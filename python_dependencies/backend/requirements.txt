alembic>=1.9, <2
anndata==0.8.0
Authlib==0.14.3
boto3>=1.11.17
botocore>=1.14.17
connexion[swagger-ui]==2.14.2
dataclasses-json==0.6.4
cellxgene-ontology-guide==0.8.0
# TODO: Check if this is really essential for APM tracing
# see ticket: https://github.com/chanzuckerberg/single-cell-data-portal/issues/5821
datadog==0.49.1
ddtrace>=2.1.4, <3
Flask>=2.2.3, <3
Flask-Cors>=3.0.6
flask-server-timing>=0.1.2
furl>=2.1.2, <3
gunicorn[gevent]==22.0.0
jsonschema>=3.2.0, <4
matplotlib>=3.6.3, <3.7 # 3.7.0 isn't compatible with scanpy: https://github.com/scverse/scanpy/issues/2411
moto>=5.0.0
numba==0.59.1 # required for where's my gene
numpy==1.23.5  # required for where's my gene
pandas==1.5.3 # required for where's my gene
psutil>=5.9.5, <6
psycopg2-binary>=2.8.5
pyarrow==15.0.2 # required for where's my gene
PyMySQL==1.1.0
pydantic>=1.10.7, <2
python-jose[cryptography]>=3.1.0
python-json-logger
requests>=2.22.0
rsa>=4.7 # not directly required, pinned by Snyk to avoid a vulnerability
<<<<<<< HEAD
s3fs==0.4.2
=======
ruff==0.0.239 # Must be kept in sync with ruff version in .pre-commit-config.yaml
>>>>>>> 899ca849
scanpy>=1.9.8, <2
setproctitle>1.3,<2 # for gunicorn integration with datadog
SQLAlchemy-Utils>=0.36.8
SQLAlchemy>=1.4.0,<1.5
tenacity
tiledb
Werkzeug==2.2.3<|MERGE_RESOLUTION|>--- conflicted
+++ resolved
@@ -30,11 +30,6 @@
 python-json-logger
 requests>=2.22.0
 rsa>=4.7 # not directly required, pinned by Snyk to avoid a vulnerability
-<<<<<<< HEAD
-s3fs==0.4.2
-=======
-ruff==0.0.239 # Must be kept in sync with ruff version in .pre-commit-config.yaml
->>>>>>> 899ca849
 scanpy>=1.9.8, <2
 setproctitle>1.3,<2 # for gunicorn integration with datadog
 SQLAlchemy-Utils>=0.36.8
