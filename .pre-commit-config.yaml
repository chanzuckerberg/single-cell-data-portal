--- conflicted
+++ resolved
@@ -5,24 +5,6 @@
       - id: black
         stages: [commit]
         files: ^(backend|tests|scripts)/
-<<<<<<< HEAD
-
-  - repo: https://github.com/PyCQA/autoflake
-    rev: v2.0.1
-    hooks:
-      - id: autoflake
-        stages: [commit]
-
-  - repo: https://github.com/pycqa/isort
-    rev: 5.12.0
-    hooks:
-      - id: isort
-        stages: [commit]
-        name: isort (python)
-        args: ["--profile", "black", "--py", "39", "--line-length", "120"]
-  - repo: https://github.com/pycqa/flake8
-    rev: 4.0.1 # Must be kept in sync with flake8 version in requirements.txt
-=======
         args: ["--config", "pyproject.toml"]
       - id: black-jupyter
         stages: [commit]
@@ -31,19 +13,11 @@
 
   - repo: https://github.com/charliermarsh/ruff-pre-commit
     rev: v0.0.239
->>>>>>> 7a4e72b3
     hooks:
       - id: ruff
         args: ["--config=pyproject.toml", "--fix"]
         stages: [commit]
         files: ^(backend|tests|scripts)/
-<<<<<<< HEAD
-        additional_dependencies:
-          - flake8-bugbear
-          - flake8-comprehensions
-          - flake8-simplify
-=======
->>>>>>> 7a4e72b3
 
   - repo: https://github.com/pre-commit/mirrors-prettier
     rev: v2.4.0
