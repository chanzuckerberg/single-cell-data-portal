--- conflicted
+++ resolved
@@ -1,10 +1,6 @@
 repos:
   - repo: https://github.com/psf/black
-<<<<<<< HEAD
-    rev: 24.3.0 # Must be kept in sync with black version in requirements.txt
-=======
-    rev: 22.3.0 # Must be kept in sync with black version in python_dependencies/common/requirements.txt
->>>>>>> f093e139
+    rev: 24.3.0 # Must be kept in sync with black version in python_dependencies/common/requirements.txt
     hooks:
       - id: black
         stages: [commit]
@@ -18,11 +14,7 @@
         exclude_types: ["json"]
 
   - repo: https://github.com/charliermarsh/ruff-pre-commit
-<<<<<<< HEAD
-    rev: v0.4.1
-=======
     rev: v0.4.3 # Must be kept in sync with ruff version in python_dependencies/common/requirements.txt
->>>>>>> f093e139
     hooks:
       - id: ruff
         args: ["--config=pyproject.toml", "--fix"]
