--- conflicted
+++ resolved
@@ -224,9 +224,9 @@
                     s3_uri=s3_uri,
                 )
 
-@cli.command()
-@click.pass_context
-<<<<<<< HEAD
+
+@cli.command()
+@click.pass_context
 def migrate_schema_version(ctx):
     """
     Populates `schema_version` for each existing dataset. Since the schema version only exists
@@ -249,7 +249,10 @@
             version = res['config']['corpora_props']['version']['corpora_schema_version']
             logger.info(f"Setting version for dataset {dataset_id} to {version}")
             record.schema_version = version
-=======
+
+
+@cli.command()
+@click.pass_context
 def strip_all_collection_fields(ctx):
     """
     Strip all the `collection` string fields, so whitespace at the beginning and the end are removed.
@@ -281,7 +284,6 @@
             
         session.execute(query)
         session.commit()
->>>>>>> fb7cee43
 
 
 def get_database_uri() -> str:
