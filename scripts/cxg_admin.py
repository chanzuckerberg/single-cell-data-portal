#!/usr/bin/env python
import boto3
import click
import json
import logging
import os
import sys

pkg_root = os.path.abspath(os.path.join(os.path.dirname(__file__), ".."))  # noqa
sys.path.insert(0, pkg_root)  # noqa

from backend.corpora.common.corpora_config import CorporaDbConfig
from backend.corpora.common.utils.json import CustomJSONEncoder
from backend.corpora.common.utils.db_session import db_session_manager, DBSessionMaker
from backend.corpora.common.entities.dataset import Dataset

from urllib.parse import urlparse

logging.basicConfig()
logger = logging.getLogger(__name__)

os.environ["CORPORA_LOCAL_DEV"] = "1"


@click.group()
@click.option("--deployment", default="test", show_default=True, help="The name of the deployment to target.")
@click.pass_context
def cli(ctx, deployment):
    os.environ["DEPLOYMENT_STAGE"] = deployment
    ctx.obj["deployment"] = deployment
    DBSessionMaker(get_database_uri())


@cli.command()
@click.argument("uuid")
@click.pass_context
def delete_dataset(ctx, uuid):
    """Delete a dataset from Cellxgene. You must first SSH into the target deployment using `make db/tunnel` before
    running."""

    with db_session_manager() as session:
        dataset = Dataset.get(session, uuid, include_tombstones=True)
        if dataset is not None:
            print(
                json.dumps(dataset.to_dict(remove_attr=["collection"]), sort_keys=True, indent=2, cls=CustomJSONEncoder)
            )
            click.confirm(
                f"Are you sure you want to delete the dataset:{uuid} from cellxgene:{ctx.obj['deployment']}?",
                abort=True,
            )
<<<<<<< HEAD
            dataset.dataset_and_asset_deletion()
=======
            dataset.asset_deletion()
            dataset.deployment_directory_deletion()
>>>>>>> 31893839
            dataset.delete()
            dataset = Dataset.get(session, uuid, include_tombstones=True)
            if dataset is None:
                click.echo(f"Deleted dataset:{uuid}")
                exit(0)
            else:
                click.echo(f"Failed to delete dataset:{uuid}")
                exit(1)
        else:
            click.echo(f"Dataset:{uuid} not found!")
            exit(0)


def get_database_uri() -> str:
    uri = urlparse(CorporaDbConfig().database_uri)
    uri = uri._replace(netloc="@".join([uri[1].split("@")[0], "localhost:5432"]))
    return uri.geturl()


if __name__ == "__main__":
    cli(obj={})<|MERGE_RESOLUTION|>--- conflicted
+++ resolved
@@ -48,12 +48,8 @@
                 f"Are you sure you want to delete the dataset:{uuid} from cellxgene:{ctx.obj['deployment']}?",
                 abort=True,
             )
-<<<<<<< HEAD
-            dataset.dataset_and_asset_deletion()
-=======
             dataset.asset_deletion()
             dataset.deployment_directory_deletion()
->>>>>>> 31893839
             dataset.delete()
             dataset = Dataset.get(session, uuid, include_tombstones=True)
             if dataset is None:
