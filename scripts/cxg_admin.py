--- conflicted
+++ resolved
@@ -691,15 +691,6 @@
     """Add publisher metadata to the current records"""
 
     from backend.corpora.common.providers import crossref_provider
-<<<<<<< HEAD
-    from backend.corpora.common.providers.crossref_provider import CrossrefException
-
-    def check_doi(doi):
-        url = f"https://dx.doi.org/{doi}"
-        res = requests.head(url, allow_redirects=True)
-        return res.status_code
-=======
->>>>>>> ff115ade
 
     with db_session_manager() as session:
         click.confirm(
@@ -739,15 +730,12 @@
                     record.publisher_metadata = {"error": str(e.__cause__)}
 
                 time.sleep(2)
-<<<<<<< HEAD
-=======
 
 
 @cli.command()
 @click.pass_context
 def refresh_preprint_doi(ctx):
-    """Add publisher metadata to the current records
-    """
+    """Add publisher metadata to the current records"""
 
     from backend.corpora.common.providers import crossref_provider
 
@@ -762,7 +750,7 @@
 
         for record in session.query(DbCollection):
             collection = Collection.get_collection(session, record.id, record.visibility)
-            if not collection: 
+            if not collection:
                 continue
             collection_id = record.id
             normalized_doi = collection.get_doi()
@@ -774,16 +762,14 @@
                     published_doi = provider.fetch_preprint_published_doi(normalized_doi)
                     print(collection_id, normalized_doi, published_doi)
                     doi_record = session.query(DbCollectionLink).filter(
-                        DbCollectionLink.collection_id == record.id, 
+                        DbCollectionLink.collection_id == record.id,
                         DbCollectionLink.collection_visibility == record.visibility,
-                        DbCollectionLink.link_type ==  CollectionLinkType.DOI
+                        DbCollectionLink.link_type == CollectionLinkType.DOI,
                     )
                     doi_record.link_url = published_doi
                 except Exception as e:
                     print(e)
 
->>>>>>> ff115ade
-
 
 def get_database_uri() -> str:
     uri = urlparse(CorporaDbConfig().database_uri)
