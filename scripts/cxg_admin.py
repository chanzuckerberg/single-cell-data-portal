#!/usr/bin/env python
import json
import logging
import os
import sys
import warnings

import click

pkg_root = os.path.abspath(os.path.join(os.path.dirname(__file__), ".."))  # noqa
sys.path.insert(0, pkg_root)  # noqa

from urllib.parse import urlparse

from backend.common.corpora_config import CorporaDbConfig
from backend.common.utils.aws import AwsSecret
from backend.layers.business.business import BusinessLogic
from backend.layers.persistence.persistence import DatabaseProvider
from backend.layers.thirdparty.crossref_provider import CrossrefProvider
from backend.layers.thirdparty.s3_provider import S3Provider
from backend.layers.thirdparty.step_function_provider import StepFunctionProvider
from backend.layers.thirdparty.uri_provider import UriProvider
from scripts.cxg_admin_scripts import dataset_details, deletions, migrate, reprocess_datafile, tombstones, updates

logging.basicConfig()
logger = logging.getLogger(__name__)

os.environ["CORPORA_LOCAL_DEV"] = "1"


def get_database_uri() -> str:
    uri = urlparse(CorporaDbConfig().database_uri)
    uri = uri._replace(netloc="@".join([uri[1].split("@")[0], "localhost:5432"]))
    return uri.geturl()


@click.group()
@click.option(
    "--deployment",
    default=lambda: os.environ.get("DEPLOYMENT_STAGE", "test"),
    show_default=True,
    help="The name of the deployment to target.",
)
@click.pass_context
def cli(ctx, deployment):
    """
    For all cxg_admin scripts
    You must first SSH into the target deployment using `make db/tunnel` before running (see
    backend/database readme for specific instructions)
    You must first set DEPLOYMENT_STAGE as an env var before running

    """
    if deployment == "test":
        return
    if deployment not in ("dev", "staging", "prod"):
        logging.error("The deployment arg must be one of 'dev', 'staging', or 'prod'")
        exit(1)
    happy_env = "stage" if deployment == "staging" else deployment
    happy_config = json.loads(AwsSecret(f"happy/env-{happy_env}-config").value)
    os.environ["DATASETS_BUCKET"] = happy_config["s3_buckets"]["datasets"]["name"]

    os.environ["DEPLOYMENT_STAGE"] = deployment
    ctx.obj["deployment"] = deployment
    ctx.obj["business_logic"] = BusinessLogic(
        DatabaseProvider(get_database_uri()), CrossrefProvider(), StepFunctionProvider(), S3Provider(), UriProvider()
    )


# Commands to delete artifacts (collections or datasets)


@cli.command()
@click.argument("id")
@click.pass_context
def delete_dataset(ctx, id):
    """Delete a dataset from Cellxgene."""
    deletions.delete_dataset(ctx, id)


@cli.command()
@click.argument("collection_name")
@click.pass_context
def delete_collections(ctx, collection_name):
    """
    Delete collections from data portal staging or dev by collection name.
    To run:
    ./scripts/cxg_admin.py --deployment dev delete-collections <collection_name>

    Examples of valid collection_name:
        - String with no spaces: ThisCollection
        - String with spaces: "This Collection"
    """
    deletions.delete_collections(ctx, collection_name)


# Commands to tombstone artifacts (datasets or collections)


@cli.command()
@click.argument("id")
@click.pass_context
def tombstone_collection(ctx: click.Context, id: str):
    """
    Tombstones the collection specified by ID.
    To run:
        ./scripts/cxg_admin.py --deployment prod tombstone-collection 7edef704-f63a-462c-8636-4bc86a9472bd

    :param ctx: command context
    :param id: ID that identifies the collection to tombstone
    """
    with warnings.catch_warnings():
<<<<<<< HEAD
        warnings.filterwarnings("ignore", category=RuntimeWarning)
=======
        warnings.filterwarnings("ignore", category=RuntimeWarning)  # Suppress type-related warnings from db operations
>>>>>>> 89925dee
        tombstones.tombstone_collection(ctx, id)


@cli.command()
@click.argument("id")
@click.pass_context
def tombstone_dataset(ctx, id):
    """
    Remove a dataset from Cellxgene. This will delete its artifacts/genesets and mark the dataset as tombstoned so
     it no longer shows up in the data portal.
    To run:
      ./scripts/cxg_admin.py --deployment staging tombstone-dataset "57cf1b53-af10-49e5-9a86-4bc70d0c92b6"
    """
    tombstones.tombstone_dataset(ctx, id)


# Command to update different metadata fields


@cli.command()
@click.argument("collection_id")
@click.argument("new_owner")
@click.pass_context
def update_collection_owner(ctx, collection_id, new_owner):
    """Update the owner of a cellxgene collection.
    To run:
    ./scripts/cxg_admin.py --deployment prod update-collection-owner "$COLLECTION_ID $NEW_OWNER_ID
    """
    updates.update_collection_owner(ctx, collection_id, new_owner)


@cli.command()
@click.argument("curr_owner")
@click.argument("new_owner")
@click.pass_context
def transfer_collections(ctx, curr_owner, new_owner):
    """Transfer all collections owned by the curr_owner to the new_owner.
    Retrieve user ids from auth0 before running or ping an engineer on the team to check the id of the owner in the
    database
    To run:
    ./scripts/cxg_admin.py --deployment prod transfer-collections $CURR_OWNER_ID $NEW_OWNER_ID
    """
    updates.transfer_collections(ctx, curr_owner, new_owner)


@cli.command()
@click.pass_context
def strip_all_collection_fields(ctx):
    """
    Strip all the `collection` string fields, so whitespace at the beginning and the end are removed.
    """
    updates.strip_all_collection_fields(ctx)


@cli.command()
@click.pass_context
def add_trailing_slash_to_explorer_urls(ctx):
    """
    The explorer_url for datasets must end with a trailing slash to function
    properly. This script adds a trailing slash to a dataset's explorer_url
    if it already does not end with one.
    """
    updates.add_trailing_slash_to_explorer_urls(ctx)


@cli.command()
@click.argument("access_token")
@click.pass_context
def update_curator_names(ctx, access_token):
    """Add the curator name to all collection based on the owner of the collection.

    ACCESS_TOKEN: Retrieved from Auth0 console or generated using the Client ID and Client Secret.
    The application must be authorized to access to the Auth0 Management API with the following permissions read:users
    read:user_idp_tokens.
    """

    updates.update_curator_names(ctx, access_token)


@cli.command()
@click.pass_context
def add_publisher_metadata(ctx):
    """Add publisher metadata to the current records"""
    updates.add_publisher_metadata(ctx)


@cli.command()
@click.pass_context
def refresh_preprint_doi(ctx):
    """Add publisher metadata to the current records"""
    updates.refresh_preprint_doi(ctx)


# Commands to migrate the data, typically one off scripts run to populate db for existing rows after adding a new field


@cli.command()
@click.pass_context
def create_cxg_artifacts(ctx):
    """
    Create cxg artifacts for all datasets in the database based on their explorer_url
    DO NOT run/use once dataset updates have shipped -- the s3 location will no longer be
    based on the explorer_url in all cases.
    To run
    ./scripts/cxg_admin.py --deployment prod create-cxg-artifacts
    """
    migrate.create_cxg_artifacts(ctx)


@cli.command()
@click.pass_context
def migrate_schema_version(ctx):
    """
    Populates `schema_version` for each existing dataset. Since the schema version only exists
    in the cxg file and we don't want to open them, we will call the cellxgene explorer endpoint
    which contains the version. This is a one-off procedure since new datasets will have
    the version already set.
    """

    migrate.migrate_schema_version(ctx)


@cli.command()
@click.pass_context
def migrate_published_at(ctx):
    """
    Populates `published_at` for each existing collection and dataset. This is a
    one-off procedure since published_at will be set for collections and new
    datasets when they are first published.
    """
    migrate.migrate_published_at(ctx)


@cli.command()
@click.pass_context
def populate_revised_at(ctx):
    """
    Populates `revised_at` for each existing collection and dataset with the
    current datetime (UTC). This is a one-off procedure since revised_at will
    be set for collections and datasets when they are updated.
    """
    migrate.populate_revised_at(ctx)


@cli.command()
@click.pass_context
def backfill_processing_status_for_datasets(ctx):
    """
    Backfills the `dataset_processing_status` table for datasets that do not have a matching record.
    """
    migrate.backfill_processing_status_for_datasets(ctx)


# Commands to reprocess dataset artifacts (seurat or cxg)


@cli.command()
@click.argument("dataset_id")
@click.pass_context
def reprocess_seurat(ctx: click.Context, dataset_id: str) -> None:
    """
    Reconverts the specified dataset to Seurat format in place.
    :param ctx: command context
    :param dataset_id: ID of dataset to reconvert to Seurat format
    """
    reprocess_datafile.reprocess_seurat(ctx, dataset_id)


@cli.command()
@click.pass_context
def cxg_remaster(ctx):
    """Cxg remaster v2"""
    reprocess_datafile.cxg_remaster(ctx)


# Command to pull information from the db
@cli.command()
@click.pass_context
def wmg_get_asset_urls(ctx):
    """
    Print dataset ids and s3_uris for all datasets meeting the wmg criteria
    ./scripts/cxg_admin.py --deployment dev wmg-get-s3-uris
    """

    from backend.wmg.pipeline.integrated_corpus.extract import get_dataset_asset_urls

    asset_urls = get_dataset_asset_urls()
    print(asset_urls)


# Command to pull information from the db
@cli.command()
@click.pass_context
def get_public_datasets(ctx):
    """
    Print id, name, organism, tissue, assay, sex, cell_count, explorer_url, and S3 uris for all public datasets
    ./scripts/cxg_admin.py --deployment dev get-public-datasets
    """
    published_datasets = dataset_details.get_public_dataset_details()
    print(json.dumps(published_datasets, indent=2))


@cli.command()
@click.pass_context
def migrate_redesign_read(ctx):
    """
    Dumps the existing database to a set of .json files that match to the new schema. Files will be in the migration
    folder
    ./scripts/cxg_admin.py --deployment dev migrate-redesign-read
    """
    migrate.migrate_redesign_read(ctx)


@cli.command()
@click.pass_context
def migrate_redesign_write(ctx):
    """
    Reads the files generated by `migrate-redesign-read` and saves them to the desired environment
    ./scripts/cxg_admin.py --deployment dev migrate-redesign-write
    """
    migrate.migrate_redesign_write(ctx)


@cli.command()
@click.pass_context
def migrate_redesign_debug(ctx):
    """
    Used to debug the schema migration process. To be removed.
    ./scripts/cxg_admin.py --deployment dev migrate-redesign-debug
    """
    migrate.migrate_redesign_debug(ctx)


@cli.command()
@click.pass_context
def migrate_redesign_correct_published_at(ctx):
    """
    Used to debug the schema migration process. To be removed.
    ./scripts/cxg_admin.py --deployment dev migrate-redesign-debug
    """
    migrate.migrate_redesign_correct_published_at(ctx)


if __name__ == "__main__":
    cli(obj={})<|MERGE_RESOLUTION|>--- conflicted
+++ resolved
@@ -109,11 +109,7 @@
     :param id: ID that identifies the collection to tombstone
     """
     with warnings.catch_warnings():
-<<<<<<< HEAD
-        warnings.filterwarnings("ignore", category=RuntimeWarning)
-=======
         warnings.filterwarnings("ignore", category=RuntimeWarning)  # Suppress type-related warnings from db operations
->>>>>>> 89925dee
         tombstones.tombstone_collection(ctx, id)
 
 
