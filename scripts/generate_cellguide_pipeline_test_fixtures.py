import argparse
import os
import sys
from enum import Enum
from unittest.mock import patch

from backend.cellguide.pipeline.canonical_marker_genes import get_canonical_marker_genes
from backend.cellguide.pipeline.computational_marker_genes import get_computational_marker_genes
from backend.cellguide.pipeline.constants import ASCTB_MASTER_SHEET_URL
from backend.cellguide.pipeline.metadata import get_cell_metadata, get_tissue_metadata
from backend.cellguide.pipeline.ontology_tree import get_ontology_tree_data
from backend.cellguide.pipeline.source_collections import get_source_collections_data
from backend.cellguide.pipeline.utils import output_json
from backend.wmg.data.utils import setup_retry_session
from tests.unit.backend.wmg.fixtures.test_snapshot import load_realistic_test_snapshot
from tests.unit.cellguide_pipeline.constants import (
    ASCTB_MASTER_SHEET_FIXTURE_FILENAME,
    CANONICAL_MARKER_GENES_FIXTURE_FILENAME,
    CELLGUIDE_PIPELINE_FIXTURES_BASEPATH,
    CELLTYPE_METADATA_FIXTURE_FILENAME,
    CELLTYPE_ONTOLOGY_TREE_STATE_FIXTURE_FILENAME,
    COMPUTATIONAL_MARKER_GENES_FIXTURE_FILENAME,
    ONTOLOGY_GRAPH_FIXTURE_FILENAME,
    REFORMATTED_COMPUTATIONAL_MARKER_GENES_FIXTURE_FILENAME,
    SOURCE_COLLECTIONS_FIXTURE_FILENAME,
    TISSUE_METADATA_FIXTURE_FILENAME,
    TISSUE_ONTOLOGY_TREE_STATE_FIXTURE_FILENAME,
)
from tests.unit.cellguide_pipeline.mocks import (
    mock_bootstrap_rows_percentiles,
    mock_get_asctb_master_sheet,
    mock_get_collections_from_curation_endpoint,
    mock_get_datasets_from_curation_endpoint,
    mock_get_title_and_citation_from_doi,
)

root_dir = os.path.dirname(os.path.dirname(os.path.abspath(__file__)))
sys.path.append(root_dir)

TEST_SNAPSHOT = "realistic-test-snapshot"

CANONICAL_MARKER_GENE_TEST_TISSUES = ["heart", "blood"]

""" ################################# DANGER #######################################

Run this file if and only if you are confident there are no bugs in the CellGuide
pipeline.

Any and all unit test assertion errors prior to running this script must be expected
due to intended changes in the pipeline.

------------------------------------------------------------------------------------

This module generates the CellGuide data using the test snapshot stored in {TEST_SNAPSHOT}.
Requires an internet connection.

Run this script with the below command from the root directory of this repo:
```
python -m scripts.generate_cellguide_pipeline_test_fixtures --fixture-type <fixture_type>
```

If fixture type is not specified, all fixtures will be generated.
"""


class FixtureType(str, Enum):
    """Enum for fixture types"""

    ontology_graph = "ontology_graph"
    celltype_ontology_tree_state = "celltype_ontology_tree_state"
    tissue_ontology_tree_state = "tissue_ontology_tree_state"
    celltype_metadata = "celltype_metadata"
    tissue_metadata = "tissue_metadata"
    canonical_marker_genes = "canonical_marker_genes"
    computational_marker_genes = "computational_marker_genes"
    source_collections = "source_collections"
    all = "all"


def run_cellguide_pipeline(fixture_type: FixtureType):
    with load_realistic_test_snapshot(TEST_SNAPSHOT) as snapshot:
        # Get ontology tree data
        ontology_tree, ontology_tree_data = get_ontology_tree_data(snapshot=snapshot)
<<<<<<< HEAD

        # Get cell metadata
        cell_metadata = get_cell_metadata(ontology_tree=ontology_tree)

        # Get tissue metadata
        tissue_metadata = get_tissue_metadata(ontology_tree=ontology_tree)

        # Get canonical marker genes
        with patch(
            "backend.cellguide.pipeline.canonical_marker_genes.canonical_markers.get_asctb_master_sheet",
            new=mock_get_asctb_master_sheet,
        ), patch(
            "backend.cellguide.pipeline.canonical_marker_genes.canonical_markers.get_title_and_citation_from_doi",
            new=mock_get_title_and_citation_from_doi,
        ):
            canonical_marker_genes = get_canonical_marker_genes(snapshot=snapshot, ontology_tree=ontology_tree)

        # Get source data
        with patch(
            "backend.cellguide.pipeline.source_collections.source_collections_generator.get_datasets_from_discover_api",
            new=mock_get_datasets_from_curation_endpoint,
        ), patch(
            "backend.cellguide.pipeline.source_collections.source_collections_generator.get_collections_from_discover_api",
            new=mock_get_collections_from_curation_endpoint,
        ):
            source_collections = get_source_collections_data(ontology_tree=ontology_tree)

        # Get computatoinal marker genes
        computational_marker_genes, reformatted_marker_genes = get_computational_marker_genes(
            snapshot=snapshot, ontology_tree=ontology_tree
        )

        output_json(
            ontology_tree_data.ontology_graph,
            f"{CELLGUIDE_PIPELINE_FIXTURES_BASEPATH}/{ONTOLOGY_GRAPH_FIXTURE_FILENAME}",
        )
        output_json(
            ontology_tree_data.all_states_per_cell_type,
            f"{CELLGUIDE_PIPELINE_FIXTURES_BASEPATH}/{CELLTYPE_ONTOLOGY_TREE_STATE_FIXTURE_FILENAME}",
        )
        output_json(
            ontology_tree_data.all_states_per_tissue,
            f"{CELLGUIDE_PIPELINE_FIXTURES_BASEPATH}/{TISSUE_ONTOLOGY_TREE_STATE_FIXTURE_FILENAME}",
        )
        output_json(
            cell_metadata,
            f"{CELLGUIDE_PIPELINE_FIXTURES_BASEPATH}/{CELLTYPE_METADATA_FIXTURE_FILENAME}",
        )
        output_json(
            tissue_metadata,
            f"{CELLGUIDE_PIPELINE_FIXTURES_BASEPATH}/{TISSUE_METADATA_FIXTURE_FILENAME}",
        )
        output_json(
            canonical_marker_genes,
            f"{CELLGUIDE_PIPELINE_FIXTURES_BASEPATH}/{CANONICAL_MARKER_GENES_FIXTURE_FILENAME}",
        )
        output_json(
            computational_marker_genes,
            f"{CELLGUIDE_PIPELINE_FIXTURES_BASEPATH}/{COMPUTATIONAL_MARKER_GENES_FIXTURE_FILENAME}",
        )
        output_json(
            reformatted_marker_genes,
            f"{CELLGUIDE_PIPELINE_FIXTURES_BASEPATH}/{REFORMATTED_COMPUTATIONAL_MARKER_GENES_FIXTURE_FILENAME}",
        )
        output_json(
            source_collections,
            f"{CELLGUIDE_PIPELINE_FIXTURES_BASEPATH}/{SOURCE_COLLECTIONS_FIXTURE_FILENAME}",
        )
=======
        if fixture_type in [FixtureType.ontology_graph, FixtureType.all]:
            output_json(
                ontology_tree_data.ontology_graph,
                f"{CELLGUIDE_PIPELINE_FIXTURES_BASEPATH}/{ONTOLOGY_GRAPH_FIXTURE_FILENAME}",
            )
            output_json(
                ontology_tree_data.all_states_per_cell_type,
                f"{CELLGUIDE_PIPELINE_FIXTURES_BASEPATH}/{CELLTYPE_ONTOLOGY_TREE_STATE_FIXTURE_FILENAME}",
            )
            output_json(
                ontology_tree_data.all_states_per_tissue,
                f"{CELLGUIDE_PIPELINE_FIXTURES_BASEPATH}/{TISSUE_ONTOLOGY_TREE_STATE_FIXTURE_FILENAME}",
            )

        if fixture_type in [FixtureType.celltype_metadata, FixtureType.all]:
            # Get cell metadata
            cell_metadata = get_cell_metadata(ontology_tree=ontology_tree)
            output_json(
                cell_metadata,
                f"{CELLGUIDE_PIPELINE_FIXTURES_BASEPATH}/{CELLTYPE_METADATA_FIXTURE_FILENAME}",
            )

        if fixture_type in [FixtureType.tissue_metadata, FixtureType.all]:
            # Get tissue metadata
            tissue_metadata = get_tissue_metadata(ontology_tree=ontology_tree)
            output_json(
                tissue_metadata,
                f"{CELLGUIDE_PIPELINE_FIXTURES_BASEPATH}/{TISSUE_METADATA_FIXTURE_FILENAME}",
            )

        if fixture_type in [FixtureType.canonical_marker_genes, FixtureType.all]:
            # output asct-b master sheet
            session = setup_retry_session()
            response = session.get(ASCTB_MASTER_SHEET_URL)
            if response.status_code != 200:
                raise Exception(f"Failed to retrieve ASCT-B master sheet from {ASCTB_MASTER_SHEET_URL}")

            data = response.json()
            data = {tissue: data[tissue] for tissue in CANONICAL_MARKER_GENE_TEST_TISSUES}
            output_json(data, f"{CELLGUIDE_PIPELINE_FIXTURES_BASEPATH}/{ASCTB_MASTER_SHEET_FIXTURE_FILENAME}")

            # Get canonical marker genes
            with patch(
                "backend.cellguide.pipeline.canonical_marker_genes.canonical_markers.get_asctb_master_sheet",
                new=mock_get_asctb_master_sheet,
            ), patch(
                "backend.cellguide.pipeline.canonical_marker_genes.canonical_markers.get_title_and_citation_from_doi",
                new=mock_get_title_and_citation_from_doi,
            ):
                canonical_marker_genes = get_canonical_marker_genes(snapshot=snapshot, ontology_tree=ontology_tree)
                output_json(
                    canonical_marker_genes,
                    f"{CELLGUIDE_PIPELINE_FIXTURES_BASEPATH}/{CANONICAL_MARKER_GENES_FIXTURE_FILENAME}",
                )

        if fixture_type in [FixtureType.source_collections, FixtureType.all]:
            # Get source data
            with patch(
                "backend.cellguide.pipeline.source_collections.source_collections_generator.get_datasets_from_curation_api",
                new=mock_get_datasets_from_curation_endpoint,
            ), patch(
                "backend.cellguide.pipeline.source_collections.source_collections_generator.get_collections_from_curation_api",
                new=mock_get_collections_from_curation_endpoint,
            ):
                source_collections = get_source_collections_data(ontology_tree=ontology_tree)
                output_json(
                    source_collections,
                    f"{CELLGUIDE_PIPELINE_FIXTURES_BASEPATH}/{SOURCE_COLLECTIONS_FIXTURE_FILENAME}",
                )

        if fixture_type in [FixtureType.computational_marker_genes, FixtureType.all]:
            # Get computational marker genes
            with patch(
                "backend.cellguide.pipeline.computational_marker_genes.computational_markers.bootstrap_rows_percentiles",
                new=mock_bootstrap_rows_percentiles,
            ):
                computational_marker_genes, reformatted_marker_genes = get_computational_marker_genes(
                    snapshot=snapshot, ontology_tree=ontology_tree
                )
                output_json(
                    computational_marker_genes,
                    f"{CELLGUIDE_PIPELINE_FIXTURES_BASEPATH}/{COMPUTATIONAL_MARKER_GENES_FIXTURE_FILENAME}",
                )
                output_json(
                    reformatted_marker_genes,
                    f"{CELLGUIDE_PIPELINE_FIXTURES_BASEPATH}/{REFORMATTED_COMPUTATIONAL_MARKER_GENES_FIXTURE_FILENAME}",
                )
>>>>>>> 71d0c235


if __name__ == "__main__":
    parser = argparse.ArgumentParser()
    parser.add_argument(
        "--fixture_type",
        help="Type of fixture to generate",
        choices=[member.value for member in FixtureType],
        default="all",
    )
    args = parser.parse_args()

    run_cellguide_pipeline(FixtureType(args.fixture_type))<|MERGE_RESOLUTION|>--- conflicted
+++ resolved
@@ -81,76 +81,7 @@
     with load_realistic_test_snapshot(TEST_SNAPSHOT) as snapshot:
         # Get ontology tree data
         ontology_tree, ontology_tree_data = get_ontology_tree_data(snapshot=snapshot)
-<<<<<<< HEAD
 
-        # Get cell metadata
-        cell_metadata = get_cell_metadata(ontology_tree=ontology_tree)
-
-        # Get tissue metadata
-        tissue_metadata = get_tissue_metadata(ontology_tree=ontology_tree)
-
-        # Get canonical marker genes
-        with patch(
-            "backend.cellguide.pipeline.canonical_marker_genes.canonical_markers.get_asctb_master_sheet",
-            new=mock_get_asctb_master_sheet,
-        ), patch(
-            "backend.cellguide.pipeline.canonical_marker_genes.canonical_markers.get_title_and_citation_from_doi",
-            new=mock_get_title_and_citation_from_doi,
-        ):
-            canonical_marker_genes = get_canonical_marker_genes(snapshot=snapshot, ontology_tree=ontology_tree)
-
-        # Get source data
-        with patch(
-            "backend.cellguide.pipeline.source_collections.source_collections_generator.get_datasets_from_discover_api",
-            new=mock_get_datasets_from_curation_endpoint,
-        ), patch(
-            "backend.cellguide.pipeline.source_collections.source_collections_generator.get_collections_from_discover_api",
-            new=mock_get_collections_from_curation_endpoint,
-        ):
-            source_collections = get_source_collections_data(ontology_tree=ontology_tree)
-
-        # Get computatoinal marker genes
-        computational_marker_genes, reformatted_marker_genes = get_computational_marker_genes(
-            snapshot=snapshot, ontology_tree=ontology_tree
-        )
-
-        output_json(
-            ontology_tree_data.ontology_graph,
-            f"{CELLGUIDE_PIPELINE_FIXTURES_BASEPATH}/{ONTOLOGY_GRAPH_FIXTURE_FILENAME}",
-        )
-        output_json(
-            ontology_tree_data.all_states_per_cell_type,
-            f"{CELLGUIDE_PIPELINE_FIXTURES_BASEPATH}/{CELLTYPE_ONTOLOGY_TREE_STATE_FIXTURE_FILENAME}",
-        )
-        output_json(
-            ontology_tree_data.all_states_per_tissue,
-            f"{CELLGUIDE_PIPELINE_FIXTURES_BASEPATH}/{TISSUE_ONTOLOGY_TREE_STATE_FIXTURE_FILENAME}",
-        )
-        output_json(
-            cell_metadata,
-            f"{CELLGUIDE_PIPELINE_FIXTURES_BASEPATH}/{CELLTYPE_METADATA_FIXTURE_FILENAME}",
-        )
-        output_json(
-            tissue_metadata,
-            f"{CELLGUIDE_PIPELINE_FIXTURES_BASEPATH}/{TISSUE_METADATA_FIXTURE_FILENAME}",
-        )
-        output_json(
-            canonical_marker_genes,
-            f"{CELLGUIDE_PIPELINE_FIXTURES_BASEPATH}/{CANONICAL_MARKER_GENES_FIXTURE_FILENAME}",
-        )
-        output_json(
-            computational_marker_genes,
-            f"{CELLGUIDE_PIPELINE_FIXTURES_BASEPATH}/{COMPUTATIONAL_MARKER_GENES_FIXTURE_FILENAME}",
-        )
-        output_json(
-            reformatted_marker_genes,
-            f"{CELLGUIDE_PIPELINE_FIXTURES_BASEPATH}/{REFORMATTED_COMPUTATIONAL_MARKER_GENES_FIXTURE_FILENAME}",
-        )
-        output_json(
-            source_collections,
-            f"{CELLGUIDE_PIPELINE_FIXTURES_BASEPATH}/{SOURCE_COLLECTIONS_FIXTURE_FILENAME}",
-        )
-=======
         if fixture_type in [FixtureType.ontology_graph, FixtureType.all]:
             output_json(
                 ontology_tree_data.ontology_graph,
@@ -238,7 +169,6 @@
                     reformatted_marker_genes,
                     f"{CELLGUIDE_PIPELINE_FIXTURES_BASEPATH}/{REFORMATTED_COMPUTATIONAL_MARKER_GENES_FIXTURE_FILENAME}",
                 )
->>>>>>> 71d0c235
 
 
 if __name__ == "__main__":
