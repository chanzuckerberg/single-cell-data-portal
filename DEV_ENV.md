--- conflicted
+++ resolved
@@ -6,11 +6,7 @@
 1. Install the Python package dependencies to run Happy Path by running `pip install -r ./.happy/requirements.txt`.
 1. [install chamber](https://github.com/segmentio/chamber). If brew is installed run `brew install chamber`. (This is needed for running functional tests.)
 1. From the root of this repository, run `make local-init` to build and run the dev environment. The first build takes awhile, but subsequent runs will use cached artifacts.
-<<<<<<< HEAD
-1. Visit [http://backend.corporanet.local:5050](http://backend.corporanet.local:5050) to view the backend, and [http://frontend.corporanet.local:3000](http://frontend:3000) for the frontend.
-=======
-1. Visit [http://backend.corporanet.local:5000](http://backend.corporanet.local:5000) to view the backend, and [http://frontend.corporanet.local:3000](http://frontend.corporanet.local:3000) for the frontend.
->>>>>>> 3802322f
+1. Visit [http://backend.corporanet.local:5050](http://backend.corporanet.local:5050) to view the backend, and [http://frontend.corporanet.local:3000](http://frontend.corporanet.local:3000) for the frontend.
 1. `make local-dbconsole` starts a connection with the local postgresql db.
 1. **Open the source code and start editing!**
 
