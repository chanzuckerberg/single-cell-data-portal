--- conflicted
+++ resolved
@@ -6,15 +6,10 @@
 
 
 def handle_failure(event, context):
-<<<<<<< HEAD
-    dataset_id = event["dataset_id"]
+    dataset_uuid = event["dataset_id"]
+    if os.getenv("DEPLOYMENT_STAGE") == "prod":
+        notify_slack_failure(dataset_id)
     object_key = os.path.join(os.environ.get("REMOTE_DEV_PREFIX", ""), dataset_id).strip("/")
-=======
-    dataset_uuid = event["dataset_uuid"]
-    if os.getenv("DEPLOYMENT_STAGE") == "prod":
-        notify_slack_failure(dataset_uuid)
-    object_key = os.path.join(os.environ.get("REMOTE_DEV_PREFIX", ""), dataset_uuid).strip("/")
->>>>>>> b65a8518
     delete_many_from_s3(os.environ["ARTIFACT_BUCKET"], object_key)
     cellxgene_bucket = f"hosted-cellxgene-{os.environ['DEPLOYMENT_STAGE']}"
     if os.getenv("CELLXGENE_BUCKET"):
