from datetime import datetime, timedelta, timezone
from enum import Enum
from json import JSONEncoder

from ..entities.entity import Entity
from ..corpora_orm import Base


time_zone_info = datetime.now(timezone.utc).astimezone().tzinfo  # Get AWS env time zone info


class CustomJSONEncoder(JSONEncoder):
    "Add support for serializing DateTime, Enums, and SQLAlchemy Base types into JSON"

    def default(self, obj):
        if isinstance(obj, timedelta):
            return str(obj)
        elif isinstance(obj, datetime):
            return obj.timestamp()
        elif isinstance(obj, Enum):
            return str(obj.name)
        elif isinstance(obj, (Base, Entity)):
            return obj.to_dict()
        else:
            return super().default(obj)


class CurationJSONEncoder(CustomJSONEncoder):
    "Add support for serializing DateTime into isoformat"

    def default(self, obj):
<<<<<<< HEAD
        if isinstance(obj, datetime.datetime):
            return obj.isoformat()
=======
        if isinstance(obj, datetime):
            return obj.replace(tzinfo=time_zone_info).isoformat()
>>>>>>> d14b3938
        else:
            return super().default(obj)<|MERGE_RESOLUTION|>--- conflicted
+++ resolved
@@ -29,12 +29,7 @@
     "Add support for serializing DateTime into isoformat"
 
     def default(self, obj):
-<<<<<<< HEAD
-        if isinstance(obj, datetime.datetime):
-            return obj.isoformat()
-=======
         if isinstance(obj, datetime):
             return obj.replace(tzinfo=time_zone_info).isoformat()
->>>>>>> d14b3938
         else:
             return super().default(obj)