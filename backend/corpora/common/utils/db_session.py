import logging
from contextlib import contextmanager
from sqlalchemy import create_engine
from sqlalchemy.exc import SQLAlchemyError
from sqlalchemy.orm import sessionmaker, session

from .exceptions import CorporaException
from ..corpora_config import CorporaDbConfig
from ..corpora_orm import Base, DbDatasetProcessingStatus

logger = logging.getLogger(__name__)


class DBSessionMaker:

    _session_make = None
    engine = None

    def __init__(self):
<<<<<<< HEAD
        self.engine = create_engine(CorporaDbConfig().database_uri, connect_args={"connect_timeout": 5})
=======
        if not self.engine:
            self.engine = create_engine(CorporaDbConfig().database_uri, connect_args={"connect_timeout": 5})
>>>>>>> 98215648
        if not self._session_make:
            self._session_make = sessionmaker(bind=self.engine)

    def session(self, **kwargs) -> session.Session:
        return self._session_make(**kwargs)


def clone(model: Base, primary_key: dict, **kwargs) -> Base:
    """Clone an arbitrary sqlalchemy model object with new primary keys.
    https://stackoverflow.com/questions/28871406/how-to-clone-a-sqlalchemy-db-object-with-new-primary-key

    :param model: The SQLAlchemy model to clone
    :param primary_key: The new primary key values.
    :param kwargs: Updates the columns in the cloned model.
    :return: a clone of the original model with any kwargs passed in and the new primary key.
    """
    table = model.__table__
    non_pk_columns = [key for key in table.columns.keys() if key not in table.primary_key]
    data = {column: getattr(model, column) for column in non_pk_columns}
    data.update(kwargs)
    data.update(primary_key)
    return model.__class__(**data)


@contextmanager
def db_session_manager(**kwargs):
    """

    :param kwargs: passed to Session
    """
    try:
        session = DBSessionMaker().session(**kwargs)
        yield session
        if session.transaction:
            session.commit()
        else:
            session.expire_all()
    except SQLAlchemyError:
        session.rollback()
        msg = "Failed to commit."
        logger.exception(msg)
        raise CorporaException(msg)
    finally:
        session.close()


def processing_status_updater(session, uuid: str, updates: dict):
    session.query(DbDatasetProcessingStatus).filter(DbDatasetProcessingStatus.id == uuid).update(updates)
    session.commit()
    logger.debug("updating status", updates)<|MERGE_RESOLUTION|>--- conflicted
+++ resolved
@@ -17,12 +17,8 @@
     engine = None
 
     def __init__(self):
-<<<<<<< HEAD
-        self.engine = create_engine(CorporaDbConfig().database_uri, connect_args={"connect_timeout": 5})
-=======
         if not self.engine:
             self.engine = create_engine(CorporaDbConfig().database_uri, connect_args={"connect_timeout": 5})
->>>>>>> 98215648
         if not self._session_make:
             self._session_make = sessionmaker(bind=self.engine)
 
