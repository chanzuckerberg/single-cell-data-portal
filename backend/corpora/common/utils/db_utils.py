--- conflicted
+++ resolved
@@ -17,10 +17,6 @@
 
     class __DbUtils:
         def __init__(self):
-<<<<<<< HEAD
-            self.session = DBSessionMaker().session()
-            self.engine = self.session.get_bind()
-=======
             self._session = None
 
         @property
@@ -28,7 +24,6 @@
             if not self._session:
                 self._session = DBSessionMaker().session()
             return self._session
->>>>>>> b92d78de
 
         def get(self, table: Base, entity_id: typing.Union[str, typing.Tuple[str]]) -> typing.Union[Base, None]:
             """
@@ -67,21 +62,15 @@
         def delete(self, db_object: Base):
             self.session.delete(db_object)
 
-<<<<<<< HEAD
-=======
         def close(self):
             self.session.close()
             self._session = None
 
->>>>>>> b92d78de
     def __init__(self):
         if not DbUtils.__instance:
             DbUtils.__instance = DbUtils.__DbUtils()
 
     def __getattr__(self, name):
-<<<<<<< HEAD
-        return getattr(self.__instance, name)
-=======
         return getattr(self.__instance, name)
 
 
@@ -95,5 +84,4 @@
         finally:
             db.close()
 
-    return wrapper_decorator
->>>>>>> b92d78de
+    return wrapper_decorator