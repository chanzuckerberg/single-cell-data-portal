import json

import numpy as np
import tiledb

from backend.corpora.common.utils.type_conversion_utils import (
    get_encoding_dtype_of_array,
    get_dtype_and_schema_of_array,
)


def convert_dictionary_to_cxg_group(cxg_container, metadata_dict, group_metadata_name="cxg_group_metadata", ctx=None):
    """
    Saves the contents of the dictionary to the CXG output directory specified.

    This function is primarily used to save metadata about a dataset to the CXG directory. At some point, tiledb will
    have support for metadata on groups at which point the utility of this function should be revisited. Until such
    feature exists, this function create an empty array and annotate that array.

    For more information, visit https://github.com/TileDB-Inc/TileDB-Py/issues/254.
    """

    array_name = f"{cxg_container}/{group_metadata_name}"

    # Because TileDB does not allow one to attach metadata directly to a CXG group, we need to have a workaround
    # where we create an empty array and attached the metadata onto to this empty array. Below we construct this empty
    # array.
    tiledb.from_numpy(array_name, np.zeros((1,)))

    with tiledb.open(array_name, mode="w", ctx=ctx) as metadata_array:
        for key, value in metadata_dict.items():
            metadata_array.meta[key] = value


def convert_dataframe_to_cxg_array(cxg_container, dataframe_name, dataframe, index_column_name, ctx):
    """
    Saves the contents of the dataframe to the CXG output directory specified.

    Current access patterns are oriented toward reading very large slices of the dataframe, one attribute at a time.
    Attribute data also tends to be (often) repetitive (bools, categories, strings). Given this, we use a large tile
    size (1000) and very aggressive compression levels.
    """

    def create_dataframe_array(array_name, dataframe):
        tiledb_filter = tiledb.FilterList(
            [
                # Attempt aggressive compression as many of these dataframes are very repetitive strings, bools and
                # other non-float data.
                tiledb.ZstdFilter(level=22),
            ]
        )
        attrs = [
            tiledb.Attr(name=column, dtype=get_encoding_dtype_of_array(dataframe[column]), filters=tiledb_filter)
            for column in dataframe
        ]
        domain = tiledb.Domain(
            tiledb.Dim(domain=(0, dataframe.shape[0] - 1), tile=min(dataframe.shape[0], 1000), dtype=np.uint32)
        )
        schema = tiledb.ArraySchema(
            domain=domain, sparse=False, attrs=attrs, cell_order="row-major", tile_order="row-major"
        )
        tiledb.DenseArray.create(array_name, schema)

    array_name = f"{cxg_container}/{dataframe_name}"

    create_dataframe_array(array_name, dataframe)

    with tiledb.open(array_name, mode="w", ctx=ctx) as array:
        value = {}
        schema_hints = {}
        for column_name, column_values in dataframe.items():
            dtype, hints = get_dtype_and_schema_of_array(column_values)
            value[column_name] = column_values.to_numpy(dtype=dtype)
            if hints:
                schema_hints.update({column_name: hints})

        schema_hints.update({"index": index_column_name})
        array[:] = value
        array.meta["cxg_schema"] = json.dumps(schema_hints)

    tiledb.consolidate(array_name, ctx=ctx)


def convert_ndarray_to_cxg_dense_array(ndarray_name, ndarray, ctx):
    """
    Saves contents of ndarray to the CXG output directory specified.

    Generally this function is used to convert dataset embeddings. Because embeddings are typically accessed with
    very large slices (or all of the embedding), they do not benefit from overly aggressive compression due to their
    format.  Given this, we use a large tile size (1000) but only default compression level.
    """

    def create_ndarray_array(ndarray_name, ndarray):
        filters = tiledb.FilterList([tiledb.ZstdFilter()])
        attrs = [tiledb.Attr(dtype=ndarray.dtype, filters=filters)]
        dimensions = [
            tiledb.Dim(
                domain=(0, ndarray.shape[dimension] - 1), tile=min(ndarray.shape[dimension], 1000), dtype=np.uint32
            )
            for dimension in range(ndarray.ndim)
        ]
        domain = tiledb.Domain(*dimensions)
        schema = tiledb.ArraySchema(
            domain=domain, sparse=False, attrs=attrs, capacity=1_000_000, cell_order="row-major", tile_order="row-major"
        )
        tiledb.DenseArray.create(ndarray_name, schema)

    create_ndarray_array(ndarray_name, ndarray)

    with tiledb.open(ndarray_name, mode="w", ctx=ctx) as array:
        array[:] = ndarray

    tiledb.consolidate(ndarray_name, ctx=ctx)


def convert_matrix_to_cxg_array(matrix_name, matrix, encode_as_sparse_array, ctx):
    """
    Converts a numpy array matrix into a TileDB SparseArray of DenseArray based on whether `encode_as_sparse_array`
    is true or not. Note that when the matrix is encoded as a SparseArray, it only writes the values that are
    nonzero. This means that if you count the number of elements in the SparseArray, it will not equal the total
    number of elements in the matrix, only the number of nonzero elements.
    """

    def create_matrix_array(matrix_name, number_of_rows, number_of_columns, encode_as_sparse_array, compression=22):
        attrs = [tiledb.Attr(dtype=np.float32, filters=tiledb.FilterList([tiledb.ZstdFilter(level=compression)]))]
        dim_filters = tiledb.FilterList([tiledb.ByteShuffleFilter(), tiledb.ZstdFilter(level=compression)])
        domain = tiledb.Domain(
            tiledb.Dim(
                name="obs",
                domain=(0, number_of_rows - 1),
                tile=min(number_of_rows, 256),
                dtype=np.uint32,
                filters=dim_filters,
            ),
            tiledb.Dim(
                name="var",
                domain=(0, number_of_columns - 1),
                tile=min(number_of_columns, 2048),
                dtype=np.uint32,
                filters=dim_filters,
            ),
        )
        schema = tiledb.ArraySchema(
            domain=domain,
            sparse=encode_as_sparse_array,
            allows_duplicates=True if encode_as_sparse_array else False,
            attrs=attrs,
            cell_order="row-major",
            tile_order="col-major",
            capacity=128000 if encode_as_sparse_array else 0,
        )
        tiledb.Array.create(matrix_name, schema)

    number_of_rows = matrix.shape[0]
    number_of_columns = matrix.shape[1]
    stride = min(int(np.power(10, np.around(np.log10(1e9 / number_of_columns)))), 10_000)

    create_matrix_array(matrix_name, number_of_rows, number_of_columns, encode_as_sparse_array)

    with tiledb.open(matrix_name, mode="w", ctx=ctx) as array:
<<<<<<< HEAD
        for start_row_index in range(0, number_of_rows, stride):
            end_row_index = min(start_row_index + stride, number_of_rows)
            matrix_subset = matrix[start_row_index:end_row_index, :]
            if not isinstance(matrix_subset, np.ndarray):
                matrix_subset = matrix_subset.toarray()
            if encode_as_sparse_array:
                indices = np.nonzero(matrix_subset)
                trow = indices[0] + start_row_index
                array[trow, indices[1]] = matrix_subset[indices[0], indices[1]]
            else:
=======
        if encode_as_sparse_array:
            for start_row_index in range(0, number_of_rows, stride):
                end_row_index = min(start_row_index + stride, number_of_rows)
                matrix_subset = matrix[start_row_index:end_row_index, :]
                if not isinstance(matrix_subset, np.ndarray):
                    matrix_subset = matrix_subset.toarray()
                if column_shift_for_sparse_encoding is not None:
                    matrix_subset = matrix_subset - column_shift_for_sparse_encoding
                indices = np.nonzero(matrix_subset)
                trow = indices[0] + start_row_index
                array[trow, indices[1]] = matrix_subset[indices[0], indices[1]]

        else:
            for start_row_index in range(0, number_of_rows, stride):
                end_row_index = min(start_row_index + stride, number_of_rows)
                matrix_subset = matrix[start_row_index:end_row_index, :]
                if not isinstance(matrix_subset, np.ndarray):
                    matrix_subset = matrix_subset.toarray()
>>>>>>> 0366ff8d
                array[start_row_index:end_row_index, :] = matrix_subset<|MERGE_RESOLUTION|>--- conflicted
+++ resolved
@@ -158,7 +158,6 @@
     create_matrix_array(matrix_name, number_of_rows, number_of_columns, encode_as_sparse_array)
 
     with tiledb.open(matrix_name, mode="w", ctx=ctx) as array:
-<<<<<<< HEAD
         for start_row_index in range(0, number_of_rows, stride):
             end_row_index = min(start_row_index + stride, number_of_rows)
             matrix_subset = matrix[start_row_index:end_row_index, :]
@@ -169,24 +168,4 @@
                 trow = indices[0] + start_row_index
                 array[trow, indices[1]] = matrix_subset[indices[0], indices[1]]
             else:
-=======
-        if encode_as_sparse_array:
-            for start_row_index in range(0, number_of_rows, stride):
-                end_row_index = min(start_row_index + stride, number_of_rows)
-                matrix_subset = matrix[start_row_index:end_row_index, :]
-                if not isinstance(matrix_subset, np.ndarray):
-                    matrix_subset = matrix_subset.toarray()
-                if column_shift_for_sparse_encoding is not None:
-                    matrix_subset = matrix_subset - column_shift_for_sparse_encoding
-                indices = np.nonzero(matrix_subset)
-                trow = indices[0] + start_row_index
-                array[trow, indices[1]] = matrix_subset[indices[0], indices[1]]
-
-        else:
-            for start_row_index in range(0, number_of_rows, stride):
-                end_row_index = min(start_row_index + stride, number_of_rows)
-                matrix_subset = matrix[start_row_index:end_row_index, :]
-                if not isinstance(matrix_subset, np.ndarray):
-                    matrix_subset = matrix_subset.toarray()
->>>>>>> 0366ff8d
                 array[start_row_index:end_row_index, :] = matrix_subset