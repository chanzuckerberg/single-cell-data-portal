import enum

from datetime import datetime
from sqlalchemy import (
    Boolean,
    CheckConstraint,
    Column,
    DateTime,
    Enum,
    Float,
    ForeignKey,
    Integer,
    String,
    UniqueConstraint,
    types,
)
from sqlalchemy.dialects.postgresql import JSONB
from sqlalchemy.dialects.postgresql.json import JSON
from sqlalchemy.ext.declarative import declarative_base, DeclarativeMeta
from sqlalchemy.orm import relationship
from typing import Optional, List
from uuid import uuid4

from .utils.exceptions import CorporaException


def generate_uuid():
    return str(uuid4())


class StrippedString(types.TypeDecorator):
    """
    Returns a string with spaces stripped.
    """

    impl = types.String

    def process_result_value(self, value, dialect):
        """
        Strip the trailing spaces on resulting values.
        If value is false, we return it as-is; it might be none
        for nullable columns.
        """
        return value.strip() if value else value

    def copy(self):
        """
        Make a copy of this type.
        """
        return StrippedString(self.impl.length)


class TransformingBase(object):
    """
    Add functionality to transform a Base object, and recursively transform its linked entities.
    """

    def __iter__(self):
        return iter(self.to_dict().items())

    def to_dict(
        self,
        backref: List["Base"] = None,
        remove_none: bool = False,
        remove_attr: Optional[List[str]] = None,
        remove_relationships: bool = False,
    ) -> dict:
        """
        Converts the columns and relationships of a SQLAlchemy Base object into a python dictionary.

        :param backref: used to avoid recursively looping between two tables.
        :param remove_none: If true, removes keys that are none from the result.
        :param remove_attr: Attributes not to convert.
        :param remove_relationships: Ignore relationships.
        :return: a dictionary representation of the database object.
        """
        result = dict()
        remove_attr = remove_attr if remove_attr else []

        # Populate result with columns.
        for attr, column in self.__mapper__.c.items():
            if column.key in remove_attr:
                continue
            if remove_none:
                if getattr(self, attr) is not None:
                    result[column.key] = getattr(self, attr)
                else:
                    continue
            else:
                result[column.key] = getattr(self, attr)

        # Populate result with relationships.
        if not remove_relationships:
            if backref:
                backref.append(self.__table__)
            else:
                backref = [self.__table__]

            for attr, relation in self.__mapper__.relationships.items():
                if attr in remove_attr:
                    continue
                # Avoid recursive loop between multiple tables.
                if relation.target in backref:
                    continue
                value = getattr(self, attr)
                if value is None:
                    if not remove_none:
                        result[relation.key] = None
                elif isinstance(value.__class__, DeclarativeMeta):
                    result[relation.key] = value.to_dict(backref=backref, remove_none=remove_none)
                elif isinstance(value, list):
                    result[relation.key] = [i.to_dict(backref=backref, remove_none=remove_none) for i in value]
                else:
                    raise CorporaException(f"Unable to convert to dictionary. Unexpected type: {type(value)}.")
            backref.pop()
        return result

    id = Column(String, primary_key=True, default=generate_uuid)


class AuditMixin(object):
    created_at = Column(DateTime, default=datetime.utcnow, nullable=False)
    updated_at = Column(DateTime, default=datetime.utcnow, nullable=False, onupdate=datetime.utcnow)


class TimestampMixin(object):
    published_at = Column(DateTime, nullable=True)
    revised_at = Column(DateTime, nullable=True)


Base = declarative_base(cls=TransformingBase)


class CollectionVisibility(enum.Enum):
    """
    Describes a DbCollection's visibility.
    At most, one LIVE and one EDIT entry of a Collection may exist at a time.

    PUBLIC - a published and publicly viewable Collection.
    PRIVATE - an open Submission, i.e an unpublished and non-public Collection.
    """

    PUBLIC = "Public"
    PRIVATE = "Private"


class XApproximateDistribution(enum.Enum):
    """
    Describes a DbDataset's x_approximate_distribution.

    COUNT - for data whose distributions are best approximated by counting distributions
            like Poisson, Binomial, or Negative Binomial.
    NORMAL - for data whose distributions are best approximated by the Gaussian distribution.
    """

    COUNT = "count"
    NORMAL = "normal"


class IsPrimaryData(enum.Enum):
    """
    Describes a DbDataset's is_primary_data.

    PRIMARY - when all observation values are True.
    SECONDARY - when all observation values are False.
    BOTH - when observation values are either True or False.
    """

    PRIMARY = "primary"
    SECONDARY = "secondary"
    BOTH = "both"


class ProjectLinkType(enum.Enum):
    """
    Enumerates DbCollection external web link types.

    PROTOCOL - A link to a sequencing protocol.
    RAW_DATA - A link to a raw data repository.
    OTHER - Other.
    """

    DOI = "doi"
    RAW_DATA = "raw_data"
    PROTOCOL = "protocol"
    LAB_WEBSITE = "lab_website"
    OTHER = "other"
    DATA_SOURCE = "data_source"


# provide a consistent name
CollectionLinkType = ProjectLinkType


class DatasetArtifactFileType(enum.Enum):
    """
    Enumerates DatasetArtifact file types.

    H5AD - An AnnData object describing an expression matrix. Uses the .h5ad extension.
    RDS - A Seurat file object describing an expression matrix. Uses the .rds extension.
    LOOM - Removed. No longer supported. (#1427)
    CXG - A TileDb object describing a cellxgene object. Uses .cxg extension.
    """

    H5AD = "h5ad"
    RDS = "rds"
    CXG = "cxg"


class DatasetArtifactType(enum.Enum):
    """
    Enumerates DatasetArtifact types.

    ORIGINAL - A data artifact that adheres to the minimal metadata schema requirements.
    REMIX - A data artifact that adheres to the Corpora metadata schema requirements.
    """

    ORIGINAL = "Original"
    REMIX = "Remix"


class DbCollection(Base, AuditMixin, TimestampMixin):
    """
    A Corpora collection represents an in progress or live submission of a lab experiment.
    DbCollections are associated with one or more single-cell datasets and links to external repositories.
    """

    # the tablename is "project" instead of "collection" to avoid migrating the database
    __tablename__ = "project"

    visibility = Column(Enum(CollectionVisibility), nullable=False)
    owner = Column(StrippedString, nullable=False)
    name = Column(StrippedString)
    description = Column(StrippedString)
    contact_name = Column(StrippedString, default="")
    contact_email = Column(StrippedString, default="")
    curator_name = Column(StrippedString, default="")
    data_submission_policy_version = Column(StrippedString, nullable=True)
    tombstone = Column(Boolean, default=False, nullable=False)
    publisher_metadata = Column(JSON, nullable=True)
    revision_of = Column(String, ForeignKey("project.id"), nullable=True, unique=True)

    # Relationships
    revision = relationship("DbCollection", cascade="all, delete-orphan", uselist=False)
    links = relationship("DbProjectLink", back_populates="collection", cascade="all, delete-orphan")
    datasets = relationship("DbDataset", back_populates="collection", cascade="all, delete-orphan")
    genesets = relationship("DbGeneset", back_populates="collection", cascade="all, delete-orphan")

    __table_args__ = (CheckConstraint("revision_of IS NULL OR visibility = 'PRIVATE'", "ck_project_private_revision"),)


class DbProjectLink(Base, AuditMixin):
    """
    Represents an external web link for DbCollections such as protocols and supplementary data repositories.
    """

    # the tablename is "project_link" instead of "collection_link" to avoid migrating the database
    __tablename__ = "project_link"

    collection_id = Column(String, ForeignKey("project.id"), nullable=False)
    link_name = Column(StrippedString)
    link_url = Column(StrippedString)
    link_type = Column(Enum(CollectionLinkType))

    # Relationships
    collection = relationship("DbCollection", uselist=False, back_populates="links")


# provide a consistent name
DbCollectionLink = DbProjectLink


class DbDataset(Base, AuditMixin, TimestampMixin):
    """
    Models a single experiment uploaded and processed by Corpora.
    Describes experiment metadata such as specimen and assay data.
    Related data files are represented by DbDataArtifacts.
    """

    __tablename__ = "dataset"

    revision = Column(Integer)
    name = Column(String)
    organism = Column(JSONB)
    tissue = Column(JSONB)
    assay = Column(JSONB)
    disease = Column(JSONB)
    sex = Column(JSONB)
    ethnicity = Column(JSONB)
    development_stage = Column(JSONB)
    cell_type = Column(JSONB)
    cell_count = Column(Integer)
    is_valid = Column(Boolean, default=False)
    is_primary_data = Column(Enum(IsPrimaryData))
    collection_id = Column(String, ForeignKey("project.id"), nullable=False)
    tombstone = Column(Boolean, default=False, nullable=False)
    original_id = Column(String)
    published = Column(Boolean, default=False)
    explorer_url = Column(String, index=True)
    x_normalization = Column(String)
    x_approximate_distribution = Column(Enum(XApproximateDistribution))
    mean_genes_per_cell = Column(Float, default=0.0)
    schema_version = Column(String)
    curator_tag = Column(String)

    # Relationships
    collection = relationship("DbCollection", uselist=False, back_populates="datasets")
    artifacts = relationship("DbDatasetArtifact", back_populates="dataset", cascade="all, delete-orphan")
    processing_status = relationship(
        "DbDatasetProcessingStatus", back_populates="dataset", cascade="all, delete-orphan", uselist=False
    )
    genesets = relationship("DbGeneset", secondary="geneset_dataset_link", back_populates="datasets")

<<<<<<< HEAD
=======
    # Composite FK
    __table_args__ = (
        ForeignKeyConstraint([collection_id, collection_visibility], [DbCollection.id, DbCollection.visibility]),
        UniqueConstraint("collection_id", "curator_tag", name="_dataset__collection_id_curator_tag"),
        {},
    )

>>>>>>> f4ade28a
    def to_dict(self, *args, **kwargs):
        kwargs["remove_attr"] = kwargs.get("remove_attr", []) + ["genesets"]
        result = super(Base, self).to_dict(*args, **kwargs)
        result["linked_genesets"] = [gs.id for gs in self.genesets]
        return result


class DbDatasetArtifact(Base, AuditMixin):
    """
    Represents a user uploaded or Corpora generated file linked to a DbDataset.
    All matrices and cellxgene objects are examples of a DbDatasetArtifact.
    """

    __tablename__ = "dataset_artifact"
    __mapper_args__ = {"confirm_deleted_rows": False}

    dataset_id = Column(String, ForeignKey("dataset.id"), nullable=False)
    filename = Column(String)
    filetype = Column(Enum(DatasetArtifactFileType))
    type = Column(Enum(DatasetArtifactType))
    user_submitted = Column(Boolean)
    s3_uri = Column(String)

    # Relationships
    dataset = relationship("DbDataset", uselist=False, back_populates="artifacts")


class UploadStatus(enum.Enum):
    """
    Enumerates the status of an upload

    NA - No associated upload with the dataset
    WAITING - The upload is enqueued, and waiting for the upload container
    UPLOADING - The file is actively being uploaded
    UPLOADED - The upload was completed successfully
    FAILED - The upload has failed
    CANCEL_PENDING - The upload is in the process of being canceled
    CANCELED - The upload has been canceled
    """

    NA = "N/A"
    WAITING = "Waiting"
    UPLOADING = "Uploading"
    UPLOADED = "Uploaded"
    FAILED = "Failed"
    CANCEL_PENDING = "Cancel pending"
    CANCELED = "Canceled"


class ValidationStatus(enum.Enum):
    """
    Enumerates the status of validation of an uploaded dataset file

    NA - No associated validation with the dataset
    VALIDATING - The validation script is running
    VALID - The uploaded file successfully passed validation
    INVALID - The uploaded file failed validation
    """

    NA = "N/A"
    VALIDATING = "Validating"
    VALID = "Valid"
    INVALID = "Invalid"


class ConversionStatus(enum.Enum):
    """
    Enumerates the status of conversion of a valid uploaded file into another file format

    NA - No associated conversion with the dataset, perhaps because the uploaded dataset file
         was already in this format.
    CONVERTING = The conversion script is running
    CONVERTED - Conversion completed
    UPLOADING - The file is being uploaded to the S3 artifact bucket
    UPLOADED - The file was successfully uploaded to the S3 artifact bucket and the dataset artifact was updated
    FAILED - Conversion failed
    SKIPPED - Conversion not attempted, likely due to known incompatibilities (e.g., exceeds Seurat size limit)
    """

    NA = "N/A"
    CONVERTING = "Converting"
    CONVERTED = "Converted"
    UPLOADING = "Uploading"
    UPLOADED = "Uploaded"
    FAILED = "Failed"
    SKIPPED = "Skipped"


class ProcessingStatus(enum.Enum):
    """
    Enumerates the status of processing a dataset.

    PENDING = Processing has not started
    SUCCESS - Processing succeeded
    FAILURE - Processing failed
    """

    PENDING = "PENDING"
    SUCCESS = "SUCCESS"
    FAILURE = "FAILURE"


class DbDatasetProcessingStatus(Base, AuditMixin):
    """
    Represents progress and status of user-initiated upload, validation, and conversion.
    """

    __tablename__ = "dataset_processing_status"

    dataset_id = Column(String, ForeignKey("dataset.id"), nullable=False)
    upload_status = Column(Enum(UploadStatus))
    upload_progress = Column(Float)
    upload_message = Column(String)
    validation_status = Column(Enum(ValidationStatus))
    validation_message = Column(String)
    rds_status = Column(Enum(ConversionStatus))
    cxg_status = Column(Enum(ConversionStatus))
    h5ad_status = Column(Enum(ConversionStatus))
    processing_status = Column(Enum(ProcessingStatus))

    # Relationships
    dataset = relationship("DbDataset", back_populates="processing_status")


class DbGeneset(Base, AuditMixin):
    """
    Represents a geneset linking a list of genes to a collection and specific datasets within that collection
    """

    __tablename__ = "geneset"

    name = Column(String, nullable=False)
    description = Column(String)
    genes = Column(JSONB)
    collection_id = Column(String, ForeignKey("project.id"), nullable=False)
    collection = relationship("DbCollection", uselist=False, back_populates="genesets")
    datasets = relationship("DbDataset", secondary="geneset_dataset_link", back_populates="genesets")

    __table_args__ = (UniqueConstraint("name", "collection_id", name="_geneset_name__collection_uc"),)

    def to_dict(self, *args, **kwargs):
        kwargs["remove_attr"] = kwargs.get("remove_attr", []) + ["datasets"]
        result = super(Base, self).to_dict(*args, **kwargs)
        result["linked_datasets"] = [ds.id for ds in self.datasets]
        return result


class DbGenesetDatasetLink(Base, AuditMixin):
    """
    Represents a link between a geneset and a dataset supporting a many to many relationship
    """

    __tablename__ = "geneset_dataset_link"

    geneset_id = Column(String, ForeignKey("geneset.id"), index=True, nullable=False)
    dataset_id = Column(String, ForeignKey("dataset.id"), index=True, nullable=False)<|MERGE_RESOLUTION|>--- conflicted
+++ resolved
@@ -311,16 +311,11 @@
     )
     genesets = relationship("DbGeneset", secondary="geneset_dataset_link", back_populates="datasets")
 
-<<<<<<< HEAD
-=======
     # Composite FK
     __table_args__ = (
-        ForeignKeyConstraint([collection_id, collection_visibility], [DbCollection.id, DbCollection.visibility]),
         UniqueConstraint("collection_id", "curator_tag", name="_dataset__collection_id_curator_tag"),
-        {},
     )
 
->>>>>>> f4ade28a
     def to_dict(self, *args, **kwargs):
         kwargs["remove_attr"] = kwargs.get("remove_attr", []) + ["genesets"]
         result = super(Base, self).to_dict(*args, **kwargs)
