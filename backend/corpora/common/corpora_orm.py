--- conflicted
+++ resolved
@@ -199,31 +199,7 @@
     # Relationships
     user = relationship("DbUser", uselist=False, back_populates="projects")
     links = relationship("DbProjectLink", back_populates="project")
-<<<<<<< HEAD
     datasets = relationship("DbDataset", back_populates="project")
-=======
-    datasets = relationship("DbDataset", secondary=lambda: DbProjectDataset().__table__, back_populates="project")
-
-
-class DbProjectDataset(Base):
-    """
-    Associates a DbProject with a DbDataset.
-    A DbProject may link to several DbDatasets.
-    A DbDataset must belong to one DbProject.
-    """
-
-    __tablename__ = "project_dataset"
-
-    id = Column(String, primary_key=True)
-    project_id = Column(String, nullable=False)
-    project_status = Column(String, nullable=False)
-    dataset_id = Column(ForeignKey("dataset.id"), nullable=False)
-    created_at = Column(DateTime, default=datetime.utcnow, nullable=False)
-    updated_at = Column(DateTime, default=datetime.utcnow, nullable=False, onupdate=datetime.utcnow)
-
-    # Composite FK
-    __table_args__ = (ForeignKeyConstraint([project_id, project_status], [DbProject.id, DbProject.status]), {})
->>>>>>> 332ac798
 
 
 class DbProjectLink(Base):
