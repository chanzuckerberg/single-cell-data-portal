--- conflicted
+++ resolved
@@ -71,16 +71,10 @@
         return cls(new_db_object)
 
     @classmethod
-<<<<<<< HEAD
-    def list_id_in_time_range(cls, from_date=None, to_date=None):
-        table = cls.table
-        cls.db.session.query(cls.table).with_entities(table.id).filter()
-=======
     def list_in_time_range(cls, to_date: float = None, from_date: float = None):
         filters = []
         if to_date:
             filters.append(DbProject.created_at <= datetime.fromtimestamp(to_date, tz=pytz.UTC))
         if from_date:
             filters.append(DbProject.created_at >= datetime.fromtimestamp(from_date, tz=pytz.UTC))
-        return cls.db.session.query(DbProject).with_entities(*cls.list_entities).filter(and_(*filters)).all()
->>>>>>> 37c1a694
+        return cls.db.session.query(DbProject).with_entities(*cls.list_entities).filter(and_(*filters)).all()