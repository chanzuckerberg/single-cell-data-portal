--- conflicted
+++ resolved
@@ -1,4 +1,3 @@
-<<<<<<< HEAD
 import typing
 import uuid
 from datetime import datetime
@@ -8,12 +7,6 @@
 
 from .entity import Entity
 from ..corpora_orm import DbProject, DbProjectLink, ProjectStatus
-=======
-import uuid
-
-from .entity import Entity
-from ..corpora_orm import DbProject, DbProjectLink
->>>>>>> 8b0d990f
 
 
 class Project(Entity):
@@ -39,6 +32,7 @@
         """
         Create a new Project and related objects and store in the database. UUIDs are generated for all new table
         entries.
+
         """
         primary_key = str(uuid.uuid4())
 
@@ -66,8 +60,7 @@
         )
 
         cls.db.session.add(new_db_object)
-<<<<<<< HEAD
-        cls.db.session.commit()
+        cls.db.commit()
         return cls(new_db_object)
 
     @classmethod
@@ -116,8 +109,4 @@
             for result in cls.db.session.query(DbProject).with_entities(*list_entities).filter(and_(*filters)).all()
         ]
 
-        return results
-=======
-        cls.db.commit()
-        return cls(new_db_object)
->>>>>>> 8b0d990f
+        return results