import typing
from datetime import datetime

import pytz
from sqlalchemy import and_, Column

from .entity import Entity
<<<<<<< HEAD
from ..corpora_orm import DbProject, DbProjectLink, ProjectStatus
=======
from ..corpora_orm import DbProject, DbProjectLink
from ..utils.uuid import generate_id
>>>>>>> 769107ff


class Project(Entity):
    table = DbProject
    list_entities = [DbProject.created_at, DbProject.name, DbProject.id]

    def __init__(self, db_object: DbProject):
        super().__init__(db_object)

    @classmethod
    def create(
        cls,
        status: str,
        name: str = "",
        description: str = "",
        owner: str = "",
        s3_bucket: str = "",
        tc_uri: str = "",
        needs_attestation: bool = False,
        processing_state: str = "",
        validation_state: str = "",
        links: list = None,
    ) -> "Project":
        """
<<<<<<< HEAD
        Need to check if one exists before creating
        :param id:
        :param status:
        :param name:
        :param description:
        :param owner:
        :param s3_bucket:
        :param tc_uri:
        :param needs_attestation:
        :param processing_state:
        :param validation_state:
        :param links:
        :return:
        """
        uuid = cls.db.generate_id(DbProject, status)

        """
        Prevent accidentally linking an existing row to a different Project. This maintains the relationship of one
        to many for links
        """
        links = links if links else []
=======
        Create a new Project and related objects and store in the database. UUIDs are generated for all new table
        entries.

        """
        uuid = generate_id()

        # Setting Defaults
        links = links if links else []

        #  Prevent accidentally linking an existing row to a different Project. This maintains the relationship of one
        #  to many for links
>>>>>>> 769107ff
        [link.pop("id", None) for link in links]  # sanitize of ids

        new_db_object = DbProject(
            id=uuid,
            status=status,
            name=name,
            description=description,
            owner=owner,
            s3_bucket=s3_bucket,
            tc_uri=tc_uri,
            needs_attestation=needs_attestation,
            processing_state=processing_state,
            validation_state=validation_state,
<<<<<<< HEAD
            links=cls._create_sub_objects(links, DbProjectLink, project_id=uuid, project_status=status),
=======
            links=cls._create_sub_objects(
                links, DbProjectLink, add_columns=dict(project_id=uuid, project_status=status)
            ),
>>>>>>> 769107ff
        )

        cls.db.session.add(new_db_object)
        cls.db.session.commit()
<<<<<<< HEAD
        return cls(new_db_object)

    @classmethod
    def get_project(cls, project_uuid):
        """
        Given the project_uuid, retrieve a live project.
        :param project_uuid:
        :return:
        """
        return cls.get((project_uuid, ProjectStatus.LIVE.name))

    @classmethod
    def list_in_time_range(
        cls, to_date: float = None, from_date: float = None, list_entities: typing.List[Column] = None
    ) -> typing.List[typing.Dict]:
        """

        :param to_date: Filter dates earlier than this. Unix timestamp since the epoch in UTC timezone.
        :param from_date: Filter dates later than this. Unix timestamp since the epoch in UTC timezone.
        :param list_entities: The columns to retrieve from the table.
        :return: The results is a list of flattened dictionaries containing the `list_entities`
        """

        def to_dict(db_object):
            _result = {}
            for _field in db_object._fields:
                _result[_field] = getattr(db_object, _field)
            return _result

        filters = [DbProject.status == ProjectStatus.LIVE.name]
        list_entities = list_entities if list_entities else cls.list_entities
        if to_date:
            filters.append(DbProject.created_at <= datetime.fromtimestamp(to_date, tz=pytz.UTC))
        if from_date:
            filters.append(DbProject.created_at >= datetime.fromtimestamp(from_date, tz=pytz.UTC))

        results = [
            to_dict(result)
            for result in cls.db.session.query(DbProject).with_entities(*list_entities).filter(and_(*filters)).all()
        ]

        return results
=======
        return cls(new_db_object)
>>>>>>> 769107ff
<|MERGE_RESOLUTION|>--- conflicted
+++ resolved
@@ -5,12 +5,8 @@
 from sqlalchemy import and_, Column
 
 from .entity import Entity
-<<<<<<< HEAD
+from ..utils.uuid import generate_id
 from ..corpora_orm import DbProject, DbProjectLink, ProjectStatus
-=======
-from ..corpora_orm import DbProject, DbProjectLink
-from ..utils.uuid import generate_id
->>>>>>> 769107ff
 
 
 class Project(Entity):
@@ -35,29 +31,6 @@
         links: list = None,
     ) -> "Project":
         """
-<<<<<<< HEAD
-        Need to check if one exists before creating
-        :param id:
-        :param status:
-        :param name:
-        :param description:
-        :param owner:
-        :param s3_bucket:
-        :param tc_uri:
-        :param needs_attestation:
-        :param processing_state:
-        :param validation_state:
-        :param links:
-        :return:
-        """
-        uuid = cls.db.generate_id(DbProject, status)
-
-        """
-        Prevent accidentally linking an existing row to a different Project. This maintains the relationship of one
-        to many for links
-        """
-        links = links if links else []
-=======
         Create a new Project and related objects and store in the database. UUIDs are generated for all new table
         entries.
 
@@ -69,7 +42,6 @@
 
         #  Prevent accidentally linking an existing row to a different Project. This maintains the relationship of one
         #  to many for links
->>>>>>> 769107ff
         [link.pop("id", None) for link in links]  # sanitize of ids
 
         new_db_object = DbProject(
@@ -83,18 +55,13 @@
             needs_attestation=needs_attestation,
             processing_state=processing_state,
             validation_state=validation_state,
-<<<<<<< HEAD
-            links=cls._create_sub_objects(links, DbProjectLink, project_id=uuid, project_status=status),
-=======
             links=cls._create_sub_objects(
                 links, DbProjectLink, add_columns=dict(project_id=uuid, project_status=status)
             ),
->>>>>>> 769107ff
         )
 
         cls.db.session.add(new_db_object)
         cls.db.session.commit()
-<<<<<<< HEAD
         return cls(new_db_object)
 
     @classmethod
@@ -136,7 +103,4 @@
             for result in cls.db.session.query(DbProject).with_entities(*list_entities).filter(and_(*filters)).all()
         ]
 
-        return results
-=======
-        return cls(new_db_object)
->>>>>>> 769107ff
+        return results