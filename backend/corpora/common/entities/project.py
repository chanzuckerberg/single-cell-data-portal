--- conflicted
+++ resolved
@@ -1,9 +1,3 @@
-<<<<<<< HEAD
-import uuid
-
-from .entity import Entity
-from ..corpora_orm import DbProject, DbProjectLink
-=======
 import typing
 import uuid
 from datetime import datetime
@@ -13,7 +7,6 @@
 
 from .entity import Entity
 from ..corpora_orm import DbProject, DbProjectLink, ProjectStatus
->>>>>>> 3bfe5e61
 
 
 class Project(Entity):
@@ -39,6 +32,7 @@
         """
         Create a new Project and related objects and store in the database. UUIDs are generated for all new table
         entries.
+
         """
         primary_key = str(uuid.uuid4())
 
@@ -66,11 +60,7 @@
         )
 
         cls.db.session.add(new_db_object)
-<<<<<<< HEAD
         cls.db.commit()
-        return cls(new_db_object)
-=======
-        cls.db.session.commit()
         return cls(new_db_object)
 
     @classmethod
@@ -119,5 +109,4 @@
             for result in cls.db.session.query(DbProject).with_entities(*list_entities).filter(and_(*filters)).all()
         ]
 
-        return results
->>>>>>> 3bfe5e61
+        return results