from .entity import Entity
from ..corpora_orm import DbProject, DbProjectLink
<<<<<<< HEAD
=======
from ..utils.uuid import generate_id
>>>>>>> 769107ff


class Project(Entity):
    table = DbProject

    def __init__(self, db_object: DbProject):
        super().__init__(db_object)

    @classmethod
    def create(
        cls,
        status: str,
        name: str = "",
        description: str = "",
        owner: str = "",
        s3_bucket: str = "",
        tc_uri: str = "",
        needs_attestation: bool = False,
        processing_state: str = "",
        validation_state: str = "",
        links: list = None,
    ) -> "Project":
        """
<<<<<<< HEAD
        Need to check if one exists before creating
        :param id:
        :param status:
        :param name:
        :param description:
        :param owner:
        :param s3_bucket:
        :param tc_uri:
        :param needs_attestation:
        :param processing_state:
        :param validation_state:
        :param links:
        :return:
        """
        uuid = cls.db.generate_id(DbProject, status)

        """
        Prevent accidentally linking an existing row to a different Project. This maintains the relationship of one
        to many for links
        """
        links = links if links else []
=======
        Create a new Project and related objects and store in the database. UUIDs are generated for all new table
        entries.

        """
        uuid = generate_id()

        # Setting Defaults
        links = links if links else []

        #  Prevent accidentally linking an existing row to a different Project. This maintains the relationship of one
        #  to many for links
>>>>>>> 769107ff
        [link.pop("id", None) for link in links]  # sanitize of ids

        new_db_object = DbProject(
            id=uuid,
            status=status,
            name=name,
            description=description,
            owner=owner,
            s3_bucket=s3_bucket,
            tc_uri=tc_uri,
            needs_attestation=needs_attestation,
            processing_state=processing_state,
            validation_state=validation_state,
<<<<<<< HEAD
            links=cls._create_sub_objects(links, DbProjectLink, project_id=uuid, project_status=status),
=======
            links=cls._create_sub_objects(
                links, DbProjectLink, add_columns=dict(project_id=uuid, project_status=status)
            ),
>>>>>>> 769107ff
        )

        cls.db.session.add(new_db_object)
        cls.db.session.commit()
        return cls(new_db_object)<|MERGE_RESOLUTION|>--- conflicted
+++ resolved
@@ -1,9 +1,6 @@
 from .entity import Entity
 from ..corpora_orm import DbProject, DbProjectLink
-<<<<<<< HEAD
-=======
 from ..utils.uuid import generate_id
->>>>>>> 769107ff
 
 
 class Project(Entity):
@@ -27,29 +24,6 @@
         links: list = None,
     ) -> "Project":
         """
-<<<<<<< HEAD
-        Need to check if one exists before creating
-        :param id:
-        :param status:
-        :param name:
-        :param description:
-        :param owner:
-        :param s3_bucket:
-        :param tc_uri:
-        :param needs_attestation:
-        :param processing_state:
-        :param validation_state:
-        :param links:
-        :return:
-        """
-        uuid = cls.db.generate_id(DbProject, status)
-
-        """
-        Prevent accidentally linking an existing row to a different Project. This maintains the relationship of one
-        to many for links
-        """
-        links = links if links else []
-=======
         Create a new Project and related objects and store in the database. UUIDs are generated for all new table
         entries.
 
@@ -61,7 +35,6 @@
 
         #  Prevent accidentally linking an existing row to a different Project. This maintains the relationship of one
         #  to many for links
->>>>>>> 769107ff
         [link.pop("id", None) for link in links]  # sanitize of ids
 
         new_db_object = DbProject(
@@ -75,13 +48,9 @@
             needs_attestation=needs_attestation,
             processing_state=processing_state,
             validation_state=validation_state,
-<<<<<<< HEAD
-            links=cls._create_sub_objects(links, DbProjectLink, project_id=uuid, project_status=status),
-=======
             links=cls._create_sub_objects(
                 links, DbProjectLink, add_columns=dict(project_id=uuid, project_status=status)
             ),
->>>>>>> 769107ff
         )
 
         cls.db.session.add(new_db_object)
