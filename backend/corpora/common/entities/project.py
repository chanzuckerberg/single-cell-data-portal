--- conflicted
+++ resolved
@@ -25,33 +25,6 @@
         links: list = None,
     ) -> "Project":
         """
-<<<<<<< HEAD
-        Need to check if one exists before creating
-        :param id:
-        :param status:
-        :param name:
-        :param description:
-        :param owner:
-        :param s3_bucket:
-        :param tc_uri:
-        :param needs_attestation:
-        :param processing_state:
-        :param validation_state:
-        :param links:
-        :return:
-        """
-        uuid = cls.db.generate_id(DbProject, status)
-
-        """
-        Prevent accidentally linking an existing row to a different Project. This maintains the relationship of one
-        to many for links
-        """
-        links = links if links else []
-        [link.pop("id", None) for link in links]  # sanitize of ids
-
-        new_db_object = DbProject(
-            id=uuid,
-=======
         Create a new Project and related objects and store in the database. UUIDs are generated for all new table
         entries.
         """
@@ -66,7 +39,6 @@
 
         new_db_object = DbProject(
             id=primary_key,
->>>>>>> 8b0d990f
             status=status,
             name=name,
             description=description,
@@ -76,13 +48,6 @@
             needs_attestation=needs_attestation,
             processing_state=processing_state,
             validation_state=validation_state,
-<<<<<<< HEAD
-            links=cls._create_sub_objects(links, DbProjectLink, project_id=uuid, project_status=status),
-        )
-
-        cls.db.session.add(new_db_object)
-        cls.db.session.commit()
-=======
             links=cls._create_sub_objects(
                 links, DbProjectLink, add_columns=dict(project_id=primary_key, project_status=status)
             ),
@@ -90,5 +55,4 @@
 
         cls.db.session.add(new_db_object)
         cls.db.commit()
->>>>>>> 8b0d990f
         return cls(new_db_object)