import logging
import typing
import uuid

logger = logging.getLogger(__name__)

from ..corpora_orm import Base
from ..utils.db_utils import DbUtils


class Entity:
    """
    An abstract base class providing an interface to parse application-level objects to and from their
    database counterparts.

    This class uses a has-a relationship with SQLAlchemy Table object and simplify the CRUD operations performed on the
    database through these objects. Columns and relationships of the database object can be access as attributes of the
    of Entity.

    Every application-level object must inherit Entity.
    Examples: Project, Dataset
    """

    table: Base = None  # The DbTable represented by this entity.
    db = DbUtils()

    def __init__(self, db_object: Base):
        self.db_object = db_object

    @classmethod
    def get(cls, key: typing.Union[str, typing.Tuple[str, str]]) -> typing.Union["Entity", None]:
        """
        Retrieves an entity from the database given its primary key if found.
        :param key: Simple or composite primary key
        :return: Entity or None
        """
        result = cls.db.get(cls.table, key)
        if result:
            return cls(result)
        else:
            logger.info(f"Unable to find a row with primary key {key}, in {cls.__name__} table.")
            return None

    @classmethod
    def list(cls) -> "Entity":
        """
        Retrieves a list of entities from the database
        :return: list of Entity
        """
        return [cls(obj) for obj in cls.db.query([cls.table])]

    def save(self):
        """
        Writes the current object state to the database
        :return: saved Entity object
        """
        raise NotImplementedError()

    def __getattr__(self, name):
        """
        If the attribute is not in Entity, return the attribute in db_object.
        :param name:
        """
        return self.db_object.__getattribute__(name)

    @classmethod
    def _create_sub_objects(
        cls, rows: typing.List[dict], db_table: Base, add_columns: dict = None, primary_keys: typing.List[str] = None
    ) -> typing.List[Base]:
        """
        Create `rows` in `db_table` associated with Entity Object during object creation. A new UUID is generated and a
        new row is created for each item in `rows`.

        :param rows: A list of dictionaries each specifying a row to insert or modify
        :param db_table: The Table to add or modify rows
        :param primary_keys: Additional columns required to build the primary key. This is used when the primary consist
        of multiple columns.
        :param add_columns: Additional columns attributes or modifications to add to the row.

        This can be used when there are shared column values that need to be added across all the new rows.
        For example: DbProjectLink generated for a specific project should all have the same DbProjectLink.project_id
        and DbProjectLink.project_status. The function call would be:
        >>>> cls._create_sub_objects(
        >>>>    [{'link_url':'abc', 'link_type': ProjectLinkType.OTHER}],
        >>>>    DbProjectLink,
        >>>>    add_columns={'project_id':'abcd','project_status':ProjectStatus.EDIT}
        >>>>    )

        Another use would be to overwrite column specified in the rows.

       :return: a list of database objects to create.
        """
        add_columns = add_columns if add_columns else {}
        db_objs = []
        for columns in rows:
<<<<<<< HEAD
            _columns = dict(**columns)
            _columns.update(**add_columns)  # if there are matching keys in columns and add_columns,
            # the key value in add_columns will be used.
            _id = _columns.get("id")
            if _id:
                primary_key = (_id, *primary_keys) if primary_keys else _id
                row = cls.db.get(db_table, primary_key)
            else:
                _columns["id"] = str(uuid.uuid4())
                row = db_table(**_columns)
=======
            #  if there are matching keys in columns and add_columns,
            #  the key value in add_columns will be used.
            _columns = dict(**columns)
            _columns.update(**add_columns)

            _columns["id"] = str(uuid.uuid4())
            row = db_table(**_columns)
>>>>>>> e41c51a0
            db_objs.append(row)
        return db_objs<|MERGE_RESOLUTION|>--- conflicted
+++ resolved
@@ -93,18 +93,6 @@
         add_columns = add_columns if add_columns else {}
         db_objs = []
         for columns in rows:
-<<<<<<< HEAD
-            _columns = dict(**columns)
-            _columns.update(**add_columns)  # if there are matching keys in columns and add_columns,
-            # the key value in add_columns will be used.
-            _id = _columns.get("id")
-            if _id:
-                primary_key = (_id, *primary_keys) if primary_keys else _id
-                row = cls.db.get(db_table, primary_key)
-            else:
-                _columns["id"] = str(uuid.uuid4())
-                row = db_table(**_columns)
-=======
             #  if there are matching keys in columns and add_columns,
             #  the key value in add_columns will be used.
             _columns = dict(**columns)
@@ -112,6 +100,5 @@
 
             _columns["id"] = str(uuid.uuid4())
             row = db_table(**_columns)
->>>>>>> e41c51a0
             db_objs.append(row)
         return db_objs