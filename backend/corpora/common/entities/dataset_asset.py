import logging
from os.path import basename, join

import os
import typing
from urllib.parse import urlparse

import boto3
from botocore.exceptions import ClientError

from .entity import Entity
from ..corpora_orm import DbDatasetArtifact, DatasetArtifactType, DatasetArtifactFileType

logger = logging.getLogger(__name__)


class DatasetAsset(Entity):
    table = DbDatasetArtifact

    _s3 = None

    @classmethod
    def s3_client(cls):
        if not cls._s3:
            cls._s3 = boto3.client(
                "s3",
                endpoint_url=os.getenv("BOTO_ENDPOINT_URL") or None,
                config=boto3.session.Config(signature_version="s3v4"),
            )
        return cls._s3

    def __init__(self, db_object: DbDatasetArtifact):
        super().__init__(db_object)

        self.url = urlparse(self.s3_uri)
        self.bucket_name = self.url.netloc
        self.key_name = self.url.path[1:]

    def generate_file_url(self, expiration: int = 604800) -> typing.Union[str, None]:
        """
        Generate a presigned URL for a file for user download.
        :param expiration: Presigned URL expiration in seconds. The default is 1 week.
        :return: Presigned URL to download the requested file
        """
        try:
            response = self.s3_client().generate_presigned_url(
                "get_object", Params={"Bucket": self.bucket_name, "Key": self.key_name}, ExpiresIn=expiration
            )
        except ClientError:
            logger.exception(f"Failed to generate presigned URL for '{self.url}'.")
            return None
        else:
            return response

    def get_file_size(self) -> typing.Union[int, None]:
        """
        Retrieves the asset content length from the S3 object.
        :return: The content length in bytes.
        """

        try:
            response = self.s3_client().head_object(Bucket=self.bucket_name, Key=self.key_name)
        except ClientError:
            logger.exception(f"Failed to retrieve meta data for '{self.url}'.")
            return None
        else:
            return response["ContentLength"]

    def delete_from_s3(self):
        try:
            self.s3_client().delete_object(Bucket=self.bucket_name, Key=self.key_name)
        except ClientError:
            logger.exception(f"Failed to delete artifact '{self.url}'.")
            return None

    @classmethod
    def create(
        cls,
        session,
        dataset_id: str,
        filename: str,
        filetype: DatasetArtifactFileType,
        type_enum: DatasetArtifactType,
        user_submitted: bool,
        s3_uri: str,
    ):

        db_object = cls.table(
            dataset_id=dataset_id,
            filename=filename,
            filetype=filetype,
            type=type_enum,
            user_submitted=user_submitted,
            s3_uri=s3_uri,
        )
        session.add(db_object)
        session.commit()
        return cls(db_object)

<<<<<<< HEAD
=======
    def get_bucket_path(self):
        return f"{self.dataset_id}/{self.filename}"

>>>>>>> 31893839
    @staticmethod
    def make_s3_uri(artifact_bucket, bucket_prefix, file_name):
        return join("s3://", artifact_bucket, bucket_prefix, file_name)

    @classmethod
    def upload(
        cls,
        file_name: str,
        bucket_prefix: str,
        artifact_bucket: str,
    ) -> str:
        file_base = basename(file_name)
        cls.s3_client().upload_file(
            file_name,
            artifact_bucket,
            join(bucket_prefix, file_base),
            ExtraArgs={"ACL": "bucket-owner-full-control"},
        )
        return DatasetAsset.make_s3_uri(artifact_bucket, bucket_prefix, file_base)<|MERGE_RESOLUTION|>--- conflicted
+++ resolved
@@ -97,12 +97,9 @@
         session.commit()
         return cls(db_object)
 
-<<<<<<< HEAD
-=======
     def get_bucket_path(self):
         return f"{self.dataset_id}/{self.filename}"
 
->>>>>>> 31893839
     @staticmethod
     def make_s3_uri(artifact_bucket, bucket_prefix, file_name):
         return join("s3://", artifact_bucket, bucket_prefix, file_name)
