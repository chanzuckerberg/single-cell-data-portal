from .entity import Entity
from ..corpora_orm import DbDataset, DbDatasetArtifact, DbDeploymentDirectory, DbContributor, DbDatasetContributor
<<<<<<< HEAD
=======
from ..utils.uuid import generate_id
>>>>>>> 769107ff


class Dataset(Entity):
    table = DbDataset

    def __init__(self, db_object: DbDataset):
        super().__init__(db_object)

    @classmethod
    def create(
        cls,
        revision: int = 0,
        name: str = "",
        organism: str = "",
        organism_ontology: str = "",
        tissue: str = "",
        tissue_ontology: str = "",
        assay: str = "",
        assay_ontology: str = "",
        disease: str = "",
        disease_ontology: str = "",
        sex: str = "",
        ethnicity: str = "",
        ethnicity_ontology: str = "",
        source_data_location: str = "",
        preprint_doi: str = "",
        publication_doi: str = "",
        artifacts: list = None,
        contributors: list = None,
        deployment_directories: list = None,
    ) -> "Dataset":
        """
<<<<<<< HEAD
        Creates a new dataset and related objects
        :param revision:
        :param name:
        :param organism:
        :param organism_ontology:
        :param tissue:
        :param tissue_ontology:
        :param assay:
        :param assay_ontology:
        :param disease:
        :param disease_ontology:
        :param sex:
        :param ethnicity:
        :param ethnicity_ontology:
        :param source_data_location:
        :param preprint_doi:
        :param publication_doi:
        :param artifacts:
        :param contributors:
        :param deployment_directories:
        :return:
        """
        uuid = cls.db.generate_id(DbDataset)

        """
        Prevent accidentally linking an existing row to a different Dataset. This maintains the relationship of one
        to many for artifacts and deployment_directories
        """
=======
        Creates a new dataset and related objects and store in the database. UUIDs are generated for all new table
        entries.


        """
        uuid = generate_id()

        # Setting Defaults
>>>>>>> 769107ff
        artifacts = artifacts if artifacts else []
        deployment_directories = deployment_directories if deployment_directories else []
        contributors = contributors if contributors else []

<<<<<<< HEAD
=======
        #  Prevent accidentally linking an existing row to a different Dataset. This maintains the relationship of one
        #  to many for artifacts and deployment_directories
>>>>>>> 769107ff
        [artifact.pop("id", None) for artifact in artifacts]  # sanitize of ids
        [deployment_directory.pop("id", None) for deployment_directory in deployment_directories]  # sanitize of ids

        new_db_object = DbDataset(
            id=uuid,
            revision=revision,
            name=name,
            organism=organism,
            organism_ontology=organism_ontology,
            tissue=tissue,
            tissue_ontology=tissue_ontology,
            assay=assay,
            assay_ontology=assay_ontology,
            disease=disease,
            disease_ontology=disease_ontology,
            sex=sex,
            ethnicity=ethnicity,
            ethnicity_ontology=ethnicity_ontology,
            source_data_location=source_data_location,
            preprint_doi=preprint_doi,
            publication_doi=publication_doi,
<<<<<<< HEAD
            artifacts=cls._create_sub_objects(artifacts, DbDatasetArtifact, dataset_id=uuid),
            deployment_directories=cls._create_sub_objects(
                deployment_directories, DbDeploymentDirectory, dataset_id=uuid
=======
            artifacts=cls._create_sub_objects(artifacts, DbDatasetArtifact, add_columns=dict(dataset_id=uuid)),
            deployment_directories=cls._create_sub_objects(
                deployment_directories, DbDeploymentDirectory, add_columns=dict(dataset_id=uuid)
>>>>>>> 769107ff
            ),
        )

        #  Linking many contributors to many datasets
        contributors = cls._create_sub_objects(contributors, DbContributor)
        contributor_dataset_ids = [dict(contributor_id=contributor.id, dataset_id=uuid) for contributor in contributors]
        dataset_contributor = cls._create_sub_objects(contributor_dataset_ids, DbDatasetContributor)

        cls.db.session.add(new_db_object)
        cls.db.session.add_all(contributors)
<<<<<<< HEAD
        cls.db.session.commit()

        cls.db.session.add_all(dataset_contributor)
        cls.db.session.commit()
=======
        cls.db.commit()

        cls.db.session.add_all(dataset_contributor)
        cls.db.commit()
>>>>>>> 769107ff

        return cls(new_db_object)<|MERGE_RESOLUTION|>--- conflicted
+++ resolved
@@ -1,9 +1,6 @@
 from .entity import Entity
 from ..corpora_orm import DbDataset, DbDatasetArtifact, DbDeploymentDirectory, DbContributor, DbDatasetContributor
-<<<<<<< HEAD
-=======
 from ..utils.uuid import generate_id
->>>>>>> 769107ff
 
 
 class Dataset(Entity):
@@ -36,36 +33,6 @@
         deployment_directories: list = None,
     ) -> "Dataset":
         """
-<<<<<<< HEAD
-        Creates a new dataset and related objects
-        :param revision:
-        :param name:
-        :param organism:
-        :param organism_ontology:
-        :param tissue:
-        :param tissue_ontology:
-        :param assay:
-        :param assay_ontology:
-        :param disease:
-        :param disease_ontology:
-        :param sex:
-        :param ethnicity:
-        :param ethnicity_ontology:
-        :param source_data_location:
-        :param preprint_doi:
-        :param publication_doi:
-        :param artifacts:
-        :param contributors:
-        :param deployment_directories:
-        :return:
-        """
-        uuid = cls.db.generate_id(DbDataset)
-
-        """
-        Prevent accidentally linking an existing row to a different Dataset. This maintains the relationship of one
-        to many for artifacts and deployment_directories
-        """
-=======
         Creates a new dataset and related objects and store in the database. UUIDs are generated for all new table
         entries.
 
@@ -74,16 +41,12 @@
         uuid = generate_id()
 
         # Setting Defaults
->>>>>>> 769107ff
         artifacts = artifacts if artifacts else []
         deployment_directories = deployment_directories if deployment_directories else []
         contributors = contributors if contributors else []
 
-<<<<<<< HEAD
-=======
         #  Prevent accidentally linking an existing row to a different Dataset. This maintains the relationship of one
         #  to many for artifacts and deployment_directories
->>>>>>> 769107ff
         [artifact.pop("id", None) for artifact in artifacts]  # sanitize of ids
         [deployment_directory.pop("id", None) for deployment_directory in deployment_directories]  # sanitize of ids
 
@@ -105,15 +68,9 @@
             source_data_location=source_data_location,
             preprint_doi=preprint_doi,
             publication_doi=publication_doi,
-<<<<<<< HEAD
-            artifacts=cls._create_sub_objects(artifacts, DbDatasetArtifact, dataset_id=uuid),
-            deployment_directories=cls._create_sub_objects(
-                deployment_directories, DbDeploymentDirectory, dataset_id=uuid
-=======
             artifacts=cls._create_sub_objects(artifacts, DbDatasetArtifact, add_columns=dict(dataset_id=uuid)),
             deployment_directories=cls._create_sub_objects(
                 deployment_directories, DbDeploymentDirectory, add_columns=dict(dataset_id=uuid)
->>>>>>> 769107ff
             ),
         )
 
@@ -124,16 +81,9 @@
 
         cls.db.session.add(new_db_object)
         cls.db.session.add_all(contributors)
-<<<<<<< HEAD
-        cls.db.session.commit()
-
-        cls.db.session.add_all(dataset_contributor)
-        cls.db.session.commit()
-=======
         cls.db.commit()
 
         cls.db.session.add_all(dataset_contributor)
         cls.db.commit()
->>>>>>> 769107ff
 
         return cls(new_db_object)