import csv
import logging
import os
import typing
from collections import OrderedDict
from datetime import datetime
from pathlib import PurePosixPath
<<<<<<< HEAD
from collections import OrderedDict
from sqlalchemy.orm import Session

from ..utils.ontology_mapping import ontology_mapping
=======
from urllib.parse import urlparse
>>>>>>> f4ade28a

from .dataset_asset import DatasetAsset
from .entity import Entity
from .geneset import Geneset
from ..corpora_orm import (
    DbDataset,
    DbDatasetArtifact,
    DbDatasetProcessingStatus,
    UploadStatus,
    ProcessingStatus,
    DbGenesetDatasetLink,
    generate_uuid,
    DatasetArtifactFileType,
    ConversionStatus,
)
from ..utils.db_helpers import clone
from ..utils.ontology_mapping import ontology_mapping
from ..utils.s3_buckets import buckets

logger = logging.getLogger(__name__)


class Dataset(Entity):
    table = DbDataset

    def __init__(self, db_object: DbDataset):
        super().__init__(db_object)

    @classmethod
    def create(
        cls,
        session: Session,
        revision: int = 0,
        name: str = "",
        artifacts: list = None,
        processing_status: dict = None,
        **kwargs,
    ) -> "Dataset":
        """
        Creates a new dataset and related objects and store in the database. UUIDs are generated for all new table
        entries.
        """
        dataset = DbDataset(
            revision=revision,
            name=name,
            **kwargs,
        )
        if artifacts:
            dataset.artifacts = [DbDatasetArtifact(dataset_id=dataset.id, **art) for art in artifacts]
        processing_status = processing_status if processing_status else {}
        dataset.processing_status = DbDatasetProcessingStatus(dataset_id=dataset.id, **processing_status)
        session.add(dataset)
        session.commit()

        return cls(dataset)

    def update(self, artifacts: list = None, processing_status: dict = None, commit=True, **kwargs) -> None:
        """
        Update an existing dataset to match provided the parameters. The specified column are replaced.
        :param artifacts: Artifacts to create and connect to the dataset. If present, the existing attached entries will
         be removed and replaced with new entries. If an empty list is provided, all dataset artifacts will be deleted.
        :param processing_status: A Processing status entity to create and connect to the dataset. If present, the
         existing attached entries will be removed and replaced with new entries. If an empty dictionary is provided the
         processing_status will be deleted.
        :param kwargs: Any other fields in the dataset that will be replaced.
        """
        if any([i is not None for i in [artifacts, processing_status]]):
            if artifacts is not None:
                for af in self.artifacts:
                    self.session.delete(af)
                new_objs = [DbDatasetArtifact(dataset_id=self.id, **art) for art in artifacts]
                self.session.add_all(new_objs)
            if processing_status is not None:
                if self.processing_status:
                    self.session.delete(self.processing_status)
                if processing_status:
                    new_obj = DbDatasetProcessingStatus(dataset_id=self.id, **processing_status)
                    self.session.add(new_obj)
        super().update(commit=commit, **kwargs)

    @classmethod
    def get(cls, session: Session, dataset_uuid, include_tombstones=False) -> "Dataset":
        dataset = super().get(session, dataset_uuid)
        if not include_tombstones:
            if dataset and dataset.tombstone is True:
                return None
        return dataset

    @classmethod
    def get_by_explorer_url(cls, session: Session, explorer_url):
        """
        Return the most recently created dataset with the given explorer_url or None
        """

        def _get_by_explorer_url_query(url):
            filters = [cls.table.explorer_url == url]
            dataset = session.query(cls.table).filter(*filters).order_by(cls.table.created_at.desc()).limit(1).all()
            return cls(dataset[0]) if dataset else None

        # If dataset cannot be found, look for the url with (or without) the final slash
        dataset = _get_by_explorer_url_query(explorer_url)
        if not dataset:
            if explorer_url[-1] == "/":
                dataset = _get_by_explorer_url_query(explorer_url[:-1])
            else:
                dataset = _get_by_explorer_url_query(f"{explorer_url}/")

        return dataset

    def get_asset(self, asset_uuid) -> typing.Union[DatasetAsset, None]:
        """
        Retrieve the asset if it exists in the dataset.
        :param asset_uuid: uuid of the asset to find
        :return: If the asset is found it is returned, else None is returned.
        """
        asset = [asset for asset in self.artifacts if asset.id == asset_uuid]
        return None if not asset else DatasetAsset(asset[0])

    def get_assets(self):
        """
        Retrieve all the assets for the dataset
        """
        return self.artifacts

    @staticmethod
    def transform_sex_for_schema_2_0_0(dataset):
        # If schema_version is 1.1.0, convert sex to the new API format
        if "sex" in dataset and dataset.get("schema_version") != "2.0.0":
            dataset["sex"] = [{"label": s, "sex_ontology_term_id": "unknown"} for s in dataset["sex"]]

    @staticmethod
    def transform_organism_for_schema_2_0_0(dataset):
        # If organism is an object (version 1.1.0), wrap it into an array to be 2.0.0 compliant
        if "organism" in dataset and dataset.get("schema_version") != "2.0.0":
            dataset["organism"] = [dataset["organism"]]

    @staticmethod
    def enrich_development_stage_with_ancestors(dataset):
        if "development_stage" not in dataset:
            return

        leaves = [e["ontology_term_id"] for e in dataset["development_stage"]]

        if not leaves:
            return

        ancestors = [ontology_mapping.get(leaf) for leaf in leaves]
        flattened_ancestors = [item for sublist in ancestors if sublist for item in sublist]
        unique_ancestors = list(OrderedDict.fromkeys(flattened_ancestors))
        if unique_ancestors:
            dataset["development_stage_ancestors"] = unique_ancestors

    def _create_new_explorer_url(self, new_uuid: str) -> str:
        if self.explorer_url is None:
            return None
        original_url = urlparse(self.explorer_url)
        original_path = PurePosixPath(original_url.path)
        new_path = str(original_path.parent / f"{new_uuid}.cxg/")
        new_url = original_url._replace(path=new_path).geturl()
        # Note: the final slash is mandatory, otherwise the explorer won't load this link
        return f"{new_url}/"

    def create_revision(self, revision_collection_id: str) -> "Dataset":
        """
        Generate a dataset revision from a dataset in a public collection
        :param revision_collection_id: specify the collection revision to which this dataset revision belongs
        :return: dataset revision.

        """
        revision_dataset_uuid = generate_uuid()
        revision_explorer_url = self._create_new_explorer_url(revision_dataset_uuid)
        revision_dataset = clone(
            self.db_object,
            id=revision_dataset_uuid,
            collection_id=revision_collection_id,
            original_id=self.id,
            explorer_url=revision_explorer_url,
        )
        self.session.add(revision_dataset)
        for artifact in self.artifacts:
            self.session.add(clone(artifact, dataset_id=revision_dataset.id))
        if self.processing_status:
            self.session.add(clone(self.processing_status, dataset_id=revision_dataset.id))
        self.session.commit()
        return Dataset(revision_dataset)

    def tombstone_dataset_and_delete_child_objects(self):
        self.update(tombstone=True, artifacts=[], processing_status={})
        self.session.query(DbGenesetDatasetLink).filter(DbGenesetDatasetLink.dataset_id == self.id).delete(
            synchronize_session="evaluate"
        )

    def asset_deletion(self):
        for artifact in self.artifacts:
            asset = DatasetAsset.get(self.session, artifact.id)
            asset.queue_s3_asset_for_deletion()
            asset.delete(commit=False)

    @staticmethod
    def new_processing_status() -> dict:
        return {
            "upload_status": UploadStatus.WAITING,
            "upload_progress": 0,
            "processing_status": ProcessingStatus.PENDING,
        }

    def copy_csv_to_s3(self, csv_file: str) -> str:
        object_name = get_cxg_bucket_path(self.explorer_url)
        s3_file = f"{object_name}-genesets.csv"
        buckets.explorer_bucket.upload_file(csv_file, s3_file)
        return s3_file

    def generate_tidy_csv_for_all_linked_genesets(self, csv_file_path: str) -> str:
        csv_file = os.path.join(csv_file_path, "geneset.csv")
        fieldnames = ["GENE_SET_NAME", "GENE_SET_DESCRIPTION", "GENE_SYMBOL", "GENE_DESCRIPTION"]
        genesets = []
        max_additional_params = 0
        for geneset in self.genesets:
            geneset_entity = Geneset(geneset)
            gene_rows, gene_max = geneset_entity.convert_geneset_to_gene_dicts()
            if gene_max > max_additional_params:
                max_additional_params = gene_max
            genesets += gene_rows

        for i in range(1, max_additional_params + 1):
            fieldnames.append(f"PROVENANCE{i}")
            fieldnames.append(f"PROVENANCE{i}_DESCRIPTION")

        with open(csv_file, "w") as f:
            writer = csv.DictWriter(f, fieldnames=fieldnames)
            writer.writeheader()
            for gene in genesets:
                writer.writerow(gene)
        return csv_file

    def reprocess(self):
        if not self.published:
            self.asset_deletion()
        self.update(
            name="",
            organism=None,
            tissue=None,
            assay=None,
            disease=None,
            sex=None,
            ethnicity=None,
            development_stage=None,
            cell_type=None,
            published=False,
            revision=self.revision + 1,
            explorer_url=None,
            artifacts=[],
        )

    def get_most_recent_artifact(self, filetype=DatasetArtifactFileType.CXG):
        filters = [DbDatasetArtifact.dataset_id == self.id, DbDatasetArtifact.filetype == filetype]
        artifact = (
            self.session.query(DbDatasetArtifact)
            .filter(*filters)
            .order_by(DbDatasetArtifact.created_at.desc())
            .limit(1)
            .all()
        )
        return DatasetAsset(artifact[0]) if artifact else None

    def publish_new(self, now: datetime):
        """
        Publish a new dataset with the published_at datetime populated
        with the provided datetime.
        :param now: Datetime to populate dataset's published_at.
        """
        collection_id = self.collection.revision_of if self.collection.revision_of else self.collection.id
        self.update(collection_id=collection_id, published=True, published_at=now, commit=False)

    def publish_revision(self, revision: "Dataset", now: datetime) -> bool:
        """
        Publish a revision of a dataset if the dataset under revision is
        different from the existing dataset.
        :return: True if revision differs from existing dataset, else False.
        """
        if revision.tombstone or revision.revision > self.revision:
            # If the revision is different from the original
            self.asset_deletion()
            if revision.revision > self.revision:
                # connect revised artifacts with published dataset
                for artifact in revision.artifacts:
                    if (
                        artifact.filetype == DatasetArtifactFileType.RDS
                        and revision.processing_status.rds_status == ConversionStatus.SKIPPED
                    ):
                        # Delete old .rds (Seurat) dataset artifact clones if rds_status for dataset revision is SKIPPED
                        DatasetAsset(artifact).delete(commit=False)
                    else:
                        artifact.dataset_id = self.id

            elif revision.tombstone:
                # tombstone
                revision.tombstone_dataset_and_delete_child_objects()

            updates = revision.to_dict(
                remove_attr=[
                    "updated_at",
                    "created_at",
                    "id",
                    "collection_id",
                    "original_id",
                    "published",
                    "revised_at",
                    "explorer_url",
                ],
                remove_relationships=True,
            )

            if revision.tombstone is not False:
                self.update(commit=False, **updates, remove_attr="published_at")
            else:
                # There was an update to a dataset, so update revised_at
                self.update(commit=False, **updates, revised_at=now)

            return True
        return False


def get_cxg_bucket_path(explorer_url: str) -> str:
    """Parses the S3 cellxgene bucket object prefix for all resources related to this dataset from the explorer_url"""
    object_name = urlparse(explorer_url).path.split("/", 2)[2]
    if object_name.endswith("/"):
        object_name = object_name[:-1]
    base, _ = os.path.splitext(object_name)
    return base<|MERGE_RESOLUTION|>--- conflicted
+++ resolved
@@ -5,14 +5,9 @@
 from collections import OrderedDict
 from datetime import datetime
 from pathlib import PurePosixPath
-<<<<<<< HEAD
-from collections import OrderedDict
 from sqlalchemy.orm import Session
 
-from ..utils.ontology_mapping import ontology_mapping
-=======
 from urllib.parse import urlparse
->>>>>>> f4ade28a
 
 from .dataset_asset import DatasetAsset
 from .entity import Entity
