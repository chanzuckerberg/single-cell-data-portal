--- conflicted
+++ resolved
@@ -123,8 +123,6 @@
 
         return results
 
-    _hide = ["user", "owner", "tombstone"]
-
     def reshape_for_api(self) -> dict:
         """
         Reshape the collection to match the expected api output.
@@ -133,22 +131,14 @@
 
         result = self.to_dict(remove_none=True)
         # Reshape the data to match.
-<<<<<<< HEAD
-        for hidden in self._hide:
-=======
         for hidden in ["user", "owner", "tombstone"]:
->>>>>>> 49a9e1ff
             result.pop(hidden, None)
         result["links"] = [
             dict(link_url=link["link_url"], link_name=link.get("link_name", ""), link_type=link["link_type"])
             for link in result["links"]
         ]
 
-<<<<<<< HEAD
-        result["datasets"] = [ds for ds in result["datasets"] if ds.get("tombtone") is not True]
-=======
         result["datasets"] = [ds for ds in result["datasets"] if not ds.get("tombtone")]
->>>>>>> 49a9e1ff
         for dataset in result["datasets"]:
             dataset["dataset_deployments"] = dataset.pop("deployment_directories")
             dataset["dataset_assets"] = dataset.pop("artifacts")
