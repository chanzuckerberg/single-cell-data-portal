--- conflicted
+++ resolved
@@ -180,7 +180,6 @@
             link.collection_visibility = CollectionVisibility.PUBLIC
         for dataset in self.datasets:
             if dataset.original_id:
-<<<<<<< HEAD
                 original = Dataset.get(self.session, dataset.original_id)
                 if (public_collection.id, public_collection.visibility) == (
                     original.collection_id,
@@ -204,11 +203,9 @@
                             artifact.dataset_id = original.id
                         for deployed_directory in dataset.deployment_directories:
                             deployed_directory.dataset_id = original.id
+                    elif dataset.tombstone:
+                        dataset.tombstone_dataset_and_delete_child_objects()
                     original.update(**updates)
-=======
-                "skip modified datasets"
-                continue  # TODO: expand to support tombstone and refresh corpora-data-portal/1177
->>>>>>> e38608c2
             else:
                 dataset.collection_visibility = CollectionVisibility.PUBLIC
                 dataset.published = True
