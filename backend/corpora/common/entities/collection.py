import typing
from datetime import datetime
from sqlalchemy import and_

from . import Dataset
from .entity import Entity
from .geneset import Geneset
from ..corpora_orm import DbCollection, DbCollectionLink, CollectionVisibility
from ..utils.db_session import clone


class Collection(Entity):
    table = DbCollection
    list_attributes = (DbCollection.id, DbCollection.created_at)

    def __init__(self, db_object: DbCollection):
        super().__init__(db_object)

    @classmethod
    def create(
        cls,
        session,
        visibility: CollectionVisibility,
        name: str = "",
        description: str = "",
        owner: str = "",
        contact_name: str = "",
        contact_email: str = "",
        links: list = None,
        data_submission_policy_version: str = "",
        **kwargs,
    ) -> "Collection":
        """
        Create a new Collection and related objects and store in the database. UUIDs are generated for all new table
        entries.
        """

        # Setting Defaults
        links = links if links else []

        new_db_object = DbCollection(
            visibility=visibility,
            name=name,
            description=description,
            owner=owner,
            contact_name=contact_name,
            contact_email=contact_email,
            data_submission_policy_version=data_submission_policy_version,
            **kwargs,
        )

        new_db_object.links = [
            DbCollectionLink(collection_id=new_db_object.id, collection_visibility=visibility, **link) for link in links
        ]
        session.add(new_db_object)
        session.commit()
        return cls(new_db_object)

    @classmethod
    def get_collection(
        cls,
        session,
        collection_uuid: str,
        visibility: str = CollectionVisibility.PUBLIC.name,
        include_tombstones: bool = False,
        owner: typing.Optional[str] = None,
    ) -> typing.Union["Collection", None]:
        """
        Given the collection_uuid, retrieve a live collection.
        :param session: the database session object.
        :param collection_uuid:
        :param visibility: the visibility of the collection
        :param include_tombstones: If true, the collection is returned even if it has been tombstoned.
        :param owner: A user id use to check if the user is the owner of the collection. If the user id matches the
        owner then the collection is returned. If this parameters is not included then owner is not used as a filter.
        :return: the collection if it matches the filter.
        """
        filters = [cls.table.id == collection_uuid, cls.table.visibility == visibility]
        if owner:
            filters.append(cls.table.owner == owner)
        if not include_tombstones:
            filters.append(cls.table.tombstone == False)  # noqa
        collection = session.query(cls.table).filter(*filters).one_or_none()
        return cls(collection) if collection else None

    @classmethod
    def list_collections_in_time_range(cls, session, *args, **kwargs):
        return cls.list_attributes_in_time_range(
            session, *args, filters=[DbCollection.visibility == CollectionVisibility.PUBLIC.name], **kwargs
        )

    @classmethod
    def list_attributes_in_time_range(
        cls, session, to_date: int = None, from_date: int = None, filters: list = None, list_attributes: list = None
    ) -> typing.List[typing.Dict]:
        """
        Queries the database for Entities that have been created within the specified time range. Return only the
        entity attributes in `list_attributes`.

        :param to_date: If provided, only lists collections that were created before this date. Format of param is Unix
        timestamp since the epoch in UTC timezone.
        :param from_date: If provided, only lists collections that were created after this date. Format of param is Unix
        timestamp since the epoch in UTC timezone.
        :param filters: additional filters to apply to the query.
        :param list_attributes: A list of entity attributes to return. If None, the class default is used.
        :return: The results is a list of flattened dictionaries containing the `list_attributes`
        """

        filters = filters if filters else []
        filters.append(cls.table.tombstone == False)  # noqa
        list_attributes = list_attributes if list_attributes else cls.list_attributes
        table = cls.table

        def to_dict(db_object):
            _result = {}
            for _field in db_object._fields:
                _result[_field] = getattr(db_object, _field)
            return _result

        if to_date:
            filters.append(cls.table.created_at <= datetime.fromtimestamp(to_date))
        if from_date:
            filters.append(table.created_at >= datetime.fromtimestamp(from_date))

        results = [
            to_dict(result)
            for result in session.query(table).with_entities(*list_attributes).filter(and_(*filters)).all()
        ]

        return results

    def reshape_for_api(self, tombstoned_datasets=False) -> dict:
        """
        Reshape the collection to match the expected api output.
        :tombstoned_datasets: Determines if tombtoned datasets will be included.
        :return: A dictionary that can be converted into JSON matching the expected api response.
        """

        result = self.to_dict(remove_none=True)
        # Reshape the data to match.
        for hidden in ["user", "owner", "tombstone"]:
            result.pop(hidden, None)
        result["links"] = [
            dict(link_url=link["link_url"], link_name=link.get("link_name", ""), link_type=link["link_type"])
            for link in result["links"]
        ]
        datasets = []
        for dataset in result["datasets"]:
            dataset["dataset_deployments"] = dataset.pop("deployment_directories")
            dataset["dataset_assets"] = dataset.pop("artifacts")
            tombstone = dataset.pop("tombstone", False)
            if tombstone:
                if tombstoned_datasets:
                    datasets.append(dataset)
                else:
                    continue
            else:
                datasets.append(dataset)
        result["datasets"] = datasets
        return result

    def publish(self):
        """
        Given a private collection, set the collection to public.

        """
        # Create a public collection with the same uuid and same fields
        public_collection = Collection.get_collection(self.session, self.id, CollectionVisibility.PUBLIC)
        if public_collection:
            public_collection.update(
                **self.to_dict(remove_attr=("update_at", "created_at", "visibility", "id"), remove_relationships=True)
            )
        else:
            public_collection = Collection(
                clone(self.db_object, primary_key=dict(id=self.id, visibility=CollectionVisibility.PUBLIC))
            )
            self.session.add(public_collection)

        # Copy over relationships
        for link in self.links:
            link.collection_visibility = CollectionVisibility.PUBLIC
        for dataset in self.datasets:
            if dataset.original_id:
<<<<<<< HEAD
                original = Dataset.get(self.session, dataset.original_id)
                if (public_collection.id, public_collection.visibility) == (
                    original.collection_id,
                    original.collection_visibility,
                ) and (dataset.tombstone or dataset.revision > original.revision):
                    original.deployment_directories_deletion()
                    original.asset_deletion()
                    updates = dataset.to_dict(
                        remove_attr=[
                            "update_at",
                            "created_at",
                            "collection_visibility",
                            "id",
                            "original_id",
                            "published",
                        ],
                        remove_relationships=True,
                    )
                    if dataset.revision > original.revision:
                        for artifact in dataset.artifacts:
                            artifact.dataset_id = original.id
                        for deployed_directory in dataset.deployment_directories:
                            deployed_directory.dataset_id = original.id
                    original.update(**updates)
=======
                "skip modified datasets"
                continue  # TODO: expand to support tombstone and refresh corpora-data-portal/1177
>>>>>>> b7de7b00
            else:
                dataset.collection_visibility = CollectionVisibility.PUBLIC
                dataset.published = True
        self.session.commit()
        self.delete()
        self.db_object = public_collection.db_object

    def revision(self) -> "Collection":
        """
        Generate a collection revision from a public collection
        :return: collection revision.

        """
        revision_collection = clone(
            self.db_object, primary_key=dict(id=self.id, visibility=CollectionVisibility.PRIVATE)
        )
        self.session.add(revision_collection)
        for link in self.links:
            self.session.add(clone(link, collection_id=self.id, collection_visibility=CollectionVisibility.PRIVATE))
        self.session.commit()
        for dataset in self.datasets:
            Dataset(dataset).create_revision()
        return Collection(revision_collection)

    def tombstone_collection(self):
        self.update(tombstone=True)
        for geneset in self.genesets:
            Geneset.get(self.session, geneset.id).delete()
        for dataset in self.datasets:
            ds = Dataset.get(self.session, dataset.id, include_tombstones=True)
            ds.asset_deletion()
            ds.deployment_directories_deletion()
            ds.tombstone_dataset_and_delete_child_objects()

    def update(self, links: list = None, **kwargs) -> None:
        """
        Update an existing collection to match provided the parameters. The specified columns are replaced.
        :param links: links to create and connect to the collection. If present, the existing attached entries will
         be removed and replaced with new entries.
        :param kwargs: Any other fields in the dataset that will be replaced.
        """
        links = links if links else []
        for link in self.links:
            self.session.delete(link)
        new_objs = [
            DbCollectionLink(collection_id=self.id, collection_visibility=self.visibility, **link) for link in links
        ]
        self.session.add_all(new_objs)
        self.session.flush()

        super().update(**kwargs)

    def delete(self):
        for dataset in self.datasets:
            ds = Dataset(dataset)
            if not ds.published:
                ds.asset_deletion()
                ds.deployment_directories_deletion()
            ds.delete()
        super().delete()<|MERGE_RESOLUTION|>--- conflicted
+++ resolved
@@ -181,7 +181,6 @@
             link.collection_visibility = CollectionVisibility.PUBLIC
         for dataset in self.datasets:
             if dataset.original_id:
-<<<<<<< HEAD
                 original = Dataset.get(self.session, dataset.original_id)
                 if (public_collection.id, public_collection.visibility) == (
                     original.collection_id,
@@ -206,10 +205,6 @@
                         for deployed_directory in dataset.deployment_directories:
                             deployed_directory.dataset_id = original.id
                     original.update(**updates)
-=======
-                "skip modified datasets"
-                continue  # TODO: expand to support tombstone and refresh corpora-data-portal/1177
->>>>>>> b7de7b00
             else:
                 dataset.collection_visibility = CollectionVisibility.PUBLIC
                 dataset.published = True
