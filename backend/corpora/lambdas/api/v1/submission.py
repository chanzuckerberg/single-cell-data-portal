--- conflicted
+++ resolved
@@ -1,11 +1,7 @@
 from flask import make_response, jsonify
 
 from ....common.utils.exceptions import ForbiddenHTTPException
-<<<<<<< HEAD
 from ....common.entities import Project, Dataset
-=======
-from ....common.entities import Project
->>>>>>> 3445a1c9
 
 
 def get_submissions_list(query_user_uuid: str = ""):
@@ -53,13 +49,17 @@
         raise ForbiddenHTTPException()
 
 
-def validate_submission(project_uuid: str):
+def validate_submission(path_project_uuid: str):
     raise NotImplementedError
 
 
-def save_submission(project_uuid: str, request_body: dict):
+def validate_submission(path_project_uuid: str):
     raise NotImplementedError
 
 
-def publish_submission(project_uuid: str):
+def save_submission(path_project_uuid: str, request_body: dict):
+    raise NotImplementedError
+
+
+def publish_submission(path_project_uuid: str):
     raise NotImplementedError