from flask import make_response, jsonify, g

from ....common.corpora_orm import CollectionVisibility
from ....common.entities import Dataset, Collection
<<<<<<< HEAD
from ....common.utils.db_session import processing_status_updater
=======
from ....common.utils.db_utils import db_session
>>>>>>> f2a58ee8
from ....common.utils.exceptions import (
    NotFoundHTTPException,
    ServerErrorHTTPException,
    ForbiddenHTTPException,
)


def post_dataset_asset(dataset_uuid: str, asset_uuid: str):
    db_session = g.db_session
    # retrieve the dataset
    dataset = Dataset.get(db_session, dataset_uuid)
    if not dataset:
        raise NotFoundHTTPException(f"'dataset/{dataset_uuid}' not found.")

    # retrieve the artifact
    asset = dataset.get_asset(asset_uuid)
    if not asset:
        raise NotFoundHTTPException(f"'dataset/{dataset_uuid}/asset/{asset_uuid}' not found.")

    # Retrieve S3 metadata
    file_size = asset.get_file_size()
    if not file_size:
        raise ServerErrorHTTPException()

    # Generate pre-signed URL
    presigned_url = asset.generate_file_url()
    if not presigned_url:
        raise ServerErrorHTTPException()

    return make_response(
        jsonify(
            dataset_id=dataset_uuid,
            file_name=asset.filename,
            file_size=file_size,
            presigned_url=presigned_url,
        ),
        200,
    )


def get_status(dataset_uuid: str, user: str):
<<<<<<< HEAD
    db_session = g.db_session
    dataset = Dataset.get(db_session, dataset_uuid)
    if not Collection.if_owner(db_session, dataset.collection.id, dataset.collection.visibility, user):
=======
    dataset = Dataset.get(dataset_uuid)
    if not dataset:
        raise ForbiddenHTTPException()
    if not Collection.if_owner(dataset.collection.id, dataset.collection.visibility, user):
>>>>>>> f2a58ee8
        raise ForbiddenHTTPException()
    status = dataset.processing_status.to_dict(remove_none=True)
    for remove in ["dataset", "created_at", "updated_at"]:
        status.pop(remove)
    return make_response(jsonify(status), 200)


def delete_dataset(dataset_uuid: str, user: str):
    """
    Deletes an existing dataset or cancels an in progress upload.
    """
<<<<<<< HEAD
    db_session = g.db_session
    dataset = Dataset.get(db_session, dataset_uuid)
=======
    dataset = Dataset.get(dataset_uuid, include_tombstones=True)
>>>>>>> f2a58ee8
    if not dataset:
        raise ForbiddenHTTPException()
    if not Collection.if_owner(db_session, dataset.collection.id, dataset.collection.visibility, user):
        raise ForbiddenHTTPException()
<<<<<<< HEAD
    curr_status = dataset.processing_status
    if curr_status.upload_status is UploadStatus.UPLOADED:
        raise MethodNotAllowedException(f"'dataset/{dataset_uuid}' upload is complete and can not be cancelled.")
    status = {
        DbDatasetProcessingStatus.upload_progress: curr_status.upload_progress,
        DbDatasetProcessingStatus.upload_status: UploadStatus.CANCEL_PENDING,
    }
    processing_status_updater(db_session, dataset.processing_status.id, status)
    db_session.refresh(dataset.db_object)
    updated_status = Dataset.get(db_session, dataset_uuid).processing_status.to_dict()
    for remove in ["dataset", "created_at", "updated_at"]:
        updated_status.pop(remove)
    return make_response(jsonify(updated_status), 202)
=======
    if dataset.collection_visibility == CollectionVisibility.PUBLIC:
        return make_response(jsonify("Can not delete a public dataset"), 405)
    if dataset.tombstone is False:
        dataset.dataset_and_asset_deletion()
    return "", 202
>>>>>>> f2a58ee8
<|MERGE_RESOLUTION|>--- conflicted
+++ resolved
@@ -2,11 +2,6 @@
 
 from ....common.corpora_orm import CollectionVisibility
 from ....common.entities import Dataset, Collection
-<<<<<<< HEAD
-from ....common.utils.db_session import processing_status_updater
-=======
-from ....common.utils.db_utils import db_session
->>>>>>> f2a58ee8
 from ....common.utils.exceptions import (
     NotFoundHTTPException,
     ServerErrorHTTPException,
@@ -48,16 +43,11 @@
 
 
 def get_status(dataset_uuid: str, user: str):
-<<<<<<< HEAD
     db_session = g.db_session
     dataset = Dataset.get(db_session, dataset_uuid)
-    if not Collection.if_owner(db_session, dataset.collection.id, dataset.collection.visibility, user):
-=======
-    dataset = Dataset.get(dataset_uuid)
     if not dataset:
         raise ForbiddenHTTPException()
-    if not Collection.if_owner(dataset.collection.id, dataset.collection.visibility, user):
->>>>>>> f2a58ee8
+    if not Collection.if_owner(db_session, dataset.collection.id, dataset.collection.visibility, user):
         raise ForbiddenHTTPException()
     status = dataset.processing_status.to_dict(remove_none=True)
     for remove in ["dataset", "created_at", "updated_at"]:
@@ -69,34 +59,14 @@
     """
     Deletes an existing dataset or cancels an in progress upload.
     """
-<<<<<<< HEAD
     db_session = g.db_session
-    dataset = Dataset.get(db_session, dataset_uuid)
-=======
     dataset = Dataset.get(dataset_uuid, include_tombstones=True)
->>>>>>> f2a58ee8
     if not dataset:
         raise ForbiddenHTTPException()
     if not Collection.if_owner(db_session, dataset.collection.id, dataset.collection.visibility, user):
         raise ForbiddenHTTPException()
-<<<<<<< HEAD
-    curr_status = dataset.processing_status
-    if curr_status.upload_status is UploadStatus.UPLOADED:
-        raise MethodNotAllowedException(f"'dataset/{dataset_uuid}' upload is complete and can not be cancelled.")
-    status = {
-        DbDatasetProcessingStatus.upload_progress: curr_status.upload_progress,
-        DbDatasetProcessingStatus.upload_status: UploadStatus.CANCEL_PENDING,
-    }
-    processing_status_updater(db_session, dataset.processing_status.id, status)
-    db_session.refresh(dataset.db_object)
-    updated_status = Dataset.get(db_session, dataset_uuid).processing_status.to_dict()
-    for remove in ["dataset", "created_at", "updated_at"]:
-        updated_status.pop(remove)
-    return make_response(jsonify(updated_status), 202)
-=======
     if dataset.collection_visibility == CollectionVisibility.PUBLIC:
         return make_response(jsonify("Can not delete a public dataset"), 405)
     if dataset.tombstone is False:
         dataset.dataset_and_asset_deletion()
-    return "", 202
->>>>>>> f2a58ee8
+    return "", 202