from flask import make_response, jsonify, g

from ....common.corpora_orm import CollectionVisibility
from ....common.entities import Dataset, Collection
from ....common.entities.geneset import GenesetDatasetLink
from ....common.utils.exceptions import (
    NotFoundHTTPException,
    ServerErrorHTTPException,
    ForbiddenHTTPException,
    CorporaException,
)


def post_dataset_asset(dataset_uuid: str, asset_uuid: str):
    db_session = g.db_session
    # retrieve the dataset
    dataset = Dataset.get(db_session, dataset_uuid)
    if not dataset:
        raise NotFoundHTTPException(f"'dataset/{dataset_uuid}' not found.")

    # retrieve the artifact
    asset = dataset.get_asset(asset_uuid)
    if not asset:
        raise NotFoundHTTPException(f"'dataset/{dataset_uuid}/asset/{asset_uuid}' not found.")

    # Retrieve S3 metadata
    file_size = asset.get_file_size()
    if not file_size:
        raise ServerErrorHTTPException()

    # Generate pre-signed URL
    presigned_url = asset.generate_file_url()
    if not presigned_url:
        raise ServerErrorHTTPException()

    return make_response(
        jsonify(
            dataset_id=dataset_uuid,
            file_name=asset.filename,
            file_size=file_size,
            presigned_url=presigned_url,
        ),
        200,
    )


def get_status(dataset_uuid: str, user: str):
    db_session = g.db_session
    dataset = Dataset.get(db_session, dataset_uuid)
    if not dataset:
        raise ForbiddenHTTPException()
    if not Collection.get_collection(db_session, dataset.collection.id, dataset.collection.visibility, owner=user):
        raise ForbiddenHTTPException()
    status = dataset.processing_status.to_dict(remove_none=True)
    for remove in ["dataset", "created_at", "updated_at"]:
        status.pop(remove)
    return make_response(jsonify(status), 200)


def delete_dataset(dataset_uuid: str, user: str):
    """
    Deletes an existing dataset or cancels an in progress upload.
    """
    db_session = g.db_session
    dataset = Dataset.get(db_session, dataset_uuid, include_tombstones=True)
    if not dataset:
        raise ForbiddenHTTPException()
    if not Collection.get_collection(db_session, dataset.collection.id, dataset.collection.visibility, owner=user):
        raise ForbiddenHTTPException()
    if dataset.collection_visibility == CollectionVisibility.PUBLIC:
        return make_response(jsonify("Can not delete a public dataset"), 405)
    if dataset.tombstone is False:
        if dataset.published:
            dataset.tombstone_dataset_and_delete_child_objects()
        else:
            dataset.asset_deletion()
<<<<<<< HEAD
=======
            dataset.deployment_directories_deletion()
>>>>>>> 31893839
            dataset.delete()
    return "", 202


def post_dataset_gene_sets(dataset_uuid: str, body: object, user: str):
    db_session = g.db_session
    dataset = Dataset.get(db_session, dataset_uuid)
    if not dataset:
        raise ForbiddenHTTPException()
    collection = Collection.get_collection(
        db_session, dataset.collection.id, CollectionVisibility.PRIVATE.name, owner=user
    )
    if not collection:
        raise ForbiddenHTTPException()
    validate_genesets_in_collection_and_linked_to_dataset(dataset, collection, body)
    try:
        GenesetDatasetLink.update_links_for_a_dataset(db_session, dataset_uuid, add=body["add"], remove=body["remove"])
    except CorporaException:
        raise NotFoundHTTPException()
    gene_sets = [
        x.to_dict(
            remove_attr=[
                "collection",
                "collection_visibility",
                "collection_id",
                "created_at",
                "updated_at",
                "genes",
            ]
        )
        for x in dataset.genesets
    ]
    return make_response(jsonify(gene_sets), 202)


def validate_genesets_in_collection_and_linked_to_dataset(dataset, collection, update_list):
    dataset_geneset_ids = [x.id for x in dataset.genesets]
    collection_geneset_ids = [x.id for x in collection.genesets]

    add_list_in_collection = all(item in collection_geneset_ids for item in update_list["add"])
    remove_list_in_collection = all(item in collection_geneset_ids for item in update_list["remove"])
    if not (add_list_in_collection and remove_list_in_collection):
        raise NotFoundHTTPException()
    remove_list_in_dataset = all(item in dataset_geneset_ids for item in update_list["remove"])
    if not remove_list_in_dataset:
        raise NotFoundHTTPException()
    add_list_in_dataset = any(item in dataset_geneset_ids for item in update_list["add"])
    if add_list_in_dataset:
        raise NotFoundHTTPException()<|MERGE_RESOLUTION|>--- conflicted
+++ resolved
@@ -74,10 +74,7 @@
             dataset.tombstone_dataset_and_delete_child_objects()
         else:
             dataset.asset_deletion()
-<<<<<<< HEAD
-=======
             dataset.deployment_directories_deletion()
->>>>>>> 31893839
             dataset.delete()
     return "", 202
 
