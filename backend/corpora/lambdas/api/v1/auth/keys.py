--- conflicted
+++ resolved
@@ -14,15 +14,10 @@
     return make_response({"id": identity["username"]}, 200)
 
 
-<<<<<<< HEAD
-def post(user: str, token_info: dict):
+def post(user: str):
+    userinfo = get_userinfo()
     config = CorporaAuthConfig()
     days_to_live = config.days_to_live
-=======
-def post(user: str):
-    userinfo = get_userinfo()
-    days_to_live = CorporaAuthConfig().days_to_live
->>>>>>> d43bf810
     if not isinstance(days_to_live, (int, float)):
         days_to_live = int(days_to_live)
 
