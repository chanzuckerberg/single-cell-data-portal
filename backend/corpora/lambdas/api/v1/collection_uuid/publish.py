from flask import make_response, g

from .....common.corpora_orm import CollectionVisibility
from .....common.entities import Collection, DatasetAsset
from .....common.utils.exceptions import ConflictException

from .....api_server.db import dbconnect
from .....common.utils.exceptions import ForbiddenHTTPException, ServerErrorHTTPException
from backend.corpora.lambdas.api.v1.collection import _owner_or_allowed


def check_for_duplicate_datasets(collection: Collection) -> bool:
    """
    Check if duplicate datasets are found. Return true on the first duplicate match.
    :param collection:
    :return: True if duplicates detected, otherwise return false.
    """
    etags = []
    for dataset in collection.datasets:
        if not dataset.tombstone:
            for artifact in dataset.artifacts:
                _artifact = DatasetAsset(artifact)
                metadata = _artifact.get_s3_metadata()
                if not _artifact.get_s3_metadata():
                    raise ServerErrorHTTPException(
                        "Failed to check datasets for duplications. Unable to find associated artifacts."
                    )
                etag = metadata["ETag"]
                if etag not in etags:
                    etags.append(etag)
                else:
                    return True
    return False


@dbconnect
def post(collection_uuid: str, body: object, user: str):
    db_session = g.db_session
    collection = Collection.get_collection(
        db_session,
        collection_uuid,
        CollectionVisibility.PRIVATE,
        owner=_owner_or_allowed(user),
    )
    if not collection:
        raise ForbiddenHTTPException()
    if all([dataset.tombstone for dataset in collection.datasets]):
        raise ConflictException(detail="The collection must have a least one dataset.")
<<<<<<< HEAD
    duplicates = check_for_duplicate_datasets(collection)
    if duplicates:
        raise ConflictException(detail="The collection cannot have duplicate datasets.")
    collection.publish()
=======

    data_submission_policy_version = body["data_submission_policy_version"]
    collection.publish(data_submission_policy_version=data_submission_policy_version)
>>>>>>> dc0cc9a9
    return make_response({"collection_uuid": collection.id, "visibility": collection.visibility}, 202)<|MERGE_RESOLUTION|>--- conflicted
+++ resolved
@@ -46,14 +46,9 @@
         raise ForbiddenHTTPException()
     if all([dataset.tombstone for dataset in collection.datasets]):
         raise ConflictException(detail="The collection must have a least one dataset.")
-<<<<<<< HEAD
-    duplicates = check_for_duplicate_datasets(collection)
-    if duplicates:
+    if check_for_duplicate_datasets(collection):
         raise ConflictException(detail="The collection cannot have duplicate datasets.")
-    collection.publish()
-=======
 
     data_submission_policy_version = body["data_submission_policy_version"]
     collection.publish(data_submission_policy_version=data_submission_policy_version)
->>>>>>> dc0cc9a9
     return make_response({"collection_uuid": collection.id, "visibility": collection.visibility}, 202)