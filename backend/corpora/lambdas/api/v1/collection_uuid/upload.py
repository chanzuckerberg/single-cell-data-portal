--- conflicted
+++ resolved
@@ -2,7 +2,7 @@
 from flask import make_response, g
 
 from .....api_server.db import dbconnect
-from .....common.upload_sfn import upload
+from .....common.upload import upload
 from .....common.utils.dl_sources.url import MissingHeaderException, from_url
 from .....common.utils.exceptions import (
     ForbiddenHTTPException,
@@ -16,11 +16,6 @@
     InvalidProcessingStateException,
     NonExistentDatasetException,
 )
-<<<<<<< HEAD
-from .....common.utils.math_utils import GB
-from ..authorization import owner_or_allowed
-=======
->>>>>>> 9f00463b
 
 
 def link(collection_uuid: str, body: dict, token_info: dict):
@@ -53,46 +48,14 @@
     file_extension = resp["name"].rsplit(".")[-1].lower()
 
     try:
-        return upload(db_session, collection_uuid, user, url, file_size, file_extension, dataset_id)
+        return upload(db_session, collection_uuid, token_info["sub"], token_info("scope"), url, file_size, file_extension, dataset_id)
     except MaxFileSizeExceededException:
         raise TooLargeHTTPException()
     except InvalidFileFormatException:
         raise InvalidParametersHTTPException("The file referred to by the link is not a support file format.")
-<<<<<<< HEAD
-
-    # Get the Collection
-    collection = Collection.get_collection(
-        db_session,
-        collection_uuid,
-        visibility=CollectionVisibility.PRIVATE,  # Do not allow changes to public Collections
-        owner=owner_or_allowed(token_info),
-    )
-    if not collection:
-        raise ForbiddenHTTPException
-
-    if dataset_id:
-        # Update dataset
-        dataset = Dataset.get(db_session, dataset_id)
-        if collection_uuid == dataset.collection_id:
-            if dataset.processing_status.processing_status in [ProcessingStatus.SUCCESS, ProcessingStatus.FAILURE]:
-                dataset.reprocess()
-            else:
-                raise MethodNotAllowedException
-        else:
-            raise NotFoundHTTPException
-
-    else:
-        # Add new dataset
-        dataset = Dataset.create(db_session, collection=collection)
-    dataset.update(processing_status=dataset.new_processing_status())
-    # Start processing link
-    upload_sfn.start_upload_sfn(collection_uuid, dataset.id, valid_link.url)
-    return dataset.id
-=======
     except NonExistentCollectionException:
         raise ForbiddenHTTPException()
     except InvalidProcessingStateException:
         raise MethodNotAllowedException()
     except NonExistentDatasetException:
-        raise NotFoundHTTPException()
->>>>>>> 9f00463b
+        raise NotFoundHTTPException()