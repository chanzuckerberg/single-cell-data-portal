--- conflicted
+++ resolved
@@ -50,9 +50,5 @@
     except ValueError:
         raise InvalidParametersHTTPException()
     if not dataset:
-<<<<<<< HEAD
         raise NotFoundHTTPException("Dataset not found.")
-=======
-        raise NotFoundHTTPException()
->>>>>>> 5951b11e
     return dataset