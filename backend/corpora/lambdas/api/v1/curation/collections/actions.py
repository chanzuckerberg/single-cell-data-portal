from flask import jsonify, g
from .common import reshape_for_curation_api
from ...authorization import is_super_curator, owner_or_allowed
<<<<<<< HEAD
from ...collection import create_collection_common, curation_get_normalized_doi_url
from ......common.corpora_orm import CollectionVisibility, DbCollection, ProjectLinkType
from ......common.utils.http_exceptions import ForbiddenHTTPException
=======
from ...collection import create_collection
from ......common.corpora_orm import CollectionVisibility, DbCollection
from ......common.utils.http_exceptions import ForbiddenHTTPException, InvalidParametersHTTPException
>>>>>>> 6b656ffe
from backend.corpora.api_server.db import dbconnect


@dbconnect
def get(visibility: str, token_info: dict, curator: str = None):
    """
    Collections index endpoint for Curation API. Only return Collection data for which the curator is authorized.
    :param visibility: the CollectionVisibility in string form
    :param token_info: access token info
    :param curator: the name of the curator to filter the collections by.

    @return: Response
    """
    filters = [DbCollection.tombstone == False]  # noqa
    if visibility:
        filters.append(DbCollection.visibility == getattr(CollectionVisibility, visibility))
        if visibility == CollectionVisibility.PRIVATE.name:
            if not token_info:
                raise ForbiddenHTTPException(detail="Not authorized to query for PRIVATE collection.")
            else:
                owner_filter = owner_or_allowed(token_info)
                if owner_filter:  # None means the user is a super curator and don't need to filter by owner.
                    filters.append(DbCollection.owner == owner_filter)

    if curator:
        if not is_super_curator(token_info):
            raise ForbiddenHTTPException(detail="Not authorized to use the curator query parameter.")
        else:
            filters.append(DbCollection.curator_name == curator)

    db_session = g.db_session
    resp_collections = []
    for collection in db_session.query(DbCollection).filter(*filters).all():
        resp_collection = reshape_for_curation_api(db_session, collection, token_info, preview=True)
        resp_collections.append(resp_collection)

    return jsonify(resp_collections)


def post(body: dict, user: str):
<<<<<<< HEAD
    errors = []
    doi_url = None
    if doi := body.get("doi"):
        if doi_url := curation_get_normalized_doi_url(doi, errors):
            links = body.get("links", [])
            links.append({"link_type": ProjectLinkType.DOI.name, "link_url": doi_url})
            body["links"] = links
    return create_collection_common(body, user, doi_url, errors)
=======
    try:
        return create_collection(body, user)
    except InvalidParametersHTTPException as ex:
        ex.ext = dict(invalid_parameters=ex.detail)
        ex.detail = InvalidParametersHTTPException._default_detail
        raise ex
>>>>>>> 6b656ffe
<|MERGE_RESOLUTION|>--- conflicted
+++ resolved
@@ -1,15 +1,9 @@
 from flask import jsonify, g
 from .common import reshape_for_curation_api
 from ...authorization import is_super_curator, owner_or_allowed
-<<<<<<< HEAD
 from ...collection import create_collection_common, curation_get_normalized_doi_url
 from ......common.corpora_orm import CollectionVisibility, DbCollection, ProjectLinkType
-from ......common.utils.http_exceptions import ForbiddenHTTPException
-=======
-from ...collection import create_collection
-from ......common.corpora_orm import CollectionVisibility, DbCollection
 from ......common.utils.http_exceptions import ForbiddenHTTPException, InvalidParametersHTTPException
->>>>>>> 6b656ffe
 from backend.corpora.api_server.db import dbconnect
 
 
@@ -50,7 +44,6 @@
 
 
 def post(body: dict, user: str):
-<<<<<<< HEAD
     errors = []
     doi_url = None
     if doi := body.get("doi"):
@@ -58,12 +51,9 @@
             links = body.get("links", [])
             links.append({"link_type": ProjectLinkType.DOI.name, "link_url": doi_url})
             body["links"] = links
-    return create_collection_common(body, user, doi_url, errors)
-=======
     try:
-        return create_collection(body, user)
+        return create_collection_common(body, user, doi_url, errors)
     except InvalidParametersHTTPException as ex:
         ex.ext = dict(invalid_parameters=ex.detail)
         ex.detail = InvalidParametersHTTPException._default_detail
-        raise ex
->>>>>>> 6b656ffe
+        raise ex