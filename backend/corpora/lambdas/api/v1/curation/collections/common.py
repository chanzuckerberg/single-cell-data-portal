import typing

from sqlalchemy.orm import Session
from urllib.parse import urlparse

from ...authorization import is_user_owner_or_allowed
from ......common.corpora_config import CorporaConfig
from ......common.corpora_orm import (
    CollectionVisibility,
    DbCollectionLink,
    DbCollection,
    DbDataset,
    DbDatasetProcessingStatus,
    DbDatasetArtifact,
    DatasetArtifactFileType,
    ProcessingStatus,
    Base,
    IsPrimaryData,
<<<<<<< HEAD
    ProjectLinkType,
=======
    ValidationStatus,
>>>>>>> 913fcdff
)


DATASET_ONTOLOGY_ELEMENTS = (
    "sex",
    "ethnicity",
    "development_stage",
    "cell_type",
    "tissue",
    "assay",
    "disease",
    "organism",
)

DATASET_ONTOLOGY_ELEMENTS_PREVIEW = (
    "tissue",
    "assay",
    "disease",
    "organism",
)


def extract_doi_from_links(collection: dict):
    """
    Pull out the DOI from the 'links' array and return it along with the altered links array
    :param collection: the Collection
    :return: None
    """
    doi, resp_links = None, []
    if links := collection.get("links"):
        for link in links:
            if link["link_type"] == ProjectLinkType.DOI:
                doi = urlparse(link["link_url"]).path.strip("/")
            else:
                resp_links.append(link)

    return doi, resp_links


def reshape_for_curation_api(
    db_session: Session, collection: DbCollection, token_info: dict, preview: bool = False
) -> dict:
    """
    Reshape Collection data for the Curation API response. Remove tombstoned Datasets.
    :param db_session: the db Session
    :param collection: the Collection being returned in the API response
    :param token_info: user access token
    :param preview: boool - whether the dataset is in preview form or not.
    :return: whether or not the Collection should be included in the response per ownership/access rules
    """
    entity_columns = EntityColumns.columns_for_collections if preview else EntityColumns.columns_for_collection_id
    resp_collection = collection.to_dict_keep(entity_columns)
    resp_collection["processing_status"] = add_collection_level_processing_status(collection)

    owner = resp_collection.pop("owner")  # Don't actually want to return 'owner' in response
    resp_collection["revising_in"] = get_revising_in(db_session, collection, token_info, owner)
    resp_collection["collection_url"] = f"{CorporaConfig().collections_base_url}/collections/{collection.id}"
    if datasets := resp_collection.get("datasets"):
        resp_collection["datasets"] = reshape_datasets_for_curation_api(datasets, preview)

    resp_collection["doi"], resp_collection["links"] = extract_doi_from_links(resp_collection)

    return resp_collection


def get_revising_in(
    db_session: Session, collection: DbCollection, token_info: dict, owner: str
) -> typing.Optional[str]:
    """
    If the Collection is public AND the user is authorized use a database call to populate 'revising_in' attribute.
    None -> 1) revision does not exist, 2) the Collection is private, or 3) the user is not authorized
    "<revision_id>" -> user is authorized and revision exists
    :param db_session: the db Session
    :param collection: the Collection
    :param token_info: the user's access token info
    :param owner: the owner of the Collection
    :return: None
    """
    if collection.visibility == CollectionVisibility.PUBLIC and is_user_owner_or_allowed(token_info, owner):
        if result := db_session.query(DbCollection.id).filter(DbCollection.revision_of == collection.id).one_or_none():
            return result.id
    return None


def reshape_datasets_for_curation_api(datasets: typing.List[dict], preview=False) -> typing.List[dict]:
    active_datasets = []
    for dataset in datasets:
        if dataset.get("tombstone"):
            continue  # Remove tombstoned Datasets
        active_datasets.append(reshape_dataset_for_curation_api(dataset, preview))
    return active_datasets


def reshape_dataset_for_curation_api(dataset: dict, preview=False) -> dict:
    if artifacts := dataset.pop("artifacts", []):
        dataset["dataset_assets"] = []
        for asset in artifacts:
            if asset["filetype"] in (DatasetArtifactFileType.H5AD, DatasetArtifactFileType.RDS):
                dataset["dataset_assets"].append(asset)
    if processing_status := dataset.pop("processing_status", None):
        if processing_status["processing_status"] == ProcessingStatus.FAILURE:
            if processing_status["validation_status"] == ValidationStatus.INVALID:
                dataset["processing_status_detail"] = processing_status["validation_message"]
                dataset["processing_status"] = "VALIDATION_FAILURE"
            else:
                dataset["processing_status"] = "PIPELINE_FAILURE"
        else:
            dataset["processing_status"] = processing_status["processing_status"]
    dataset_ontology_elements = DATASET_ONTOLOGY_ELEMENTS_PREVIEW if preview else DATASET_ONTOLOGY_ELEMENTS
    for ontology_element in dataset_ontology_elements:
        if dataset_ontology_element := dataset.get(ontology_element):
            if not isinstance(dataset_ontology_element, list):
                # Package in array
                dataset[ontology_element] = [dataset_ontology_element]
        else:
            dataset[ontology_element] = []

    if not preview:  # Add these fields only to full (and not preview) Dataset metadata response
        dataset["revision_of"] = dataset.pop("original_id", None)
        dataset["title"] = dataset.pop("name", None)
        if value := dataset.pop("is_primary_data", None):
            dataset["is_primary_data"] = is_primary_data_mapping.get(value, [])

    return dataset


is_primary_data_mapping = {
    IsPrimaryData.PRIMARY: [True],
    IsPrimaryData.SECONDARY: [False],
    IsPrimaryData.BOTH: [True, False],
}


class EntityColumns:

    collections_cols = [
        "id",
        "name",
        "visibility",
        "tombstone",
        "contact_name",
        "contact_email",
        "curator_name",
        "revised_at",
        "created_at",
        "published_at",
        "description",
        "publisher_metadata",
        "revision_of",
        "tombstone",
        "owner",  # Needed for determining view permissions
        "links",
        "datasets",
        "revising_in",
    ]

    link_cols = [
        "link_name",
        "link_url",
        "link_type",
    ]

    dataset_preview_cols = [
        "id",
        "curator_tag",
        "tissue",
        "assay",
        "disease",
        "organism",
        "tombstone",
    ]

    dataset_cols = [
        *dataset_preview_cols,
        "original_id",
        "name",
        "revision",
        "revised_at",
        "is_primary_data",
        "x_normalization",
        "artifacts",
        "sex",
        "ethnicity",
        "development_stage",
        "explorer_url",
        "cell_type",
        "cell_count",
        "x_approximate_distribution",
        "batch_condition",
        "mean_genes_per_cell",
        "schema_version",
        "processing_status",
    ]

    dataset_asset_cols = [
        "filetype",
        "filename",
    ]

    dataset_processing_status_cols = ["processing_status", "validation_message", "validation_status"]

    columns_for_collections = {
        DbCollectionLink: link_cols,
        DbCollection: collections_cols,
        DbDataset: dataset_preview_cols,
        DbDatasetProcessingStatus: dataset_processing_status_cols,
    }

    columns_for_collection_id = {
        DbCollectionLink: link_cols,
        DbCollection: collections_cols,
        DbDataset: dataset_cols,
        DbDatasetArtifact: dataset_asset_cols,
        DbDatasetProcessingStatus: dataset_processing_status_cols,
    }

    columns_for_dataset = {
        DbDataset: dataset_cols,
        DbDatasetArtifact: dataset_asset_cols,
        DbDatasetProcessingStatus: dataset_processing_status_cols,
    }


def list_collections_curation(
    session: Session, collection_columns: typing.Dict[Base, typing.List[str]], visibility: str = None
) -> typing.List[dict]:
    """
    Get a subset of columns, in dict form, for all Collections with the specified visibility. If visibility is None,
    return *all* Collections that are *not* tombstoned.
    :param session: the SQLAlchemy session
    :param collection_columns: the list of columns to be returned (see usage by TransformingBase::to_dict_keep)
    :param visibility: the CollectionVisibility string name
    @return: a list of dict representations of Collections
    """
    filters = [DbCollection.tombstone == False]  # noqa
    if visibility == CollectionVisibility.PUBLIC.name:
        filters.append(DbCollection.visibility == CollectionVisibility.PUBLIC)
    elif visibility == CollectionVisibility.PRIVATE.name:
        filters.append(DbCollection.visibility == CollectionVisibility.PRIVATE)

    resp_collections = []
    for collection in session.query(DbCollection).filter(*filters).all():
        resp_collection = collection.to_dict_keep(collection_columns)
        resp_collection["processing_status"] = add_collection_level_processing_status(collection)
        resp_collections.append(resp_collection)
    return resp_collections


def add_collection_level_processing_status(collection: DbCollection) -> str:
    # Add a Collection-level processing status
    if not collection.datasets:  # Return None if the collection has no datasets.
        return None
    return_status = ProcessingStatus.SUCCESS
    for dataset in collection.datasets:
        if processing_status := dataset.processing_status:
            status = processing_status.processing_status
            if status == ProcessingStatus.PENDING:
                return_status = status
            elif status == ProcessingStatus.FAILURE:
                return status
    return return_status<|MERGE_RESOLUTION|>--- conflicted
+++ resolved
@@ -16,11 +16,8 @@
     ProcessingStatus,
     Base,
     IsPrimaryData,
-<<<<<<< HEAD
     ProjectLinkType,
-=======
     ValidationStatus,
->>>>>>> 913fcdff
 )
 
 
