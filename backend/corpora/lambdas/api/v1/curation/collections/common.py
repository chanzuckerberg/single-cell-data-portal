--- conflicted
+++ resolved
@@ -209,54 +209,8 @@
         DbDatasetProcessingStatus: dataset_processing_status_cols,
     }
 
-<<<<<<< HEAD
-
-def list_collections_curation(
-    session: Session, collection_columns: typing.Dict[Base, typing.List[str]], visibility: str = None
-) -> typing.List[dict]:
-    """
-    Get a subset of columns, in dict form, for all Collections with the specified visibility. If visibility is None,
-    return *all* Collections that are *not* tombstoned.
-    :param session: the SQLAlchemy session
-    :param collection_columns: the list of columns to be returned (see usage by TransformingBase::to_dict_keep)
-    :param visibility: the CollectionVisibility string name
-    @return: a list of dict representations of Collections
-    """
-    filters = [DbCollection.tombstone == False]  # noqa
-    if visibility == CollectionVisibility.PUBLIC.name:
-        filters.append(DbCollection.visibility == CollectionVisibility.PUBLIC)
-    elif visibility == CollectionVisibility.PRIVATE.name:
-        filters.append(DbCollection.visibility == CollectionVisibility.PRIVATE)
-
-    resp_collections = []
-    for collection in session.query(DbCollection).filter(*filters).all():
-        resp_collection = collection.to_dict_keep(collection_columns)
-        resp_collection["processing_status"] = add_collection_level_processing_status(collection)
-        resp_collections.append(resp_collection)
-    return resp_collections
-
-
-@staticmethod
-def add_collection_level_processing_status(collection: DbCollection):
-    # Add a Collection-level processing status
-    status = None
-    has_statuses = False
-    for dataset in collection.datasets:
-        processing_status = dataset.processing_status
-        if processing_status:
-            has_statuses = True
-            if processing_status.processing_status == ProcessingStatus.PENDING:
-                status = ProcessingStatus.PENDING
-            elif processing_status.processing_status == ProcessingStatus.FAILURE:
-                status = ProcessingStatus.FAILURE
-                break
-    if has_statuses and not status:  # At least one dataset processing status exists, and all were SUCCESS
-        status = ProcessingStatus.SUCCESS
-    return status
-=======
     columns_for_dataset = {
         DbDataset: dataset_cols,
         DbDatasetArtifact: dataset_asset_cols,
         DbDatasetProcessingStatus: dataset_processing_status_cols,
-    }
->>>>>>> d5423ef0
+    }