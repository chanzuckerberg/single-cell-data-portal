import typing
from sqlalchemy.orm import Session

from ...authorization import is_user_owner_or_allowed
from ......common.corpora_config import CorporaConfig
from ......common.corpora_orm import (
    CollectionVisibility,
    DbCollectionLink,
    DbCollection,
    DbDataset,
    DbDatasetProcessingStatus,
    DbDatasetArtifact,
    DatasetArtifactFileType,
    Base,
    ProcessingStatus,
)
from ......common.entities import Collection


DATASET_ONTOLOGY_ELEMENTS = (
    "sex",
    "ethnicity",
    "development_stage",
    "cell_type",
    "tissue",
    "assay",
    "disease",
    "organism",
)

DATASET_ONTOLOGY_ELEMENTS_PREVIEW = (
    "tissue",
    "assay",
    "disease",
    "organism",
)


<<<<<<< HEAD
def reshape_for_curation_api_and_is_allowed(
    db_session: Session, collection: dict, token_info: dict, id_provided: bool = False
) -> bool:
=======
def reshape_for_curation_api_and_is_allowed(collection, token_info, id_provided=False, preview=False):
>>>>>>> 4adcc3e7
    """
    Reshape Collection data for the Curation API response. Remove tombstoned Datasets.
    :param db_session: the db Session
    :param collection: the Collection being returned in the API response
    :param token_info: user access token
    :param id_provided: bool - whether or not the collection uuid was provided by the user, for access purposes
    :param preview: boool - whether the dataset is in preview form or not.
    :return: whether or not the Collection should be included in the response per ownership/access rules
    """

    owner = collection.pop("owner")  # Don't actually want to return 'owner' in response
    if is_user_owner_or_allowed(token_info, owner):
        collection["access_type"] = "WRITE"
    elif not id_provided and collection["visibility"] == CollectionVisibility.PRIVATE:
        # User neither provided the uuid for access nor are they authorized by their access token
        return False
    elif token_info:
        # Access token was provided but user is not authorized
        collection["access_type"] = "READ"
<<<<<<< HEAD

    set_revising_in(db_session, collection, token_info, owner)

    del collection["owner"]  # Don't actually want to return 'owner' in response
=======
>>>>>>> 4adcc3e7
    collection["collection_url"] = f"{CorporaConfig().collections_base_url}/collections/{collection['id']}"

    if datasets := collection.get("datasets"):
        collection["datasets"] = reshape_datasets_for_curation_api(datasets, preview)
    return True


<<<<<<< HEAD
def set_revising_in(db_session: Session, collection: dict, token_info: dict, owner: str) -> None:
    """
    If the Collection is public AND the user is authorized use a database call to populate 'revising_in' attribute.
    None -> revision does not exist OR the Collection is private
    "<revision_id>" -> user is authorized and revision exists
    "NOT AUTHORIZED" -> user is not authorized
    :param db_session: the db Session
    :param collection: the Collection
    :param token_info: the user's access token info
    :param owner: the owner of the Collection
    :return: None
    """
    collection["revising_in"] = None
    if collection["visibility"] == CollectionVisibility.PUBLIC:
        if is_user_owner_or_allowed(token_info, owner):
            if revising_in := Collection.get_collection(db_session, revision_of=collection["id"]):
                collection["revising_in"] = revising_in.id
        else:
            collection["revising_in"] = "NOT AUTHORIZED"


def reshape_datasets_for_curation_api(datasets: typing.List[dict]) -> typing.List[dict]:
=======
def reshape_datasets_for_curation_api(datasets: typing.List[dict], preview=False) -> typing.List[dict]:
>>>>>>> 4adcc3e7
    active_datasets = []
    for dataset in datasets:
        if dataset.get("tombstone"):
            continue  # Remove tombstoned Datasets
        active_datasets.append(reshape_dataset_for_curation_api(dataset, preview))
    return active_datasets


def reshape_dataset_for_curation_api(dataset: dict, preview=False) -> dict:
    if artifacts := dataset.get("artifacts"):
        dataset["dataset_assets"] = []
        for asset in artifacts:
            if asset["filetype"] in (DatasetArtifactFileType.H5AD, DatasetArtifactFileType.RDS):
                dataset["dataset_assets"].append(asset)
        del dataset["artifacts"]
    if dataset.get("processing_status"):
        dataset["processing_status"] = dataset["processing_status"]["processing_status"]
    dataset_ontology_elements = DATASET_ONTOLOGY_ELEMENTS_PREVIEW if preview else DATASET_ONTOLOGY_ELEMENTS
    for ontology_element in dataset_ontology_elements:
        if dataset_ontology_element := dataset.get(ontology_element):
            if not isinstance(dataset_ontology_element, list):
                # Package in array
                dataset[ontology_element] = [dataset_ontology_element]
        else:
            dataset[ontology_element] = []
    return dataset


class EntityColumns:

    collections_cols = [
        "id",
        "name",
        "visibility",
        "tombstone",
        "contact_name",
        "contact_email",
        "curator_name",
        "revised_at",
        "created_at",
        "published_at",
        "description",
        "publisher_metadata",
        "revision_of",
        "tombstone",
        "owner",  # Needed for determining view permissions
        "links",
        "datasets",
    ]

    link_cols = [
        "link_name",
        "link_url",
        "link_type",
    ]

    dataset_preview_cols = [
        "id",
        "curator_tag",
        "tissue",
        "assay",
        "disease",
        "organism",
        "tombstone",
    ]

    dataset_cols = [
        *dataset_preview_cols,
        "name",
        "revision",
        "revised_at",
        "is_primary_data",
        "x_normalization",
        "artifacts",
        "sex",
        "ethnicity",
        "development_stage",
        "explorer_url",
        "cell_type",
        "cell_count",
        "x_approximate_distribution",
        # "batch_condition",  # TODO: https://app.zenhub.com/workspaces/single-cell-5e2a191dad828d52cc78b028/issues/chanzuckerberg/single-cell-data-portal/1461  # noqa: E501
        "mean_genes_per_cell",
        "schema_version",
        "processing_status",
    ]

    dataset_asset_cols = [
        "filetype",
        "filename",
    ]

    dataset_processing_status_cols = [
        "processing_status",
    ]

    columns_for_collections = {
        DbCollectionLink: link_cols,
        DbCollection: collections_cols,
        DbDataset: dataset_preview_cols,
        DbDatasetProcessingStatus: dataset_processing_status_cols,
    }

    columns_for_collection_id = {
        DbCollectionLink: link_cols,
        DbCollection: collections_cols,
        DbDataset: dataset_cols,
        DbDatasetArtifact: dataset_asset_cols,
        DbDatasetProcessingStatus: dataset_processing_status_cols,
    }

    columns_for_dataset = {
        DbDataset: dataset_cols,
        DbDatasetArtifact: dataset_asset_cols,
        DbDatasetProcessingStatus: dataset_processing_status_cols,
    }


def list_collections_curation(
    session: Session, collection_columns: typing.Dict[Base, typing.List[str]], visibility: str = None
) -> typing.List[dict]:
    """
    Get a subset of columns, in dict form, for all Collections with the specified visibility. If visibility is None,
    return *all* Collections that are *not* tombstoned.
    :param session: the SQLAlchemy session
    :param collection_columns: the list of columns to be returned (see usage by TransformingBase::to_dict_keep)
    :param visibility: the CollectionVisibility string name
    @return: a list of dict representations of Collections
    """
    filters = [DbCollection.tombstone == False]  # noqa
    if visibility == CollectionVisibility.PUBLIC.name:
        filters.append(DbCollection.visibility == CollectionVisibility.PUBLIC)
    elif visibility == CollectionVisibility.PRIVATE.name:
        filters.append(DbCollection.visibility == CollectionVisibility.PRIVATE)

    resp_collections = []
    for collection in session.query(DbCollection).filter(*filters).all():
        resp_collection = collection.to_dict_keep(collection_columns)
        resp_collection["processing_status"] = add_collection_level_processing_status(collection)
        resp_collections.append(resp_collection)
    return resp_collections


@staticmethod
def add_collection_level_processing_status(collection: DbCollection):
    # Add a Collection-level processing status
    status = None
    has_statuses = False
    for dataset in collection.datasets:
        processing_status = dataset.processing_status
        if processing_status:
            has_statuses = True
            if processing_status.processing_status == ProcessingStatus.PENDING:
                status = ProcessingStatus.PENDING
            elif processing_status.processing_status == ProcessingStatus.FAILURE:
                status = ProcessingStatus.FAILURE
                break
    if has_statuses and not status:  # At least one dataset processing status exists, and all were SUCCESS
        status = ProcessingStatus.SUCCESS
    return status<|MERGE_RESOLUTION|>--- conflicted
+++ resolved
@@ -36,13 +36,9 @@
 )
 
 
-<<<<<<< HEAD
 def reshape_for_curation_api_and_is_allowed(
-    db_session: Session, collection: dict, token_info: dict, id_provided: bool = False
+    db_session: Session, collection: dict, token_info: dict, id_provided: bool = False, preview: bool = False
 ) -> bool:
-=======
-def reshape_for_curation_api_and_is_allowed(collection, token_info, id_provided=False, preview=False):
->>>>>>> 4adcc3e7
     """
     Reshape Collection data for the Curation API response. Remove tombstoned Datasets.
     :param db_session: the db Session
@@ -62,13 +58,9 @@
     elif token_info:
         # Access token was provided but user is not authorized
         collection["access_type"] = "READ"
-<<<<<<< HEAD
 
     set_revising_in(db_session, collection, token_info, owner)
 
-    del collection["owner"]  # Don't actually want to return 'owner' in response
-=======
->>>>>>> 4adcc3e7
     collection["collection_url"] = f"{CorporaConfig().collections_base_url}/collections/{collection['id']}"
 
     if datasets := collection.get("datasets"):
@@ -76,7 +68,6 @@
     return True
 
 
-<<<<<<< HEAD
 def set_revising_in(db_session: Session, collection: dict, token_info: dict, owner: str) -> None:
     """
     If the Collection is public AND the user is authorized use a database call to populate 'revising_in' attribute.
@@ -98,10 +89,7 @@
             collection["revising_in"] = "NOT AUTHORIZED"
 
 
-def reshape_datasets_for_curation_api(datasets: typing.List[dict]) -> typing.List[dict]:
-=======
 def reshape_datasets_for_curation_api(datasets: typing.List[dict], preview=False) -> typing.List[dict]:
->>>>>>> 4adcc3e7
     active_datasets = []
     for dataset in datasets:
         if dataset.get("tombstone"):
@@ -150,6 +138,7 @@
         "owner",  # Needed for determining view permissions
         "links",
         "datasets",
+        "revising_in",
     ]
 
     link_cols = [
