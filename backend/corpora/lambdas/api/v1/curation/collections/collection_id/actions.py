--- conflicted
+++ resolved
@@ -29,13 +29,9 @@
     if not collection:
         raise NotFoundHTTPException
     collection_response: dict = collection.to_dict_keep(EntityColumns.columns_for_collection_id)
-<<<<<<< HEAD
 
-    reshape_for_curation_api_and_is_allowed(db_session, collection_response, token_info, id_provided=True)
-=======
     collection_response["processing_status"] = add_collection_level_processing_status(collection)
     reshape_for_curation_api_and_is_allowed(collection_response, token_info, id_provided=True)
->>>>>>> d14b3938
 
     return jsonify(collection_response)
 
