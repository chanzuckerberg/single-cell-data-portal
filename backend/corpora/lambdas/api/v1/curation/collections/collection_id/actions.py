from flask import g, jsonify, Response

<<<<<<< HEAD
from backend.corpora.lambdas.api.v1.collection import (
    get_collection_and_verify_body,
    get_publisher_metadata,
    normalize_and_get_doi,
)
=======
from backend.corpora.lambdas.api.v1.collection import update_collection
from ..common import EntityColumns, add_collection_level_processing_status
>>>>>>> d14b3938
from backend.corpora.api_server.db import dbconnect
from backend.corpora.common.corpora_orm import (
    CollectionVisibility,
    ProjectLinkType,
    CollectionLinkType,
    DbCollectionLink,
)
from backend.corpora.common.entities import Collection
from backend.corpora.common.utils.http_exceptions import (
    MethodNotAllowedException,
    NotFoundHTTPException,
    InvalidParametersHTTPException,
)
from backend.corpora.lambdas.api.v1.authorization import owner_or_allowed
from backend.corpora.lambdas.api.v1.curation.collections.common import (
    reshape_for_curation_api_and_is_allowed,
    EntityColumns,
)
from backend.corpora.lambdas.api.v1.common import get_collection_else_forbidden


@dbconnect
def delete(collection_id: str, token_info: dict):
    db_session = g.db_session
    collection = get_collection_else_forbidden(db_session, collection_id, owner=owner_or_allowed(token_info))
    if collection.visibility == CollectionVisibility.PUBLIC:
        raise MethodNotAllowedException(detail="Cannot delete a public collection through API.")
    else:
        collection.delete()
    return "", 204


@dbconnect
def get(collection_id: str, token_info: dict):
    db_session = g.db_session
    collection = Collection.get_collection(db_session, collection_id, include_tombstones=False)
    if not collection:
        raise NotFoundHTTPException
    collection_response: dict = collection.to_dict_keep(EntityColumns.columns_for_collection_id)
    collection_response["processing_status"] = add_collection_level_processing_status(collection)
    reshape_for_curation_api_and_is_allowed(collection_response, token_info, id_provided=True)

    return jsonify(collection_response)


@dbconnect
def patch(collection_id: str, body: dict, token_info: dict) -> Response:
    """
    Curation API: update the metadata for a Collection. Only included field will be altered. If links are provided, all
    existing links will be replaced EXCEPT for the doi, which will only be replaced if a new doi is provided. If a bad
    doi is provided, none of the provided fields are updated, and the original doi (and published metadata) remain.
    @param collection_id: the id of the Collection
    @param body: dict with fields to update
    @param token_info: the user's access token info
    @return: an http Response
    """
    db_session = g.db_session

    new_doi_provided = False
    if "links" in body:
        if not body["links"]:
            raise InvalidParametersHTTPException(detail="If provided, the 'links' array may not be empty")
        keep_links = False  # links have been provided; replace all old links
        for link in body["links"]:
            if link["link_type"] == ProjectLinkType.DOI.name:
                new_doi_provided = True
    else:
        keep_links = True  # links have NOT been provided; keep existing links
    collection, errors = get_collection_and_verify_body(db_session, collection_id, body, token_info)

    if new_doi_provided:
        # Compute the diff between old and new DOI
        old_doi = collection.get_doi()
        new_doi = normalize_and_get_doi(body, errors)
        if new_doi and new_doi != old_doi:
            # If the DOI has changed, fetch and update the metadata
            publisher_metadata = get_publisher_metadata(new_doi, errors)
            body["publisher_metadata"] = publisher_metadata
    else:
        # re-add original doi link
        if new_links := body.get("links"):
            new_links.extend(
                [
                    link.to_dict_keep({DbCollectionLink: EntityColumns.link_cols})
                    for link in collection.links
                    if link.link_type == CollectionLinkType.DOI
                ]
            )
    if errors:
        raise InvalidParametersHTTPException(detail=errors)

    collection.update(**body, keep_links=keep_links)
    collection_dict = collection.to_dict()
    collection_dict["links"] = [
        dict(link_url=link["link_url"], link_name=link.get("link_name", ""), link_type=link["link_type"])
        for link in collection_dict["links"]
    ]
    columns_to_return = ("name", "description", "contact_name", "contact_email", "links", "publisher_metadata")
    return jsonify({k: collection_dict[k] for k in columns_to_return})<|MERGE_RESOLUTION|>--- conflicted
+++ resolved
@@ -1,15 +1,15 @@
 from flask import g, jsonify, Response
 
-<<<<<<< HEAD
 from backend.corpora.lambdas.api.v1.collection import (
     get_collection_and_verify_body,
     get_publisher_metadata,
     normalize_and_get_doi,
 )
-=======
-from backend.corpora.lambdas.api.v1.collection import update_collection
-from ..common import EntityColumns, add_collection_level_processing_status
->>>>>>> d14b3938
+from ..common import (
+    add_collection_level_processing_status,
+    reshape_for_curation_api_and_is_allowed,
+    EntityColumns,
+)
 from backend.corpora.api_server.db import dbconnect
 from backend.corpora.common.corpora_orm import (
     CollectionVisibility,
@@ -24,10 +24,6 @@
     InvalidParametersHTTPException,
 )
 from backend.corpora.lambdas.api.v1.authorization import owner_or_allowed
-from backend.corpora.lambdas.api.v1.curation.collections.common import (
-    reshape_for_curation_api_and_is_allowed,
-    EntityColumns,
-)
 from backend.corpora.lambdas.api.v1.common import get_collection_else_forbidden
 
 
