--- conflicted
+++ resolved
@@ -23,7 +23,6 @@
 
 
 def delete_project(project_uuid: str):
-<<<<<<< HEAD
     project = Project.get_project(project_uuid)
     #  TODO delete uploaded files
     if project:
@@ -31,9 +30,6 @@
         return make_response("", 202)
     else:
         raise ForbiddenHTTPException()
-=======
-    raise NotImplementedError
->>>>>>> a392a83f
 
 
 def get_project_dataset(dataset_uuid: str):
