import sqlalchemy
from typing import Optional

from flask import make_response, jsonify, g

from ....common.corpora_orm import DbCollection, CollectionVisibility
from ....common.entities import Collection
from ....common.utils.exceptions import ForbiddenHTTPException, ConflictException
from ....api_server.db import dbconnect
from backend.corpora.lambdas.api.v1.authorization import has_scope


def _is_user_owner_or_allowed(user, owner):
    """
    Check if the user has ownership on a collection, or if it has superuser permissions
    """
    return (user and user == owner) or (has_scope("write:collections"))


def _owner_or_allowed(user):
    """
    Returns None if the user is superuser, `user` otherwise. Used for where conditions
    """
    return None if has_scope("write:collections") else user


@dbconnect
def get_collections_list(from_date: int = None, to_date: int = None, user: Optional[str] = None):
    db_session = g.db_session
    all_collections = Collection.list_attributes_in_time_range(
        db_session,
        from_date=from_date,
        to_date=to_date,
        list_attributes=[DbCollection.id, DbCollection.visibility, DbCollection.owner, DbCollection.created_at],
    )

    collections = []
    for coll_dict in all_collections:
        visibility = coll_dict["visibility"]
        owner = coll_dict["owner"]
        if visibility == CollectionVisibility.PUBLIC or _is_user_owner_or_allowed(user, owner):
            collections.append(dict(id=coll_dict["id"], created_at=coll_dict["created_at"], visibility=visibility.name))

    result = {"collections": collections}
    if from_date:
        result["from_date"] = from_date
    if to_date:
        result["to_date"] = to_date

    return make_response(jsonify(result), 200)


@dbconnect
def get_collection_details(collection_uuid: str, visibility: str, user: str):
    db_session = g.db_session
    collection = Collection.get_collection(db_session, collection_uuid, visibility, include_tombstones=True)
    if not collection:
        raise ForbiddenHTTPException()
    if collection.tombstone and visibility == CollectionVisibility.PUBLIC.name:
        result = ""
        response = 410
    else:
        get_tombstone_datasets = (
            _is_user_owner_or_allowed(user, collection.owner) and collection.visibility == CollectionVisibility.PRIVATE
        )
        result = collection.reshape_for_api(get_tombstone_datasets)
        response = 200
        result["access_type"] = "WRITE" if _is_user_owner_or_allowed(user, collection.owner) else "READ"
    return make_response(jsonify(result), response)


@dbconnect
def post_collection_revision(collection_uuid: str, user: str):
    db_session = g.db_session
    collection = Collection.get_collection(
        db_session,
        collection_uuid,
        CollectionVisibility.PUBLIC.name,
        owner=_owner_or_allowed(user),
    )
    if not collection:
        raise ForbiddenHTTPException()
    try:
        collection_revision = collection.revision()
    except sqlalchemy.exc.IntegrityError as ex:
        db_session.rollback()
        raise ConflictException() from ex
    result = collection_revision.reshape_for_api()

    result["access_type"] = "WRITE"
    return make_response(jsonify(result), 201)


@dbconnect
def create_collection(body: object, user: str, token_info: dict):
    db_session = g.db_session
    collection = Collection.create(
        db_session,
        visibility=CollectionVisibility.PRIVATE,
        name=body["name"],
        description=body["description"],
        owner=user,
        links=body["links"],
        contact_name=body["contact_name"],
        contact_email=body["contact_email"],
<<<<<<< HEAD
        curator_name=token_info["name"],
        data_submission_policy_version=body["data_submission_policy_version"],
=======
>>>>>>> 06c0277d
    )

    return make_response(jsonify({"collection_uuid": collection.id}), 201)


def get_collection_dataset(dataset_uuid: str):
    raise NotImplementedError


@dbconnect
def delete_collection(collection_uuid: str, visibility: str, user: str):
    db_session = g.db_session
    if visibility == CollectionVisibility.PUBLIC.name:
        pub_collection = Collection.get_collection(
            db_session,
            collection_uuid,
            visibility,
            owner=_owner_or_allowed(user),
            include_tombstones=True,
        )
        priv_collection = Collection.get_collection(
            db_session,
            collection_uuid,
            CollectionVisibility.PRIVATE.name,
            owner=_owner_or_allowed(user),
            include_tombstones=True,
        )

        if pub_collection:
            if not pub_collection.tombstone:
                pub_collection.tombstone_collection()
            if priv_collection:
                if not priv_collection.tombstone:
                    priv_collection.delete()
            return "", 204
    else:
        priv_collection = Collection.get_collection(
            db_session,
            collection_uuid,
            CollectionVisibility.PRIVATE.name,
            owner=_owner_or_allowed(user),
            include_tombstones=True,
        )
        if priv_collection:
            if not priv_collection.tombstone:
                priv_collection.delete()
            return "", 204
    return "", 403


@dbconnect
def update_collection(collection_uuid: str, body: dict, user: str, token_info: dict):
    db_session = g.db_session
    collection = Collection.get_collection(
        db_session,
        collection_uuid,
        CollectionVisibility.PRIVATE.name,
        owner=_owner_or_allowed(user),
    )
    if not collection:
        raise ForbiddenHTTPException()
    collection.update(curator_name=token_info["name"], **body)
    result = collection.reshape_for_api(tombstoned_datasets=True)
    result["access_type"] = "WRITE"
    return make_response(jsonify(result), 200)<|MERGE_RESOLUTION|>--- conflicted
+++ resolved
@@ -103,11 +103,7 @@
         links=body["links"],
         contact_name=body["contact_name"],
         contact_email=body["contact_email"],
-<<<<<<< HEAD
         curator_name=token_info["name"],
-        data_submission_policy_version=body["data_submission_policy_version"],
-=======
->>>>>>> 06c0277d
     )
 
     return make_response(jsonify({"collection_uuid": collection.id}), 201)
