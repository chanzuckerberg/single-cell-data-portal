--- conflicted
+++ resolved
@@ -69,15 +69,10 @@
 @dbconnect
 def get_collection_details(collection_uuid: str, user: str):
     db_session = g.db_session
-<<<<<<< HEAD
     collection = Collection.get_collection(db_session, collection_uuid, include_tombstones=True)
     if not collection:
         raise ForbiddenHTTPException()
     if collection.tombstone:
-=======
-    collection = get_collection(db_session, collection_uuid, visibility, include_tombstones=True)
-    if collection.tombstone and visibility == CollectionVisibility.PUBLIC.name:
->>>>>>> f4ade28a
         result = ""
         response = 410
     else:
