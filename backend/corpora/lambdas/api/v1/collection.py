import sqlalchemy
from typing import Optional

from flask import make_response, jsonify, g

from ....common.corpora_orm import DbCollection, CollectionVisibility
from ....common.entities import Collection
from ....common.utils.exceptions import ForbiddenHTTPException, ConflictException
from ....api_server.db import dbconnect


@dbconnect
def get_collections_list(from_date: int = None, to_date: int = None, user: Optional[str] = None):
    db_session = g.db_session
    all_collections = Collection.list_attributes_in_time_range(
        db_session,
        from_date=from_date,
        to_date=to_date,
        list_attributes=[DbCollection.id, DbCollection.visibility, DbCollection.owner, DbCollection.created_at],
    )

    collections = []
    for coll_dict in all_collections:
        visibility = coll_dict["visibility"]
        owner = coll_dict["owner"]
        if visibility == CollectionVisibility.PUBLIC or (user and user == owner):
            collections.append(dict(id=coll_dict["id"], created_at=coll_dict["created_at"], visibility=visibility.name))

    result = {"collections": collections}
    if from_date:
        result["from_date"] = from_date
    if to_date:
        result["to_date"] = to_date

    return make_response(jsonify(result), 200)


@dbconnect
def get_collection_details(collection_uuid: str, visibility: str, user: str):
    db_session = g.db_session
    collection = Collection.get_collection(db_session, collection_uuid, visibility)
    if not collection:
        raise ForbiddenHTTPException()
    get_tombstone_datasets = user == collection.owner and collection.visibility == CollectionVisibility.PRIVATE
    result = collection.reshape_for_api(get_tombstone_datasets)
    result["access_type"] = "WRITE" if user == collection.owner else "READ"
    return make_response(jsonify(result), 200)


@dbconnect
def post_collection_revision(collection_uuid: str, user: str):
    db_session = g.db_session
    collection = Collection.get_collection(db_session, collection_uuid, CollectionVisibility.PUBLIC.name, owner=user)
    if not collection:
        raise ForbiddenHTTPException()
    try:
        collection_revision = collection.revision()
    except sqlalchemy.exc.IntegrityError as ex:
        db_session.rollback()
        raise ConflictException() from ex
    result = collection_revision.reshape_for_api()

    result["access_type"] = "WRITE"
    return make_response(jsonify(result), 201)


@dbconnect
def create_collection(body: object, user: str):
    db_session = g.db_session
    collection = Collection.create(
        db_session,
        visibility=CollectionVisibility.PRIVATE,
        name=body["name"],
        description=body["description"],
        owner=user,
        links=body["links"],
        contact_name=body["contact_name"],
        contact_email=body["contact_email"],
        data_submission_policy_version=body["data_submission_policy_version"],
    )

    return make_response(jsonify({"collection_uuid": collection.id}), 201)


def get_collection_dataset(dataset_uuid: str):
    raise NotImplementedError


<<<<<<< HEAD
@dbconnect
def delete_collection(collection_uuid: str, user: str):
=======
def delete_collection(collection_uuid: str, visibility: str, user: str):
    if visibility != CollectionVisibility.PRIVATE.name:
        # Only allowed to delete private collections
        return "", 405

>>>>>>> 4b50fc69
    db_session = g.db_session
    priv_collection = Collection.get_collection(
        db_session, collection_uuid, CollectionVisibility.PRIVATE.name, owner=user, include_tombstones=True
    )
    if priv_collection:
        if not priv_collection.tombstone:
            priv_collection.delete()
        return "", 204
    else:
        return "", 403


@dbconnect
def update_collection(collection_uuid: str, body: dict, user: str):
    db_session = g.db_session
    collection = Collection.get_collection(db_session, collection_uuid, CollectionVisibility.PRIVATE.name, owner=user)
    if not collection:
        raise ForbiddenHTTPException()
    collection.update(**body)
    result = collection.reshape_for_api()
    result["access_type"] = "WRITE"
    return make_response(jsonify(result), 200)<|MERGE_RESOLUTION|>--- conflicted
+++ resolved
@@ -86,16 +86,12 @@
     raise NotImplementedError
 
 
-<<<<<<< HEAD
 @dbconnect
-def delete_collection(collection_uuid: str, user: str):
-=======
 def delete_collection(collection_uuid: str, visibility: str, user: str):
     if visibility != CollectionVisibility.PRIVATE.name:
         # Only allowed to delete private collections
         return "", 405
 
->>>>>>> 4b50fc69
     db_session = g.db_session
     priv_collection = Collection.get_collection(
         db_session, collection_uuid, CollectionVisibility.PRIVATE.name, owner=user, include_tombstones=True
