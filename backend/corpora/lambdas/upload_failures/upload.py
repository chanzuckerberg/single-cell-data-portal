--- conflicted
+++ resolved
@@ -3,19 +3,6 @@
 from backend.corpora.dataset_processing.download import processing_status_updater
 
 
-<<<<<<< HEAD
-def delete_many_from_s3(bucket_name, dataset_uuid) -> None:
-    """
-    This deletes everything with a specific prefix from the given bucket
-
-    """
-    s3 = boto3.resource("s3", endpoint_url=os.getenv("BOTO_ENDPOINT_URL"))
-    bucket = s3.Bucket(bucket_name)
-    bucket.objects.filter(Prefix=f"{dataset_uuid}/").delete()
-
-
-=======
->>>>>>> ef5dfb96
 def update_dataset_processing_status_to_failed(dataset_uuid, error=None) -> None:
     """
     This functions updates the processing status for a given dataset uuid to failed
