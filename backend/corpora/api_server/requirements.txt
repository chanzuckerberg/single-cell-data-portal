--- conflicted
+++ resolved
@@ -8,9 +8,5 @@
 rsa>=4.7 # not directly required, pinned by Snyk to avoid a vulnerability
 gunicorn[gevent] >=20.1.0, <21.0.0
 pydantic>=1.9.0
-<<<<<<< HEAD
 psutil>=5.9.0
-=======
-psutil>=5.9.0
-cellxgene-schema==2.1.0
->>>>>>> 1c575153
+cellxgene-schema==2.1.0