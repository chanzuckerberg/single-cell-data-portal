--- conflicted
+++ resolved
@@ -74,11 +74,7 @@
 
 def parse_key(key: str) -> Optional[dict]:
     """
-<<<<<<< HEAD
-    Parses the S3 object key to extract the collection ID and curator tag, ignoring the REMOTE_DEV_PREFIX
-=======
     Parses the S3 object key to extract the Collection ID and Dataset ID, ignoring the REMOTE_DEV_PREFIX
->>>>>>> 2eb67762
 
     Example of key with dataset id:
     s3://<dataset submissions bucket>/<user_id>/<collection_id>/<dataset_id>
