--- conflicted
+++ resolved
@@ -304,14 +304,9 @@
         "mean_genes_per_cell": numerator / denominator,
         "is_primary_data": _get_is_primary_data(),
         "cell_type": _get_term_pairs("cell_type"),
-<<<<<<< HEAD
         "x_normalization": adata.uns["X_normalization"],
         "x_approximate_distribution": adata.uns["X_approximate_distribution"].upper(),
-=======
-        "X_normalization": adata.uns["X_normalization"],
-        "X_approximate_distribution": adata.uns["X_approximate_distribution"].upper(),
         "schema_version": adata.uns["schema_version"],
->>>>>>> f352744c
     }
     logger.info(f"Extract metadata: {metadata}")
     return metadata
