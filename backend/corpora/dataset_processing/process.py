--- conflicted
+++ resolved
@@ -50,7 +50,6 @@
         raise EnvironmentError(f"Missing environment variables: {missing}")
 
 
-<<<<<<< HEAD
 @db_session()
 def create_artifact(
     file_name: str, artifact_type: DatasetArtifactFileType, bucket_prefix: str, dataset_id: str, artifact_bucket: str
@@ -93,63 +92,7 @@
     update_db(
         dataset_id,
         processing_status=dict(conversion_loom_status=status, conversion_rds_status=ConversionStatus.CONVERTING),
-=======
-def create_artifacts(h5ad_filename, seurat_filename, loom_filename, bucket_prefix):
-    artifact_bucket = os.environ["ARTIFACT_BUCKET"]
-    s3 = boto3.client(
-        "s3", endpoint_url=os.getenv("BOTO_ENDPOINT_URL"), config=boto3.session.Config(signature_version="s3v4")
-    )
-    artifacts = []
-
-    s3.upload_file(
-        h5ad_filename,
-        artifact_bucket,
-        join(bucket_prefix, basename(h5ad_filename)),
-        ExtraArgs={"ACL": "bucket-owner-full-control"},
-    )
-
-    artifacts.append(
-        {
-            "filename": basename(h5ad_filename),
-            "filetype": DatasetArtifactFileType.H5AD,
-            "type": DatasetArtifactType.REMIX,
-            "user_submitted": True,
-            "s3_uri": join("s3://", artifact_bucket, bucket_prefix, basename(h5ad_filename)),
-        }
->>>>>>> e582d32b
-    )
-    if seurat_filename:
-        s3.upload_file(
-            seurat_filename,
-            artifact_bucket,
-            join(bucket_prefix, basename(seurat_filename)),
-            ExtraArgs={"ACL": "bucket-owner-full-control"},
-        )
-        artifacts.append(
-            {
-                "filename": basename(seurat_filename),
-                "filetype": DatasetArtifactFileType.RDS,
-                "type": DatasetArtifactType.REMIX,
-                "user_submitted": True,
-                "s3_uri": join("s3://", artifact_bucket, bucket_prefix, basename(seurat_filename)),
-            }
-        )
-    if loom_filename:
-        s3.upload_file(
-            loom_filename,
-            artifact_bucket,
-            join(bucket_prefix, basename(loom_filename)),
-            ExtraArgs={"ACL": "bucket-owner-full-control"},
-        )
-        artifacts.append(
-            {
-                "filename": basename(loom_filename),
-                "filetype": DatasetArtifactFileType.LOOM,
-                "type": DatasetArtifactType.REMIX,
-                "user_submitted": True,
-                "s3_uri": join("s3://", artifact_bucket, bucket_prefix, basename(loom_filename)),
-            }
-        )
+    )
 
     # Process seurat
     seurat_filename, status = convert_file_ignore_exceptions(make_seurat, local_filename, "Issue creating seurat.")
@@ -272,11 +215,7 @@
     return cxg_dir
 
 
-<<<<<<< HEAD
 def copy_cxg_files_to_cxg_bucket(cxg_dir, bucket_prefix, cellxgene_bucket):
-=======
-def copy_cxg_files_to_cxg_bucket(cxg_dir, bucket_prefix):
->>>>>>> e582d32b
     command = ["aws"]
     if os.getenv("BOTO_ENDPOINT_URL"):
         command.append(f"--endpoint-url={os.getenv('BOTO_ENDPOINT_URL')}")
@@ -285,11 +224,7 @@
             "s3",
             "cp",
             cxg_dir,
-<<<<<<< HEAD
             f"s3://{cellxgene_bucket}/{bucket_prefix}.cxg/",
-=======
-            f"s3://{os.environ['CELLXGENE_BUCKET']}/{bucket_prefix}.cxg/",
->>>>>>> e582d32b
             "--recursive",
             "--acl",
             "bucket-owner-full-control",
@@ -301,7 +236,6 @@
     )
 
 
-<<<<<<< HEAD
 def convert_file_ignore_exceptions(
     converter: typing.Callable, local_filename: str, error_message: str
 ) -> typing.Tuple[str, ConversionStatus]:
@@ -328,38 +262,11 @@
     cxg_dir, status = convert_file_ignore_exceptions(make_cxg, local_filename, "Issue creating cxg.")
     if cxg_dir:
         copy_cxg_files_to_cxg_bucket(cxg_dir, bucket_prefix, cellxgene_bucket)
-    update_db(
-        dataset_id,
-        processing_status=dict(conversion_cxg_status=status, conversion_anndata_status=ConversionStatus.CONVERTING),
-    )
-=======
-def convert_files_ignore_exceptions(local_filename):
-    exceptions = []
-    try:
-        cxg_dir = make_cxg(local_filename)
-    except Exception as e:
-        cxg_dir = None
-        print(f"Issue creating cxg: {e}")
-        exceptions.append(e)
-    try:
-        loom_filename = make_loom(local_filename)
-    except Exception as e:
-        loom_filename = None
-        print(f"Issue creating loom: {e}")
-        exceptions.append(e)
-    try:
-        seurat_filename = make_seurat(local_filename)
-    except Exception as e:
-        seurat_filename = None
-        print(f"Issue creating seurat: {e}")
-        exceptions.append(e)
-    return cxg_dir, loom_filename, seurat_filename, exceptions
->>>>>>> e582d32b
+    update_db(dataset_id, processing_status=dict(conversion_cxg_status=status))
 
 
 def main():
     check_env()
-<<<<<<< HEAD
     dataset_id = os.environ["DATASET_ID"]
     local_filename = download_from_dropbox_url(
         dataset_id,
@@ -398,32 +305,6 @@
         os.environ["ARTIFACT_BUCKET"],
     )
 
-=======
-    local_filename = download_from_dropbox_url(
-        os.environ["DATASET_ID"],
-        os.environ["DROPBOX_URL"],
-        "local.h5ad",
-    )
-    print("Download complete", flush=True)
-    val_proc = subprocess.run(["cellxgene", "schema", "validate", local_filename], capture_output=True)
-    if False and val_proc.returncode != 0:
-        print("Validation failed!")
-        print(f"stdout: {val_proc.stdout}")
-        print(f"stderr: {val_proc.stderr}")
-        sys.exit(1)
-    print("Validation complete", flush=True)
-
-    metadata_dict = extract_metadata(local_filename)
-    print(metadata_dict, flush=True)
-    update_db(metadata=metadata_dict)
-
-    bucket_prefix = join(os.environ.get("REMOTE_DEV_PREFIX", ""), os.environ["DATASET_ID"]).strip("/")
-    cxg_dir, loom_filename, seurat_filename, exceptions = convert_files_ignore_exceptions(local_filename)
-    if cxg_dir:
-        copy_cxg_files_to_cxg_bucket(cxg_dir, bucket_prefix)
-
-    artifacts = create_artifacts(local_filename, seurat_filename, loom_filename, bucket_prefix)
->>>>>>> e582d32b
     deployment_directories = [
         {"url": join(DEPLOYMENT_STAGE_TO_URL[os.environ["DEPLOYMENT_STAGE"]], dataset_id + ".cxg", "")}
     ]
