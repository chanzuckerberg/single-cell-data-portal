--- conflicted
+++ resolved
@@ -144,11 +144,8 @@
     "staging": "https://cellxgene.staging.single-cell.czi.technology/e",
     "prod": "https://cellxgene.cziscience.com/e",
     "rdev": os.environ.get("FRONTEND_URL"),
-<<<<<<< HEAD
+    "dev": "https://cellxgene.dev.single-cell.czi.technology/e",
     "test": "http://frontend.corporanet.local:3000",
-=======
-    "dev": "https://cellxgene.dev.single-cell.czi.technology/e",
->>>>>>> 41c7f7ea
 }
 
 s3_client = boto3.client(
