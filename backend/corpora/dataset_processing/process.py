#!/usr/bin/env python3

import os
import subprocess
import sys

from os.path import basename, join

import boto3
import numpy
import scanpy

<<<<<<< HEAD
try:
    from ..common.entities.dataset import Dataset
    from ..common.corpora_orm import DatasetArtifactFileType, DatasetArtifactType
    from ..common.utils.db_utils import db_session

except ImportError:
    # We're in the container
    sys.path.append("/code")
    from common.entities.dataset import Dataset
    from common.corpora_orm import DatasetArtifactFileType, DatasetArtifactType
    from common.utils.db_utils import db_session

# This is unfortunate, but this information doesn't appear to live anywhere
# accessible to the uploader
DEPLOYMENT_STAGE_TO_URL = {
    "dev": "https://cellxgene.dev.single-cell.czi.technology",
    "staging": "https://cellxgene.staging.single-cell.czi.technology",
    "prod": "https://cellxgene.cziscience.com",
}
=======
from ..common.utils import dropbox
>>>>>>> 166b716b


def check_env():
    """Verify that the required environment variables are set."""

    missing = []
    for env_var in ["DROPBOX_URL", "ARTIFACT_BUCKET", "CELLXGENE_BUCKET", "DATASET_ID", "DEPLOYMENT_STAGE"]:
        if env_var not in os.environ:
            missing.append(env_var)
    if missing:
        raise EnvironmentError(f"Missing environment variables: {missing}")


<<<<<<< HEAD
def fix_dropbox_url(url):
    """Fix a dropbox url so it's a direct download. If it's not a valid dropbox url, return None."""

    pr = urllib.parse.urlparse(url)

    if pr.scheme != "https":
        return None

    if pr.netloc != "www.dropbox.com":
        return None

    if "dl=0" in pr.query:
        new_query = pr.query.replace("dl=0", "dl=1")
    elif not pr.query:
        new_query = "dl=1"
    elif "dl=1" in pr.query:
        new_query = pr.query
    else:
        new_query = pr.query + "&dl=1"

    pr = pr._replace(query=new_query)

    return pr.geturl()


def create_artifacts(h5ad_filename, seurat_filename, loom_filename):

    s3 = boto3.client("s3")
    artifacts = []

    s3.upload_file(
        h5ad_filename,
        os.environ["ARTIFACT_BUCKET"],
        join(os.environ["DATASET_ID"], basename(h5ad_filename)),
        ExtraArgs={"ACL": "bucket-owner-full-control"},
    )

    artifacts.append(
        {
            "filename": basename(h5ad_filename),
            "filetype": DatasetArtifactFileType.H5AD,
            "type": DatasetArtifactType.REMIX,
            "user_submitted": True,
            "s3_uri": join("s3://", os.environ["ARTIFACT_BUCKET"], os.environ["DATASET_ID"], basename(h5ad_filename)),
        }
    )

    s3.upload_file(
        seurat_filename,
        os.environ["ARTIFACT_BUCKET"],
        join(os.environ["DATASET_ID"], basename(seurat_filename)),
        ExtraArgs={"ACL": "bucket-owner-full-control"},
    )
    artifacts.append(
        {
            "filename": basename(seurat_filename),
            "filetype": DatasetArtifactFileType.RDS,
            "type": DatasetArtifactType.REMIX,
            "user_submitted": True,
            "s3_uri": join("s3://", os.environ["ARTIFACT_BUCKET"], os.environ["DATASET_ID"], basename(seurat_filename)),
        }
    )

    s3.upload_file(
        loom_filename,
        os.environ["ARTIFACT_BUCKET"],
        join(os.environ["DATASET_ID"], basename(loom_filename)),
        ExtraArgs={"ACL": "bucket-owner-full-control"},
    )
    artifacts.append(
        {
            "filename": basename(loom_filename),
            "filetype": DatasetArtifactFileType.LOOM,
            "type": DatasetArtifactType.REMIX,
            "user_submitted": True,
            "s3_uri": join("s3://", os.environ["ARTIFACT_BUCKET"], os.environ["DATASET_ID"], basename(loom_filename)),
        }
    )

    return artifacts


@db_session
def update_db(metadata=None, processing_status=None):

    dataset = Dataset.get(os.environ["DATASET_ID"])

    if metadata:

        # TODO: Delete this line once mean_genes_per_cell is in the db
        metadata.pop("mean_genes_per_cell", None)

        dataset.update(**metadata)

    if processing_status:
        status = dataset.processing_status.to_dict()
        status.pop("dataset")
        status.pop("created_at")
        status.pop("updated_at")
        status.update(processing_status)
        dataset.update(processing_status=status)


=======
>>>>>>> 166b716b
def fetch_dropbox_url(dropbox_url, local_path):
    """Given a dropbox url, download it to local_path.

    Handles fixing the url so it downloads directly.
    """

    fixed_dropbox_url = dropbox.get_download_url_from_shared_link(dropbox_url)

    if not fixed_dropbox_url:
        raise ValueError(f"Malformed Dropbox URL: {dropbox_url}")

    subprocess.run(["wget", "-nv", fixed_dropbox_url, "-O", local_path], check=True)

    return local_path


def extract_metadata(filename):
    """Pull metadata out of the AnnData file to insert into the dataset table."""

    adata = scanpy.read_h5ad(filename, backed="r")

    try:
        raw_layer_name = [k for k, v in adata.uns["layer_descriptions"].items() if v == "raw"][0]
    except (KeyError, IndexError):
        raise RuntimeError("Raw layer not found in layer descriptions!")
    if raw_layer_name == "X":
        raw_layer = adata.X
    elif raw_layer_name == "raw.X":
        raw_layer = adata.raw.X
    else:
        raw_layer = adata.layers[raw_layer]

    # Calling np.count_nonzero on and h5py.Dataset appears to read the entire thing
    # into memory, so we need to chunk it to be safe.
    stride = 50000
    numerator, denominator = 0, 0
    for bounds in zip(range(0, raw_layer.shape[0], stride), range(stride, raw_layer.shape[0] + stride, stride)):
        chunk = raw_layer[bounds[0] : bounds[1], :]
        numerator += numpy.count_nonzero(chunk)
        denominator += chunk.shape[0]

    def _get_term_pairs(base_term):
        base_term_id = base_term + "_ontology_term_id"
        return [
            {"label": k[0], "ontology_term_id": k[1]}
            for k in adata.obs.groupby([base_term, base_term_id]).groups.keys()
        ]

    return {
        "organism": {"label": adata.uns["organism"], "ontology_term_id": adata.uns["organism_ontology_term_id"]},
        "tissue": _get_term_pairs("tissue"),
        "assay": _get_term_pairs("assay"),
        "disease": _get_term_pairs("disease"),
        "sex": list(adata.obs.sex.unique()),
        "ethnicity": _get_term_pairs("ethnicity"),
        "development_stage": _get_term_pairs("development_stage"),
        "cell_count": adata.shape[0],
        "mean_genes_per_cell": numerator / denominator,
    }


def make_loom(local_filename):
    """Create a loom file from the AnnData file."""

    adata = scanpy.read_h5ad(local_filename)
    column_name_map = {}
    for column in adata.obs.columns:
        if "/" in column:
            column_name_map[column] = column.replace("/", "-")
    if column_name_map:
        adata.obs = adata.obs.rename(columns=column_name_map)

    loom_filename = local_filename.replace(".h5ad", ".loom")
    adata.write_loom(loom_filename, True)
    return loom_filename


def make_seurat(local_filename):
    """Create a Seurat rds file from the AnnData file."""

    seurat_proc = subprocess.run(["Rscript", "/dataset_processing/make_seurat.R", local_filename], capture_output=True)
    if seurat_proc.returncode != 0:
        raise RuntimeError(f"Seurat conversion failed: {seurat_proc.stdout} {seurat_proc.stderr}")

    return local_filename.replace(".h5ad", ".rds")


def make_cxg(local_filename):
    cxg_dir = local_filename.replace(".h5ad", ".cxg")
    cxg_proc = subprocess.run(
        ["cellxgene", "convert", "-o", cxg_dir, "-s", "10.0", local_filename], capture_output=True
    )
    if cxg_proc.returncode != 0:
        raise RuntimeError(f"CXG conversion failed: {cxg_proc.stderr}")
    return cxg_dir


def main():

    check_env()

    local_filename = fetch_dropbox_url(os.environ["DROPBOX_URL"], "local.h5ad")
    print("Download complete", flush=True)
    val_proc = subprocess.run(["cellxgene", "schema", "validate", local_filename], capture_output=True)
    if False and val_proc.returncode != 0:
        print("Validation failed!")
        print(f"stdout: {val_proc.stdout}")
        print(f"stderr: {val_proc.stderr}")
        sys.exit(1)
    print("Validation complete", flush=True)

    metadata_dict = extract_metadata(local_filename)
    print(metadata_dict, flush=True)
    update_db(metadata=metadata_dict)

    loom_filename = make_loom(local_filename)
    cxg_dir = make_cxg(local_filename)
    seurat_filename = make_seurat(local_filename)
    artifacts = create_artifacts(local_filename, seurat_filename, loom_filename)

    subprocess.run(
        [
            "aws",
            "s3",
            "cp",
            cxg_dir,
            f"s3://{os.environ['CELLXGENE_BUCKET']}/{os.environ['DATASET_ID']}/",
            "--recursive",
            "--acl",
            "bucket-owner-full-control",
        ],
        check=True,
    )
    deployment_directories = [
        {"url": join(DEPLOYMENT_STAGE_TO_URL[os.environ["DEPLOYMENT_STAGE"]], os.environ["DATASET_ID"], "")}
    ]

    update_db(metadata={"artifacts": artifacts, "deployment_directories": deployment_directories})


if __name__ == "__main__":
    main()<|MERGE_RESOLUTION|>--- conflicted
+++ resolved
@@ -10,10 +10,10 @@
 import numpy
 import scanpy
 
-<<<<<<< HEAD
 try:
     from ..common.entities.dataset import Dataset
     from ..common.corpora_orm import DatasetArtifactFileType, DatasetArtifactType
+    from ..common.utils import dropbox
     from ..common.utils.db_utils import db_session
 
 except ImportError:
@@ -21,6 +21,7 @@
     sys.path.append("/code")
     from common.entities.dataset import Dataset
     from common.corpora_orm import DatasetArtifactFileType, DatasetArtifactType
+    from common.utils import dropbox
     from common.utils.db_utils import db_session
 
 # This is unfortunate, but this information doesn't appear to live anywhere
@@ -30,9 +31,6 @@
     "staging": "https://cellxgene.staging.single-cell.czi.technology",
     "prod": "https://cellxgene.cziscience.com",
 }
-=======
-from ..common.utils import dropbox
->>>>>>> 166b716b
 
 
 def check_env():
@@ -44,32 +42,6 @@
             missing.append(env_var)
     if missing:
         raise EnvironmentError(f"Missing environment variables: {missing}")
-
-
-<<<<<<< HEAD
-def fix_dropbox_url(url):
-    """Fix a dropbox url so it's a direct download. If it's not a valid dropbox url, return None."""
-
-    pr = urllib.parse.urlparse(url)
-
-    if pr.scheme != "https":
-        return None
-
-    if pr.netloc != "www.dropbox.com":
-        return None
-
-    if "dl=0" in pr.query:
-        new_query = pr.query.replace("dl=0", "dl=1")
-    elif not pr.query:
-        new_query = "dl=1"
-    elif "dl=1" in pr.query:
-        new_query = pr.query
-    else:
-        new_query = pr.query + "&dl=1"
-
-    pr = pr._replace(query=new_query)
-
-    return pr.geturl()
 
 
 def create_artifacts(h5ad_filename, seurat_filename, loom_filename):
@@ -150,8 +122,6 @@
         dataset.update(processing_status=status)
 
 
-=======
->>>>>>> 166b716b
 def fetch_dropbox_url(dropbox_url, local_path):
     """Given a dropbox url, download it to local_path.
 
