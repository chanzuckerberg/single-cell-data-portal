--- conflicted
+++ resolved
@@ -160,339 +160,6 @@
         logger.info("Upload Canceled.")
 
 
-<<<<<<< HEAD
-def update_db(dataset_id, metadata: dict = None, processing_status: dict = None):
-    with db_session_manager() as session:
-        dataset = Dataset.get(session, dataset_id, include_tombstones=True)
-        if dataset.tombstone:
-            raise ProcessingCancelled
-
-        if metadata:
-            logger.debug("Updating metadata.")
-            dataset.update(**metadata)
-
-        if processing_status:
-            logger.debug(f"updating processing_status.{processing_status}")
-            processing_status_updater(session, dataset.processing_status.id, processing_status)
-
-
-def download_from_source_uri(dataset_id: str, source_uri: str, local_path: str) -> str:
-    """Given a source URI, download it to local_path.
-    Handles fixing the url so it downloads directly.
-    """
-
-    file_url = from_url(source_uri)
-    if not file_url:
-        raise ValueError(f"Malformed source URI: {source_uri}")
-
-    # This is a bit ugly and should be done polymorphically instead, but Dropbox support will be dropped soon
-    if file_url.scheme == "https":
-        file_info = file_url.file_info()
-        status = download(dataset_id, file_url.url, local_path, file_info["size"])
-        logger.info(status)
-    elif file_url.scheme == "s3":
-        bucket_name = file_url.netloc
-        key = remove_prefix(file_url.path, "/")
-        wrapped_download_from_s3(
-            dataset_id=dataset_id,
-            bucket_name=bucket_name,
-            object_key=key,
-            local_filename=local_path,
-        )
-    else:
-        raise ValueError(f"Download for URI scheme '{file_url.scheme}' not implemented")
-
-    logger.info("Download complete")
-    return local_path
-
-
-# TODO: after upgrading to Python 3.9, replace this with removeprefix()
-def remove_prefix(string: str, prefix: str) -> str:
-    if string.startswith(prefix):
-        return string[len(prefix) :]
-    else:
-        return string[:]
-
-
-def download_from_s3(bucket_name: str, object_key: str, local_filename: str):
-    logger.info(f"Downloading file {local_filename} from bucket {bucket_name} with object key {object_key}")
-    buckets.portal_client.download_file(bucket_name, object_key, local_filename)
-
-
-def wrapped_download_from_s3(dataset_id: str, bucket_name: str, object_key: str, local_filename: str):
-    """
-    Wraps download_from_s3() to update the dataset's upload status
-    :param dataset_id:
-    :param bucket_name:
-    :param object_key:
-    :param local_filename:
-    :return:
-    """
-    with db_session_manager() as session:
-        processing_status = Dataset.get(session, dataset_id).processing_status
-        processing_status.upload_status = UploadStatus.UPLOADING
-        download_from_s3(
-            bucket_name=bucket_name,
-            object_key=object_key,
-            local_filename=local_filename,
-        )
-        processing_status.upload_status = UploadStatus.UPLOADED
-
-
-def extract_metadata(filename) -> dict:
-    """Pull metadata out of the AnnData file to insert into the dataset table."""
-
-    adata = scanpy.read_h5ad(filename, backed="r")
-
-    # TODO: Concern with respect to previous use of raising error when there is no raw layer.
-    # This new way defaults to adata.X.
-    if adata.raw is not None and adata.raw.X is not None:
-        layer_for_mean_genes_per_cell = adata.raw.X
-    else:
-        layer_for_mean_genes_per_cell = adata.X
-
-    # For mean_genes_per_cell, we only want the columns (genes) that have a feature_biotype of `gene`,
-    # as opposed to `spike-in`
-    filter_gene_vars = numpy.where(adata.var.feature_biotype == "gene")[0]
-
-    # Calling np.count_nonzero on and h5py.Dataset appears to read the entire thing
-    # into memory, so we need to chunk it to be safe.
-    stride = 50000
-    numerator, denominator = 0, 0
-    for bounds in zip(
-        range(0, layer_for_mean_genes_per_cell.shape[0], stride),
-        range(stride, layer_for_mean_genes_per_cell.shape[0] + stride, stride),
-    ):
-        chunk = layer_for_mean_genes_per_cell[bounds[0] : bounds[1], filter_gene_vars]
-        numerator += chunk.nnz if hasattr(chunk, "nnz") else numpy.count_nonzero(chunk)
-        denominator += chunk.shape[0]
-
-    def _get_term_pairs(base_term):
-        base_term_id = base_term + "_ontology_term_id"
-        return [
-            {"label": k[0], "ontology_term_id": k[1]}
-            for k in adata.obs.groupby([base_term, base_term_id]).groups.keys()
-        ]
-
-    def _get_is_primary_data():
-        is_primary_data = adata.obs["is_primary_data"]
-        if all(is_primary_data):
-            return "PRIMARY"
-        elif not any(is_primary_data):
-            return "SECONDARY"
-        else:
-            return "BOTH"
-
-    def _get_x_approximate_distribution():
-        if "X_approximate_distribution" in adata.uns:
-            return adata.uns["X_approximate_distribution"].upper()
-        else:
-            return None
-
-    def _get_batch_condition():
-        if "batch_condition" in adata.uns:
-            return adata.uns["batch_condition"]
-        else:
-            return None
-
-    metadata = {
-        "name": adata.uns["title"],
-        "organism": _get_term_pairs("organism"),
-        "tissue": _get_term_pairs("tissue"),
-        "assay": _get_term_pairs("assay"),
-        "disease": _get_term_pairs("disease"),
-        "sex": _get_term_pairs("sex"),
-        "self_reported_ethnicity": _get_term_pairs("self_reported_ethnicity"),
-        "development_stage": _get_term_pairs("development_stage"),
-        "cell_count": adata.shape[0],
-        "mean_genes_per_cell": numerator / denominator,
-        "is_primary_data": _get_is_primary_data(),
-        "cell_type": _get_term_pairs("cell_type"),
-        "x_approximate_distribution": _get_x_approximate_distribution(),
-        "schema_version": adata.uns["schema_version"],
-        "batch_condition": _get_batch_condition(),
-        "donor_id": adata.obs["donor_id"].unique(),
-        "suspension_type": adata.obs["suspension_type"].unique(),
-    }
-    logger.info(f"Extract metadata: {metadata}")
-    return metadata
-
-
-def make_seurat(local_filename):
-    """Create a Seurat rds file from the AnnData file."""
-
-    try:
-        subprocess.run(
-            [
-                "Rscript",
-                os.path.join(os.path.abspath(os.path.dirname(__file__)), "make_seurat.R"),
-                local_filename,
-            ],
-            capture_output=True,
-            check=True,
-        )
-    except subprocess.CalledProcessError as ex:
-        msg = f"Seurat conversion failed: {ex.output} {ex.stderr}"
-        logger.exception(msg)
-        raise RuntimeError(msg) from ex
-
-    return local_filename.replace(".h5ad", ".rds")
-
-
-def make_cxg(local_filename):
-    """
-    Convert the uploaded H5AD file to the CXG format servicing the cellxgene Explorer.
-    """
-
-    cxg_output_container = local_filename.replace(".h5ad", ".cxg")
-    try:
-        h5ad_data_file = H5ADDataFile(local_filename, var_index_column_name="feature_name")
-        h5ad_data_file.to_cxg(cxg_output_container, sparse_threshold=25.0)
-    except Exception as ex:
-        msg = "CXG conversion failed."
-        logger.exception(msg)
-        raise RuntimeError(msg) from ex
-
-    return cxg_output_container
-
-
-def copy_cxg_files_to_cxg_bucket(cxg_dir, s3_uri):
-    """
-    Copy cxg files to the cellxgene bucket (under the given object key) for access by the explorer
-    """
-    command = ["aws"]
-    if os.getenv("BOTO_ENDPOINT_URL"):
-        command.append(f"--endpoint-url={os.getenv('BOTO_ENDPOINT_URL')}")
-
-    command.extend(
-        [
-            "s3",
-            "cp",
-            cxg_dir,
-            s3_uri,
-            "--recursive",
-            "--acl",
-            "bucket-owner-full-control",
-        ]
-    )
-    subprocess.run(
-        command,
-        check=True,
-    )
-
-
-def convert_file(
-    converter: typing.Callable,
-    local_filename: str,
-    error_message: str,
-    dataset_id: str,
-    processing_status_type: str,
-) -> str:
-    logger.info(f"Converting {local_filename}")
-    start = datetime.now()
-    try:
-        update_db(
-            dataset_id,
-            processing_status={processing_status_type: ConversionStatus.CONVERTING},
-        )
-        file_dir = converter(local_filename)
-        update_db(
-            dataset_id,
-            processing_status={processing_status_type: ConversionStatus.CONVERTED},
-        )
-        logger.info(f"Finished converting {converter} in {datetime.now()- start}")
-    except Exception as e:
-        logger.exception(f"{error_message}: {e}")
-        status = {processing_status_type: ConversionStatus.FAILED}
-        raise ConversionFailed(status)
-    return file_dir
-
-
-def get_bucket_prefix(identifier):
-    remote_dev_prefix = os.environ.get("REMOTE_DEV_PREFIX", "")
-    if remote_dev_prefix:
-        return join(remote_dev_prefix, identifier).strip("/")
-    else:
-        return identifier
-
-
-def process_cxg(local_filename, dataset_id, cellxgene_bucket):
-    cxg_dir = convert_file(make_cxg, local_filename, "Issue creating cxg.", dataset_id, "cxg_status")
-    if cxg_dir:
-        with db_session_manager() as session:
-            asset = DatasetAsset.create(
-                session,
-                dataset_id=dataset_id,
-                filename="explorer_cxg",
-                filetype=DatasetArtifactFileType.CXG,
-                user_submitted=True,
-                s3_uri="",
-            )
-            asset_id = asset.id
-            bucket_prefix = get_bucket_prefix(asset_id)
-            s3_uri = f"s3://{cellxgene_bucket}/{bucket_prefix}.cxg/"
-        update_db(dataset_id, processing_status={"cxg_status": ConversionStatus.UPLOADING})
-        copy_cxg_files_to_cxg_bucket(cxg_dir, s3_uri)
-        metadata = {
-            "explorer_url": join(
-                DEPLOYMENT_STAGE_TO_URL[os.environ["DEPLOYMENT_STAGE"]],
-                dataset_id + ".cxg",
-                "",
-            )
-        }
-        with db_session_manager() as session:
-            logger.info(f"Updating database with cxg artifact for dataset {dataset_id}. s3_uri is {s3_uri}")
-            asset = DatasetAsset.get(session, asset_id)
-            asset.update(s3_uri=s3_uri)
-        update_db(dataset_id, processing_status={"cxg_status": ConversionStatus.UPLOADED})
-
-    else:
-        metadata = None
-    update_db(dataset_id, metadata)
-
-
-def validate_h5ad_file_and_add_labels(dataset_id: str, local_filename: str) -> typing.Tuple[str, bool]:
-    """
-    Validates and labels the specified dataset file and updates the processing status in the database
-    :param dataset_id: ID of the dataset to update
-    :param local_filename: file name of the dataset to validate and label
-    :return: file name of labeled dataset, boolean indicating if seurat conversion is possible
-    """
-    from cellxgene_schema import validate
-
-    update_db(
-        dataset_id,
-        processing_status=dict(validation_status=ValidationStatus.VALIDATING),
-    )
-    output_filename = LABELED_H5AD_FILENAME
-    is_valid, errors, can_convert_to_seurat = validate.validate(local_filename, output_filename)
-
-    if not is_valid:
-        logger.error(f"Validation failed with {len(errors)} errors!")
-        status = dict(
-            validation_status=ValidationStatus.INVALID,
-            validation_message=errors,
-        )
-        raise ValidationFailed(status)
-    else:
-        logger.info("Validation complete")
-        status = dict(
-            h5ad_status=ConversionStatus.CONVERTED,
-            validation_status=ValidationStatus.VALID,
-        )
-        update_db(dataset_id, processing_status=status)
-        return output_filename, can_convert_to_seurat
-
-
-def clean_up_local_file(local_filename):
-    try:
-        os.remove(local_filename)
-    except Exception:
-        pass
-
-
-=======
->>>>>>> 680e5a1c
 def log_batch_environment():
     batch_environment_variables = [
         "AWS_BATCH_CE_NAME",
