--- conflicted
+++ resolved
@@ -41,19 +41,12 @@
 
         labeled_h5ad_filename = "local.h5ad"
 
-<<<<<<< HEAD
-    bucket_prefix = get_bucket_prefix(dataset_id)
-    object_key = f"{bucket_prefix}/{labeled_h5ad_filename}"
-    logger.warning(f"Download {object_key} from S3 bucket {artifact_bucket}")
-    download_from_s3(artifact_bucket, object_key, labeled_h5ad_filename)
-=======
         # Four cases:
         # 1. newly processed dataset: h5ad will exist with key == dataset_id, rds will not exist
         # 2. non-revised reprocessed dataset with seurat
         # 3. revised reprocessed dataset with no seurat: h5ad will exist with key != dataset_id, rds will not exist
         # 4. revised reprocessed dataset with "to be replaced" seurat: h5ad will exist with key ≠ dataset_id,
         #    rds will exist
->>>>>>> c79703e6
 
         h5ad_uri = next(a.s3_uri for a in dataset.artifacts if a.filetype == DatasetArtifactFileType.H5AD)
         rds_artifacts = [a for a in dataset.artifacts if a.filetype == DatasetArtifactFileType.RDS]
