import logging
import shutil
import threading

import requests
from sqlalchemy import inspect

from backend.corpora.common.corpora_orm import DbDatasetProcessingStatus, UploadStatus
from backend.corpora.common.entities import Dataset
from backend.corpora.common.utils.db_session import db_session_manager
from backend.corpora.common.utils.math_utils import MB
from backend.corpora.dataset_processing.exceptions import ProcessingFailed, ProcessingCancelled

logger = logging.getLogger(__name__)


class ProgressTracker:
    def __init__(self, file_size: int):
        self.file_size: int = file_size
        self._progress: int = 0
        self.progress_lock: threading.Lock = threading.Lock()  # prevent concurrent access of ProgressTracker._progress
        self.stop_updater: threading.Event = threading.Event()  # Stops the update_progress thread
        self.stop_downloader: threading.Event = threading.Event()  # Stops the downloader threads
        self.error: Exception = None  # Track errors
        self.tombstoned: bool = False  # Track if dataset tombstoned

    def progress(self):
        with self.progress_lock:
            return self._progress / self.file_size

    def update(self, progress):
        with self.progress_lock:
            self._progress += progress

    def cancel(self):
        self.tombstoned = True
        self.stop_downloader.set()
        self.stop_updater.set()


class NoOpProgressTracker:
    """
    This progress tracker should be used if file_size isn't available.
    It will return a progress of 1 if no errors occurred
    during the download (i.e. if self.error was never set), otherwise it will return 0.
    """

    def __init__(self) -> None:
        self.progress_lock: threading.Lock = threading.Lock()  # prevent concurrent access of ProgressTracker._progress
        self.stop_updater: threading.Event = threading.Event()  # Stops the update_progress thread
        self.stop_downloader: threading.Event = threading.Event()  # Stops the downloader threads
        self.error: Exception = None  # Track errors
        self.tombstoned: bool = False  # Track if dataset tombstoned

    def progress(self):
        if self.error:
            return 0
        else:
            return 1

    def update(self, progress):
        pass

    def cancel(self):
        self.tombstoned = True
        self.stop_downloader.set()
        self.stop_updater.set()


def downloader(url: str, local_path: str, tracker: ProgressTracker, chunk_size: int):
    """
    Download the file pointed at by the URL to the local path.

    :param url: The URL of the file to be downloaded.
    :param local_path: The local name of the file to be downloaded
    :param tracker: Tracks information about the progress of the download.
    :param chunk_size: The size of downloaded data to copy to memory before saving to disk.
    :return:
    """
    try:
        with requests.get(url, stream=True) as resp:
            resp.raise_for_status()
            with open(local_path, "wb") as fp:
                logger.info("Starting download.")
                for chunk in resp.iter_content(chunk_size=chunk_size):
                    if tracker.stop_downloader.is_set():
                        logger.warning("Download ended early!")
                        return
                    elif chunk:
                        fp.write(chunk)
                        chunk_size = len(chunk)
                        tracker.update(chunk_size)
                        logger.debug(f"chunk size: {chunk_size}")
    except Exception as ex:
        tracker.error = ex
        logger.error(f"Download Failed for {url}")
    finally:
        tracker.stop_updater.set()


def updater(processing_status: DbDatasetProcessingStatus, tracker: ProgressTracker, frequency: float):
    """
    Update the progress of an upload to the database using the tracker.

    :param processing_status: the SQLAlchemy ProcessingStatus object
    :param tracker: Tracks information about the progress of the upload.
    :param frequency: The frequency in which the database is updated in seconds
    :return:
    """
    db_session = inspect(processing_status).session

    def _update():
        progress = tracker.progress()
        dataset = Dataset.get(db_session, processing_status.dataset_id, include_tombstones=True)
        if dataset.tombstone:
            tracker.cancel()
            return

        elif tracker.stop_updater.is_set():
            if progress > 1:
                tracker.stop_downloader.set()
                status = {"upload_progress": progress}
                tracker.error = ProcessingFailed("The expected file size is smaller than the downloaded file size.")
            elif progress < 1:
                status = {"upload_progress": progress}
                tracker.error = ProcessingFailed("The expected file size is greater than the actual file size.")
            elif progress == 1:
                status = {
                    "upload_progress": progress,
                    "upload_status": UploadStatus.UPLOADED,
                }
        else:
            status = {"upload_progress": progress}
        logger.debug("Updating processing_status")
        _processing_status_updater(processing_status, status)
        db_session.commit()

    try:
        while not tracker.stop_updater.wait(frequency):
            _update()
        _update()  # Make sure the progress is updated once the download is complete
    finally:
        tracker.stop_downloader.set()


def _processing_status_updater(processing_status: DbDatasetProcessingStatus, updates: dict):
    for key, value in updates.items():
        setattr(processing_status, key, value)


def download(
    dataset_id: str,
    url: str,
    local_path: str,
    file_size: int,
    chunk_size: int = 10 * MB,
    update_frequency=3,
) -> dict:
    """
    Download a file from a url and update the processing_status upload fields in the database

    :param dataset_id: The uuid of the dataset the download will be associated with.
    :param url: The URL of the file to be downloaded.
    :param local_path: The local name of the file be downloaded.
    :param file_size: The size of the file in bytes.
    :param chunk_size: Forwarded to downloader thread
    :param update_frequency: The frequency in which to update the database in seconds.

    :return: The current dataset processing status.
    """
    with db_session_manager() as session:
        logger.info("Setting up download.")
        logger.info(f"file_size: {file_size}")
        if file_size and file_size >= shutil.disk_usage("/")[2]:
<<<<<<< HEAD
            raise ProcessingFailed("Insufficient disk space.")
        processing_status = Dataset.get(session, dataset_id).processing_status
=======
            status_dict = {
                "upload_status": UploadStatus.FAILED,
                "upload_message": "Insufficient disk space.",
            }
            logger.error(f"Upload failed: {status_dict}")
            raise ProcessingFailed(status_dict)
        processing_status = Dataset.get(session, dataset_uuid).processing_status
>>>>>>> b65a8518
        processing_status.upload_status = UploadStatus.UPLOADING
        processing_status.upload_progress = 0
        if file_size is not None:
            progress_tracker = ProgressTracker(file_size)
        else:
            progress_tracker = NoOpProgressTracker()

        progress_thread = threading.Thread(
            target=updater,
            kwargs=dict(processing_status=processing_status, tracker=progress_tracker, frequency=update_frequency),
        )
        progress_thread.start()
        download_thread = threading.Thread(
            target=downloader,
            kwargs=dict(url=url, local_path=local_path, tracker=progress_tracker, chunk_size=chunk_size),
        )
        download_thread.start()
        download_thread.join()  # Wait for the download thread to complete
        progress_thread.join()  # Wait for the progress thread to complete
        if progress_tracker.tombstoned:
            raise ProcessingCancelled
        if progress_tracker.error:
            status = {
                "upload_status": UploadStatus.FAILED,
                "upload_message": str(progress_tracker.error),
            }
            _processing_status_updater(processing_status, status)

        status_dict = processing_status.to_dict()
        if processing_status.upload_status == UploadStatus.FAILED:
            logger.error(f"Upload failed: {status_dict}")
            raise ProcessingFailed(status_dict)
        else:
            return status_dict<|MERGE_RESOLUTION|>--- conflicted
+++ resolved
@@ -172,18 +172,13 @@
         logger.info("Setting up download.")
         logger.info(f"file_size: {file_size}")
         if file_size and file_size >= shutil.disk_usage("/")[2]:
-<<<<<<< HEAD
-            raise ProcessingFailed("Insufficient disk space.")
-        processing_status = Dataset.get(session, dataset_id).processing_status
-=======
             status_dict = {
                 "upload_status": UploadStatus.FAILED,
                 "upload_message": "Insufficient disk space.",
             }
             logger.error(f"Upload failed: {status_dict}")
             raise ProcessingFailed(status_dict)
-        processing_status = Dataset.get(session, dataset_uuid).processing_status
->>>>>>> b65a8518
+        processing_status = Dataset.get(session, dataset_id).processing_status
         processing_status.upload_status = UploadStatus.UPLOADING
         processing_status.upload_progress = 0
         if file_size is not None:
