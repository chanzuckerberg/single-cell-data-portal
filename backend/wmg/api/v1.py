from collections import defaultdict
from math import isnan
from typing import Any, Dict, Iterable, List, Tuple

import connexion
from flask import jsonify
from pandas import DataFrame
from server_timing import Timing as ServerTiming

from backend.wmg.data.ontology_labels import gene_term_label, ontology_term_label
from backend.wmg.data.query import (
    MarkerGeneQueryCriteria,
    WmgFiltersQueryCriteria,
    WmgQuery,
    WmgQueryCriteria,
    retrieve_top_n_markers,
)
from backend.wmg.data.rollup import rollup_across_cell_type_descendants
from backend.wmg.data.schemas.cube_schema import expression_summary_non_indexed_dims
from backend.wmg.data.snapshot import WmgSnapshot, load_snapshot

# TODO: add cache directives: no-cache (i.e. revalidate); impl etag
#  https://app.zenhub.com/workspaces/single-cell-5e2a191dad828d52cc78b028/issues/chanzuckerberg/single-cell-data
#  -portal/2132


def primary_filter_dimensions():
    snapshot: WmgSnapshot = load_snapshot()
    return jsonify(snapshot.primary_filter_dimensions)


def query():
    request = connexion.request.json
    is_rollup = request.get("is_rollup", True)
<<<<<<< HEAD
    compare = request.get("compare", None)
    include_filter_dims = request.get("include_filter_dims", False)
=======
>>>>>>> fce201aa

    if compare:
        compare = find_dimension_id(compare)

    criteria = WmgQueryCriteria(**request["filter"])

    with ServerTiming.time("query and build response"):
        snapshot: WmgSnapshot = load_snapshot()
        q = WmgQuery(snapshot)
        default = snapshot.expression_summary_default_cube is not None and compare is None
        for dim in criteria.dict():
            if len(criteria.dict()[dim]) > 0 and depluralize(dim) in expression_summary_non_indexed_dims:
                default = False
                break

        expression_summary = q.expression_summary_default(criteria) if default else q.expression_summary(criteria)

        cell_counts = q.cell_counts(criteria)

        if compare:
            group_by_terms = ["tissue_ontology_term_id", "cell_type_ontology_term_id", compare]
        else:
            group_by_terms = ["tissue_ontology_term_id", "cell_type_ontology_term_id"]

        dot_plot_matrix_df, cell_counts_cell_type_agg = get_dot_plot_data(
            expression_summary, cell_counts, group_by_terms
        )
        if is_rollup:
            dot_plot_matrix_df, cell_counts_cell_type_agg = rollup(dot_plot_matrix_df, cell_counts_cell_type_agg)

        response = jsonify(
            dict(
                snapshot_id=snapshot.snapshot_identifier,
                expression_summary=build_expression_summary(dot_plot_matrix_df, compare),
                term_id_labels=dict(
                    genes=build_gene_id_label_mapping(criteria.gene_ontology_term_ids),
                    cell_types=build_ordered_cell_types_by_tissue(
                        cell_counts,
                        cell_counts_cell_type_agg.T,
                        snapshot.cell_type_orderings,
                        compare,
                        group_by_terms,
                        response_filter_dims_values,
                    ),
                ),
            )
        )
    return response


def filters():
    request = connexion.request.json
    criteria = WmgFiltersQueryCriteria(**request["filter"])

    with ServerTiming.time("calculate filters and build response"):
        snapshot: WmgSnapshot = load_snapshot()
        response_filter_dims_values = build_filter_dims_values(criteria, snapshot)
        response = jsonify(
            dict(
                snapshot_id=snapshot.snapshot_identifier,
                filter_dims=response_filter_dims_values,
            )
        )
    return response


def markers():
    request = connexion.request.json
    cell_type = request["celltype"]
    tissue = request["tissue"]
    organism = request["organism"]
    n_markers = request["n_markers"]
    test = request["test"]
    snapshot: WmgSnapshot = load_snapshot()

    criteria = MarkerGeneQueryCriteria(
        tissue_ontology_term_id=tissue,
        organism_ontology_term_id=organism,
        cell_type_ontology_term_id=cell_type,
    )
    q = WmgQuery(snapshot)
    df = q.marker_genes(criteria)
    marker_genes = retrieve_top_n_markers(df, test, n_markers)
    return jsonify(
        dict(
            snapshot_id=snapshot.snapshot_identifier,
            marker_genes=marker_genes,
        )
    )


def fetch_datasets_metadata(snapshot: WmgSnapshot, dataset_ids: Iterable[str]) -> List[Dict]:
    return [
        snapshot.dataset_dict.get(dataset_id, dict(id=dataset_id, label="", collection_id="", collection_label=""))
        for dataset_id in dataset_ids
    ]


<<<<<<< HEAD
def find_dimension_id(compare: str) -> str:
    if compare == "sex":
        return "sex_ontology_term_id"
    elif compare == "self_reported_ethnicity":
        return "self_reported_ethnicity_ontology_term_id"
    elif compare == "disease":
        return "disease_ontology_term_id"
    else:
        return None


def get_names_for_dimension(response_filter_dims_values: dict, dim_id: str) -> str:
    """
    Gets the names for the specified dimension id as a map
    """

    if dim_id == "sex_ontology_term_id":
        dimension_name = "sex_terms"
    elif dim_id == "self_reported_ethnicity_ontology_term_id":
        dimension_name = "self_reported_ethnicity_terms"
    elif dim_id == "disease_ontology_term_id":
        dimension_name = "disease_terms"
    else:
        dimension_name = None

    result = {}

    for dim_values in response_filter_dims_values[dimension_name]:
        for key in dim_values:
            if not dim_values[key]:
                result[key] = key
            else:
                result[key] = dim_values[key]

    return result
=======
def find_all_dim_option_values(snapshot: WmgSnapshot, dimension: str) -> list:
    all_filter_options = set()
    for key in snapshot.filter_relationships:
        if key.startswith(dimension):
            all_filter_options.add(key)
        if dimension in snapshot.filter_relationships[key]:
            all_filter_options = set(all_filter_options).union(snapshot.filter_relationships[key][dimension])
    return [option.split("__")[1] for option in all_filter_options]
>>>>>>> fce201aa


def find_dim_option_values(criteria: Dict, snapshot: WmgSnapshot, dimension: str) -> list:
    """Find values for the specified dimension that satisfy the given filtering criteria,
    ignoring any criteria specified for the given dimension."""

    filter_options_criteria = dict(criteria)
    # Remove gene_ontology_term_ids from the criteria as it is not an eligible cross-filter dimension.
    filter_options_criteria.pop("gene_ontology_term_ids", None)

    # depluralize `dimension` if necessary
    dimension = dimension[:-1] if dimension[-1] == "s" else dimension

    # each element  in `linked_filter_sets` corresponds to the set of filters linked to the attributes specified for a corresponding criteria key
    linked_filter_sets = []

    # `all_criteria_attributes` is the set of all attributes specified across all criteria
    all_criteria_attributes = set()

    for key in filter_options_criteria:
        attrs = filter_options_criteria[key]

        # depluralize `key` if necessary
        key = key[:-1] if key[-1] == "s" else key

        # ignore the criteria for the specified dimension
        if key != dimension:
            if isinstance(attrs, list):
                if len(attrs) > 0:
                    # prepend the key to each attribute value
                    prefixed_attributes = [key + "__" + val for val in attrs]
                    all_criteria_attributes = all_criteria_attributes.union(prefixed_attributes)

                    # for each attribute (attr) in `prefixed_attributes`,
                    # get the set of filters for the specified dimension that are linked to `attr`
                    linked_filter_set = set()
                    for attr in prefixed_attributes:
                        if dimension in snapshot.filter_relationships[attr]:
                            linked_filter_set = linked_filter_set.union(
                                set(snapshot.filter_relationships[attr][dimension])
                            )

                    linked_filter_sets.append(linked_filter_set)
            else:
                if attrs != "":
                    prefixed_attribute = key + "__" + attrs
                    all_criteria_attributes.add(prefixed_attribute)
                    if dimension in snapshot.filter_relationships[prefixed_attribute]:
                        linked_filter_sets.append(set(snapshot.filter_relationships[prefixed_attribute][dimension]))

    # the candidate options are the intersection of the sets of linked filters for each criteria key
    if len(linked_filter_sets) > 1:
        candidate_options = linked_filter_sets[0].intersection(*linked_filter_sets[1:])
    else:
        candidate_options = linked_filter_sets[0]

    # each valid option MUST be linked to at least one attribute specified in the criteria
    # otherwise, there will be no data to display if that particular option is selected because
    # the intersection will be null.
    valid_options = []
    for v in candidate_options:
        loop_back_options = snapshot.filter_relationships[v]
        all_loop_back_options = []
        for dim in loop_back_options:
            all_loop_back_options.extend(loop_back_options[dim])

        if len(set(all_loop_back_options).intersection(all_criteria_attributes)) > 0:
            valid_options.append(v)

    # remove the prefix from each valid option and return the result
    return [option.split("__")[1] for option in valid_options]


def is_criteria_empty(criteria: WmgFiltersQueryCriteria) -> bool:
    criteria = criteria.dict()
    for key in criteria:
        if key != "organism_ontology_term_id":
            if isinstance(criteria[key], list):
                if len(criteria[key]) > 0:
                    return False
            else:
                if criteria[key] != "":
                    return False
    return True


def build_filter_dims_values(criteria: WmgFiltersQueryCriteria, snapshot: WmgSnapshot) -> Dict:
    dims = {
        "dataset_id": "",
        "disease_ontology_term_id": "",
        "sex_ontology_term_id": "",
        "development_stage_ontology_term_id": "",
        "self_reported_ethnicity_ontology_term_id": "",
        "tissue_ontology_term_id": "",
    }
    for dim in dims:
        dims[dim] = (
            find_all_dim_option_values(snapshot, dim)
            if is_criteria_empty(criteria)
            else find_dim_option_values(criteria, snapshot, dim)
        )

    response_filter_dims_values = dict(
        datasets=fetch_datasets_metadata(snapshot, dims["dataset_id"]),
        disease_terms=build_ontology_term_id_label_mapping(dims["disease_ontology_term_id"]),
        sex_terms=build_ontology_term_id_label_mapping(dims["sex_ontology_term_id"]),
        development_stage_terms=build_ontology_term_id_label_mapping(dims["development_stage_ontology_term_id"]),
        self_reported_ethnicity_terms=build_ontology_term_id_label_mapping(
            dims["self_reported_ethnicity_ontology_term_id"]
        ),
        tissue_terms=build_ontology_term_id_label_mapping(dims["tissue_ontology_term_id"]),
    )

    return response_filter_dims_values


def build_expression_summary(query_result: DataFrame, compare: str) -> dict:
    # Create nested dicts with gene_ontology_term_id, tissue_ontology_term_id keys, cell_type_ontology_term_id respectively
    structured_result: Dict[str, Dict[str, Dict[str, Dict[str, Any]]]] = defaultdict(
        lambda: defaultdict(lambda: defaultdict(dict))
    )

    # Populate aggregated gene expressions
    query_result_agg = query_result.groupby(
        ["gene_ontology_term_id", "tissue_ontology_term_id", "cell_type_ontology_term_id"], as_index=False
    ).sum()

    for i in range(query_result_agg.shape[0]):
        row = query_result_agg.iloc[i]
        structured_result[row.gene_ontology_term_id][row.tissue_ontology_term_id][row.cell_type_ontology_term_id][
            "aggregated"
        ] = dict(
            n=int(row["nnz"]),
            me=float(row["sum"] / row["nnz"]),
            pc=float(row["nnz"] / row["n_cells_cell_type"]),
            tpc=float(row["nnz"] / row["n_cells_tissue"]),
        )

    # Populate compare filter gene expressions
    if compare:
        for i in range(query_result.shape[0]):
            row = query_result.iloc[i]
            structured_result[row.gene_ontology_term_id][row.tissue_ontology_term_id][row.cell_type_ontology_term_id][
                row[compare]
            ] = dict(
                n=int(row["nnz"]),
                me=float(row["sum"] / row["nnz"]),
                pc=float(row["nnz"] / row["n_cells_cell_type"]),
                tpc=float(row["nnz"] / row["n_cells_tissue"]),
            )

    return structured_result


def agg_cell_type_counts(cell_counts: DataFrame, group_by_terms: list[str]) -> DataFrame:
    # Aggregate cube data by tissue, cell type
    cell_counts_cell_type_agg = cell_counts.groupby(group_by_terms, as_index=True).sum()
    cell_counts_cell_type_agg.rename(columns={"n_total_cells": "n_cells_cell_type"}, inplace=True)
    return cell_counts_cell_type_agg


def agg_tissue_counts(cell_counts: DataFrame) -> DataFrame:
    # Aggregate cube data by tissue
    cell_counts_tissue_agg = cell_counts.groupby(["tissue_ontology_term_id"], as_index=True).sum()
    cell_counts_tissue_agg.rename(columns={"n_total_cells": "n_cells_tissue"}, inplace=True)
    return cell_counts_tissue_agg


def get_dot_plot_data(
    query_result: DataFrame, cell_counts: DataFrame, group_by_terms: list[str]
) -> Tuple[DataFrame, DataFrame]:
    # Get the dot plot matrix dataframe and aggregated cell counts per cell type
    cell_counts_cell_type_agg = agg_cell_type_counts(cell_counts, group_by_terms)
    cell_counts_tissue_agg = agg_tissue_counts(cell_counts)
    dot_plot_matrix_df = build_dot_plot_matrix(
        query_result, cell_counts_cell_type_agg, cell_counts_tissue_agg, group_by_terms
    )
    return dot_plot_matrix_df, cell_counts_cell_type_agg


def rollup(dot_plot_matrix_df, cell_counts_cell_type_agg) -> Tuple[DataFrame, DataFrame]:
    # Roll up numeric columns in the input dataframes
    if dot_plot_matrix_df.shape[0] > 0:
        dot_plot_matrix_df = rollup_across_cell_type_descendants(dot_plot_matrix_df)

    if cell_counts_cell_type_agg.shape[0] > 0:
        # make the cell counts dataframe tidy
        for col in cell_counts_cell_type_agg.index.names:
            cell_counts_cell_type_agg[col] = cell_counts_cell_type_agg.index.get_level_values(col)
        cell_counts_cell_type_agg = rollup_across_cell_type_descendants(cell_counts_cell_type_agg)

        # clean up columns that were added to the dataframe to make it tidy
        cell_counts_cell_type_agg.drop(columns=cell_counts_cell_type_agg.index.names, inplace=True)
    return dot_plot_matrix_df, cell_counts_cell_type_agg


def build_dot_plot_matrix(
    query_result: DataFrame,
    cell_counts_cell_type_agg: DataFrame,
    cell_counts_tissue_agg: DataFrame,
    group_by_terms: list[str],
) -> DataFrame:
    # Aggregate cube data by gene, tissue, cell type
    expr_summary_agg = query_result.groupby(["gene_ontology_term_id"] + group_by_terms, as_index=False).sum()
    return expr_summary_agg.join(cell_counts_cell_type_agg, on=group_by_terms, how="left").join(
        cell_counts_tissue_agg, on=["tissue_ontology_term_id"], how="left"
    )


def build_gene_id_label_mapping(gene_ontology_term_ids: List[str]) -> List[dict]:
    return [
        {gene_ontology_term_id: gene_term_label(gene_ontology_term_id)}
        for gene_ontology_term_id in gene_ontology_term_ids
    ]


def build_ontology_term_id_label_mapping(ontology_term_ids: Iterable[str]) -> List[dict]:
    return [{ontology_term_id: ontology_term_label(ontology_term_id)} for ontology_term_id in ontology_term_ids]


# getting only cell type metadata, no genes
def build_ordered_cell_types_by_tissue(
    cell_counts: DataFrame,
    cell_counts_cell_type_agg_T: DataFrame,
    cell_type_orderings: DataFrame,
    compare: str,
    group_by_terms: list[str],
    response_filter_dims_values: dict,
) -> Dict[str, Dict[str, Dict[str, Any]]]:
    distinct_tissues_cell_types: DataFrame = cell_counts.groupby(group_by_terms, as_index=False).first()[
        group_by_terms + ["n_total_cells"]
    ]

    # building order for cell types for FE to use
    cell_type_orderings["order"] = range(cell_type_orderings.shape[0])

    # make a multi index
    cell_type_orderings = cell_type_orderings.groupby(["tissue_ontology_term_id", "cell_type_ontology_term_id"]).first()

    indexer = list(
        zip(
            distinct_tissues_cell_types["tissue_ontology_term_id"],
            distinct_tissues_cell_types["cell_type_ontology_term_id"],
        )
    )
    indexer_bool_filter = []
    indexer_filter = []
    for index in indexer:
        indexer_bool_filter.append(index in cell_type_orderings.index)
        if index in cell_type_orderings.index:
            indexer_filter.append(index)

    joined = distinct_tissues_cell_types[indexer_bool_filter]

    for column in cell_type_orderings:
        joined[column] = list(cell_type_orderings[column][indexer])

    # Updates depths based on the rows that need to be removed
    joined = build_ordered_cell_types_by_tissue_update_depths(joined)

    # Remove cell types without counts
    joined = joined[joined["n_total_cells"].notnull()]

    # Create nested dicts with gene_ontology_term_id, tissue_ontology_term_id keys, cell_type_ontology_term_id respectively
    structured_result: Dict[str, Dict[str, Dict[str, Any]]] = defaultdict(lambda: defaultdict(dict))

    # Populate aggregated gene expressions
    joined_agg = joined.groupby(["tissue_ontology_term_id", "cell_type_ontology_term_id"], as_index=False).agg(
        {"n_total_cells": "sum", "depth": "first", "order": "first"}
    )

    agg = cell_counts_cell_type_agg_T.T.groupby(["tissue_ontology_term_id", "cell_type_ontology_term_id"]).sum().T

    for i in range(joined_agg.shape[0]):
        row = joined_agg.iloc[i]
        structured_result[row.tissue_ontology_term_id][row.cell_type_ontology_term_id]["aggregated"] = {
            "cell_type_ontology_term_id": row.cell_type_ontology_term_id,
            "name": ontology_term_label(row.cell_type_ontology_term_id),
            "total_count": int(agg[row.tissue_ontology_term_id][row.cell_type_ontology_term_id]["n_cells_cell_type"]),
            "order": int(row.order),
        }

    # Populate compare filter gene expressions
    if compare:
        dimension_names = get_names_for_dimension(response_filter_dims_values, compare)

        for i in range(joined.shape[0]):
            row = joined.iloc[i]
            structured_result[row.tissue_ontology_term_id][row.cell_type_ontology_term_id][row[compare]] = {
                "cell_type_ontology_term_id": row.cell_type_ontology_term_id,
                "name": dimension_names[row[compare]],
                "total_count": int(
                    cell_counts_cell_type_agg_T[row.tissue_ontology_term_id][row.cell_type_ontology_term_id][
                        row[compare]
                    ]["n_cells_cell_type"]
                ),
                "order": int(row.order),
            }

    return structured_result


def build_ordered_cell_types_by_tissue_update_depths(x: DataFrame):
    """
    Updates the depths of the cell ontology tree based on cell types that have to be removed
    because they have 0 counts
    """

    depth_col = x.columns.get_loc("depth")
    n_cells_col = x.columns.get_loc("n_total_cells")

    x["depth"] = x["depth"].astype("int")

    for i in range(len(x)):
        if isnan(x.iloc[i, n_cells_col]):
            original_depth = x.iloc[i, depth_col]
            for j in range(i + 1, len(x)):
                if original_depth < x.iloc[j, depth_col]:
                    x.iloc[j, depth_col] -= 1
                else:
                    break

    return x


def depluralize(x):
    return x[:-1] if x[-1] == "s" else x<|MERGE_RESOLUTION|>--- conflicted
+++ resolved
@@ -32,11 +32,7 @@
 def query():
     request = connexion.request.json
     is_rollup = request.get("is_rollup", True)
-<<<<<<< HEAD
     compare = request.get("compare", None)
-    include_filter_dims = request.get("include_filter_dims", False)
-=======
->>>>>>> fce201aa
 
     if compare:
         compare = find_dimension_id(compare)
@@ -79,7 +75,6 @@
                         snapshot.cell_type_orderings,
                         compare,
                         group_by_terms,
-                        response_filter_dims_values,
                     ),
                 ),
             )
@@ -135,7 +130,6 @@
     ]
 
 
-<<<<<<< HEAD
 def find_dimension_id(compare: str) -> str:
     if compare == "sex":
         return "sex_ontology_term_id"
@@ -147,31 +141,6 @@
         return None
 
 
-def get_names_for_dimension(response_filter_dims_values: dict, dim_id: str) -> str:
-    """
-    Gets the names for the specified dimension id as a map
-    """
-
-    if dim_id == "sex_ontology_term_id":
-        dimension_name = "sex_terms"
-    elif dim_id == "self_reported_ethnicity_ontology_term_id":
-        dimension_name = "self_reported_ethnicity_terms"
-    elif dim_id == "disease_ontology_term_id":
-        dimension_name = "disease_terms"
-    else:
-        dimension_name = None
-
-    result = {}
-
-    for dim_values in response_filter_dims_values[dimension_name]:
-        for key in dim_values:
-            if not dim_values[key]:
-                result[key] = key
-            else:
-                result[key] = dim_values[key]
-
-    return result
-=======
 def find_all_dim_option_values(snapshot: WmgSnapshot, dimension: str) -> list:
     all_filter_options = set()
     for key in snapshot.filter_relationships:
@@ -180,7 +149,6 @@
         if dimension in snapshot.filter_relationships[key]:
             all_filter_options = set(all_filter_options).union(snapshot.filter_relationships[key][dimension])
     return [option.split("__")[1] for option in all_filter_options]
->>>>>>> fce201aa
 
 
 def find_dim_option_values(criteria: Dict, snapshot: WmgSnapshot, dimension: str) -> list:
@@ -408,7 +376,6 @@
     cell_type_orderings: DataFrame,
     compare: str,
     group_by_terms: list[str],
-    response_filter_dims_values: dict,
 ) -> Dict[str, Dict[str, Dict[str, Any]]]:
     distinct_tissues_cell_types: DataFrame = cell_counts.groupby(group_by_terms, as_index=False).first()[
         group_by_terms + ["n_total_cells"]
@@ -465,13 +432,11 @@
 
     # Populate compare filter gene expressions
     if compare:
-        dimension_names = get_names_for_dimension(response_filter_dims_values, compare)
-
         for i in range(joined.shape[0]):
             row = joined.iloc[i]
             structured_result[row.tissue_ontology_term_id][row.cell_type_ontology_term_id][row[compare]] = {
                 "cell_type_ontology_term_id": row.cell_type_ontology_term_id,
-                "name": dimension_names[row[compare]],
+                "name": row[compare],
                 "total_count": int(
                     cell_counts_cell_type_agg_T[row.tissue_ontology_term_id][row.cell_type_ontology_term_id][
                         row[compare]
