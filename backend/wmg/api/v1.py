--- conflicted
+++ resolved
@@ -6,15 +6,10 @@
 from pandas import DataFrame
 from server_timing import Timing as ServerTiming
 
-<<<<<<< HEAD
-from backend.wmg.data.calculate_markers import _run_ttest
-=======
 from backend.wmg.api.common.expression_dotplot import get_dot_plot_data
 from backend.wmg.api.common.rollup import rollup
->>>>>>> e20edec1
 from backend.wmg.data.ontology_labels import gene_term_label, ontology_term_label
 from backend.wmg.data.query import (
-    FmgQueryCriteria,
     MarkerGeneQueryCriteria,
     WmgFiltersQueryCriteria,
     WmgQuery,
@@ -23,7 +18,7 @@
 )
 from backend.wmg.data.schemas.cube_schema import expression_summary_non_indexed_dims
 from backend.wmg.data.snapshot import WmgSnapshot, load_snapshot
-from backend.wmg.data.utils import depluralize, find_all_dim_option_values, find_dim_option_values, to_dict
+from backend.wmg.data.utils import depluralize, find_all_dim_option_values, find_dim_option_values
 
 # TODO: add cache directives: no-cache (i.e. revalidate); impl etag
 #  https://app.zenhub.com/workspaces/single-cell-5e2a191dad828d52cc78b028/issues/chanzuckerberg/single-cell-data
@@ -124,32 +119,6 @@
     )
 
 
-def differentialExpression():
-    request = connexion.request.json
-
-    queryGroup1Filters = request["queryGroup1Filters"]
-    queryGroup2Filters = request["queryGroup2Filters"]
-
-    criteria1 = FmgQueryCriteria(**queryGroup1Filters)
-    criteria2 = FmgQueryCriteria(**queryGroup2Filters)
-
-    snapshot: WmgSnapshot = load_snapshot()
-
-    q = WmgQuery(snapshot)
-
-    with ServerTiming.time("run differential expression"):
-        results1, results2, success_code = run_differential_expression(q, criteria1, criteria2)
-
-    return jsonify(
-        dict(
-            snapshot_id=snapshot.snapshot_identifier,
-            differentialExpressionResults1=results1,
-            differentialExpressionResults2=results2,
-            successCode=success_code,
-        )
-    )
-
-
 def fetch_datasets_metadata(snapshot: WmgSnapshot, dataset_ids: Iterable[str]) -> List[Dict]:
     return [
         snapshot.dataset_dict.get(dataset_id, dict(id=dataset_id, label="", collection_id="", collection_label=""))
@@ -181,7 +150,44 @@
     return True
 
 
-<<<<<<< HEAD
+def build_expression_summary(query_result: DataFrame, compare: str) -> dict:
+    # Create nested dicts with gene_ontology_term_id, tissue_ontology_term_id keys, cell_type_ontology_term_id respectively
+    structured_result: Dict[str, Dict[str, Dict[str, Dict[str, Any]]]] = defaultdict(
+        lambda: defaultdict(lambda: defaultdict(dict))
+    )
+
+    # Populate aggregated gene expressions
+    query_result_agg = query_result.groupby(
+        ["gene_ontology_term_id", "tissue_ontology_term_id", "cell_type_ontology_term_id"], as_index=False
+    ).agg({"nnz": "sum", "sum": "sum", "n_cells_cell_type": "sum", "n_cells_tissue": "first"})
+
+    for i in range(query_result_agg.shape[0]):
+        row = query_result_agg.iloc[i]
+        structured_result[row.gene_ontology_term_id][row.tissue_ontology_term_id][row.cell_type_ontology_term_id][
+            "aggregated"
+        ] = dict(
+            n=int(row["nnz"]),
+            me=float(row["sum"] / row["nnz"]),
+            pc=float(row["nnz"] / row["n_cells_cell_type"]),
+            tpc=float(row["nnz"] / row["n_cells_tissue"]),
+        )
+
+    # Populate compare filter gene expressions
+    if compare:
+        for i in range(query_result.shape[0]):
+            row = query_result.iloc[i]
+            structured_result[row.gene_ontology_term_id][row.tissue_ontology_term_id][row.cell_type_ontology_term_id][
+                row[compare]
+            ] = dict(
+                n=int(row["nnz"]),
+                me=float(row["sum"] / row["nnz"]),
+                pc=float(row["nnz"] / row["n_cells_cell_type"]),
+                tpc=float(row["nnz"] / row["n_cells_tissue"]),
+            )
+
+    return structured_result
+
+
 def build_filter_dims_values(criteria: WmgFiltersQueryCriteria, snapshot: WmgSnapshot) -> Dict:
     dims = {
         "dataset_id": "",
@@ -197,365 +203,6 @@
             find_all_dim_option_values(snapshot, dim)
             if is_criteria_empty(criteria)
             else find_dim_option_values(criteria, snapshot, dim)
-        )
-
-    response_filter_dims_values = dict(
-        datasets=fetch_datasets_metadata(snapshot, dims["dataset_id"]),
-        disease_terms=build_ontology_term_id_label_mapping(dims["disease_ontology_term_id"]),
-        sex_terms=build_ontology_term_id_label_mapping(dims["sex_ontology_term_id"]),
-        development_stage_terms=build_ontology_term_id_label_mapping(dims["development_stage_ontology_term_id"]),
-        self_reported_ethnicity_terms=build_ontology_term_id_label_mapping(
-            dims["self_reported_ethnicity_ontology_term_id"]
-        ),
-        tissue_terms=build_ontology_term_id_label_mapping(dims["tissue_ontology_term_id"]),
-        cell_type_terms=build_ontology_term_id_label_mapping(dims["cell_type_ontology_term_id"]),
-    )
-
-    return response_filter_dims_values
-
-
-=======
->>>>>>> e20edec1
-def build_expression_summary(query_result: DataFrame, compare: str) -> dict:
-    # Create nested dicts with gene_ontology_term_id, tissue_ontology_term_id keys, cell_type_ontology_term_id respectively
-    structured_result: Dict[str, Dict[str, Dict[str, Dict[str, Any]]]] = defaultdict(
-        lambda: defaultdict(lambda: defaultdict(dict))
-    )
-
-    # Populate aggregated gene expressions
-    query_result_agg = query_result.groupby(
-        ["gene_ontology_term_id", "tissue_ontology_term_id", "cell_type_ontology_term_id"], as_index=False
-    ).agg({"nnz": "sum", "sum": "sum", "n_cells_cell_type": "sum", "n_cells_tissue": "first"})
-
-    for i in range(query_result_agg.shape[0]):
-        row = query_result_agg.iloc[i]
-        structured_result[row.gene_ontology_term_id][row.tissue_ontology_term_id][row.cell_type_ontology_term_id][
-            "aggregated"
-        ] = dict(
-            n=int(row["nnz"]),
-            me=float(row["sum"] / row["nnz"]),
-            pc=float(row["nnz"] / row["n_cells_cell_type"]),
-            tpc=float(row["nnz"] / row["n_cells_tissue"]),
-        )
-
-    # Populate compare filter gene expressions
-    if compare:
-        for i in range(query_result.shape[0]):
-            row = query_result.iloc[i]
-            structured_result[row.gene_ontology_term_id][row.tissue_ontology_term_id][row.cell_type_ontology_term_id][
-                row[compare]
-            ] = dict(
-                n=int(row["nnz"]),
-                me=float(row["sum"] / row["nnz"]),
-                pc=float(row["nnz"] / row["n_cells_cell_type"]),
-                tpc=float(row["nnz"] / row["n_cells_tissue"]),
-            )
-
-    return structured_result
-
-
-<<<<<<< HEAD
-def agg_cell_type_counts(cell_counts: DataFrame, group_by_terms: List[str] = None) -> DataFrame:
-    # Aggregate cube data by tissue, cell type
-    if group_by_terms is None:
-        group_by_terms = DEFAULT_GROUP_BY_TERMS
-    cell_counts_cell_type_agg = cell_counts.groupby(group_by_terms, as_index=True).sum(numeric_only=True)
-    cell_counts_cell_type_agg.rename(columns={"n_total_cells": "n_cells_cell_type"}, inplace=True)
-    return cell_counts_cell_type_agg
-
-
-def agg_tissue_counts(cell_counts: DataFrame) -> DataFrame:
-    # Aggregate cube data by tissue
-    cell_counts_tissue_agg = cell_counts.groupby(["tissue_ontology_term_id"], as_index=True).sum(numeric_only=True)
-    cell_counts_tissue_agg.rename(columns={"n_total_cells": "n_cells_tissue"}, inplace=True)
-    return cell_counts_tissue_agg
-
-
-def get_dot_plot_data(
-    query_result: DataFrame,
-    cell_counts: DataFrame,
-    group_by_terms: List[str] = None,
-) -> Tuple[DataFrame, DataFrame]:
-    if group_by_terms is None:
-        group_by_terms = DEFAULT_GROUP_BY_TERMS
-    # Get the dot plot matrix dataframe and aggregated cell counts per cell type
-    cell_counts_cell_type_agg = agg_cell_type_counts(cell_counts, group_by_terms)
-    cell_counts_tissue_agg = agg_tissue_counts(cell_counts)
-    dot_plot_matrix_df = build_dot_plot_matrix(
-        query_result, cell_counts_cell_type_agg, cell_counts_tissue_agg, group_by_terms
-    )
-    return dot_plot_matrix_df, cell_counts_cell_type_agg
-
-
-def rollup(gene_expression_df, cell_counts_grouped_df) -> Tuple[DataFrame, DataFrame]:
-    """
-    Accumulates (or rolls up) cell count values and gene-expression values FOR EACH expressed gene
-    up the cell type ANCESTOR paths grouped by the ontology term IDs in the multi-index of the
-    input cell counts dataframe.
-
-    Parameters
-    ----------
-    gene_expression_df : pandas DataFrame
-        Tidy gene expression dataframe containing the dimensions across which the numeric columns will be
-        aggregated.
-
-    cell_counts_grouped_df : pandas DataFrame
-        Multi-indexed cell counts dataframe containing the dimensions across which the cell count values will be
-        aggregated.
-
-    Returns
-    -------
-    rolled_up_gene_expression_df : pandas DataFrame
-        Tidy gene expression dataframe with the same columns as the input gene expression dataframe,
-        and likely greater size than the input gene expression dataframe, but with the numeric
-        columns aggregated across the cell type's descendants.
-
-    rolled_up_cell_counts_grouped_df : pandas DataFrame
-        Multi-indexed cell counts dataframe with the same columns as the input cell counts dataframe,
-        and likely greater size than the input cell counts dataframe, but with the cell count
-        values aggregated across the cell type's descendants.
-    """
-    # An implementation detail note:
-
-    # The order of operation is important: The cell counts are rolled up first to produce a the
-    # `rolled_up_cell_counts_grouped_df` dataframe. Then this `rolled_up_cell_counts_grouped_df` is
-    # an input into the operation to roll up gene expression values.
-
-    # This is done for efficiency reasons where the `rolled_up_cell_counts_grouped_df` is made sparse
-    # by the first operation that rolls up the cell counts. Having a sparse
-    # `rolled_up_cell_counts_grouped_df` significantly improves the running time and memory footprint of
-    # the second operation: rolling up the gene expression values.
-
-    rolled_up_cell_counts_grouped_df = _rollup_cell_counts(cell_counts_grouped_df)
-    rolled_up_gene_expression_df = _rollup_gene_expression(gene_expression_df, rolled_up_cell_counts_grouped_df)
-    return rolled_up_gene_expression_df, rolled_up_cell_counts_grouped_df
-
-
-def _add_missing_combinations_to_gene_expression_df_for_rollup(
-    gene_expression_df, universal_set_cell_counts_df
-) -> DataFrame:
-    """
-    Augments the input gene expression dataframe to include
-    (gene_ontology_term_id, tissue_ontology_term_id, cell_type_ontology_term_id, <compare_dimension>)
-    combinations for which numeric expression values should be aggregated during the rollup operation.
-
-    Parameters
-    ----------
-    gene_expression_df : pandas DataFrame
-        Tidy gene expression dataframe.
-
-    universal_set_cell_counts_df : pandas DataFrame
-        Multi-indexed cell counts dataframe that contains "The Universal Set Of GroupBy Ontology Terms".
-
-    Returns
-    -------
-    gene_expression_with_missing_combos_df : pandas DataFrame
-        Tidy gene expression dataframe with the same columns as the input gene expression dataframe,
-        and likely greater size than the input gene expression dataframe that includes combinations
-        for which numeric values should be aggregated during the rollup operation.
-    """
-    # extract group-by terms and queried genes from the input dataframes
-    # if a queried gene is not present in the input dot plot dataframe, we can safely
-    # ignore it as it need not be rolled up anyway.
-    group_by_terms = list(universal_set_cell_counts_df.index.names)
-    genes = list(set(gene_expression_df["gene_ontology_term_id"]))
-
-    # get the names of the numeric columns
-    numeric_columns = list(
-        gene_expression_df.columns[[np.issubdtype(dtype, np.number) for dtype in gene_expression_df.dtypes]]
-    )
-
-    # exclude n_cells_tissue as we do not wish to roll it up
-    if "n_cells_tissue" in numeric_columns:
-        numeric_columns.remove("n_cells_tissue")
-
-    # get the total number of cells per tissue to populate the n_cells_tissue in the added entries
-    n_cells_tissue_dict = gene_expression_df.groupby("tissue_ontology_term_id").first()["n_cells_tissue"].to_dict()
-
-    # get the set of available combinations of group-by terms from the aggregated cell counts
-    available_combinations = set(universal_set_cell_counts_df.index.values)
-
-    index = gene_expression_df.groupby(["gene_ontology_term_id"] + group_by_terms).first().index
-    genes = index.get_level_values(0)
-    combos = index.droplevel(0).values
-    combinations_per_gene = to_dict(genes, combos)
-
-    # for each gene, get the set of available combinations of group-by terms from the input expression dataframe
-    entries_to_add = []
-    for gene in genes:
-        available_combinations_per_gene = combinations_per_gene[gene]
-
-        # get the combinations that are missing in the input expression dataframe
-        # these combinations have no data but can be rescued by the roll-up operation
-        missing_combinations = available_combinations.difference(available_combinations_per_gene)
-        for combo in missing_combinations:
-            entry = {dim: combo[i] for i, dim in enumerate(group_by_terms)}
-            entry.update({col: 0 for col in numeric_columns})
-            entry["n_cells_tissue"] = n_cells_tissue_dict[entry["tissue_ontology_term_id"]]
-            entry["gene_ontology_term_id"] = gene
-            entries_to_add.append(entry)
-
-    # add the missing entries to the input expression dataframe
-    gene_expression_with_missing_combos_df = pd.concat((gene_expression_df, pd.DataFrame(entries_to_add)), axis=0)
-
-    return gene_expression_with_missing_combos_df
-
-
-def _build_cell_count_groups_universal_set(cell_counts_grouped_df) -> DataFrame:
-    """
-    Constructs a dataframe that contains all valid combination of
-    (tissue, cell_type, <compare_dimension>) for which aggregation should be performed.
-    We call this set of all valid combinations "The Universal Set Of GroupBy Ontology Terms".
-
-    The combinations are encoded as a multi-index in the input cell counts dataframe.
-    The "compare dimension" is optional and may not be present in the multi-index; In that case,
-    the combinations considered are (tissue, cell_type) pairs.
-
-    In this implementation, "The Universal Set Of GroupBy Ontology Terms" is constructed by
-    computing the cartesian product of the (tissue, cell_type, <compare_dimension>) values
-    in the input cell counts dataframe.
-
-    Parameters
-    ----------
-    cell_counts_grouped_df : pandas DataFrame
-        MultiIndexed cell counts dataframe containing the dimensions across which the cell count values exist.
-
-    Returns
-    -------
-    universal_set_cell_counts_grouped_df : pandas DataFrame
-        Multi-indexed cell counts dataframe that contains "The Universal Set Of GroupBy Ontology Terms"
-        with the same columns as the input cell counts dataframe, and likely greater size than the
-        input cell counts dataframe.
-    """
-    cartesian_product = list(
-        itertools.product(
-            *[cell_counts_grouped_df.index.levels[i] for i in range(len(cell_counts_grouped_df.index.names))]
-        )
-    )
-    cartesian_product_index = pd.Index(cartesian_product)
-    cartesian_product_index.set_names(cell_counts_grouped_df.index.names, inplace=True)
-    universal_set_cell_counts_grouped_df = pd.DataFrame(index=cartesian_product_index)
-    for c in cell_counts_grouped_df.columns:
-        universal_set_cell_counts_grouped_df[c] = 0
-        universal_set_cell_counts_grouped_df[c][cell_counts_grouped_df.index] = cell_counts_grouped_df[c]
-    return universal_set_cell_counts_grouped_df
-
-
-def _rollup_cell_counts(cell_counts_grouped_df) -> DataFrame:
-    """
-    Roll up cell count values across cell type descendants in the input cell counts dataframe.
-
-    Accumulate cell count values up the cell type ontology ancestor paths for every
-    (tissue_ontology_term_id, cell_type_ontology_term_id, <compare_dimension>) combination in the
-    input cell counts dataframe. The compare dimension is an optional
-    field and in the case that it is missing, then accumulation happens for every
-    (tissue_ontology_term_id, cell_type_ontology_term_id) combination.
-
-    For example:
-
-    If (T1, C1) has cell counts in the input cell counts dataframe, and the tissue labeled T1
-    has another cell labeled C2 where C2 is an ANCESTOR of C1, then the rolled up cell counts dataframe
-    must include CUMULATIVE cell counts values for the combination (T1, C2) by adding in the
-    cell count for (T1, C1).
-
-    Parameters
-    ----------
-    cell_counts_grouped_df : pandas DataFrame
-        Multi-indexed cell counts dataframe containing the dimensions across which the cell count values will be
-        aggregated.
-
-    Returns
-    -------
-    rolled_up_cell_counts_grouped_df : pandas DataFrame
-        Multi-indexed cell counts dataframe with the same columns as the input cell counts dataframe,
-        and likely greater size than the input cell counts dataframe, but with the cell count
-        values aggregated across the cell type's descendants.
-    """
-    rolled_up_cell_counts_grouped_df = cell_counts_grouped_df
-
-    if cell_counts_grouped_df.shape[0] > 0:
-        universal_set_cell_counts_grouped_df = _build_cell_count_groups_universal_set(cell_counts_grouped_df)
-
-        # Add index columns to the universal_set_cell_counts_grouped_df so that these columns can be
-        # DIRECTLY accessed in the dataframe during the rollup operation while traversing the cell type descendants
-        for col in universal_set_cell_counts_grouped_df.index.names:
-            universal_set_cell_counts_grouped_df[col] = universal_set_cell_counts_grouped_df.index.get_level_values(col)
-
-        # rollup cell counts across cell type descendants
-        rolled_up_cell_counts_grouped_df = rollup_across_cell_type_descendants(universal_set_cell_counts_grouped_df)
-
-        rolled_up_cell_counts_grouped_df = rolled_up_cell_counts_grouped_df[
-            rolled_up_cell_counts_grouped_df["n_cells_cell_type"] > 0
-        ]
-        # Remove columns that were added to the cell counts dataframe for the purpose of rollup.
-        # This is make it congruent with the structure of the input cell counts dataframe
-        rolled_up_cell_counts_grouped_df.drop(columns=rolled_up_cell_counts_grouped_df.index.names, inplace=True)
-
-    return rolled_up_cell_counts_grouped_df
-
-
-def _rollup_gene_expression(gene_expression_df, universal_set_cell_counts_df) -> DataFrame:
-    """
-    Roll up numeric values across cell type descendants in the input gene expression dataframe.
-
-    Accumulate gene expression values up the cell type ontology ancestor paths for every
-    (gene_ontology_term_id, tissue_ontology_term_id, cell_type_ontology_term_id, <compare_dimension>)
-    combination in the input gene expression dataframe. The compare dimension is an optional
-    field and in the case that it is missing, then accumulation happens for every
-    (gene_ontology_term_id, tissue_ontology_term_id, cell_type_ontology_term_id) combination.
-
-    For example:
-
-    If (G1, T1, C1) has gene expression values in the input expression dataframe,
-    and the tissue labeled T1 has another cell labeled C2 where C2 is an ANCESTOR of C1,
-    then the rolled up gene expression dataframe must include CUMULATIVE gene expression values for the
-    combination (G1, T1, C2) by adding in the gene expression for (G1, T1, C1).
-
-    Parameters
-    ----------
-    gene_expression_df : pandas DataFrame
-        Tidy gene expression dataframe containing the dimensions across which the numeric columns will be
-        aggregated.
-
-    universal_set_cell_counts_df : pandas DataFrame
-        Multi-indexed cell counts dataframe that contains "The Universal Set Of GroupBy Ontology Terms".
-
-    Returns
-    -------
-    rolled_up_gene_expression_df : pandas DataFrame
-        Tidy gene expression dataframe with the same columns as the input gene expression dataframe,
-        and likely greater size than the input gene expression dataframe, but with the numeric
-        columns aggregated across the cell type's descendants.
-    """
-    rolled_up_gene_expression_df = gene_expression_df
-
-    if gene_expression_df.shape[0] > 0:
-        # For each gene in the query, add missing combinations (tissue, cell type, compare dimension)
-        # to the expression dataframe
-        gene_expression_with_missing_combos_df = _add_missing_combinations_to_gene_expression_df_for_rollup(
-            gene_expression_df, universal_set_cell_counts_df
-        )
-
-        # Roll up expression dataframe
-        rolled_up_gene_expression_df = rollup_across_cell_type_descendants(
-            gene_expression_with_missing_combos_df, ignore_cols=["n_cells_tissue"]
-=======
-def build_filter_dims_values(criteria: WmgFiltersQueryCriteria, snapshot: WmgSnapshot) -> Dict:
-    dims = {
-        "dataset_id": "",
-        "disease_ontology_term_id": "",
-        "sex_ontology_term_id": "",
-        "development_stage_ontology_term_id": "",
-        "self_reported_ethnicity_ontology_term_id": "",
-        "tissue_ontology_term_id": "",
-        "cell_type_ontology_term_id": "",
-    }
-    for dim in dims:
-        dims[dim] = (
-            find_all_dim_option_values(snapshot, dim)
-            if is_criteria_empty(criteria)
-            else find_dim_option_values(criteria, snapshot, dim)
->>>>>>> e20edec1
         )
 
     response_filter_dims_values = dict(
@@ -659,94 +306,4 @@
                 "order": int(row.order),
             }
 
-    return structured_result
-
-
-def should_use_default_cube(criteria):
-    default = True
-    for dim in criteria.dict():
-        if len(criteria.dict()[dim]) > 0 and depluralize(dim) in expression_summary_non_indexed_dims:
-            default = False
-            break
-    return default
-
-
-def de_get_expression_summary(q, criteria):
-    if should_use_default_cube(criteria):
-        es_agg = q.expression_summary_default(criteria).groupby("gene_ontology_term_id").sum(numeric_only=True)
-    else:
-        es_agg = q.expression_summary(criteria).groupby("gene_ontology_term_id").sum(numeric_only=True)
-
-    return es_agg
-
-
-def run_differential_expression(q, criteria1, criteria2, pval_thr=1e-5, threshold=500):
-    cell_counts1 = q.cell_counts(criteria1)
-    cell_counts2 = q.cell_counts(criteria2)
-
-    n_cells1 = cell_counts1["n_total_cells"].sum()
-    n_cells2 = cell_counts2["n_total_cells"].sum()
-
-    skip1 = not should_use_default_cube(criteria1) and cell_counts1.shape[0] > threshold
-    skip2 = not should_use_default_cube(criteria2) and cell_counts2.shape[0] > threshold
-
-    skip = skip1 or skip2
-
-    success_code = 0
-    if skip1 and skip2:
-        success_code = 3
-    elif skip1:
-        success_code = 1
-    elif skip2:
-        success_code = 2
-
-    if skip:
-        return [], [], success_code
-
-    es_agg1 = de_get_expression_summary(q, criteria1)
-    es_agg2 = de_get_expression_summary(q, criteria2)
-
-    genes = list(set(list(es_agg1.index) + list(es_agg2.index)))
-
-    genes_indexer = pd.Series(index=genes, data=np.arange(len(genes)))
-
-    sums1 = np.zeros(len(genes))
-    sqsums1 = np.zeros(len(genes))
-
-    sums2 = np.zeros(len(genes))
-    sqsums2 = np.zeros(len(genes))
-
-    sums1[genes_indexer[es_agg1.index]] = es_agg1["sum"].values
-    sqsums1[genes_indexer[es_agg1.index]] = es_agg1["sqsum"].values
-
-    sums2[genes_indexer[es_agg2.index]] = es_agg2["sum"].values
-    sqsums2[genes_indexer[es_agg2.index]] = es_agg2["sqsum"].values
-
-    pvals, effects = _run_ttest(sums1, sqsums1, n_cells1, sums2, sqsums2, n_cells2)
-    de_genes = np.array(genes)[np.argsort(-effects)]
-    p = pvals[np.argsort(-effects)]
-    effects = effects[np.argsort(-effects)]
-
-    statistics1 = []
-    for i in range(len(p)):
-        pi = p[i]
-        ei = abs(effects[i])
-        if ei is not np.nan and pi is not np.nan and pi < pval_thr:
-            statistics1.append({"gene_ontology_term_id": de_genes[i], "p_value": pi, "effect_size": ei})
-            if len(statistics1) >= 250:
-                break
-
-    pvals, effects = _run_ttest(sums2, sqsums2, n_cells2, sums1, sqsums1, n_cells1)
-    de_genes = np.array(genes)[np.argsort(-effects)]
-    p = pvals[np.argsort(-effects)]
-    effects = effects[np.argsort(-effects)]
-
-    statistics2 = []
-    for i in range(len(p)):
-        pi = p[i]
-        ei = abs(effects[i])
-        if ei is not np.nan and pi is not np.nan and pi < pval_thr:
-            statistics2.append({"gene_ontology_term_id": de_genes[i], "p_value": pi, "effect_size": ei})
-            if len(statistics2) >= 250:
-                break
-    return statistics1, statistics2, success_code+    return structured_result