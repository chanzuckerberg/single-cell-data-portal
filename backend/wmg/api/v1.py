--- conflicted
+++ resolved
@@ -1,31 +1,10 @@
-<<<<<<< HEAD
-import json
-from collections import defaultdict
-from tempfile import mkdtemp
-from uuid import uuid4
-=======
 from collections import defaultdict
 from typing import Dict, List
->>>>>>> 1c575153
 
 import connexion
 import tiledb
 from flask import jsonify
 from pandas import DataFrame
-<<<<<<< HEAD
-
-from backend.wmg.data.config import fast_config, create_ctx
-from backend.wmg.data.query import (
-    build_gene_id_label_mapping,
-    build_cell_type_id_label_mapping,
-    WmgQuery,
-    WmgQueryCriteria
-)
-
-# TODO: Replace with real snapshot uuid
-from unit.backend.wmg.fixtures.cube import create_cube
-=======
->>>>>>> 1c575153
 
 from backend.corpora.common.entities import Dataset
 from backend.corpora.common.utils.db_session import db_session_manager
@@ -40,71 +19,6 @@
 from backend.wmg.data.schema import cube_non_indexed_dims
 
 
-<<<<<<< HEAD
-# TODO: add cache directives
-def primary_filter_dimensions():
-    organism_terms = [dict(oid1="olbl1"), dict(oid2="olbl2")]
-    tissue_terms = [dict(ttid1="ttlbl1"), dict(ttid2="ttlbl2")]
-    result = dict(snapshot_id=DUMMY_SNAPSHOT_UUID, organism_terms=organism_terms, tissue_terms=tissue_terms)
-    return jsonify(result)
-
-
-cube = None
-
-
-def find_cube_latest_snapshot():
-    global cube
-
-    if cube is None:
-        # TODO: Replace with S3 location
-        cube_tmp_dir = mkdtemp()
-        create_cube(cube_dir=cube_tmp_dir, dim_size=3)
-
-        # TODO: Remove tiledb dependency from this module
-        # TODO: Okay to keep open indefinitely? Is it faster than re-opening each request?
-        cube = tiledb.open(cube_tmp_dir, ctx=create_ctx(fast_config()))
-
-    return cube
-
-
-def query():
-    request = connexion.request.json
-
-    criteria = WmgQueryCriteria(**request["filter"])
-    query_result = WmgQuery(find_cube_latest_snapshot()).execute(criteria)
-
-    cell_type_term_ids = {key[2] for key in query_result.index}
-
-    return jsonify(
-        dict(
-            snapshot_id=DUMMY_SNAPSHOT_UUID,
-            expression_summary=build_expression_summary_json(query_result),
-            term_id_labels=dict(
-                genes=build_gene_id_label_mapping(criteria.gene_ontology_term_ids),
-                cell_types=build_cell_type_id_label_mapping(cell_type_term_ids),
-            ),
-        )
-    )
-
-
-def build_expression_summary_json(query_result: DataFrame) -> str:
-    # Create nested dicts with gene_ontology_term_id, tissue_ontology_term_id keys, respectively
-    structured_result = defaultdict(lambda: defaultdict(list))
-    for group_by_key, cell_type_stats in query_result.to_dict("index").items():
-        gene_ontology_term_id, tissue_ontology_term_id, cell_type_ontology_term_id = [s for s in group_by_key]
-        structured_result[gene_ontology_term_id][tissue_ontology_term_id].append(
-            dict(
-                id=cell_type_ontology_term_id,
-                n=cell_type_stats["nnz"],
-                me=cell_type_stats["sum"] / cell_type_stats["n_cells"],
-                # TODO
-                pc=0.0,
-                # TODO
-                tpc=0.0,
-            )
-        )
-    return structured_result
-=======
 # TODO: add cache directives: no-cache (i.e. revalidate); impl etag
 #  https://app.zenhub.com/workspaces/single-cell-5e2a191dad828d52cc78b028/issues/chanzuckerberg/single-cell-data
 #  -portal/2132
@@ -227,5 +141,4 @@
     """
     dims: set = set(query_result.columns) & set(cube_non_indexed_dims)
     dim_uniq_values: dict = {dim: query_result.groupby(dim).groups.keys() for dim in dims}
-    return dim_uniq_values
->>>>>>> 1c575153
+    return dim_uniq_values