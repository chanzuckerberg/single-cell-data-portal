openapi: 3.0.3
info:
  version: "1.0.0"
  title: Chan Zuckerberg Initiative cellxgene Where's My Gene (WMG) API
  description: >-
    This API is for internal use only by WMG web client.
servers:
  - description: Local
    url: /
  - description: Production environment
    url: https://api.cellxgene.cziscience.com/
  - description: Development environment
    url: https://api.dev.single-cell.czi.technology/
  - description: Staging environment
    url: https://api.staging.single-cell.czi.technology/

paths:
  /v1/primary_filter_dimensions:
    get:
      summary: Returns the ontology terms for organism and tissue type that can be used when specifying a WMG query.
      description: >-
      tags:
        - wmg
      operationId: backend.wmg.api.v1.primary_filter_dimensions
      parameters: []
      responses:
        "200":
          description: OK
          content:
            application/json:
              schema:
                type: object
                properties:
                  snapshot_id:
                    $ref: "#/components/schemas/wmg_snapshot_id"
                  organism_terms:
                    $ref: "#/components/schemas/wmg_ontology_term_id_label_list"
                  tissue_terms:
                    # TODO: specify further: https://app.zenhub.com/workspaces/single-cell-5e2a191dad828d52cc78b028/issues/chanzuckerberg/single-cell-data-portal/1967
                    # {"organism_ontology_term_id_0": [ {"tissue_ontology_term_id_0": "tissue_ontology_term_id_0_label"}],}
                    type: object
                  gene_terms:
                    # TODO: specify further: https://app.zenhub.com/workspaces/single-cell-5e2a191dad828d52cc78b028/issues/chanzuckerberg/single-cell-data-portal/1967
                    # {"organism_ontology_term_id_0": [ {"gene_ontology_term_id_0": "gene_ontology_term_id_0_label"}],}
                    type: object
        "404":
          $ref: "#/components/responses/404"
  /v1/query:
    post:
      tags:
        - wmg
      operationId: backend.wmg.api.v1.query
      parameters: []
      requestBody:
        content:
          application/json:
            schema:
              type: object
              properties:
                filter:
                  type: object
                  required:
                    - gene_ontology_term_ids
                    - organism_ontology_term_id
                    - tissue_ontology_term_ids
                  properties:
                    gene_ontology_term_ids:
                      $ref: "#/components/schemas/wmg_ontology_term_id_list"
                    organism_ontology_term_id:
                      type: string
                    tissue_ontology_term_ids:
                      $ref: "#/components/schemas/wmg_ontology_term_id_list"
                    dataset_ids:
                      type: array
                      items:
                        type: string
                        format: uuid
                    disease_ontology_term_ids:
                      $ref: "#/components/schemas/wmg_ontology_term_id_list"
                    sex_ontology_term_ids:
                      $ref: "#/components/schemas/wmg_ontology_term_id_list"
                    development_ontology_stage_term_ids:
                      $ref: "#/components/schemas/wmg_ontology_term_id_list"
                    self_reported_ethnicity_ontology_term_ids:
                      $ref: "#/components/schemas/wmg_ontology_term_id_list"
                is_rollup:
                  type: boolean
                  default: true
                compare:
                  type: string
                  enum:
                    - sex
                    - self_reported_ethnicity
                    - disease
              required:
                - filter
      responses:
        "200":
          description: OK
          content:
            application/json:
              example:
                {
                  "snapshot_id": "8ce15034-162a-4e2e-9987-eb1af08bd4d4",
                  "expression_summary":
                    {
                      "gene1":
                        {
                          "tissuetype1":
                            {
                              "CL00000":
                                {
                                  "aggregated":
                                    {
                                      "id": "CL00000",
                                      "me": 0.0,
                                      "n": 0,
                                      "pc": 0.0,
                                      "tpc": 0.0,
                                    },
                                  "male":
                                    {
                                      "id": "CL00001",
                                      "me": 0.0,
                                      "n": 0,
                                      "pc": 0.0,
                                      "tpc": 0.0,
                                    },
                                  "female":
                                    {
                                      "id": "CL00002",
                                      "me": 0.0,
                                      "n": 0,
                                      "pc": 0.0,
                                      "tpc": 0.0,
                                    },
                                },
                              "CL00001":
                                {
                                  "aggregated":
                                    {
                                      "me": 0.0,
                                      "n": 0,
                                      "pc": 0.0,
                                      "tpc": 0.0,
                                    },
                                  "male":
                                    {
                                      "me": 0.0,
                                      "n": 0,
                                      "pc": 0.0,
                                      "tpc": 0.0,
                                    },
                                  "female":
                                    {
                                      "me": 0.0,
                                      "n": 0,
                                      "pc": 0.0,
                                      "tpc": 0.0,
                                    },
                                },
                              "CL00002":
                                {
                                  "aggregated":
                                    {
                                      "me": 0.0,
                                      "n": 0,
                                      "pc": 0.0,
                                      "tpc": 0.0,
                                    },
                                  "male":
                                    {
                                      "me": 0.0,
                                      "n": 0,
                                      "pc": 0.0,
                                      "tpc": 0.0,
                                    },
                                  "female":
                                    {
                                      "me": 0.0,
                                      "n": 0,
                                      "pc": 0.0,
                                      "tpc": 0.0,
                                    },
                                },
                            },
                          "tissuetype2":
                            {
                              "CL00000":
                                {
                                  "aggregated":
                                    {
                                      "id": "CL00000",
                                      "me": 0.0,
                                      "n": 0,
                                      "pc": 0.0,
                                      "tpc": 0.0,
                                    },
                                  "male":
                                    {
                                      "id": "CL00001",
                                      "me": 0.0,
                                      "n": 0,
                                      "pc": 0.0,
                                      "tpc": 0.0,
                                    },
                                  "female":
                                    {
                                      "id": "CL00002",
                                      "me": 0.0,
                                      "n": 0,
                                      "pc": 0.0,
                                      "tpc": 0.0,
                                    },
                                },
                              "CL00001":
                                {
                                  "aggregated":
                                    {
                                      "me": 0.0,
                                      "n": 0,
                                      "pc": 0.0,
                                      "tpc": 0.0,
                                    },
                                  "male":
                                    {
                                      "me": 0.0,
                                      "n": 0,
                                      "pc": 0.0,
                                      "tpc": 0.0,
                                    },
                                  "female":
                                    {
                                      "me": 0.0,
                                      "n": 0,
                                      "pc": 0.0,
                                      "tpc": 0.0,
                                    },
                                },
                              "CL00002":
                                {
                                  "aggregated":
                                    {
                                      "me": 0.0,
                                      "n": 0,
                                      "pc": 0.0,
                                      "tpc": 0.0,
                                    },
                                  "male":
                                    {
                                      "me": 0.0,
                                      "n": 0,
                                      "pc": 0.0,
                                      "tpc": 0.0,
                                    },
                                  "female":
                                    {
                                      "me": 0.0,
                                      "n": 0,
                                      "pc": 0.0,
                                      "tpc": 0.0,
                                    },
                                },
                            },
                        },
                      "gene2":
                        {
                          "tissuetype1":
                            {
                              "CL00000":
                                {
                                  "aggregated":
                                    {
                                      "id": "CL00000",
                                      "me": 0.0,
                                      "n": 0,
                                      "pc": 0.0,
                                      "tpc": 0.0,
                                    },
                                  "male":
                                    {
                                      "id": "CL00001",
                                      "me": 0.0,
                                      "n": 0,
                                      "pc": 0.0,
                                      "tpc": 0.0,
                                    },
                                  "female":
                                    {
                                      "id": "CL00002",
                                      "me": 0.0,
                                      "n": 0,
                                      "pc": 0.0,
                                      "tpc": 0.0,
                                    },
                                },
                              "CL00001":
                                {
                                  "aggregated":
                                    {
                                      "me": 0.0,
                                      "n": 0,
                                      "pc": 0.0,
                                      "tpc": 0.0,
                                    },
                                  "male":
                                    {
                                      "me": 0.0,
                                      "n": 0,
                                      "pc": 0.0,
                                      "tpc": 0.0,
                                    },
                                  "female":
                                    {
                                      "me": 0.0,
                                      "n": 0,
                                      "pc": 0.0,
                                      "tpc": 0.0,
                                    },
                                },
                              "CL00002":
                                {
                                  "aggregated":
                                    {
                                      "me": 0.0,
                                      "n": 0,
                                      "pc": 0.0,
                                      "tpc": 0.0,
                                    },
                                  "male":
                                    {
                                      "me": 0.0,
                                      "n": 0,
                                      "pc": 0.0,
                                      "tpc": 0.0,
                                    },
                                  "female":
                                    {
                                      "me": 0.0,
                                      "n": 0,
                                      "pc": 0.0,
                                      "tpc": 0.0,
                                    },
                                },
                            },
                          "tissuetype2":
                            {
                              "CL00000":
                                {
                                  "aggregated":
                                    {
                                      "id": "CL00000",
                                      "me": 0.0,
                                      "n": 0,
                                      "pc": 0.0,
                                      "tpc": 0.0,
                                    },
                                  "male":
                                    {
                                      "id": "CL00001",
                                      "me": 0.0,
                                      "n": 0,
                                      "pc": 0.0,
                                      "tpc": 0.0,
                                    },
                                  "female":
                                    {
                                      "id": "CL00002",
                                      "me": 0.0,
                                      "n": 0,
                                      "pc": 0.0,
                                      "tpc": 0.0,
                                    },
                                },
                              "CL00001":
                                {
                                  "aggregated":
                                    {
                                      "me": 0.0,
                                      "n": 0,
                                      "pc": 0.0,
                                      "tpc": 0.0,
                                    },
                                  "male":
                                    {
                                      "me": 0.0,
                                      "n": 0,
                                      "pc": 0.0,
                                      "tpc": 0.0,
                                    },
                                  "female":
                                    {
                                      "me": 0.0,
                                      "n": 0,
                                      "pc": 0.0,
                                      "tpc": 0.0,
                                    },
                                },
                              "CL00002":
                                {
                                  "aggregated":
                                    {
                                      "me": 0.0,
                                      "n": 0,
                                      "pc": 0.0,
                                      "tpc": 0.0,
                                    },
                                  "male":
                                    {
                                      "me": 0.0,
                                      "n": 0,
                                      "pc": 0.0,
                                      "tpc": 0.0,
                                    },
                                  "female":
                                    {
                                      "me": 0.0,
                                      "n": 0,
                                      "pc": 0.0,
                                      "tpc": 0.0,
                                    },
                                },
                            },
                        },
                    },
                  "term_id_labels":
                    {
                      "cell_types":
                        {
                          "gene1":
                            {
                              "cell_type1":
                                {
                                  "aggregated":
                                    {
                                      "cell_type": "cell type 1",
                                      "cell_type_ontology_term_id": "CL:0000001",
                                      "order": 1,
                                      "total_count": 1,
                                    },
                                },
                              "cell_type2":
                                {
                                  "aggregated":
                                    {
                                      "cell_type": "cell type 2",
                                      "cell_type_ontology_term_id": "CL:0000002",
                                      "order": 0,
                                      "total_count": 0,
                                    },
                                },
                              "cell_type3":
                                {
                                  "aggregated":
                                    {
                                      "cell_type": "cell type 3",
                                      "cell_type_ontology_term_id": "CL:0000003",
                                      "order": 2,
                                      "total_count": 2,
                                    },
                                },
                            },
                        },
                      "genes":
                        [
                          { "gene1": "gene1_label" },
                          { "gene2": "gene2_label" },
                        ],
                    },
                }
              schema:
                type: object
                required:
                  - expression_summary
                  - term_id_labels
                properties:
                  snapshot_id:
                    $ref: "#/components/schemas/wmg_snapshot_id"
                  expression_summary:
                    type: object
                    # we use `additionalProperties` instead of `properties`, since the object's property names are
                    # ontology term ids, rather than a fixed set of names
                    additionalProperties:
                      description: ->
                        One property per gene, where the gene ontology term id is the property name, and the property
                        value is an object of tissue types.
                      type: object
                      # we use `additionalProperties` instead of `properties`, since the object's property names are
                      # ontology term ids, rather than a fixed set of names
                      additionalProperties:
                        description: ->
                          One property per tissue type, where the tissue type ontology term id is the property name,
                          and the property value is an ordered array of viz matrix "dots" (data points). The ordering of
                          the array elements (cell types) should be preserved in the client's rendering of this
                          data.
                        type: object
                        additionalProperties:
                          description: ->
                            One property per cell type, where the cell type ontology term id is the property name,
                            and the value has has at least the "aggregated" property. If a user wishes to compare dimensions,
                            properties will be added to the cell type object per filter for the selected dimension(s).
                            The ordering of the array elements (cell types) should be preserved in the client's rendering of this
                            data.
                          type: object
                          properties:
                            me:
                              description: mean expression
                              type: number
                              format: float
                              maxLength: 4
                            pc:
                              description: percentage of cells expressing gene within this cell type
                              type: number
                              format: float
                              maxLength: 4
                              minimum: 0.0
                              maximum: 100.0
                            tpc:
                              description: perecentage of cells for this cell type within tissue (cell type's cell count / tissue's total cell count)
                              type: number
                              format: float
                              maxLength: 4
                              minimum: 0.0
                              maximum: 100.0
                            n:
                              description: number of expressed cells (non-zero expression) within this cell type
                              type: integer
                              minimum: 0.0
                  term_id_labels:
                    type: object
                    required:
                      - genes
                      - cell_types
                    properties:
                      genes:
                        $ref: "#/components/schemas/wmg_ontology_term_id_label_list"
                      cell_types:
                        type: object
<<<<<<< HEAD
                        description: ->
                          One property per gene, where the gene ontology term id is the property name,
                          and the value is an object of cell types
                        additionalProperties:
                          description: ->
                            One property cell type, where the cell type ontology term id is the property name,
                            and the value is an object of aggregated and compare dimension filters if applicable
                          type: object
                          additionalProperties:
                            description: ->
                              At least a property "aggregated" for aggregated cell types,
                              and properties for each compare dimension filter if a compare dimension is selected.
                              ex. 'male', 'female', 'unknown'
                            type: object
                            properties:
                              cell_type:
                                description: The cell type name
                                type: string
                              cell_type_ontology_term_id:
                                description: The cell type ontology term id
                                type: string
                              order:
                                description: The order for how the cell type should be displayed on the front end
                                type: number
                              total_count:
                                description: The total count
                                type: number
=======
                        # TODO: specify further (grouped by tissue now): https://app.zenhub.com/workspaces/single-cell-5e2a191dad828d52cc78b028/issues/chanzuckerberg/single-cell-data-portal/1967
                  #                        items:
                  #                        $ref: "#/components/schemas/wmg_ontology_term_id_label_list"

  /v1/filters:
    post:
      summary: Given a set of query criteria, returns the valid secondary filter and tissue terms
      tags:
        - wmg
      operationId: backend.wmg.api.v1.filters
      parameters: []
      requestBody:
        content:
          application/json:
            schema:
              type: object
              properties:
                filter:
                  type: object
                  required:
                    - organism_ontology_term_id
                  properties:
                    organism_ontology_term_id:
                      type: string
                    tissue_ontology_term_ids:
                      $ref: "#/components/schemas/wmg_ontology_term_id_list"
                    dataset_ids:
                      type: array
                      items:
                        type: string
                        format: uuid
                    disease_ontology_term_ids:
                      $ref: "#/components/schemas/wmg_ontology_term_id_list"
                    sex_ontology_term_ids:
                      $ref: "#/components/schemas/wmg_ontology_term_id_list"
                    development_ontology_stage_term_ids:
                      $ref: "#/components/schemas/wmg_ontology_term_id_list"
                    self_reported_ethnicity_ontology_term_ids:
                      $ref: "#/components/schemas/wmg_ontology_term_id_list"
              required:
                - filter
      responses:
        "200":
          description: OK
          content:
            application/json:
              schema:
                type: object
                required:
                  - filter_dims
                properties:
                  snapshot_id:
                    $ref: "#/components/schemas/wmg_snapshot_id"
>>>>>>> fce201aa
                  filter_dims:
                    type: object
                    properties:
                      datasets:
                        type: array
                        items:
                          type: object
                          properties:
                            id:
                              type: string
                              format: uuid
                            label:
                              type: string
                            collection_label:
                              type: string
                            collection_url:
                              type: string
                              format: url
                      disease_terms:
                        $ref: "#/components/schemas/wmg_ontology_term_id_label_list"
                      sex_terms:
                        $ref: "#/components/schemas/wmg_ontology_term_id_label_list"
                      development_stage_terms:
                        $ref: "#/components/schemas/wmg_ontology_term_id_label_list"
                      self_reported_ethnicity_terms:
                        $ref: "#/components/schemas/wmg_ontology_term_id_label_list"
                      tissue_terms:
                        $ref: "#/components/schemas/wmg_ontology_term_id_label_list"

  /v1/markers:
    post:
      summary: Given a cell type, organism, and tissue, returns the top `n_markers` precomputed marker genes for one of two statistical tests, the t-test or binomial test (`test="ttest"` or `test="binomtest"`, respectively). By default, `n_markers=10`. If `n_markers=0`, all marker genes will be returned.
      tags:
        - wmg
      operationId: backend.wmg.api.v1.markers
      parameters: []
      requestBody:
        content:
          application/json:
            schema:
              type: object
              properties:
                celltype:
                  type: string
                organism:
                  type: string
                tissue:
                  type: string
                n_markers:
                  type: integer
                test:
                  type: string
                  enum:
                    - ttest
                    - binomtest
              required:
                - celltype
                - organism
                - tissue
                - n_markers
                - test
      responses:
        "200":
          description: OK
          content:
            application/json:
              example:
                {
                  "snapshot_id": "8ce15034-162a-4e2e-9987-eb1af08bd4d4",
                  "marker_genes":
                    [
                      {
                        "gene_ontology_term_id": "gene1",
                        "p_value": 0.001,
                        "effect_size": 1.1,
                      },
                      {
                        "gene_ontology_term_id": "gene2",
                        "p_value": 0.02,
                        "effect_size": 0.82,
                      },
                    ],
                }
              schema:
                type: object
                required:
                  - marker_genes
                properties:
                  snapshot_id:
                    $ref: "#/components/schemas/wmg_snapshot_id"
                  marker_genes:
                    description: ->
                      An ordered array of marker genes, where each element in an object with the gene ontology term id and effect size.
                    type: array
                    items:
                      description: ->
                        Object with gene id and effect size.
                      type: object
                      properties:
                        gene_ontology_term_id:
                          description: gene ontology term id
                          type: string
                        p_value:
                          description: adjusted p-value
                          type: number
                          format: float
                          maxLength: 4
                          minimum: 0.0
                          maximum: 1.0
                        effect_size:
                          description: effect size
                          type: number
                          format: float
                          maxLength: 4

components:
  schemas:
    problem:
      type: object
      description: Error message container for HTTP APIs.
      properties:
        type:
          type: string
        title:
          type: string
        detail:
          type: string
    wmg_ontology_term_id_label_list:
      description: ->
        An array of ontology term ids and labels, where array elements are single-element objects of the
        form "<id>":"<label>"
      type: array
      items:
        description: ->
          A single-element object with the ontology term id as the element's property name and the ontology term label
          as the element's property value.
        type: object
        # TODO: fix: https://app.zenhub.com/workspaces/single-cell-5e2a191dad828d52cc78b028/issues/chanzuckerberg/single-cell-data-portal/1967
        # `{"<ontology_term_id>": "<ontology_term_label"}`
    #        maxProperties: 1
    #        additionalProperties:
    #          type: string
    wmg_ontology_term_id_list:
      type: array
      items:
        type: string
    wmg_snapshot_id:
      type: string
      format: uuid

  parameters: {}

  responses:
    200:
      description: OK.
    201:
      description: Created.
    202:
      description: Accepted
    204:
      description: No Content
    400:
      description: Invalid parameter.
      content:
        application/problem+json:
          schema:
            $ref: "#/components/schemas/problem"
    401:
      description: Failed to authenticate.
      content:
        application/problem+json:
          schema:
            $ref: "#/components/schemas/problem"
    403:
      description: Unauthorized.
      content:
        application/problem+json:
          schema:
            $ref: "#/components/schemas/problem"
    404:
      description: Resource not found.
      content:
        application/problem+json:
          schema:
            $ref: "#/components/schemas/problem"
    405:
      description: Method not allowed.
      content:
        application/problem+json:
          schema:
            $ref: "#/components/schemas/problem"
    409:
      description: File conflict.
      content:
        application/problem+json:
          schema:
            $ref: "#/components/schemas/problem"
    413:
      description: Exceed File Size Limit
      content:
        application/problem+json:
          schema:
            $ref: "#/components/schemas/problem"

  securitySchemes: {}<|MERGE_RESOLUTION|>--- conflicted
+++ resolved
@@ -536,7 +536,6 @@
                         $ref: "#/components/schemas/wmg_ontology_term_id_label_list"
                       cell_types:
                         type: object
-<<<<<<< HEAD
                         description: ->
                           One property per gene, where the gene ontology term id is the property name,
                           and the value is an object of cell types
@@ -564,10 +563,6 @@
                               total_count:
                                 description: The total count
                                 type: number
-=======
-                        # TODO: specify further (grouped by tissue now): https://app.zenhub.com/workspaces/single-cell-5e2a191dad828d52cc78b028/issues/chanzuckerberg/single-cell-data-portal/1967
-                  #                        items:
-                  #                        $ref: "#/components/schemas/wmg_ontology_term_id_label_list"
 
   /v1/filters:
     post:
@@ -618,7 +613,6 @@
                 properties:
                   snapshot_id:
                     $ref: "#/components/schemas/wmg_snapshot_id"
->>>>>>> fce201aa
                   filter_dims:
                     type: object
                     properties:
