--- conflicted
+++ resolved
@@ -14,13 +14,9 @@
 #
 # In the case a specfic snapshot must be loaded
 # WMG_API_FORCE_LOAD_SNAPSHOT_ID should be set.
-<<<<<<< HEAD
-WMG_API_SNAPSHOT_SCHEMA_VERSION = "v4"
-=======
 # LATEST_READER_SNAPSHOT_SCHEMA_VERSION in container_init.sh and WMG_API_SNAPSHOT_SCHEMA_VERSION
 # below should have the same value.
-WMG_API_SNAPSHOT_SCHEMA_VERSION = "v3"
->>>>>>> 7cc47236
+WMG_API_SNAPSHOT_SCHEMA_VERSION = "v4"
 
 # In the case we need to rollback or rollforward
 # set this variable to a specific snapshot id
