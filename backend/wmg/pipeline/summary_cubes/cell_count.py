import json
import logging
import unicodedata

import numpy as np
import pandas as pd
import tiledb

from backend.wmg.data.schemas.corpus_schema import (
    FILTER_RELATIONSHIPS_NAME,
    OBS_ARRAY_NAME,
)
from backend.wmg.data.schemas.cube_schema import cell_counts_schema
from backend.wmg.data.snapshot import CELL_COUNTS_CUBE_NAME
from backend.wmg.data.utils import (
    create_empty_cube,
    get_collections_from_curation_api,
    get_datasets_from_curation_api,
    log_func_runtime,
)

logger = logging.getLogger(__name__)
logging.basicConfig(level=logging.INFO)


def extract(corpus_path: str) -> pd.DataFrame:
    """
    get obs data from integrated corpus
    """
    return tiledb.open(f"{corpus_path}/{OBS_ARRAY_NAME}")


def transform(obs: pd.DataFrame) -> pd.DataFrame:
    """
    Create cell count cube data frame by grouping data in the
    integrated corpus obs arrays on relevant features
    """
    df = (
        obs.df[:]
        .groupby(
            by=[
                "dataset_id",
                "cell_type_ontology_term_id",
                "tissue_ontology_term_id",
                "tissue_original_ontology_term_id",
                "assay_ontology_term_id",
                "development_stage_ontology_term_id",
                "disease_ontology_term_id",
                "self_reported_ethnicity_ontology_term_id",
                "sex_ontology_term_id",
                "organism_ontology_term_id",
            ],
            as_index=False,
        )
        .size()
    ).rename(columns={"size": "n_cells"})
    return df


def load(corpus_path: str, df: pd.DataFrame) -> str:
    """
    write cell count cube to disk
    """
    uri = f"{corpus_path}/{CELL_COUNTS_CUBE_NAME}"
    create_empty_cube(uri, cell_counts_schema)
    tiledb.from_pandas(uri, df, mode="append")
    return uri


def return_dataset_dict_w_publications():
    datasets = get_datasets_from_curation_api()
    collections = get_collections_from_curation_api()
    collections_dict = {collection["collection_id"]: collection for collection in collections}

    # cchoi: creating a helper function to format citations properly
    def create_formatted_citation(collection):
        publisher_metadata = collection["publisher_metadata"]
        if publisher_metadata is None:
            return "No Publication"
        first_author = collection["publisher_metadata"]["authors"][0]
        # first_author could be either 'family' or 'name'
        citation = f"{first_author['family'] if 'family' in first_author else first_author['name']} et al. {collection['publisher_metadata']['journal']} {collection['publisher_metadata']['published_year']}"
        formatted_citation = "No Publication" if collection["publisher_metadata"]["is_preprint"] else citation
        return formatted_citation

    dataset_dict = {}
    for dataset in datasets:
        dataset_id = dataset["dataset_id"]
        collection = collections_dict[dataset["collection_id"]]
        dataset_dict[dataset_id] = create_formatted_citation(collection)

    return dataset_dict


@log_func_runtime
def create_cell_count_cube(corpus_path: str):
    """
    Create cell count cube and write to disk
    """
    obs = extract(corpus_path)
    df = transform(obs)

    dataset_dict = return_dataset_dict_w_publications()
    df["publication_citation"] = [
<<<<<<< HEAD
        remove_accents(dataset_dict.get(dataset_id, "No Publication")).encode("ascii")
        for dataset_id in df["dataset_id"]
=======
        remove_accents(dataset_dict.get(dataset_id, "No Publication")) for dataset_id in df["dataset_id"]
>>>>>>> ba6ee10d
    ]

    n_cells = df["n_cells"].to_numpy()
    df["n_cells"] = n_cells

    filter_relationships_linked_list = create_filter_relationships_graph(df)

    with open(f"{corpus_path}/{FILTER_RELATIONSHIPS_NAME}.json", "w") as f:
        json.dump(filter_relationships_linked_list, f)

    uri = load(corpus_path, df)
    cell_count = df.n_cells.sum()
    logger.info(f"{cell_count=}")
    logger.info(f"Cell count cube created and stored at {uri}")


def create_filter_relationships_graph(df: pd.DataFrame) -> dict:
    """
    Create a graph of filter relationships

    Arguments
    ---------
    df: pd.DataFrame
        Dataframe containing the filter combinations per cell

    Returns
    -------
    filter_relationships_hash_table: dict
        A dictionary containing the filter relationships for each unique filter value.
        Filter values are their column name + __ + their value (e.g. "dataset_id__Single cell transcriptome analysis of human pancreas").
        The dictionary values are lists of filter values that are related to the key filter value. Relatedness indicates that these filters
        are co-occuring in at least one cell.
    """
    # get a dataframe of the columns that are not numeric
    df_filters = df.select_dtypes(exclude="number")
    # get a numpy array of the column names with shape (1, n_cols)
    cols = df_filters.columns.values[None, :]

    # tile the column names row-wise to match the shape of the dataframe and concatenate to the values
    # this ensures that filter values will never collide across columns.
    mat = np.tile(cols, (df.shape[0], 1)) + "__" + df_filters.values

    # for each cell, get all pairwise combinations of filters compresent in that cell
    # these are the edges of the filter relationships graph
    Xs = []
    Ys = []
    for i in range(mat.shape[0]):
        Xs.extend(np.repeat(mat[i], mat[i].size))
        Ys.extend(np.tile(mat[i], mat[i].size))

    # get all the unique combinations of filters
    Xs, Ys = np.unique(np.array((Xs, Ys)), axis=1)

    # exclude self-relationships
    filt = Xs != Ys
    Xs, Ys = Xs[filt], Ys[filt]

    # convert the edges to a linked list representation
    filter_relationships_linked_list = _to_dict(Xs, Ys)

    # reorganize the linked list representation to a nested linked list representation
    # where the filter columns are separated into distinct dictionaries
    # e.g. instead of {"cell_type_ontology_term_id__beta cell": ["dataset_id__Single cell transcriptome analysis of human pancreas", "assay_ontology_term_id__assay_type", ...], ...},
    # it's now {"cell_type_ontology_term_id__beta cell": {"dataset_id": ["dataset_id__Single cell transcriptome analysis of human pancreas", ...], "assay_ontology_term_id": ["assay_ontology_term_id__assay_type", ...], ...}, ...}.
    # This structure is easier to parse by the `/query` endpoint.
    for k, v in filter_relationships_linked_list.items():
        filter_relationships_linked_list[k] = _to_dict([x.split("__")[0] for x in v], v)

    return filter_relationships_linked_list


def _to_dict(a, b):
    """
    convert a flat key array (a) and a value array (b) into a dictionary with values grouped by keys
    """
    a = np.array(a)
    b = np.array(b)
    idx = np.argsort(a)
    a = a[idx]
    b = b[idx]
    bounds = np.where(a[:-1] != a[1:])[0] + 1
    bounds = np.append(np.append(0, bounds), a.size)
    bounds_left = bounds[:-1]
    bounds_right = bounds[1:]
    slists = [b[bounds_left[i] : bounds_right[i]] for i in range(bounds_left.size)]
    d = dict(zip(np.unique(a), [list(set(x)) for x in slists]))
    return d


def remove_accents(input_str):
    nfkd_form = unicodedata.normalize("NFKD", input_str)
    return "".join([c for c in nfkd_form if not unicodedata.combining(c)])<|MERGE_RESOLUTION|>--- conflicted
+++ resolved
@@ -102,12 +102,7 @@
 
     dataset_dict = return_dataset_dict_w_publications()
     df["publication_citation"] = [
-<<<<<<< HEAD
-        remove_accents(dataset_dict.get(dataset_id, "No Publication")).encode("ascii")
-        for dataset_id in df["dataset_id"]
-=======
         remove_accents(dataset_dict.get(dataset_id, "No Publication")) for dataset_id in df["dataset_id"]
->>>>>>> ba6ee10d
     ]
 
     n_cells = df["n_cells"].to_numpy()
