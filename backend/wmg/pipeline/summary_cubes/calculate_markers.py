import json
from functools import lru_cache, wraps
from typing import Optional, Union

import numpy as np
import pandas as pd
import tiledb
from numba import njit, prange
from scipy import stats

from backend.common.utils.exceptions import MarkerGeneCalculationException
from backend.wmg.data.query import FmgQueryCriteria, WmgCubeQueryParams, WmgQuery
from backend.wmg.data.rollup import (
    are_cell_types_colinear,
    descendants,
    rollup_across_cell_type_descendants,
    rollup_across_cell_type_descendants_array,
)
from backend.wmg.data.schemas.data_schema_config import (
    WMG_DATA_SCHEMA_VERSION,
    WRITER_WMG_CUBE_QUERY_VALID_ATTRIBUTES,
    WRITER_WMG_CUBE_QUERY_VALID_DIMENSIONS,
)
from backend.wmg.data.snapshot import (
    CELL_COUNTS_CUBE_NAME,
    DATASET_TO_GENE_IDS_FILENAME,
    EXPRESSION_SUMMARY_FMG_CUBE_NAME,
    WmgSnapshot,
    load_snapshot,
)


@njit(parallel=True)
def nanpercentile_2d(arr, percentile, axis):
    """
    Calculate the specified percentile of a 2D array along an axis, ignoring NaN values.

    Parameters:
        arr: 2D array to calculate percentile of
        percentile: percentile to calculate, as a number between 0 and 100
        axis: axis along which to calculate percentile

    Returns:
        The specified percentile of the 2D array along the specified axis.
    """
    if axis == 0:
        result = np.empty(arr.shape[1])
        for i in prange(arr.shape[1]):
            arr_column = arr[:, i]
            result[i] = nanpercentile(arr_column, percentile)
        return result
    else:
        result = np.empty(arr.shape[0])
        for i in prange(arr.shape[0]):
            arr_row = arr[i, :]
            result[i] = nanpercentile(arr_row, percentile)
        return result


@njit
def nanpercentile(arr, percentile):
    arr_without_nan = arr[np.logical_not(np.isnan(arr))]
    length = len(arr_without_nan)

    if length == 0:
        return np.nan

    return np.percentile(arr_without_nan, percentile)


def _make_hashable(func):
    """
    Implicitly convert unhashable data structures (list and dict) to hashable strings
    for memoization.

    WmgSnapshot objects are not hashable, so we ignore them for memoization.
    """

    class HDict(dict):
        def __hash__(self):
            return hash(json.dumps(dict(sorted(self.items()))))

    class HList(list):
        def __hash__(self):
            return hash(json.dumps(self))

    @wraps(func)
    def wrapped(*args, **kwargs):
        new_args = []
        for arg in args:
            if isinstance(arg, dict):
                arg = HDict(arg)
            elif isinstance(arg, list):
                arg = HList(arg)
            new_args.append(arg)

        new_kwargs = {}
        for k, v in kwargs.items():
            if isinstance(v, dict):
                v = HDict(v)
            elif isinstance(v, list):
                v = HList(v)
            new_kwargs[k] = v

        return func(*new_args, **new_kwargs)

    return wrapped

    # this decorator function is required to allow lru_cache to


# memoize the function as dicts, lists, and WmgSnapshot objects
# are not typically hashable.
@_make_hashable
@lru_cache(maxsize=None)
def _query_tiledb_context(
    cell_type: str,
    tissue: str,
    organism: str,
    corpus: Optional[Union[WmgSnapshot, str]] = None,
):
    if isinstance(corpus, str):
        expression_summary_fmg_cube = tiledb.open(f"{corpus}/{EXPRESSION_SUMMARY_FMG_CUBE_NAME}")
        cell_counts_cube = tiledb.open(f"{corpus}/{CELL_COUNTS_CUBE_NAME}")
        with open(f"{corpus}/{DATASET_TO_GENE_IDS_FILENAME}") as fp:
            dataset_to_gene_ids = json.load(fp)
    else:
        if corpus is None:
            corpus = load_snapshot(
                snapshot_schema_version=WMG_DATA_SCHEMA_VERSION,
                read_versioned_snapshot=True,
            )

        assert isinstance(corpus, WmgSnapshot)
        expression_summary_fmg_cube = corpus.expression_summary_fmg_cube
        cell_counts_cube = corpus.cell_counts_cube
        dataset_to_gene_ids = corpus.dataset_to_gene_ids

    # build a snapshot containing only the relevant cubes with everything else set to None.
    # this is to use the WmgQuery interface.
    snapshot = WmgSnapshot(
        snapshot_identifier="",
        expression_summary_fmg_cube=expression_summary_fmg_cube,
        cell_counts_cube=cell_counts_cube,
        dataset_to_gene_ids=dataset_to_gene_ids,
        marker_genes_cube=None,
        expression_summary_cube=None,
        expression_summary_default_cube=None,
        cell_type_orderings=None,
        primary_filter_dimensions=None,
        filter_relationships=None,
    )
<<<<<<< HEAD
    criteria = FmgQueryCriteria(**{"tissue_ontology_term_ids": [tissue], "organism_ontology_term_id": organism})
    q = WmgQuery(snapshot)
=======
    cube_query_params = WmgCubeQueryParams(
        cube_query_valid_attrs=WRITER_WMG_CUBE_QUERY_VALID_ATTRIBUTES,
        cube_query_valid_dims=WRITER_WMG_CUBE_QUERY_VALID_DIMENSIONS,
    )

    q = WmgQuery(snapshot, cube_query_params)
    query = q.expression_summary_fmg(criteria)
>>>>>>> 08b83990
    cell_counts_query = q.cell_counts(criteria)

    criteria.cell_type_ontology_term_ids = descendants(cell_type)
    query = q.expression_summary_fmg(criteria)
    # group-by and sum
    agg = query.groupby(["cell_type_ontology_term_id", "gene_ontology_term_id"]).sum(numeric_only=True).reset_index()
    agg = rollup_across_cell_type_descendants(agg)
    # remove tidy
    agg = agg.groupby(["cell_type_ontology_term_id", "gene_ontology_term_id"]).sum(numeric_only=True)

    n_cells = cell_counts_query.groupby(["dataset_id", "cell_type_ontology_term_id"]).sum(numeric_only=True)[
        "n_total_cells"
    ]
    genes = list(agg.index.levels[1])
    n_cells_per_gene, n_cells_index = _calculate_true_n_cells(n_cells, genes, dataset_to_gene_ids)

    return agg, n_cells_per_gene, n_cells_index, genes


def _query_target(
    cell_type: str,
    context_agg: pd.DataFrame,
    n_cells_per_gene_context: np.array,
    n_cells_index_context: pd.Index,
):
    """
    Extract data for the target population from the context query results.

    Arguments
    ---------
    cell_type - str
        Cell type of the target population

    context_agg - pd.DataFrame
        Dataframe of aggregated metrics from the context query

    n_cells_per_gene_context - numpy array
        Each row in the array contains the true number of cells present for the combination of
        filters in the context query.

    n_cells_index_context - pandas Index
        Each element in the index contains the cell type.

    Returns
    -------
    - agg: target query result aggregated by filter keys
    - n_cells_per_gene_target: numpy array
        each row in the array contains the true number of cells present for the target population.
    """

    # find mismatch between target_filter and context_filter
    # comparisons will be made across the mismatched dimensions

    filt = context_agg.index.get_level_values("cell_type_ontology_term_id") == cell_type
    filt_ncells = n_cells_index_context == cell_type

    if not np.any(filt) or not np.any(filt_ncells):
        raise MarkerGeneCalculationException("No cells found for target population.")

    target_agg = context_agg[filt]
    n_cells_per_gene_target = n_cells_per_gene_context[filt_ncells].sum(axis=0, keepdims=True)
    return target_agg, n_cells_per_gene_target


def _calculate_true_n_cells(n_cells, genes, dataset_to_gene_ids):
    """
    Calculates the true number of cells per gene for each combination of filters.

    Arguments
    ---------
    n_cells - pandas.Series
        A pandas series with the number of cells per combination of filters.
        The index of the series is a multi-index with the filter keys as levels.

    genes - list
        A list of genes to calculate true population sizes for.

    dataset_to_gene_ids - dict
        A dictionary mapping dataset IDs to a list of gene IDs.

    Returns
    -------
    n_cells_array - numpy.ndarray
        A numpy array with the number of cells per gene for each combination of filters.

    index - pandas.MultiIndex
        A pandas multi-index with the filter keys as levels corresponding to each row of
        the returned array.
    """
    genes_indexer = pd.Series(index=genes, data=range(len(genes)))

    # fill in an array stratified across desired filter combinations + dataset ID
    # with the number of cells in each group for genes that are PRESENT in the dataset
    t_n_cells = np.zeros((n_cells.shape[0], len(genes)))
    for i, index in enumerate(n_cells.index):
        n = n_cells[index]
        dataset_id = index[0]
        present = list(set(dataset_to_gene_ids[dataset_id]).intersection(genes))
        t_n_cells[i, genes_indexer[present]] = n

    # get the tuples of filter values, excluding dataset IDs if they are not specified
    # as a filter by the user.
    cell_types = n_cells.index.get_level_values("cell_type_ontology_term_id")

    # sum up the cell count arrays across duplicate groups
    # (groups can be duplicate after excluding dataset_ids)
    t_n_cells_sum = {}
    for i, k in enumerate(cell_types):
        summer = t_n_cells_sum.get(k, np.zeros(t_n_cells.shape[1]))
        summer += t_n_cells[i]
        t_n_cells_sum[k] = summer

    n_cells_array = np.vstack(list(t_n_cells_sum.values()))

    n_cells_array = rollup_across_cell_type_descendants_array(n_cells_array, cell_types)
    index = pd.Index(cell_types, name="cell_type_ontology_term_id")
    return n_cells_array, index


def _run_ttest(sum1, sumsq1, n1, sum2, sumsq2, n2):
    """
    Calculate t-test statistics.

    Arguments
    ---------
    sum1 - np.ndarray (1 x M)
        Array of sum expression in target pop for each gene
    sumsq1 - np.ndarray (1 x M)
        Array of sum of squared expressions in target pop for each gene
    n1 - np.ndarray (1 x M)
        Number of cells in target pop for each gene
    sum2 - np.ndarray (N x M)
        Array of sum expression in context pops for each gene
    sumsq2 - np.ndarray (N x M)
        Array of sum of squared expressions in context pops for each gene
    n2 - np.ndarray (N x M)
        Number of cells in context pops for each gene

    Returns
    -------
    pvals_adj - np.ndarray
        adjusted p-values for each comparison for each gene
    effects - np.ndarray
        effect sizes for each comparison for each gene
    """
    with np.errstate(divide="ignore", invalid="ignore"):
        mean1 = sum1 / n1
        meansq1 = sumsq1 / n1

        mean2 = sum2 / n2
        meansq2 = sumsq2 / n2

        var1 = meansq1 - mean1**2
        var1[var1 < 0] = 0
        var2 = meansq2 - mean2**2
        var2[var2 < 0] = 0

        var1_n = var1 / n1
        var2_n = var2 / n2
        sum_var_n = var1_n + var2_n
        dof = sum_var_n**2 / (var1_n**2 / (n1 - 1) + var2_n**2 / (n2 - 1))
        tscores = (mean1 - mean2) / np.sqrt(sum_var_n)
        effects = (mean1 - mean2) / np.sqrt(((n1 - 1) * var1 + (n2 - 1) * var2) / (n1 + n2 - 1))

    pvals = stats.t.sf(tscores, dof)
    return pvals, effects


def _post_process_stats(
    cell_type_target,
    cell_types_context,
    genes,
    pvals,
    effects,
    nnz,
    test="ttest",
    min_num_expr_cells=25,
    percentile=0.15,
    n_markers=10,
):
    """
    Process and aggregate statistics into the output dictionary format.

    Arguments
    ---------
    cell_type_target - str or None
        Cell type ontology term ID corresponding to the target population. If
        None, a cell type was not specified for the target population and so marker
        genes are not being calculated for cell types.

    cell_types_context - list or None
        List of cell types in the context populations. If None, marker genes are not
        being calculated for cell types.

    genes - list
        List of genes corresponding to each p-value and effect size

    pvals - np.ndarray
        N x M array of p-values for each comparison and each gene

    effects - np.ndarray
        N x M array of effect sizes for each comparison and each gene

    nnz - np.ndarray
        1 x M array of number of nonzero expressions for target population (> 0)

    test - str, optional, default "ttest"
        The statistical test used. Historically "ttest" or "binomtest" were both supported, currently
        only "ttest" is supported.

    min_num_expr_cells - int, optional, default 25
        The minimum number of nonzero expressing cells required for marker genes

    percentile - float, optional, default 0.15
        The percentile of effect sizes to select as the representative effect size.

    n_markers - int, optional, default 10
        Number of top markers to return. If None, all marker genes with effect size > 0 are returned.
    """
    zero_out = nnz.flatten() < min_num_expr_cells
    effects[:, zero_out] = 0
    pvals[:, zero_out] = 1

    if cell_type_target is not None and cell_types_context is not None:
        is_colinear = np.array(
            [are_cell_types_colinear(cell_type, cell_type_target) for cell_type in cell_types_context]
        )
        effects[is_colinear] = np.nan
        pvals[is_colinear] = np.nan
        pvals[:, np.all(np.isnan(effects), axis=0)] = 1
        effects[:, np.all(np.isnan(effects), axis=0)] = 0

    # aggregate
    effects = nanpercentile_2d(effects, percentile * 100, 0)
    pvals = np.sort(pvals, axis=0)[int(np.round(0.05 * pvals.shape[0]))]
    effects[zero_out] = np.nan
    pvals[zero_out] = np.nan

    if n_markers:
        markers = np.array(genes)[np.argsort(-effects)[:n_markers]]
        p = pvals[np.argsort(-effects)[:n_markers]]
        effects = effects[np.argsort(-effects)[:n_markers]]
    else:
        markers = np.array(genes)[np.argsort(-effects)]
        p = pvals[np.argsort(-effects)]
        effects = effects[np.argsort(-effects)]
    statistics = []
    final_markers = []
    for i in range(len(p)):
        pi = p[i]
        ei = effects[i]
        if ei is not np.nan and pi is not np.nan:
            statistics.append({f"p_value_{test}": pi, f"effect_size_{test}": ei})
            final_markers.append(markers[i])
    return dict(zip(list(final_markers), statistics))


def get_markers(cell_type, tissue, organism, corpus=None, n_markers=10, percentile=0.15):
    """
    Calculate marker genes using the t-test.

    Arguments
    ---------
    cell_type - str
        cell type of interest

    tissue - dict
        tissue of interest

    corpus - str or WmgSnapshot, optional, default None
        If string, it is the path to the snapshot.
        If WmgSnapshot, it is the snapshot object.
        If None, the snapshot will be fetched from AWS.

    n_markers - int, optional, default 10
        Number of top markers to return. If None, all marker genes with effect size > 0 are returned.

    percentile - float, optional, default 0.15
        The percentile of effect sizes to select as the representative effect size.

    Returns
    -------
    Dictionary of marker genes as keys and a dictionary of p-value and effect size as values.
    """

    """
    Calculate marker genes using the t-test.

    Arguments
    ---------
    cell_type - str
        cell type ontology term ID corresponding to the target population

    tissue - str
        tissue ontology term ID corresponding to the target population

    corpus - str or WmgSnapshot, optional, default None
        If string, it is the path to the snapshot.
        If WmgSnapshot, it is the snapshot object.
        If None, the snapshot will be fetched from AWS.

    n_markers - int, optional, default 10
        Number of top markers to return. If None, all marker genes with effect size > 0 are returned.

    percentile - float, optional, default 0.15
        The percentile of effect sizes to select as the representative effect size.

    Returns
    -------
    Dictionary of marker genes as keys and a dictionary of p-value and effect size as values.
    """

    context_agg, n_context, cell_types_index_context, genes = _query_tiledb_context(
        cell_type, tissue, organism, corpus=corpus
    )
    target_agg, n_target = _query_target(cell_type, context_agg, n_context, cell_types_index_context)

    target_agg = target_agg.groupby("gene_ontology_term_id").sum(numeric_only=True)

    genes_target = list(target_agg.index)

    genes_context = list(context_agg.index.get_level_values("gene_ontology_term_id"))
    cell_types_context = list(context_agg.index.get_level_values("cell_type_ontology_term_id"))
    cell_types_indexer = pd.Series(index=cell_types_index_context, data=range(len(cell_types_index_context)))
    genes_indexer = pd.Series(index=genes, data=np.arange(len(genes)))

    cell_types_indices_context = list(cell_types_indexer[cell_types_context])
    genes_indices_context = list(genes_indexer[genes_context])
    genes_indices_target = list(genes_indexer[genes_target])

    target_data_nnz = np.zeros((1, len(genes)))
    target_data_nnz[0, genes_indices_target] = list(target_agg["nnz"])

    target_data_sum = np.zeros((1, len(genes)))
    target_data_sum[0, genes_indices_target] = list(target_agg["sum"])
    target_data_sumsq = np.zeros((1, len(genes)))
    target_data_sumsq[0, genes_indices_target] = list(target_agg["sqsum"])

    context_data_sum = np.zeros((len(cell_types_index_context), len(genes)))
    context_data_sum[cell_types_indices_context, genes_indices_context] = list(context_agg["sum"])
    context_data_sumsq = np.zeros((len(cell_types_index_context), len(genes)))
    context_data_sumsq[cell_types_indices_context, genes_indices_context] = list(context_agg["sqsum"])

    pvals, effects = _run_ttest(
        target_data_sum, target_data_sumsq, n_target, context_data_sum, context_data_sumsq, n_context
    )

    cell_types_context = cell_types_index_context.get_level_values("cell_type_ontology_term_id")

    return _post_process_stats(
        cell_type,
        cell_types_context,
        genes,
        pvals,
        effects,
        target_data_nnz,
        test="ttest",
        n_markers=n_markers,
        percentile=percentile,
    )<|MERGE_RESOLUTION|>--- conflicted
+++ resolved
@@ -150,10 +150,8 @@
         primary_filter_dimensions=None,
         filter_relationships=None,
     )
-<<<<<<< HEAD
     criteria = FmgQueryCriteria(**{"tissue_ontology_term_ids": [tissue], "organism_ontology_term_id": organism})
-    q = WmgQuery(snapshot)
-=======
+
     cube_query_params = WmgCubeQueryParams(
         cube_query_valid_attrs=WRITER_WMG_CUBE_QUERY_VALID_ATTRIBUTES,
         cube_query_valid_dims=WRITER_WMG_CUBE_QUERY_VALID_DIMENSIONS,
@@ -161,7 +159,7 @@
 
     q = WmgQuery(snapshot, cube_query_params)
     query = q.expression_summary_fmg(criteria)
->>>>>>> 08b83990
+
     cell_counts_query = q.cell_counts(criteria)
 
     criteria.cell_type_ontology_term_ids = descendants(cell_type)
