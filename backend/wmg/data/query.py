from typing import Dict, List, Union

from pandas import DataFrame
from pydantic import BaseModel, Field
from tiledb import Array

from backend.wmg.data.snapshot import WmgSnapshot


class WmgQueryCriteria(BaseModel):
    gene_ontology_term_ids: List[str] = Field(default=[], unique_items=True, min_items=1)  # required!
    organism_ontology_term_id: str  # required!
    tissue_ontology_term_ids: List[str] = Field(unique_items=True, min_items=1)  # required!
    tissue_original_ontology_term_ids: List[str] = Field(default=[], unique_items=True, min_items=0)
    dataset_ids: List[str] = Field(default=[], unique_items=True, min_items=0)
    # excluded per product requirements, but keeping in, commented-out, to reduce future head-scratching
    # assay_ontology_term_ids: List[str] = Field(default=[], unique_items=True, min_items=0)
    development_stage_ontology_term_ids: List[str] = Field(default=[], unique_items=True, min_items=0)
    disease_ontology_term_ids: List[str] = Field(default=[], unique_items=True, min_items=0)
    self_reported_ethnicity_ontology_term_ids: List[str] = Field(default=[], unique_items=True, min_items=0)
    sex_ontology_term_ids: List[str] = Field(default=[], unique_items=True, min_items=0)


class WmgQueryCriteriaV2(BaseModel):
    gene_ontology_term_ids: List[str] = Field(default=[], unique_items=True, min_items=1)  # required!
    organism_ontology_term_id: str  # required!
    tissue_ontology_term_ids: List[str] = Field(default=[], unique_items=True, min_items=0)
    tissue_original_ontology_term_ids: List[str] = Field(default=[], unique_items=True, min_items=0)
    dataset_ids: List[str] = Field(default=[], unique_items=True, min_items=0)
    # excluded per product requirements, but keeping in, commented-out, to reduce future head-scratching
    # assay_ontology_term_ids: List[str] = Field(default=[], unique_items=True, min_items=0)
    development_stage_ontology_term_ids: List[str] = Field(default=[], unique_items=True, min_items=0)
    disease_ontology_term_ids: List[str] = Field(default=[], unique_items=True, min_items=0)
    self_reported_ethnicity_ontology_term_ids: List[str] = Field(default=[], unique_items=True, min_items=0)
    sex_ontology_term_ids: List[str] = Field(default=[], unique_items=True, min_items=0)


class WmgFiltersQueryCriteria(BaseModel):
    organism_ontology_term_id: str  # required!
    tissue_ontology_term_ids: List[str] = Field(default=[], unique_items=True, min_items=0)
    tissue_original_ontology_term_ids: List[str] = Field(default=[], unique_items=True, min_items=0)
    dataset_ids: List[str] = Field(default=[], unique_items=True, min_items=0)
    development_stage_ontology_term_ids: List[str] = Field(default=[], unique_items=True, min_items=0)
    disease_ontology_term_ids: List[str] = Field(default=[], unique_items=True, min_items=0)
    self_reported_ethnicity_ontology_term_ids: List[str] = Field(default=[], unique_items=True, min_items=0)
    sex_ontology_term_ids: List[str] = Field(default=[], unique_items=True, min_items=0)
    cell_type_ontology_term_ids: List[str] = Field(default=[], unique_items=True, min_items=0)


class FmgQueryCriteria(BaseModel):
    organism_ontology_term_id: str  # required!
    tissue_ontology_term_ids: List[str] = Field(default=[], unique_items=True, min_items=1)
    cell_type_ontology_term_ids: List[str] = Field(default=[], unique_items=True, min_items=0)
    tissue_original_ontology_term_ids: List[str] = Field(default=[], unique_items=True, min_items=0)
    dataset_ids: List[str] = Field(default=[], unique_items=True, min_items=0)
    development_stage_ontology_term_ids: List[str] = Field(default=[], unique_items=True, min_items=0)
    disease_ontology_term_ids: List[str] = Field(default=[], unique_items=True, min_items=0)
    self_reported_ethnicity_ontology_term_ids: List[str] = Field(default=[], unique_items=True, min_items=0)
    sex_ontology_term_ids: List[str] = Field(default=[], unique_items=True, min_items=0)
    gene_ontology_term_ids: List[str] = Field(default=[], unique_items=True, min_items=0)


class MarkerGeneQueryCriteria(BaseModel):
    organism_ontology_term_id: str  # required!
    tissue_ontology_term_id: str  # required!
    cell_type_ontology_term_id: str  # required!


class WmgQuery:
    def __init__(self, snapshot: WmgSnapshot) -> None:
        self._snapshot = snapshot

    def expression_summary(self, criteria: Union[WmgQueryCriteria, FmgQueryCriteria]) -> DataFrame:
        return self._query(
            cube=self._snapshot.expression_summary_cube,
            criteria=criteria,
            indexed_dims=[
                "gene_ontology_term_ids",
                "tissue_ontology_term_ids",
                "organism_ontology_term_id",
            ],
        )

    def expression_summary_default(self, criteria: Union[WmgQueryCriteria, FmgQueryCriteria]) -> DataFrame:
        return self._query(
            cube=self._snapshot.expression_summary_default_cube,
            criteria=criteria,
            indexed_dims=["gene_ontology_term_ids", "tissue_ontology_term_ids", "organism_ontology_term_id"],
        )

    def marker_genes(self, criteria: MarkerGeneQueryCriteria) -> DataFrame:
        return self._query(
            cube=self._snapshot.marker_genes_cube,
            criteria=criteria,
            indexed_dims=[
                "tissue_ontology_term_id",
                "organism_ontology_term_id",
                "cell_type_ontology_term_id",
            ],
        )

    def cell_counts(self, criteria: Union[WmgQueryCriteria, FmgQueryCriteria]) -> DataFrame:
        cell_counts = self._query(
            cube=self._snapshot.cell_counts_cube,
            criteria=criteria.copy(exclude={"gene_ontology_term_ids"}),
            indexed_dims=["tissue_ontology_term_ids", "organism_ontology_term_id"],
        )
        cell_counts.rename(columns={"n_cells": "n_total_cells"}, inplace=True)  # expressed & non-expressed cells
        return cell_counts

    def _query(
        self, cube: Array, criteria: Union[WmgQueryCriteria, FmgQueryCriteria], indexed_dims: List[str]
    ) -> DataFrame:
        tiledb_dims_query = []
        for dim_name in indexed_dims:
            if criteria.dict()[dim_name]:
                tiledb_dims_query.append(criteria.dict()[dim_name])
            # If an "indexed" dimension is not included in the criteria,
            # then all values will be selected.
            else:
                tiledb_dims_query.append([])

        tiledb_dims_query = tuple(tiledb_dims_query)

        query = self._return_query(cube=cube, criteria=criteria, indexed_dims=indexed_dims)
        query_result_df = query.df[tiledb_dims_query]
        return query_result_df

    @staticmethod
<<<<<<< HEAD
    def _return_query(cube: Array, criteria: Union[WmgQueryCriteria, FmgQueryCriteria], indexed_dims: List[str]):
=======
    def _query(
        cube: Array, criteria: Union[WmgQueryCriteria, WmgQueryCriteriaV2, FmgQueryCriteria], indexed_dims: List[str]
    ) -> DataFrame:
>>>>>>> e20edec1
        query_cond = ""
        attrs = {}
        for attr_name, vals in criteria.dict(exclude=set(indexed_dims)).items():
            attr = depluralize(attr_name)
            if query_cond and len(vals) > 0:
                query_cond += " and "
            if len(vals) == 1 and vals[0] != "":
                attrs[attr] = vals[0]
                query_cond += f"{attr} == val('{vals[0]}')"
            elif len(vals) > 1:
                attrs[attr] = vals
                query_cond += f"{attr} in {vals}"

<<<<<<< HEAD
        attr_cond = query_cond if query_cond else None
        return cube.query(cond=attr_cond, use_arrow=True)
=======
        tiledb_dims_query = []
        for dim_name in indexed_dims:
            if criteria.dict()[dim_name]:
                tiledb_dims_query.append(criteria.dict()[dim_name])
            # If an "indexed" dimension is not included in the criteria,
            # then all values will be selected.
            else:
                tiledb_dims_query.append([])

        tiledb_dims_query = tuple(tiledb_dims_query)

        query_result_df = cube.query(cond=query_cond or None, use_arrow=True).df[tiledb_dims_query]
        return query_result_df
>>>>>>> e20edec1

    def list_primary_filter_dimension_term_ids(self, primary_dim_name: str):
        return (
            self._snapshot.cell_counts_cube.query(attrs=[], dims=[primary_dim_name])
            .df[:]
            .groupby([primary_dim_name])
            .first()
            .index.tolist()
        )

    def list_grouped_primary_filter_dimensions_term_ids(
        self, primary_dim_name: str, group_by_dim: str
    ) -> Dict[str, List[str]]:
        return (
            self._snapshot.cell_counts_cube.query(attrs=[], dims=[primary_dim_name, group_by_dim])
            .df[:]
            .drop_duplicates()
            .groupby(group_by_dim)
            .agg(list)
            .to_dict()[primary_dim_name]
        )


def depluralize(attr_name):
    return attr_name[:-1]


def retrieve_top_n_markers(query_result, test, n_markers):
    """
    Retrieve the top n markers for a given cell type and test

    Arguments
    ---------
    query_result: DataFrame
        The result of a marker genes query

    test: str
        The test used to determine the top n markers

    n_markers: int
        The number of top markers to retrieve. If n_markers is 0,
        all markers are retrieved.
    """
    attrs = [f"p_value_{test}", f"effect_size_{test}"]
    col_names = ["p_value", "effect_size"]
    markers = query_result[["gene_ontology_term_id"] + attrs].rename(columns=dict(zip(attrs, col_names)))
    markers = markers[markers["effect_size"].notna()]
    if n_markers > 0:
        markers = markers.nlargest(n_markers, "effect_size")
    else:
        markers = markers.sort_values("effect_size", ascending=False)
    records = markers[["gene_ontology_term_id"] + col_names].to_dict(orient="records")
    return records<|MERGE_RESOLUTION|>--- conflicted
+++ resolved
@@ -127,13 +127,9 @@
         return query_result_df
 
     @staticmethod
-<<<<<<< HEAD
-    def _return_query(cube: Array, criteria: Union[WmgQueryCriteria, FmgQueryCriteria], indexed_dims: List[str]):
-=======
     def _query(
         cube: Array, criteria: Union[WmgQueryCriteria, WmgQueryCriteriaV2, FmgQueryCriteria], indexed_dims: List[str]
     ) -> DataFrame:
->>>>>>> e20edec1
         query_cond = ""
         attrs = {}
         for attr_name, vals in criteria.dict(exclude=set(indexed_dims)).items():
@@ -147,10 +143,6 @@
                 attrs[attr] = vals
                 query_cond += f"{attr} in {vals}"
 
-<<<<<<< HEAD
-        attr_cond = query_cond if query_cond else None
-        return cube.query(cond=attr_cond, use_arrow=True)
-=======
         tiledb_dims_query = []
         for dim_name in indexed_dims:
             if criteria.dict()[dim_name]:
@@ -164,7 +156,6 @@
 
         query_result_df = cube.query(cond=query_cond or None, use_arrow=True).df[tiledb_dims_query]
         return query_result_df
->>>>>>> e20edec1
 
     def list_primary_filter_dimension_term_ids(self, primary_dim_name: str):
         return (
