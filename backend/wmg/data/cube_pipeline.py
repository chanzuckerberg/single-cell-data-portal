--- conflicted
+++ resolved
@@ -28,12 +28,8 @@
         dataset_count = len(os.listdir(dataset_directory))
         i = 0
         for dataset in os.listdir(dataset_directory):
-<<<<<<< HEAD
+            logger.info(f"Processing dataset {i} of {dataset_count}")
             h5ad_file_path = f"{dataset_directory}/{dataset}/local.h5ad"
-=======
-            logger.info(f"Processing dataset {i} of {dataset_count}")
-            file_path = f"{dataset_directory}/{dataset}/local.h5ad"
->>>>>>> a5db11c0
             load_h5ad(
                 h5ad_file_path, corpus_path, validate
             )  # TODO Can this be parallelized? need to be careful handling global indexes but tiledb has a lock I think
@@ -45,13 +41,7 @@
             tiledb.vacuum(arr_name)
 
 
-<<<<<<< HEAD
-def load_data_and_create_cube(path_to_h5ad_datasets: str, corpus_name: str = "corpus_group", snapshot_path=None):
-=======
-def load_data_and_create_cube(
-    path_to_datasets: str, corpus_name: str = "corpus_group", snapshot_path=None, extract_data=True
-):
->>>>>>> a5db11c0
+def load_data_and_create_cube(path_to_h5ad_datasets: str, corpus_name: str = "corpus_group", snapshot_path=None, extract_data=True):
     """
     Function to copy H5AD datasets (from a preconfiugred s3 bucket) to the path given then,
     open, transform, normalize and concatenate them together as a tiledb object with a global gene index
@@ -68,16 +58,10 @@
     corpus_path = f"{snapshot_path}/{corpus_name}"
     if not tiledb.VFS().is_dir(corpus_path):
         create_tdb(snapshot_path, corpus_name)
-<<<<<<< HEAD
-    s3_uris = extract.get_dataset_s3_uris()
-    extract.copy_datasets_to_instance(s3_uris, path_to_h5ad_datasets)
-    logger.info("Copied datasets to instance")
-=======
     if extract_data:
         s3_uris = extract.get_dataset_s3_uris()
-        extract.copy_datasets_to_instance(s3_uris, path_to_datasets)
+        extract.copy_datasets_to_instance(s3_uris, path_to_h5ad_datasets)
         logger.info("Copied datasets to instance")
->>>>>>> a5db11c0
 
     load(path_to_h5ad_datasets, corpus_path, True)
     logger.info("Loaded datasets into corpus")
