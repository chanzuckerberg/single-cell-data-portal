import numpy as np
import tiledb

from backend.wmg.data.schemas.tiledb_filters import filters_categorical, filters_numeric

# These are the queryable cube dimensions that will be modeled as
# TileDB `Dim`s and thus can be used for _efficiently_ querying
# (slicing) the TileDB array. Order matters here!
expression_summary_indexed_dims = [
    "gene_ontology_term_id",
    "tissue_ontology_term_id",
    "organism_ontology_term_id",
]

expression_summary_indexed_dims_no_gene_ontology = [
    "tissue_ontology_term_id",
    "organism_ontology_term_id",
]

# These are the queryable cube dimensions that will be modeled as
# TileDB `Attrs` (i.e. (non-indexed") and thus will require
# client-side filtering, which may result in less efficient querying.
expression_summary_non_indexed_dims = [
    "cell_type_ontology_term_id",
    "tissue_original_ontology_term_id",
    "dataset_id",
    "disease_ontology_term_id",
    "self_reported_ethnicity_ontology_term_id",
    "sex_ontology_term_id",
    "publication_citation",
]

# The full set of logical cube dimensions by which the cube can be queried.
expression_summary_logical_dims = expression_summary_indexed_dims + expression_summary_non_indexed_dims


expression_summary_domain = tiledb.Domain(
    [
        tiledb.Dim(name=cube_indexed_dim, domain=None, tile=None, dtype="ascii", filters=filters_categorical)
        for cube_indexed_dim in expression_summary_indexed_dims
    ]
)

# The cube attributes that comprise the core data stored within the cube.
expression_summary_logical_attrs = [
<<<<<<< HEAD
    tiledb.Attr(name="nnz", dtype=np.uint64, filters=filters),
    tiledb.Attr(name="sum", dtype=np.float32, filters=filters),
=======
    tiledb.Attr(name="nnz", dtype=np.uint64, filters=filters_numeric),  # TODO: Why uint64?
    tiledb.Attr(name="sum", dtype=np.float32, filters=filters_numeric),
    tiledb.Attr(name="sqsum", dtype=np.float32, filters=filters_numeric),
>>>>>>> 24e41f95
]

# The TileDB `Attr`s of the cube TileDB Array. This includes the
# logical cube attributes, above, along with the non-indexed logical
# cube dimensions, which we models as TileDB `Attr`s.
expression_summary_physical_attrs = [
    tiledb.Attr(name=nonindexed_dim, dtype="ascii", var=True, filters=filters_categorical)
    for nonindexed_dim in expression_summary_non_indexed_dims
] + expression_summary_logical_attrs

expression_summary_schema = tiledb.ArraySchema(
    domain=expression_summary_domain,
    sparse=True,
    allows_duplicates=True,
    attrs=expression_summary_physical_attrs,
    cell_order="row-major",
    tile_order="row-major",
    capacity=10000,
)

# Cell Counts Array

cell_counts_indexed_dims = [
    "tissue_ontology_term_id",
    "organism_ontology_term_id",
]
cell_counts_non_indexed_dims = expression_summary_non_indexed_dims

cell_counts_logical_dims = cell_counts_indexed_dims + cell_counts_non_indexed_dims

cell_counts_domain = tiledb.Domain(
    [
        tiledb.Dim(name=cell_counts_indexed_dim, domain=None, tile=None, dtype="ascii", filters=filters_categorical)
        for cell_counts_indexed_dim in cell_counts_indexed_dims
    ]
)

cell_counts_logical_attrs = [
    # total count of cells, regardless of expression level
    tiledb.Attr(name="n_cells", dtype=np.uint32, filters=filters_numeric),
]

cell_counts_physical_attrs = [
    tiledb.Attr(name=nonindexed_dim, dtype="ascii", var=True, filters=filters_categorical)
    for nonindexed_dim in expression_summary_non_indexed_dims
] + cell_counts_logical_attrs


cell_counts_schema = tiledb.ArraySchema(
    domain=cell_counts_domain,
    sparse=True,
    allows_duplicates=True,
    attrs=cell_counts_physical_attrs,
    cell_order="row-major",
    tile_order="row-major",
    capacity=10000,
)<|MERGE_RESOLUTION|>--- conflicted
+++ resolved
@@ -43,14 +43,9 @@
 
 # The cube attributes that comprise the core data stored within the cube.
 expression_summary_logical_attrs = [
-<<<<<<< HEAD
-    tiledb.Attr(name="nnz", dtype=np.uint64, filters=filters),
-    tiledb.Attr(name="sum", dtype=np.float32, filters=filters),
-=======
-    tiledb.Attr(name="nnz", dtype=np.uint64, filters=filters_numeric),  # TODO: Why uint64?
+    tiledb.Attr(name="nnz", dtype=np.uint64, filters=filters_numeric),
     tiledb.Attr(name="sum", dtype=np.float32, filters=filters_numeric),
     tiledb.Attr(name="sqsum", dtype=np.float32, filters=filters_numeric),
->>>>>>> 24e41f95
 ]
 
 # The TileDB `Attr`s of the cube TileDB Array. This includes the
