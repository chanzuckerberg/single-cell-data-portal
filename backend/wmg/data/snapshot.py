import json
import logging
import os
from dataclasses import dataclass, field
from typing import Dict, Optional

import pandas as pd
import tiledb
from pandas import DataFrame
from tiledb import Array

from backend.common.utils.s3_buckets import buckets
from backend.wmg.config import WmgConfig
from backend.wmg.data.tiledb import create_ctx

# Snapshot data artifact file/dir names
CELL_TYPE_ORDERINGS_FILENAME = "cell_type_orderings.json"
PRIMARY_FILTER_DIMENSIONS_FILENAME = "primary_filter_dimensions.json"
EXPRESSION_SUMMARY_CUBE_NAME = "expression_summary"
EXPRESSION_SUMMARY_DEFAULT_CUBE_NAME = "expression_summary_default"
CELL_COUNTS_CUBE_NAME = "cell_counts"
MARKER_GENES_CUBE_NAME = "marker_genes"
FILTER_RELATIONSHIPS_FILENAME = "filter_relationships.json"
DATASET_METADATA_FILENAME = "dataset_metadata.json"

STACK_NAME = os.environ.get("REMOTE_DEV_PREFIX")

# root directory under which the data artifact exists
WMG_ROOT_DIR_PATH = STACK_NAME.strip("/") if STACK_NAME else ""

logger = logging.getLogger("wmg")

###################################### PUBLIC INTERFACE #################################


@dataclass
class WmgSnapshot:
    """
    All of the data artifacts the WMG API depends upon to perform its functions, versioned by "snapshot_identifier".
    These are read from data artifacts, per the relative file names, above.
    """

    snapshot_identifier: Optional[str] = field(default=None)

    # TileDB array containing expression summary statistics (expressed gene count, non-expressed mean,
    # etc.) aggregated by multiple cell metadata dimensions and genes. See the full schema at
    # backend/wmg/data/schemas/cube_schema.py.

    expression_summary_cube: Optional[Array] = field(default=None)

    # TileDB array containing expression summary statistics optimized for querying with no
    # secondary filters selected.
    # See the full schema at backend/wmg/data/schemas/cube_schema_default.py.
    expression_summary_default_cube: Optional[Array] = field(default=None)

    # TileDB array containing the precomputed marker genes.
    # See the full schema at backend/wmg/data/schemas/marker_gene_cube_schema.py.
    marker_genes_cube: Optional[Array] = field(default=None)

    # TileDB array containing the total cell counts (expressed gene count, non-expressed mean, etc.) aggregated by
    # multiple cell metadata dimensions (but no gene dimension). See the full schema at
    # backend/wmg/data/schemas/cube_schema.py.
    cell_counts_cube: Optional[Array] = field(default=None)

    # Pandas DataFrame containing per-tissue ordering of cell types.
    # Columns are "tissue_ontology_term_id", "cell_type_ontology_term_id", "order"
<<<<<<< HEAD

    cell_type_orderings: Optional[DataFrame] = field(default=None)
=======
    cell_type_orderings: Optional[dict] = field(default=None)
>>>>>>> 834c771f

    # precomputed list of ids for all gene and tissue ontology term ids per organism
    primary_filter_dimensions: Optional[Dict] = field(default=None)

    # precomputed filter relationships graph
    filter_relationships: Optional[Dict] = field(default=None)

    # dataset metadata dictionary

    dataset_metadata: Optional[Dict] = field(default=None)

    def __hash__(self):
        return hash(None)  # hash is not used for WmgSnapshot


# Cached data
cached_snapshot: Optional[WmgSnapshot] = None


def load_snapshot(
    *,
    snapshot_schema_version: str,
    explicit_snapshot_id_to_load: Optional[str] = None,
    read_versioned_snapshot: bool = True,
) -> WmgSnapshot:
    """
    Loads and caches the snapshot identified by the snapshot schema version and a snapshot id.

    By default, this functions loads the latest snapshot id for a given schema version.
    If an explicit snapshot id is given, it will load that snapshot id. Note, that if an explicit
    snapshot id is given, it should be associated with the given schema version.

    The snapshot representation is cached in memory. Therefore, multiple calls to this function
    will simply return the cached snapshot if there isn't a newer snapshot id.
    """
    global cached_snapshot

    should_reload, snapshot_id = _should_reload_snapshot(
        snapshot_schema_version=snapshot_schema_version,
        explicit_snapshot_id_to_load=explicit_snapshot_id_to_load,
        read_versioned_snapshot=read_versioned_snapshot,
    )

    if should_reload:
        cached_snapshot = _load_snapshot(
            snapshot_schema_version=snapshot_schema_version,
            snapshot_id=snapshot_id,
            read_versioned_snapshot=read_versioned_snapshot,
        )

    return cached_snapshot


###################################### PRIVATE INTERFACE #################################
def _get_latest_snapshot_id(*, snapshot_schema_version: str, read_versioned_snapshot: bool) -> str:
    """
    Get latest snapshot id for a given snapshot schema version
    """
    data_schema_dir_path = _get_wmg_snapshot_schema_dir_path(
        snapshot_schema_version=snapshot_schema_version,
        read_versioned_snapshot=read_versioned_snapshot,
    )
    file_name = "latest_snapshot_identifier"

    key_path = f"{data_schema_dir_path}/{file_name}" if data_schema_dir_path else file_name

    latest_snapshot_id = _read_value_at_s3_key(key_path)
    return latest_snapshot_id


def _get_wmg_snapshot_schema_dir_path(*, snapshot_schema_version: str, read_versioned_snapshot: bool) -> str:
    """
    Get path to a particular snapshot schema version.
    """
    data_schema_dir_path = f"snapshots/{snapshot_schema_version}"

    if WMG_ROOT_DIR_PATH:
        data_schema_dir_path = f"{WMG_ROOT_DIR_PATH}/{data_schema_dir_path}"

    if read_versioned_snapshot:
        return data_schema_dir_path
    return WMG_ROOT_DIR_PATH


def _get_wmg_snapshot_dir_path(*, snapshot_schema_version: str, snapshot_id: str, read_versioned_snapshot: bool) -> str:
    """
    Get path to the snapshot id directory for a the given snapshot schema version.
    """
    data_schema_dir_path = _get_wmg_snapshot_schema_dir_path(
        snapshot_schema_version=snapshot_schema_version,
        read_versioned_snapshot=read_versioned_snapshot,
    )

    snapshot_id_dir_path = f"{data_schema_dir_path}/{snapshot_id}" if data_schema_dir_path else snapshot_id
    return snapshot_id_dir_path


def _get_wmg_snapshot_dir_s3_uri(snapshot_dir_path: str) -> str:
    """
    Get the s3 uri of the snapshot directory
    """
    wmg_config = WmgConfig()

    return os.path.join("s3://", wmg_config.bucket, snapshot_dir_path)


def _load_snapshot(*, snapshot_schema_version: str, snapshot_id: str, read_versioned_snapshot: bool) -> WmgSnapshot:
    snapshot_dir_path = _get_wmg_snapshot_dir_path(
        snapshot_schema_version=snapshot_schema_version,
        snapshot_id=snapshot_id,
        read_versioned_snapshot=read_versioned_snapshot,
    )

    cell_type_orderings = _load_cell_type_order(snapshot_dir_path)
    primary_filter_dimensions = _load_primary_filter_data(snapshot_dir_path)
    filter_relationships = _load_filter_graph_data(snapshot_dir_path)

    # TODO: Once the pipeline generates the V2 snapshot, the ternary can be removed
    dataset_metadata = _load_dataset_metadata(snapshot_dir_path) if snapshot_schema_version != "v1" else None

    snapshot_base_uri = _get_wmg_snapshot_dir_s3_uri(snapshot_dir_path)
    logger.info(f"Loading WMG snapshot from directory path {snapshot_dir_path} into URI {snapshot_base_uri}")

    # TODO: Okay to keep TileDB arrays open indefinitely? Is it faster than re-opening each request?
    #  https://app.zenhub.com/workspaces/single-cell-5e2a191dad828d52cc78b028/issues/chanzuckerberg/single-cell
    #  -data-portal/2134
    return WmgSnapshot(
        snapshot_identifier=snapshot_id,
        expression_summary_cube=_open_cube(f"{snapshot_base_uri}/{EXPRESSION_SUMMARY_CUBE_NAME}"),
        expression_summary_default_cube=_open_cube(f"{snapshot_base_uri}/{EXPRESSION_SUMMARY_DEFAULT_CUBE_NAME}"),
        marker_genes_cube=_open_cube(f"{snapshot_base_uri}/{MARKER_GENES_CUBE_NAME}"),
        cell_counts_cube=_open_cube(f"{snapshot_base_uri}/{CELL_COUNTS_CUBE_NAME}"),
        cell_type_orderings=cell_type_orderings.set_index(["tissue_ontology_term_id", "cell_type_ontology_term_id"])[
            "order"
        ].to_dict(),
        primary_filter_dimensions=primary_filter_dimensions,
        filter_relationships=filter_relationships,
        dataset_metadata=dataset_metadata,
    )


def _open_cube(cube_uri) -> Array:
    return tiledb.open(cube_uri, ctx=create_ctx(json.loads(WmgConfig().tiledb_config_overrides)))


def _load_cell_type_order(snapshot_dir_path: str) -> DataFrame:
    key_path = f"{snapshot_dir_path}/{CELL_TYPE_ORDERINGS_FILENAME}"
    return pd.read_json(_read_value_at_s3_key(key_path))


def _load_primary_filter_data(snapshot_dir_path: str) -> Dict:
    key_path = f"{snapshot_dir_path}/{PRIMARY_FILTER_DIMENSIONS_FILENAME}"
    return json.loads(_read_value_at_s3_key(key_path))


def _load_dataset_metadata(snapshot_dir_path: str) -> Dict:
    key_path = f"{snapshot_dir_path}/{DATASET_METADATA_FILENAME}"
    return json.loads(_read_value_at_s3_key(key_path))


def _load_filter_graph_data(snapshot_dir_path: str) -> str:
    try:
        key_path = f"{snapshot_dir_path}/{FILTER_RELATIONSHIPS_FILENAME}"
        return json.loads(_read_value_at_s3_key(key_path))
    except Exception:
        logger.warning(
            f"{_get_wmg_snapshot_dir_s3_uri(snapshot_dir_path)}/{FILTER_RELATIONSHIPS_FILENAME} could not be loaded"
        )
        return None


def _read_value_at_s3_key(key_path: str):
    """
    Read value at an s3 key
    """
    s3 = buckets.portal_resource

    wmg_config = WmgConfig()
    wmg_config.load()

    s3obj = s3.Object(wmg_config.bucket, key_path)
    return s3obj.get()["Body"].read().decode("utf-8").strip()


def _should_reload_snapshot(
    *,
    snapshot_schema_version: str,
    explicit_snapshot_id_to_load: Optional[str] = None,
    read_versioned_snapshot: bool,
) -> tuple[bool, str]:
    """
    Returns a pair: (<should_reload>, <snapshot_id>) where <should_reload> is a boolean indicating
    whether then in-memory snapshot should be reloaded and <snapshot_id> is the id of the snapshot that
    the in-memory data structure represents.
    """
    snapshot_id = explicit_snapshot_id_to_load or _get_latest_snapshot_id(
        snapshot_schema_version=snapshot_schema_version, read_versioned_snapshot=read_versioned_snapshot
    )

    if cached_snapshot is None:
        logger.info(f"Loading snapshot id: {snapshot_id}")
        return (True, snapshot_id)
    elif snapshot_id != cached_snapshot.snapshot_identifier:
        logger.info(
            f"Reloading snapshot. Detected snapshot id update from cached "
            f"snapshot id: {cached_snapshot.snapshot_identifier} to {snapshot_id}"
        )
        return (True, snapshot_id)
    else:
        logger.debug(f"No need to load snapshot. Using cached snapshot id: {cached_snapshot.snapshot_identifier}")
        return (False, snapshot_id)<|MERGE_RESOLUTION|>--- conflicted
+++ resolved
@@ -62,14 +62,8 @@
     # backend/wmg/data/schemas/cube_schema.py.
     cell_counts_cube: Optional[Array] = field(default=None)
 
-    # Pandas DataFrame containing per-tissue ordering of cell types.
-    # Columns are "tissue_ontology_term_id", "cell_type_ontology_term_id", "order"
-<<<<<<< HEAD
-
-    cell_type_orderings: Optional[DataFrame] = field(default=None)
-=======
+    # Dictionary of (cell type, tissue) tuples as keys and order as values.
     cell_type_orderings: Optional[dict] = field(default=None)
->>>>>>> 834c771f
 
     # precomputed list of ids for all gene and tissue ontology term ids per organism
     primary_filter_dimensions: Optional[Dict] = field(default=None)
