import logging
import os
import sys
import time
from typing import Dict
import subprocess
from pathlib import Path

import tiledb

from backend.corpora.common.corpora_orm import DatasetArtifactFileType
from backend.corpora.common.entities import Dataset, DatasetAsset
from backend.corpora.common.utils.db_session import db_session_manager
from backend.wmg.cube_creation.corpus_schema import create_tdb
from backend.wmg.cube_creation.loader import load
from backend.wmg.cube_creation.wmg_cube import create_cube

from pronto import Ontology
import pygraphviz as pgv
import json

# TODO - does writing and reading directly from s3 slow down compute? test

Log_Format = "%(levelname)s %(asctime)s - %(message)s"

logging.basicConfig(
                    stream = sys.stdout,
                    filemode = "w",
                    format = Log_Format,
                    level = logging.WARNING)

logger = logging.getLogger(__name__)


def get_s3_uris():
    with db_session_manager() as session:
        # TODO: remove when testing is completed
        # dataset_ids = []
        dataset_ids = Dataset.list_ids_for_cube(session)
        s3_uris = DatasetAsset.s3_uris_for_datasets(session, dataset_ids, DatasetArtifactFileType.H5AD)
    return s3_uris


def mock_s3_uris():
    return {
        # "cdd5d5f3-7ee5-44ed-95ad-54cb92aa5203": "s3://env-rdev-artifacts/ebezzi-test/cdd5d5f3-7ee5-44ed-95ad-54cb92aa5203/local.h5ad"
        "605073c5-5eca-45d7-8be7-571bf44bf746": "s3://env-rdev-wmg/ebezzi-wmg/605073c5-5eca-45d7-8be7-571bf44bf746/local.h5ad"
        }


def copy_datasets_to_instance(dataset_directory):
    s3_uris = mock_s3_uris()
    for dataset in s3_uris.keys():
        # Path(f"./{dataset_directory}/{dataset}/").mkdir(parents=True, exist_ok=True)
        sync_command = ["aws", "s3", "cp", s3_uris[dataset], f"./{dataset_directory}/{dataset}/local.h5ad"]
        # sync_command = f"aws s3 sync {s3_uris[dataset]} ./{dataset_directory}/{dataset}/local.h5ad"
        subprocess.run(sync_command) # TODO parallelize this step


def load_datasets_into_corpus(path_to_datasets, group_name):
    # try:
    load(path_to_datasets, group_name, True)
    # except Exception as e:
    #     logger.error(f"Issue loading datasets into corpus: {e}")


def get_cells_by_tissue_type(tdb_group: str) -> Dict:
    with tiledb.open(f"{tdb_group}/obs", "r") as obs:
     cell_tissue_types = (
         obs.query(
             attrs=[], dims=["tissue_ontology_term_id", "cell_type_ontology_term_id"]
         )
         .df[:]
         .drop_duplicates()
         .sort_values(by="tissue_ontology_term_id")
     )
    unique_tissue_ontology_term_id = cell_tissue_types.tissue_ontology_term_id.unique()
    cell_type_by_tissue = {}
    for x in unique_tissue_ontology_term_id:
        cell_type_by_tissue[x] = cell_tissue_types.loc[cell_tissue_types["tissue_ontology_term_id"] == x, "cell_type_ontology_term_id"]

    return cell_type_by_tissue

def generate_cell_ordering(cell_type_by_tissue):
    onto = Ontology.from_obo_library("cl-basic.obo")

    def compute_ordering(cells, root):
        ancestors = [list(onto[t].superclasses()) for t in cells if t in onto]
        ancestors = [i for s in ancestors for i in s]
        ancestors = set(ancestors)

        G = pgv.AGraph()
        for a in ancestors:
            for s in a.subclasses(with_self=False, distance=1):
                if s in ancestors:
                    G.add_edge(a.id, s.id)
        
        G.layout(prog="dot")

        positions = {}
        for n in G.iternodes():
            pos = n.attr["pos"].split(",")
            positions[n] = (float(pos[0]), float(pos[1]))

        ancestor_ids = [a.id for a in ancestors]

        def recurse(node):
            if node in cells:
                yield(node)
            children = [(c, positions[c.id]) for c in onto[node].subclasses(with_self=False, distance=1) if c.id in ancestor_ids]
            sorted_children = sorted(children, key = lambda x: x[1][0])
            for child in sorted_children:
                yield from recurse(child[0].id)

        ordered_list = list(dict.fromkeys(recurse(root)))
        return ordered_list

    mapping = {}
    for tissue, cell_df in cell_type_by_tissue.items():
        cells = list(cell_df)
        ordered_cells = compute_ordering(cells, "CL:0000003") # TODO: is this the right root?
        mapping[tissue] = ordered_cells

    with open("ordered-cells.json", "w") as f:
        json.dump(mapping, f)

def update_s3_resources():
    time_stamp = time.time()
    # copy cell ordering
    # copy corpus
    # copy cube
    update_latest_snapshot(time_stamp)
    remove_oldest_datasets()
    pass


def remove_oldest_datasets():
    pass


def update_latest_snapshot(time_stamp):
    pass


def load_data_and_create_cube(path_to_datasets, group_name):
    if not tiledb.VFS().is_dir(group_name):
        create_tdb(group_name)
<<<<<<< HEAD
    copy_datasets_to_instance(path_to_datasets)
    load_datasets_into_corpus(path_to_datasets, group_name)
    try:
        create_cube(group_name)
    except Exception as e:
        logger.error(f"Issue creating the cube: {e}")
    # cell_type_by_tissue = get_cells_by_tissue_type(group_name)
    # generate_cell_ordering(cell_type_by_tissue)
    # update_s3_resources()
    print("Cube creation script - called")
=======
    # copy_datasets_to_instance('wmg-datasets')
    load_datasets_into_corpus(path_to_datasetst, group_name)
    create_cube(group_name)
    cell_type_by_tissue = get_cells_by_tissue_type(group_name)
    generate_cell_ordering(cell_type_by_tissue)
    update_s3_resources()
>>>>>>> fd88bc0e
    return True


if __name__ == "__main__":
    rv = load_data_and_create_cube("datasets", "ebezzi-test-cube-wmg")
    sys.exit(rv)<|MERGE_RESOLUTION|>--- conflicted
+++ resolved
@@ -15,8 +15,8 @@
 from backend.wmg.cube_creation.loader import load
 from backend.wmg.cube_creation.wmg_cube import create_cube
 
-from pronto import Ontology
-import pygraphviz as pgv
+# from pronto import Ontology
+# import pygraphviz as pgv
 import json
 
 # TODO - does writing and reading directly from s3 slow down compute? test
@@ -145,7 +145,6 @@
 def load_data_and_create_cube(path_to_datasets, group_name):
     if not tiledb.VFS().is_dir(group_name):
         create_tdb(group_name)
-<<<<<<< HEAD
     copy_datasets_to_instance(path_to_datasets)
     load_datasets_into_corpus(path_to_datasets, group_name)
     try:
@@ -155,15 +154,7 @@
     # cell_type_by_tissue = get_cells_by_tissue_type(group_name)
     # generate_cell_ordering(cell_type_by_tissue)
     # update_s3_resources()
-    print("Cube creation script - called")
-=======
-    # copy_datasets_to_instance('wmg-datasets')
-    load_datasets_into_corpus(path_to_datasetst, group_name)
-    create_cube(group_name)
-    cell_type_by_tissue = get_cells_by_tissue_type(group_name)
-    generate_cell_ordering(cell_type_by_tissue)
-    update_s3_resources()
->>>>>>> fd88bc0e
+    print("Cube creation script - completed")
     return True
 
 
