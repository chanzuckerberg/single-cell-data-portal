from flask import jsonify, make_response

from backend.common.corpora_orm import CollectionVisibility, ProjectLinkType
from backend.common.utils.http_exceptions import ForbiddenHTTPException, InvalidParametersHTTPException
from backend.layers.api.router import get_business_logic
from backend.layers.auth.user_info import UserInfo
from backend.layers.business.entities import CollectionQueryFilter
from backend.layers.business.exceptions import CollectionCreationException
from backend.layers.common import doi
from backend.layers.common.entities import CollectionMetadata, Link
from backend.portal.api.curation.v1.curation.collections.common import reshape_for_curation_api


def get(visibility: str, token_info: dict, curator: str = None):
    """
    Collections index endpoint for Curation API. Only return Collection data for which the curator is authorized.
    :param visibility: the CollectionVisibility in string form
    :param token_info: access token info
    :param curator: the name of the curator to filter the collections by.

    @return: Response
    """
    user_info = UserInfo(token_info)
    filters = {}
    if visibility == CollectionVisibility.PRIVATE.name:
        filters["is_published"] = False
        if user_info.is_none():
            raise ForbiddenHTTPException(detail="Not authorized to query for PRIVATE collection.")
        else:
            owner_filter = user_info.is_super_curator()
            if owner_filter:  # None means the user is a super curator and don't need to filter by owner.
                filters["owner"] = owner_filter
    else:
        filters["is_published"] = True

    if curator:
        if not user_info.is_super_curator():
            raise ForbiddenHTTPException(detail="Not authorized to use the curator query parameter.")
        else:
            filters["curator_name"] = curator

    resp_collections = []
    for collection_version in get_business_logic().get_collections(CollectionQueryFilter(**filters)):
        resp_collection = reshape_for_curation_api(collection_version, user_info, preview=True)
        resp_collections.append(resp_collection)
<<<<<<< HEAD
    print(resp_collections)
=======
>>>>>>> 0dd03192
    return jsonify(resp_collections)


def post(body: dict, user: str):
<<<<<<< HEAD
=======

>>>>>>> 0dd03192
    # Extract DOI into link
    errors = []
    if doi_url := body.get("doi"):
        if doi_url := doi.curation_get_normalized_doi_url(doi_url, errors):
            links = body.get("links", [])
            links.append({"link_type": ProjectLinkType.DOI.name, "link_url": doi_url})
            body["links"] = links

    # Build CollectionMetadata object
    links = [Link(link.get("link_name"), link["link_type"], link["link_url"]) for link in body.get("links", [])]
    metadata = CollectionMetadata(body["name"], body["description"], body["contact_name"], body["contact_email"], links)

    try:
<<<<<<< HEAD
        version = get_business_logic().create_collection(user, body.get("curator_name", ""), metadata)
=======
        version = get_business_logic().create_collection(user, metadata)
>>>>>>> 0dd03192
    except CollectionCreationException as ex:
        errors.extend(ex.errors)
    if errors:
        raise InvalidParametersHTTPException(ext=dict(invalid_parameters=errors))
    return make_response(jsonify({"id": version.version_id.id}), 201)<|MERGE_RESOLUTION|>--- conflicted
+++ resolved
@@ -43,18 +43,10 @@
     for collection_version in get_business_logic().get_collections(CollectionQueryFilter(**filters)):
         resp_collection = reshape_for_curation_api(collection_version, user_info, preview=True)
         resp_collections.append(resp_collection)
-<<<<<<< HEAD
-    print(resp_collections)
-=======
->>>>>>> 0dd03192
     return jsonify(resp_collections)
 
 
 def post(body: dict, user: str):
-<<<<<<< HEAD
-=======
-
->>>>>>> 0dd03192
     # Extract DOI into link
     errors = []
     if doi_url := body.get("doi"):
@@ -68,11 +60,7 @@
     metadata = CollectionMetadata(body["name"], body["description"], body["contact_name"], body["contact_email"], links)
 
     try:
-<<<<<<< HEAD
         version = get_business_logic().create_collection(user, body.get("curator_name", ""), metadata)
-=======
-        version = get_business_logic().create_collection(user, metadata)
->>>>>>> 0dd03192
     except CollectionCreationException as ex:
         errors.extend(ex.errors)
     if errors:
