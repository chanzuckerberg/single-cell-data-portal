"""schema-2.0.0

Revision ID: 424e875043d3
Revises: b65dad1f2a7e
Create Date: 2021-08-12 10:22:45.891595

"""
from alembic import op
import sqlalchemy as sa
from sqlalchemy.dialects.postgresql import JSONB, ENUM


# revision identifiers, used by Alembic.
revision = "424e875043d3"
down_revision = "b65dad1f2a7e"
branch_labels = None
depends_on = None


def create_enum(name: str, values: list):
    values.sort()
    _enum = ENUM(*values, name=name.lower(), create_type=False)
    _enum.create(op.get_bind(), checkfirst=True)
    return _enum


def upgrade():
<<<<<<< HEAD
    x_approximate_distribution_enum = create_enum("x_approximate_distribution", ["count", "normal"])
    is_primary_data_enum = create_enum("is_primary_data", ["primary", "secondary", "both"])
=======
    X_approximate_distribution_enum = create_enum("X_approximate_distribution", ["COUNT", "NORMAL"])
    is_primary_data_enum = create_enum("is_primary_data", ["PRIMARY", "SECONDARY", "BOTH"])
>>>>>>> f352744c

    op.add_column("dataset", sa.Column("cell_type", JSONB, nullable=True))
    op.add_column("dataset", sa.Column("is_primary_data", is_primary_data_enum, nullable=True))
    op.add_column("dataset", sa.Column("x_normalization", sa.String, nullable=True))
    op.add_column("dataset", sa.Column("x_approximate_distribution", x_approximate_distribution_enum, nullable=True))
    op.add_column("dataset", sa.Column("schema_version", sa.String, nullable=True))
    op.add_column("dataset", sa.Column("mean_genes_per_cell", sa.Float, server_default="0"))


def downgrade():
    op.drop_column("dataset", "mean_genes_per_cell")
    op.drop_column("dataset", "schema_version")
    op.drop_column("dataset", "x_approximate_distribution")
    op.drop_column("dataset", "x_normalization")
    op.drop_column("dataset", "is_primary_data")
    op.drop_column("dataset", "cell_type")<|MERGE_RESOLUTION|>--- conflicted
+++ resolved
@@ -25,13 +25,8 @@
 
 
 def upgrade():
-<<<<<<< HEAD
-    x_approximate_distribution_enum = create_enum("x_approximate_distribution", ["count", "normal"])
-    is_primary_data_enum = create_enum("is_primary_data", ["primary", "secondary", "both"])
-=======
-    X_approximate_distribution_enum = create_enum("X_approximate_distribution", ["COUNT", "NORMAL"])
+    x_approximate_distribution_enum = create_enum("x_approximate_distribution", ["COUNT", "NORMAL"])
     is_primary_data_enum = create_enum("is_primary_data", ["PRIMARY", "SECONDARY", "BOTH"])
->>>>>>> f352744c
 
     op.add_column("dataset", sa.Column("cell_type", JSONB, nullable=True))
     op.add_column("dataset", sa.Column("is_primary_data", is_primary_data_enum, nullable=True))
