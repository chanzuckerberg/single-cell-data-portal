from typing import Iterable, List, Optional, Tuple

from backend.layers.business.entities import (
    CollectionMetadataUpdate,
    CollectionQueryFilter,
    DatasetArtifactDownloadData,
)
from backend.layers.common.entities import (
    CollectionId,
    CollectionMetadata,
    CollectionVersion,
    CollectionVersionId,
    CollectionVersionWithDatasets,
    CollectionVersionWithPublishedDatasets,
    DatasetArtifact,
    DatasetArtifactId,
    DatasetId,
    DatasetMetadata,
    DatasetStatus,
    DatasetStatusGeneric,
    DatasetStatusKey,
    DatasetVersion,
    DatasetVersionId,
    PublishedDatasetVersion,
)


class BusinessLogicInterface:
    def get_collections(self, filter: CollectionQueryFilter) -> Iterable[CollectionVersion]:
        pass

    def get_published_collection_version(self, collection_id: CollectionId) -> Optional[CollectionVersionWithDatasets]:
        pass

    def get_unpublished_collection_version_from_canonical(
        self, collection_id: CollectionId
    ) -> Optional[CollectionVersionWithDatasets]:
        pass

    def get_collection_version(
        self, version_id: CollectionVersionId, get_tombstoned: bool
    ) -> CollectionVersionWithDatasets:
        pass

    def get_collection_versions_from_canonical(self, collection_id: CollectionId) -> Iterable[CollectionVersion]:
        pass

    def get_collection_version_from_canonical(
        self, collection_id: CollectionId
    ) -> Optional[CollectionVersionWithDatasets]:
        pass

    def create_collection(
        self, owner: str, curator_name: str, collection_metadata: CollectionMetadata
    ) -> CollectionVersion:
        pass

    def delete_artifacts(self, artifacts: List[DatasetArtifact]) -> None:
        pass

    def delete_dataset_versions_from_public_bucket(self, dataset_version_ids: List[str]) -> List[str]:
        pass

    def delete_all_dataset_versions_from_public_bucket_for_collection(self, collection_id: CollectionId) -> List[str]:
        pass

    def get_unpublished_dataset_versions(self, dataset_id: DatasetId) -> List[DatasetVersion]:
        """
        Get all unpublished versions for a Dataset, as determined by the DatasetVersion argument, currently in the
        database. Generally this will be one Dataset version unless a Dataset is in the midst of being replaced, in
        which case there will be two DatasetVersion objects associated with the Dataset. It is also possible that
        through pipeline errors, multiple unpublished DatasetVersionTable rows end up being persisted in the database,
        in which case this function can be used for cleanup.
        """
        pass

    def delete_collection(self, collection_id: CollectionId) -> None:
        pass

    def delete_dataset_version_assets(self, dataset_versions: List[DatasetVersion]) -> None:
        pass

    def update_collection_version(self, version_id: CollectionVersionId, body: CollectionMetadataUpdate) -> None:
        pass

    def create_collection_version(self, collection_id: CollectionId) -> CollectionVersion:
        pass

    def delete_collection_version(self, collection_version: CollectionVersionWithDatasets) -> None:
        pass

    def publish_collection_version(self, version_id: CollectionVersionId) -> None:
        pass

    def ingest_dataset(
        self,
        collection_version_id: CollectionVersionId,
        url: str,
        file_size: Optional[int],
        existing_dataset_version_id: Optional[DatasetVersionId],
    ) -> Tuple[DatasetVersionId, DatasetId]:
        pass

    def get_all_mapped_datasets(self) -> List[DatasetVersion]:
        pass

    def get_all_mapped_collection_versions_with_datasets(self) -> List[CollectionVersionWithPublishedDatasets]:
        pass

    def remove_dataset_version(
        self,
        collection_version_id: CollectionVersionId,
        dataset_version_id: DatasetVersionId,
        delete_published: bool = False,
    ) -> None:
        pass

    def set_dataset_metadata(self, dataset_version_id: DatasetVersionId, metadata: DatasetMetadata) -> None:
        pass

    def get_dataset_artifacts(self, dataset_version_id: DatasetVersionId) -> Iterable[DatasetArtifact]:
        pass

    def get_dataset_artifact_download_data(
        self, dataset_version_id: DatasetVersionId, artifact_id: DatasetArtifactId
    ) -> DatasetArtifactDownloadData:
        pass

    def update_dataset_version_status(
        self,
        dataset_version_id: DatasetVersionId,
        status_key: DatasetStatusKey,
        new_dataset_status: DatasetStatusGeneric,
        validation_message: Optional[str] = None,
    ) -> None:
        pass

    def add_dataset_artifact(
        self, dataset_version_id: DatasetVersionId, artifact_type: str, artifact_uri: str
    ) -> DatasetArtifactId:
        pass

    def get_dataset_status(self, dataset_version_id: DatasetVersionId) -> DatasetStatus:
        pass

    def get_dataset_version(self, dataset_version_id: DatasetVersionId) -> DatasetVersion:
        pass

    def get_prior_published_versions_for_dataset(self, dataset_id: DatasetId) -> List[PublishedDatasetVersion]:
        pass

    def get_prior_published_dataset_version(self, dataset_version_id: DatasetVersionId) -> PublishedDatasetVersion:
        pass

    def get_dataset_version_from_canonical(self, dataset_id: DatasetId, get_tombstoned: bool) -> DatasetVersion:
        pass

    def get_latest_published_collection_versions_by_schema(
        self, schema_version: str
    ) -> List[CollectionVersionWithPublishedDatasets]:
        pass

<<<<<<< HEAD
    def _delete_from_bucket(self, bucket: str, keys: List[str], prefix: str) -> None:
        pass
=======
    def restore_previous_dataset_version(
        self, collection_version_id: CollectionVersionId, dataset_id: DatasetId
    ) -> None:
        """
        Restore the previous dataset version for a dataset.
        :param collection_version_id: The collection version to restore the dataset version. It must be in a mutable
        state
        :param dataset_id: The dataset id to restore the previous version of.
        """
>>>>>>> 484b0efc
<|MERGE_RESOLUTION|>--- conflicted
+++ resolved
@@ -160,10 +160,9 @@
     ) -> List[CollectionVersionWithPublishedDatasets]:
         pass
 
-<<<<<<< HEAD
     def _delete_from_bucket(self, bucket: str, keys: List[str], prefix: str) -> None:
         pass
-=======
+
     def restore_previous_dataset_version(
         self, collection_version_id: CollectionVersionId, dataset_id: DatasetId
     ) -> None:
@@ -172,5 +171,4 @@
         :param collection_version_id: The collection version to restore the dataset version. It must be in a mutable
         state
         :param dataset_id: The dataset id to restore the previous version of.
-        """
->>>>>>> 484b0efc
+        """