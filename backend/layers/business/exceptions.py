--- conflicted
+++ resolved
@@ -91,11 +91,7 @@
     """
 
     def __init__(self, message: str, errors: Optional[List[str]] = None) -> None:
-<<<<<<< HEAD
-        self.errors: Optional[List[dict]] = errors if errors else []
-=======
         self.errors: List[dict] = errors if errors else []
->>>>>>> 96ca0fd5
         self.message = message
         super().__init__()
 
