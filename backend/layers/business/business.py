--- conflicted
+++ resolved
@@ -686,11 +686,7 @@
         )
         self.update_dataset_version_status(
             new_dataset_version.version_id,
-<<<<<<< HEAD
-            DatasetStatusKey.ATAC_FRAGMENT,
-=======
             DatasetStatusKey.ATAC,
->>>>>>> 2dacce4d
             DatasetConversionStatus.SKIPPED,
             # TODO: remove when atac is supported
         )
@@ -911,11 +907,7 @@
             self.database_provider.update_dataset_conversion_status(
                 dataset_version_id, "h5ad_status", new_dataset_status
             )
-<<<<<<< HEAD
-        elif status_key == DatasetStatusKey.ATAC_FRAGMENT and isinstance(new_dataset_status, DatasetConversionStatus):
-=======
         elif status_key == DatasetStatusKey.ATAC and isinstance(new_dataset_status, DatasetConversionStatus):
->>>>>>> 2dacce4d
             self.database_provider.update_dataset_conversion_status(
                 dataset_version_id, "atac_status", new_dataset_status
             )
