import copy
import logging
import os
from collections import defaultdict
from datetime import datetime
from functools import reduce
from typing import Dict, Iterable, List, Optional, Set, Tuple

from pydantic import ValidationError

from backend.common.constants import DATA_SUBMISSION_POLICY_VERSION
from backend.common.corpora_config import CorporaConfig
from backend.common.doi import doi_curie_from_link
from backend.common.feature_flag import FeatureFlagService, FeatureFlagValues
from backend.common.providers.crossref_provider import (
    CrossrefDOINotFoundException,
    CrossrefException,
    CrossrefProviderInterface,
)
from backend.layers.business.business_interface import BusinessLogicInterface
from backend.layers.business.entities import (
    CollectionMetadataUpdate,
    CollectionQueryFilter,
    DatasetArtifactDownloadData,
)
from backend.layers.business.exceptions import (
    ArtifactNotFoundException,
    CollectionCreationException,
    CollectionDeleteException,
    CollectionIsPublicException,
    CollectionIsPublishedException,
    CollectionNotFoundException,
    CollectionPublishException,
    CollectionUpdateException,
    CollectionVersionException,
    DatasetIngestException,
    DatasetInWrongStatusException,
    DatasetIsPrivateException,
    DatasetIsTombstonedException,
    DatasetNotFoundException,
    DatasetUpdateException,
    DatasetVersionNotFoundException,
    InvalidIngestionManifestException,
    InvalidURIException,
    MaxFileSizeExceededException,
    NoPreviousCollectionVersionException,
    NoPreviousDatasetVersionException,
)
from backend.layers.common import validation
from backend.layers.common.cleanup import sanitize, sanitize_dataset_artifact_metadata_update
from backend.layers.common.entities import (
    ARTIFACT_TO_EXTENSION,
    CanonicalCollection,
    CollectionId,
    CollectionLinkType,
    CollectionMetadata,
    CollectionVersion,
    CollectionVersionId,
    CollectionVersionWithDatasets,
    CollectionVersionWithPrivateDatasets,
    CollectionVersionWithPublishedDatasets,
    DatasetArtifact,
    DatasetArtifactId,
    DatasetArtifactMetadataUpdate,
    DatasetArtifactType,
    DatasetConversionStatus,
    DatasetId,
    DatasetMetadata,
    DatasetProcessingStatus,
    DatasetStatus,
    DatasetStatusGeneric,
    DatasetStatusKey,
    DatasetUploadStatus,
    DatasetValidationStatus,
    DatasetVersion,
    DatasetVersionId,
    Link,
    PrivateDatasetVersion,
    PublishedDatasetVersion,
)
from backend.layers.common.helpers import (
    get_published_at_and_collection_version_id_else_not_found,
)
from backend.layers.common.ingestion_manifest import IngestionManifest
from backend.layers.common.regex import S3_URI_REGEX
from backend.layers.persistence.persistence_interface import DatabaseProviderInterface
from backend.layers.thirdparty.batch_job_provider import BatchJobProviderInterface
from backend.layers.thirdparty.s3_exceptions import S3DeleteException
from backend.layers.thirdparty.s3_provider_interface import S3ProviderInterface
from backend.layers.thirdparty.step_function_provider import StepFunctionProviderInterface
from backend.layers.thirdparty.uri_provider import UriProviderInterface

logger = logging.getLogger(__name__)


class BusinessLogic(BusinessLogicInterface):
    database_provider: DatabaseProviderInterface
    batch_job_provider: BatchJobProviderInterface
    crossref_provider: CrossrefProviderInterface
    step_function_provider: StepFunctionProviderInterface
    s3_provider: S3ProviderInterface
    uri_provider: UriProviderInterface

    def __init__(
        self,
        database_provider: DatabaseProviderInterface,
        batch_job_provider: BatchJobProviderInterface,
        crossref_provider: CrossrefProviderInterface,
        step_function_provider: StepFunctionProviderInterface,
        s3_provider: S3ProviderInterface,
        uri_provider: UriProviderInterface,
    ) -> None:
        self.batch_job_provider = batch_job_provider
        self.crossref_provider = crossref_provider
        self.database_provider = database_provider
        self.step_function_provider = step_function_provider
        self.s3_provider = s3_provider
        self.uri_provider = uri_provider
        super().__init__()

    @staticmethod
    def generate_permanent_url(dataset_version_id: DatasetVersionId, asset_type: DatasetArtifactType):
        """
        Return the permanent URL for the given asset.
        """
        base_url = CorporaConfig().dataset_assets_base_url
        return f"{base_url}/{dataset_version_id.id}.{asset_type}"

    @staticmethod
    def generate_dataset_citation(
        collection_id: CollectionId, dataset_version_id: DatasetVersionId, doi: str = None
    ) -> str:
        """
        Builds 'citation' string to populate on dataset artifacts
        """
        dataset_assets_base_url = CorporaConfig().dataset_assets_base_url
        collections_url = f"{CorporaConfig().collections_base_url}/collections"
        citation = ""

        if doi:
            citation += f"Publication: {doi} "
        citation += f"Dataset Version: {dataset_assets_base_url}/{dataset_version_id}.h5ad "
        citation += f"curated and distributed by CZ CELLxGENE Discover in Collection: {collections_url}/{collection_id}"

        return citation

    def trigger_dataset_artifact_update(
        self,
        collection_version: CollectionVersion,
        metadata_update: DatasetArtifactMetadataUpdate,
        current_dataset_version_id: DatasetVersionId,
        new_dataset_version_id: DatasetVersionId = None,
    ):
        """
        Sets up and triggers batch job to copy a previous dataset version into a new dataset version, then
        update the dataset artifacts and metadata of the new dataset version with a given map of changes,
        as a lightweight alternative to a full re-ingestion of an existing dataset.
        """
        if collection_version.is_published():
            raise CollectionIsPublishedException(
                [
                    f"Collection version {collection_version.version_id.id} is published,"
                    f" cannot trigger artifact reprocessing for its datasets"
                ]
            )
        if new_dataset_version_id is None:
            new_dataset_version_id = self.create_empty_dataset_version_for_current_dataset(
                collection_version.version_id, current_dataset_version_id
            ).version_id
            # Update citation for new dataset version
            doi = next((link.uri for link in collection_version.metadata.links if link.type == "DOI"), None)
            metadata_update.citation = self.generate_dataset_citation(
                collection_version.collection_id, new_dataset_version_id, doi
            )

        self.batch_job_provider.start_metadata_update_batch_job(
            current_dataset_version_id, new_dataset_version_id, metadata_update
        )

    def _get_publisher_metadata(self, doi: str, errors: list) -> Tuple[Optional[dict], Optional[str], Optional[float]]:
        """
        Retrieves publisher metadata from Crossref.
        """
        try:
            return self.crossref_provider.fetch_metadata(doi)
        except CrossrefDOINotFoundException:
            errors.append({"link_type": CollectionLinkType.DOI, "reason": "DOI cannot be found on Crossref"})
        except CrossrefException as e:
            logging.warning(f"CrossrefException on create_collection: {e}. Will ignore metadata.")
        return None, None, None

    def create_collection(
        self, owner: str, curator_name: str, collection_metadata: CollectionMetadata
    ) -> CollectionVersion:
        """
        Creates a collection using the specified metadata. If a DOI is defined, will also
        retrieve publisher metadata from Crossref and add it to the collection.
        """

        sanitize(collection_metadata)

        # Check metadata is valid
        errors = []
        validation.verify_collection_metadata(collection_metadata, errors)

        # TODO: Maybe switch link.type to be an enum
        doi_link = next((link for link in collection_metadata.links if link.type == "DOI"), None)

        publisher_metadata = None
        if doi_link:
            publisher_metadata, doi_curie_from_crossref, _ = self._get_publisher_metadata(doi_link.uri, errors)
            # Ensure DOI link has correct hyperlink formation a la https://doi.org/{curie_identifier}
            # DOI returned from Crossref may be a different (published) DOI altogether if submitted DOI is preprint
            doi_link.uri = f"https://doi.org/{doi_curie_from_crossref}"

        if errors:
            raise CollectionCreationException(errors)

        created_version = self.database_provider.create_canonical_collection(owner, curator_name, collection_metadata)

        # TODO: can collapse with `create_canonical_collection`
        if publisher_metadata:
            self.database_provider.save_collection_publisher_metadata(created_version.version_id, publisher_metadata)
            # Add this to the returned object, to save another `get_collection` call
            created_version.publisher_metadata = publisher_metadata

        return created_version

    def get_published_collection_version(self, collection_id: CollectionId) -> Optional[CollectionVersionWithDatasets]:
        """
        Returns the published collection version that belongs to a canonical collection.
        Returns None if no published collection exists
        """
        return self.database_provider.get_collection_mapped_version(collection_id)

    def get_latest_published_collection_versions_by_schema(
        self, schema_version: str
    ) -> List[CollectionVersionWithPublishedDatasets]:
        """
        Returns a list with the latest published collection version that matches the given schema_version, for each
        canonical collection
        """
        has_wildcards = "_" in schema_version
        collection_versions = self.database_provider.get_collection_versions_by_schema(schema_version, has_wildcards)

        # for each published canonical collection, map its most recently published collection version
        collections = dict()
        for collection_version in collection_versions:
            if collection_version.published_at is None:
                continue
            canonical_collection_id = collection_version.collection_id.id
            if canonical_collection_id not in collections:
                collections[canonical_collection_id] = collection_version
            else:
                if collection_version.published_at > collections[canonical_collection_id].published_at:
                    collections[canonical_collection_id] = collection_version

        # for each mapped collection version, populate its dataset versions' details
        latest_collection_versions = list(collections.values())
        dataset_version_ids = [
            dataset_version_id
            for collection in latest_collection_versions
            for dataset_version_id in collection.datasets
        ]
        dataset_versions = self.database_provider.get_dataset_versions_by_id(dataset_version_ids)
        return self._map_collection_version_to_published_dataset_versions(latest_collection_versions, dataset_versions)

    def get_unpublished_collection_version_from_canonical(
        self, collection_id: CollectionId
    ) -> Optional[CollectionVersionWithDatasets]:
        """
        Given a canonical collection_id, retrieves its latest unpublished version
        """
        latest = datetime.fromtimestamp(0)
        unpublished_collection = None
        for collection in self.get_collection_versions_from_canonical(collection_id):
            if collection.published_at is None and collection.created_at > latest:
                latest = collection.created_at
                unpublished_collection = collection
        return unpublished_collection

    def get_unpublished_collection_versions_from_canonical(
        self, collection_id: CollectionId
    ) -> List[CollectionVersionWithDatasets]:
        """
        Given a canonical collection_id, retrieves its latest unpublished versions (max of 2 with a migration_revision
        and non-migration revision)
        """
        unpublished_collections = []
        for collection in self.get_collection_versions_from_canonical(collection_id):
            if collection.published_at is None:
                unpublished_collections.append(collection)
        return unpublished_collections

    def get_collection_url(self, collection_id: str) -> str:
        return f"{CorporaConfig().collections_base_url}/collections/{collection_id}"

    def get_collection_version(
        self, version_id: CollectionVersionId, get_tombstoned: bool = False
    ) -> CollectionVersionWithDatasets:
        """
        Returns a specific collection version by id
        """
        return self.database_provider.get_collection_version_with_datasets(version_id, get_tombstoned=get_tombstoned)

    def get_collection_versions_from_canonical(
        self, collection_id: CollectionId
    ) -> Iterable[CollectionVersionWithDatasets]:
        """
        Returns all the collection versions connected to a canonical collection
        """
        return self.database_provider.get_all_versions_for_collection(collection_id)

    def get_canonical_collection(self, collection_id: CollectionId) -> CanonicalCollection:
        return self.database_provider.get_canonical_collection(collection_id)

    def get_all_published_collection_versions_from_canonical(
        self, collection_id: CollectionId, get_tombstoned: bool = False
    ) -> Iterable[CollectionVersionWithDatasets]:
        """
        Returns all *published* collection versions for a canonical collection
        """
        all_versions = self.database_provider.get_all_versions_for_collection(
            collection_id, get_tombstoned=get_tombstoned
        )
        for c_version in all_versions:
            if c_version.published_at:
                yield c_version

    def get_collection_version_from_canonical(
        self, collection_id: CollectionId, get_tombstoned: bool = False
    ) -> Optional[CollectionVersionWithDatasets]:
        """
        Returns the published collection version mapped to a canonical collection, if available.
        Otherwise will return the active unpublished version.
        """
        version = self.get_published_collection_version(collection_id)
        if version is None:
            version = self.get_unpublished_collection_version_from_canonical(collection_id)
        return version

    def get_collections(self, filter: CollectionQueryFilter) -> Iterable[CollectionVersion]:
        """
        Returns an iterable with all the collections matching `filter`
        """

        # TODO: instead of `is_published`, we should probably call this `is_active_and_published`
        if filter.is_published is True:
            iterable = self.database_provider.get_all_mapped_collection_versions()
        else:
            iterable = self.database_provider.get_all_collections_versions()

        def predicate(version: CollectionVersion):
            # Combines all the filters into a single predicate, so that filtering can happen in a single iteration
            published = (
                filter.is_published is None
                or (filter.is_published is True and version.published_at is not None)
                or (filter.is_published is False and version.published_at is None)
            )
            owner = filter.owner is None or filter.owner == version.owner
            curator = filter.curator_name is None or filter.curator_name == version.curator_name
            return published and owner and curator

        for collection_version in iterable:
            if predicate(collection_version):
                yield collection_version

    def update_collection_version(
        self, version_id: CollectionVersionId, body: CollectionMetadataUpdate, apply_doi_update: bool = True
    ) -> None:
        """
        Updates a collection version by replacing parts of its metadata.
        If the DOI in the links changed, it should also update its publisher metadata.
        If `apply_doi_update` is set to False, no DOI updates should be issued
        """

        # TODO: CollectionMetadataUpdate should probably be used for collection creation as well
        # TODO: link.type should DEFINITELY move to an enum. pylance will help with the refactor
        sanitize(body)
        errors = []

        # Check metadata
        validation.verify_collection_metadata_update(body, errors)

        current_collection_version = self.get_collection_version(version_id)
        if current_collection_version.published_at is not None:
            raise CollectionUpdateException(["Cannot update a published collection"])

        # Determine if publisher metadata should be unset, ignored or set at the end of the method.
        # Note: the update needs to be done at the end to ensure atomicity
        unset_publisher_metadata = False
        publisher_metadata_to_set = None

        new_doi = None
        current_doi = None
        if apply_doi_update and body.links is not None:  # empty list is used to reset DOI
            # Determine if the DOI has changed
            current_doi = next(
                (link.uri for link in current_collection_version.metadata.links if link.type == "DOI"), None
            )
            # Format new doi link correctly; current link will have format https://doi.org/{curie_identifier}
            if new_doi_curie := doi_curie_from_link(
                next((link.uri for link in body.links if link.type == "DOI"), None)
            ):
                new_doi = f"https://doi.org/{new_doi_curie}"
            else:
                next((link.uri for link in body.links if link.type == "DOI"), None)
            if current_doi != new_doi:
                for dataset in current_collection_version.datasets:
                    # Avoid reprocessing a dataset while it is already processing to avoid race conditions
                    # We only support all-or-nothing dataset DOI updates in a collection to avoid mismatching citations
                    # in a collection.
                    if dataset.status.processing_status not in [
                        DatasetProcessingStatus.SUCCESS,
                        DatasetProcessingStatus.FAILURE,
                    ]:
                        errors.append(
                            {
                                "link_type": CollectionLinkType.DOI,
                                "reason": "Cannot update DOI while a dataset is processing or awaiting upload.",
                            }
                        )
                        break
            elif doi_link := next((link for link in body.links if link.type == "DOI"), None):
                doi_link.uri = new_doi  # Ensures we submit DOI link in correct format
            if current_doi and new_doi is None:
                # If the DOI was deleted, remove the publisher_metadata field
                unset_publisher_metadata = True
            elif new_doi and new_doi != current_doi:
                # If the DOI has changed, fetch and update the metadata
                publisher_metadata_to_set, doi_curie_from_crossref, _ = self._get_publisher_metadata(new_doi, errors)
                new_doi = f"https://doi.org/{doi_curie_from_crossref}"
                next((link for link in body.links if link.type == "DOI")).uri = new_doi  # noqa - DOI link exists

        if errors:
            raise CollectionUpdateException(errors)

        # Merge the updated fields in the existing metadata object. Use a copy to ensure immutability.
        new_metadata = copy.deepcopy(current_collection_version.metadata)
        for field in vars(body):
            if hasattr(body, field) and (value := getattr(body, field)) is not None:
                if isinstance(value, str):
                    value.strip()
                if isinstance(value, Link):
                    value.strip_fields()
                setattr(new_metadata, field, value)

        # Issue all updates
        if unset_publisher_metadata:
            self.database_provider.save_collection_publisher_metadata(version_id, None)
        elif publisher_metadata_to_set is not None:
            self.database_provider.save_collection_publisher_metadata(version_id, publisher_metadata_to_set)
        self.database_provider.save_collection_metadata(version_id, new_metadata)
        if all(
            [apply_doi_update, new_doi != current_doi, FeatureFlagService.is_enabled(FeatureFlagValues.CITATION_UPDATE)]
        ):
            for dataset in current_collection_version.datasets:
                if dataset.status.processing_status != DatasetProcessingStatus.SUCCESS:
                    logger.info(
                        f"Dataset {dataset.version_id.id} is not successfully processed. Skipping metadata update."
                    )
                    continue

                new_dataset_version_id = self.create_empty_dataset_version_for_current_dataset(
                    current_collection_version.version_id, dataset.version_id
                ).version_id
                citation = self.generate_dataset_citation(
                    current_collection_version.collection_id, new_dataset_version_id, new_doi
                )
                metadata_update = DatasetArtifactMetadataUpdate(citation=citation)
                self.trigger_dataset_artifact_update(
                    current_collection_version, metadata_update, dataset.version_id, new_dataset_version_id
                )

    def _assert_collection_version_unpublished(
        self, collection_version_id: CollectionVersionId
    ) -> CollectionVersionWithDatasets:
        """
        Ensures a collection version exists and is unpublished.
        This method should be called every time an update to a collection version is requested,
        since published collection versions are not allowed any changes.
        """
        collection_version = self.database_provider.get_collection_version_with_datasets(collection_version_id)
        if collection_version is None:
            raise CollectionNotFoundException([f"Collection version {collection_version_id.id} does not exist"])
        if collection_version.published_at is not None:
            raise CollectionIsPublishedException([f"Collection version {collection_version_id.id} is published"])
        return collection_version

    def _assert_dataset_version_processing_status(
        self, dataset_version_id: DatasetVersionId, expected_status: DatasetProcessingStatus
    ) -> DatasetVersion:
        """
        Ensures a dataset version is in the expected processing status.

        :param dataset_version_id: The dataset version to check the processing status of.
        :param expected_status: The expected processing status of the dataset version.
        :return: The dataset version if it is in the expected processing status.
        """
        dataset = self.database_provider.get_dataset_version(dataset_version_id)
        if dataset.status.processing_status != expected_status:
            raise DatasetInWrongStatusException(
                f"Dataset {dataset_version_id.id} processing status must be {expected_status.name} but is "
                f"{dataset.status.processing_status}."
            )
        return dataset

    def create_empty_dataset(self, collection_version_id: CollectionVersionId) -> DatasetVersion:
        """
        Creates an empty dataset that can be later used for ingestion
        """
        self._assert_collection_version_unpublished(collection_version_id)

        new_dataset_version = self.database_provider.create_canonical_dataset(collection_version_id)
        # adds new dataset version to collection version
        self.database_provider.add_dataset_to_collection_version_mapping(
            collection_version_id, new_dataset_version.version_id
        )

        self.database_provider.update_dataset_upload_status(new_dataset_version.version_id, DatasetUploadStatus.NA)
        self.database_provider.update_dataset_processing_status(
            new_dataset_version.version_id, DatasetProcessingStatus.INITIALIZED
        )

        return new_dataset_version

    def create_empty_dataset_version_for_current_dataset(
        self, collection_version_id: CollectionVersionId, current_dataset_version_id: DatasetVersionId
    ) -> DatasetVersion:
        """
        Creates an empty dataset version that can be later used for ingestion, for existing datasets
        """
        self._assert_collection_version_unpublished(collection_version_id)

        new_dataset_version = self.database_provider.replace_dataset_in_collection_version(
            collection_version_id, current_dataset_version_id
        )

        self.database_provider.update_dataset_upload_status(new_dataset_version.version_id, DatasetUploadStatus.WAITING)
        self.database_provider.update_dataset_processing_status(
            new_dataset_version.version_id, DatasetProcessingStatus.INITIALIZED
        )

        return new_dataset_version

    def is_public_uri(self, uri):
        return str(uri).startswith(CorporaConfig().dataset_assets_base_url)

    # TODO: Alternatives: 1) return DatasetVersion 2) Return a new class
    def ingest_dataset(
        self,
        collection_version_id: CollectionVersionId,
        url: dict | str,  # TODO: change to manifest
        file_size: Optional[int],
        current_dataset_version_id: Optional[DatasetVersionId],
        start_step_function: bool = True,
    ) -> Tuple[DatasetVersionId, DatasetId]:
        """
        Creates a canonical dataset and starts its ingestion by invoking the step function
        If `size` is not provided, it will be inferred automatically
        """
        # Convert old style input to new style
        try:
            manifest = IngestionManifest(anndata=url) if isinstance(url, str) else IngestionManifest(**url)
        except ValidationError as e:
            raise InvalidIngestionManifestException("Ingestion manifest is invalid.", errors=e.errors()) from e

        logger.info(
            {
                "message": "ingesting dataset",
                "collection_version_id": collection_version_id,
                "manifest": manifest,
                "current_dataset_version_id": current_dataset_version_id,
            }
        )

        # Validate the URIs
        # TODO: This should be done in the IngestionManifest class
        for key, _url in manifest.model_dump(exclude_unset=True).items():
            if not self.uri_provider.validate(_url):
                raise InvalidURIException(f"Trying to upload invalid URI: {_url}")
            if not self.is_public_uri(_url):
                continue
            if not current_dataset_version_id:
                raise InvalidIngestionManifestException(
                    "Cannot ingest public datasets without a current dataset version"
                )
            if key == "anndata":
<<<<<<< HEAD
                dataset_id, extension = url.split("/")[-1].split(".")
                if extension != ARTIFACT_TO_EXTENSION[DatasetArtifactType.H5AD]:
                    raise InvalidIngestionManifestException(f"{_url} is not an h5ad file")
                previous_dv = self.database_provider.get_dataset_version(dataset_id)
                if previous_dv is None:
                    raise InvalidIngestionManifestException(f"{_url} anndata file not found")
                all_dvs = self.database_provider.get_all_versions_for_dataset(previous_dv.dataset_id)
                if not current_dataset_version_id not in [dv.version_id for dv in all_dvs]:
                    raise InvalidIngestionManifestException(f"{_url} is not apart of the canonical dataset")
                manifest.anndata = [a for a in previous_dv.artifacts if a.type == DatasetArtifactType.RAW_H5AD][0].uri

            if key == "atac_fragments":
                artifact_id, extension = url.split("/")[-1].split(".", 1)
                if extension != ARTIFACT_TO_EXTENSION[DatasetArtifactType.ATAC_FRAGMENT]:
                    raise InvalidIngestionManifestException(f"{_url} is not an atac_fragments file")
                artifact = self.database_provider.get_dataset_artifacts([artifact_id])
                if not len(artifact):
                    raise InvalidIngestionManifestException(f"{_url} atac_fragments not found")
                dataset_id = self.get_dataset_version(current_dataset_version_id).id
                if not self.database_provider.check_artifact_is_part_of_dataset(artifact[0], dataset_id):
                    raise InvalidIngestionManifestException(
                        f"{_url} atac_fragments is not apart of the canonical dataset"
                    )
=======
                dataset_version_id, extension = url.split("/")[-1].split(".")
                if extension != ARTIFACT_TO_EXTENSION[DatasetArtifactType.H5AD]:
                    raise InvalidIngestionManifestException(f"{_url} is not an h5ad file")
                previous_dv = self.database_provider.get_dataset_version(DatasetVersionId(dataset_version_id))
                if previous_dv is None:
                    raise InvalidIngestionManifestException(f"{_url} anndata file not found")
                all_dvs = self.database_provider.get_all_versions_for_dataset(previous_dv.dataset_id)
                if current_dataset_version_id not in [dv.version_id for dv in all_dvs]:
                    raise InvalidIngestionManifestException(f"{_url} is not apart of the canonical dataset")
                manifest.anndata = [a for a in previous_dv.artifacts if a.type == DatasetArtifactType.RAW_H5AD][0].uri
>>>>>>> 32fe13da

        if file_size is None:
            file_info = self.uri_provider.get_file_info(str(manifest.anndata))
            file_size = file_info.size

        max_file_size_gb = CorporaConfig().upload_max_file_size_gb * 2**30

        if file_size is not None and file_size > max_file_size_gb:
            raise MaxFileSizeExceededException(
                f"{manifest.anndata} exceeds the maximum allowed file size of {max_file_size_gb} Gb"
            )

        # Ensure that the collection exists and is not published
        collection = self._assert_collection_version_unpublished(collection_version_id)

        # Creates a dataset version that the processing pipeline will point to
        new_dataset_version: DatasetVersion
        if current_dataset_version_id is not None:
            # Ensure that the dataset belongs to the collection
            if current_dataset_version_id not in [d.version_id for d in collection.datasets]:
                raise DatasetNotFoundException(
                    f"Dataset {current_dataset_version_id.id} does not belong to the desired collection"
                )

            dataset_version = self.database_provider.get_dataset_version(current_dataset_version_id)
            if dataset_version is None:
                raise DatasetNotFoundException(
                    f"Trying to replace non existent dataset {current_dataset_version_id.id}"
                )

            if dataset_version.status.processing_status not in [
                DatasetProcessingStatus.SUCCESS,
                DatasetProcessingStatus.FAILURE,
                DatasetProcessingStatus.INITIALIZED,
            ]:
                raise DatasetInWrongStatusException(
                    f"Unable to reprocess dataset {current_dataset_version_id.id}: processing status is "
                    f"{dataset_version.status.processing_status.name}"
                )

            # If a dataset is "empty", we will not replace it but instead reuse the existing version id.
            # Make sure that the conditions are not relaxed or this will break immutability.
            if (
                dataset_version.status.processing_status == DatasetProcessingStatus.INITIALIZED
                and not dataset_version.artifacts
                and dataset_version.canonical_dataset.published_at is None
            ):
                new_dataset_version = dataset_version
            else:
                new_dataset_version = self.database_provider.replace_dataset_in_collection_version(
                    collection_version_id, current_dataset_version_id
                )
        else:
            new_dataset_version = self.database_provider.create_canonical_dataset(collection_version_id)
            # adds new dataset version to collection version
            self.database_provider.add_dataset_to_collection_version_mapping(
                collection_version_id, new_dataset_version.version_id
            )

        # Sets an initial processing status for the new dataset version
        self.database_provider.update_dataset_upload_status(new_dataset_version.version_id, DatasetUploadStatus.WAITING)
        self.database_provider.update_dataset_processing_status(
            new_dataset_version.version_id, DatasetProcessingStatus.INITIALIZED
        )

        # Starts the step function process
        if start_step_function:
            self.step_function_provider.start_step_function(
                collection_version_id, new_dataset_version.version_id, manifest.model_dump_json()
            )

        return (new_dataset_version.version_id, new_dataset_version.dataset_id)

    def remove_dataset_version(
        self,
        collection_version_id: CollectionVersionId,
        dataset_version_id: DatasetVersionId,
        delete_published: bool = False,
    ) -> None:
        """
        Removes a dataset version from an existing collection version
        """
        self._assert_collection_version_unpublished(collection_version_id)
        dataset_version = self.database_provider.get_dataset_version(dataset_version_id)
        if dataset_version.canonical_dataset.published_at and not delete_published:
            raise CollectionUpdateException from None
        if delete_published and not dataset_version.canonical_dataset.published_at:
            raise DatasetIsPrivateException from None
        self.database_provider.delete_dataset_from_collection_version(collection_version_id, dataset_version_id)

    def set_collection_version_datasets_order(
        self, collection_version_id: CollectionVersionId, dataset_version_ids: List[DatasetVersionId]
    ) -> None:
        """
        Sets the order of datasets in a collection version.
        """
        self._assert_collection_version_unpublished(collection_version_id)
        self.database_provider.set_collection_version_datasets_order(collection_version_id, dataset_version_ids)

    def set_dataset_metadata(self, dataset_version_id: DatasetVersionId, metadata: DatasetMetadata) -> None:
        """
        Sets the metadata for a dataset version
        """
        self.database_provider.set_dataset_metadata(dataset_version_id, metadata)

    def update_dataset_artifact_metadata(
        self,
        collection_version_id: CollectionVersionId,
        dataset_version_id: DatasetVersionId,
        metadata_update: DatasetArtifactMetadataUpdate,
    ) -> None:
        """
        Validates dataset artifact metadata update and triggers corresponding updates. Currently only supports
        updating dataset title.

        :param collection_version_id: Collection of dataset to update.
        :param dataset_version_id: Version ID of dataset to update.
        :param metadata_update: Metadata update to apply.
        """
        # Format submitted update values.
        sanitize_dataset_artifact_metadata_update(metadata_update)

        # Confirm update values are valid.
        validation.verify_dataset_artifact_metadata_update(metadata_update)

        # Dataset can only be updated if corresponding collection is unpublished.
        self._assert_collection_version_unpublished(collection_version_id)

        # Dataset can only be updated if its processing status is SUCCESS.
        self._assert_dataset_version_processing_status(dataset_version_id, DatasetProcessingStatus.SUCCESS)

        # Trigger update of dataset artifact.
        collection_version = self.get_collection_version(collection_version_id)
        self.trigger_dataset_artifact_update(collection_version, metadata_update, dataset_version_id)

    def get_all_mapped_datasets(self) -> List[DatasetVersion]:
        """
        Retrieves all the datasets from the database that belong to a published collection
        """
        datasets, _ = self.database_provider.get_all_mapped_datasets_and_collections()
        return datasets

    def get_datasets_for_collections(self, collections: Iterable[CollectionVersion]) -> Iterable[DatasetVersion]:
        datasets = []
        for collection in collections:
            datasest_ids = [d.id for d in collection.datasets]
            collection_datasets: List[DatasetVersion] = [
                self.database_provider.get_dataset_version(DatasetVersionId(id)) for id in datasest_ids
            ]
            datasets.extend(collection_datasets)
        return datasets

    def get_private_collection_versions_with_datasets(
        self, owner: str = None
    ) -> List[CollectionVersionWithPrivateDatasets]:
        """
        Returns collection versions with their datasets for private collections. Only private collections with
        datasets, or
        unpublished revisions with new or updated datasets are returned; unpublished revisions with no new datasets, and
        no changed datasets are not returned.

        If `owner` is provided, collections owned by that user are returned.

        :param owner: The owner of the collections to retrieve. None if user is super use.
        :return: A list of CollectionVersionWithPrivateDatasets objects.
        """

        # Retrieve private collections for the given owner, if any.
        filter = CollectionQueryFilter(owner=owner, is_published=False)
        collection_versions = list(self.get_collections(filter))

        # Retrieve datasets for the set of private collections.
        dataset_versions = self.get_datasets_for_collections(collection_versions)

        # Key datasets by collection ID for easy lookup.
        datasets_by_collection_id = defaultdict(list)
        for dataset_version in dataset_versions:
            datasets_by_collection_id[dataset_version.collection_id.id].append(dataset_version)

        # Combine collections and their datasets into CollectionVersionWithPrivateDatasets objects, removing any
        # unchanged datasets of revisions (as they are considered public).
        collection_versions_with_datasets = []
        for collection_version in collection_versions:
            dataset_versions = datasets_by_collection_id.get(collection_version.collection_id.id, [])

            private_dataset_versions: List[PrivateDatasetVersion] = []
            for dataset_version in dataset_versions:
                # Only add dataset if it is new, or if it is a revision of a public dataset.
                canonical_dataset_version_id = dataset_version.canonical_dataset.dataset_version_id
                if (
                    dataset_version.canonical_dataset.published_at is not None
                    and canonical_dataset_version_id == dataset_version.version_id
                ):
                    continue

                private_dataset_versions.append(
                    PrivateDatasetVersion(**vars(dataset_version), collection_version_id=collection_version.version_id)
                )

            # If there are no private dataset version for this collection version, skip adding it to the set.
            if not private_dataset_versions:
                continue

            collection_version_dict = vars(collection_version)
            collection_version_dict["datasets"] = private_dataset_versions
            collection_versions_with_datasets.append(CollectionVersionWithPrivateDatasets(**collection_version_dict))

        return collection_versions_with_datasets

    def get_all_mapped_collection_versions_with_datasets(self) -> List[CollectionVersionWithPublishedDatasets]:
        """
        Retrieves all the datasets from the database that belong to a published collection
        """
        (
            mapped_dataset_versions,
            mapped_collection_versions,
        ) = self.database_provider.get_all_mapped_datasets_and_collections()
        return self._map_collection_version_to_published_dataset_versions(
            mapped_collection_versions, mapped_dataset_versions
        )

    def get_dataset_artifacts(self, dataset_version_id: DatasetVersionId) -> Iterable[DatasetArtifact]:
        """
        Returns all the artifacts for a dataset
        """
        dataset = self.database_provider.get_dataset_version(dataset_version_id)
        return dataset.artifacts

    def get_dataset_artifact_download_data(
        self, dataset_version_id: DatasetVersionId, artifact_id: DatasetArtifactId
    ) -> DatasetArtifactDownloadData:
        """
        Returns data required for download: file size and permanent URL.
        """
        artifacts = self.get_dataset_artifacts(dataset_version_id)
        artifact = next((a for a in artifacts if a.id == artifact_id), None)

        if not artifact:
            raise ArtifactNotFoundException(f"Artifact {artifact_id} not found in dataset {dataset_version_id}")

        file_size = self.s3_provider.get_file_size(artifact.uri)
        url = self.generate_permanent_url(dataset_version_id, artifact.type)

        return DatasetArtifactDownloadData(file_size, url)

    def get_dataset_status(self, dataset_version_id: DatasetVersionId) -> DatasetStatus:
        """
        Returns the dataset status for a specific dataset version
        """
        return self.database_provider.get_dataset_version_status(dataset_version_id)

    def update_dataset_version_status(
        self,
        dataset_version_id: DatasetVersionId,
        status_key: DatasetStatusKey,
        new_dataset_status: DatasetStatusGeneric,
        validation_anndata_message: Optional[str] = None,
        validation_atac_message: Optional[str] = None,
    ) -> None:
        """
        Updates the status of a dataset version.
        status_key can be one of: [upload, validation, cxg, rds, h5ad, processing]
        """
        if status_key == DatasetStatusKey.UPLOAD and isinstance(new_dataset_status, DatasetUploadStatus):
            self.database_provider.update_dataset_upload_status(dataset_version_id, new_dataset_status)
        elif status_key == DatasetStatusKey.PROCESSING and isinstance(new_dataset_status, DatasetProcessingStatus):
            self.database_provider.update_dataset_processing_status(dataset_version_id, new_dataset_status)
        elif status_key == DatasetStatusKey.VALIDATION and isinstance(new_dataset_status, DatasetValidationStatus):
            self.database_provider.update_dataset_validation_status(dataset_version_id, new_dataset_status)
        elif status_key == DatasetStatusKey.CXG and isinstance(new_dataset_status, DatasetConversionStatus):
            self.database_provider.update_dataset_conversion_status(
                dataset_version_id, "cxg_status", new_dataset_status
            )
        elif status_key == DatasetStatusKey.RDS and isinstance(new_dataset_status, DatasetConversionStatus):
            self.database_provider.update_dataset_conversion_status(
                dataset_version_id, "rds_status", new_dataset_status
            )
        elif status_key == DatasetStatusKey.H5AD and isinstance(new_dataset_status, DatasetConversionStatus):
            self.database_provider.update_dataset_conversion_status(
                dataset_version_id, "h5ad_status", new_dataset_status
            )
        elif status_key == DatasetStatusKey.ATAC_FRAGMENT and isinstance(new_dataset_status, DatasetConversionStatus):
            self.database_provider.update_dataset_conversion_status(
                dataset_version_id, "atac_status", new_dataset_status
            )
        else:
            raise DatasetUpdateException(
                f"Invalid status update for dataset {dataset_version_id}: cannot set {status_key} to "
                f"{new_dataset_status}"
            )

        if validation_anndata_message is not None:
            self.database_provider.update_dataset_validation_anndata_message(
                dataset_version_id, validation_anndata_message
            )

        if validation_atac_message is not None:
            self.database_provider.update_dataset_validation_atac_message(dataset_version_id, validation_atac_message)

    def add_dataset_artifact(
        self, dataset_version_id: DatasetVersionId, artifact_type: str, artifact_uri: str
    ) -> DatasetArtifactId:
        """
        Registers an artifact to a dataset version.
        """

        if artifact_type not in [artifact.value for artifact in DatasetArtifactType]:
            raise DatasetIngestException(f"Wrong artifact type for {dataset_version_id}: {artifact_type}")

        return self.database_provider.add_dataset_artifact(dataset_version_id, artifact_type, artifact_uri)

    def update_dataset_artifact(self, artifact_id: DatasetArtifactId, artifact_uri: str) -> None:
        """
        Updates uri for an existing artifact_id
        """
        self.database_provider.update_dataset_artifact(artifact_id, artifact_uri)

    def add_artifact_to_dataset_version(
        self, dataset_version_id: DatasetVersionId, artifact_id: DatasetArtifactId
    ) -> None:
        """
        Adds an artifact to a dataset version
        """
        self.database_provider.add_artifact_to_dataset_version(dataset_version_id, artifact_id)

    def create_collection_version(
        self, collection_id: CollectionId, is_auto_version: bool = False
    ) -> CollectionVersionWithDatasets:
        """
        Creates a collection version for an existing canonical collection.
        If is_auto_version is False, ensures that the collection does not have any active, unpublished version.
        If is_auto_version is True, ensures that the collection does not have an active, unpublished migration
        revision.
        """

        all_versions = self.database_provider.get_all_versions_for_collection(collection_id)
        if not all_versions:
            raise CollectionVersionException(f"Collection {collection_id} cannot be found")

        unpublished_versions = [v for v in all_versions if v.published_at is None]
        if unpublished_versions:
            if is_auto_version and any(v.is_auto_version for v in unpublished_versions):
                raise CollectionVersionException(
                    f"Collection {collection_id} already has an unpublished migration revision."
                )
            elif not is_auto_version:
                raise CollectionVersionException(f"Collection {collection_id} already has an unpublished version")

        added_version_id = self.database_provider.add_collection_version(collection_id, is_auto_version)
        return self.get_collection_version(added_version_id)

    def delete_collection_version(self, collection_version: CollectionVersionWithDatasets) -> None:
        """
        Deletes a collection version. This method will raise an error if the version is published.
        (Note: for performance reasons, the check is performed by the underlying layer)
        """
        unpublished_versions_of_published_datasets: List[DatasetVersion] = []
        unpublished_datasets: List[DatasetVersion] = []
        versions_to_delete_from_s3: List[DatasetVersion] = []
        for dv in collection_version.datasets:
            unpublished_versions = self.get_unpublished_dataset_versions(dv.canonical_dataset.dataset_id)
            versions_to_delete_from_s3.extend(unpublished_versions)  # All unpublished s3 assets are to be deleted
            if dv.canonical_dataset.published_at:
                unpublished_versions_of_published_datasets.extend(unpublished_versions)
            else:
                unpublished_datasets.append(dv.canonical_dataset)
        self.delete_dataset_version_assets(versions_to_delete_from_s3)

        # Delete DatasetVersionTable rows and DatasetArtifactTable rows if Dataset is published
        self.database_provider.delete_dataset_versions(unpublished_versions_of_published_datasets)

        # Delete DatasetTable, DatasetVersionTable, and DatasetArtifactTable rows if Dataset is unpublished (new)
        self.database_provider.delete_datasets(unpublished_datasets)

        # Delete the Collection version itself
        self.database_provider.delete_collection_version(collection_version.version_id)
        if not collection_version.canonical_collection.originally_published_at:
            # Collection was never published; delete CollectionTable row
            self.database_provider.delete_unpublished_collection(collection_version.collection_id)

    def delete_dataset_versions_from_public_bucket(self, dataset_version_ids: List[str]) -> List[str]:
        rdev_prefix = os.environ.get("REMOTE_DEV_PREFIX", "").strip("/")
        object_keys = set()
        # TODO, modify to delete fragment and index file as well. The fragment file and index used the artifact ID to
        #  identify it.
        for d_v_id in dataset_version_ids:
            for file_type in ("h5ad", "rds"):
                dataset_version_s3_object_key = f"{d_v_id}.{file_type}"
                if rdev_prefix:
                    dataset_version_s3_object_key = f"{rdev_prefix}/{dataset_version_s3_object_key}"
                object_keys.add(dataset_version_s3_object_key)
        try:
            self.s3_provider.delete_files(os.getenv("DATASETS_BUCKET"), list(object_keys))
        except S3DeleteException as e:
            raise CollectionDeleteException("Attempt to delete public Datasets failed") from e
        return list(object_keys)

    def delete_all_dataset_versions_from_public_bucket_for_collection(self, collection_id: CollectionId) -> List[str]:
        """
        Delete all associated publicly-accessible Datasets in s3
        """
        dataset_versions = self.database_provider.get_all_dataset_versions_for_collection(collection_id)
        return self.delete_dataset_versions_from_public_bucket([dv.version_id.id for dv in dataset_versions])

    def get_unpublished_dataset_versions(self, dataset_id: DatasetId) -> List[DatasetVersion]:
        """
        Get all unpublished versions for a Dataset that are currently in the database
        """
        all_versions = self.database_provider.get_all_versions_for_dataset(dataset_id)
        dataset = all_versions[0].canonical_dataset
        # Determine when the current mapped version was created
        mapped_version_created_at = (
            next(d_v.created_at for d_v in all_versions if d_v.version_id == dataset.dataset_version_id)
            if dataset.published_at
            else datetime.min
        )
        # Gather all Dataset versions that were created after the current mapped version
        return list(
            filter(
                lambda d_v: d_v.created_at > mapped_version_created_at,
                all_versions,
            )
        )

    def delete_dataset_versions(self, dataset_versions: List[DatasetVersion]) -> None:
        """
        Deletes a list of dataset versions and associated dataset artifact rows from the database, as well
        as kicking off deletion of their corresponding assets from S3
        """
        self.delete_dataset_version_assets(dataset_versions)
        self.database_provider.delete_dataset_versions(dataset_versions)

    def delete_dataset_version_assets(self, dataset_versions: List[DatasetVersion]) -> None:
        self.delete_dataset_versions_from_public_bucket([dv.version_id.id for dv in dataset_versions])
        self.delete_artifacts(reduce(lambda artifacts, dv: artifacts + dv.artifacts, dataset_versions, []))

    def tombstone_collection(self, collection_id: CollectionId) -> None:
        """
        Tombstone a published Collection. For admin use only.
        """
        self.delete_all_dataset_versions_from_public_bucket_for_collection(collection_id)
        self.database_provider.tombstone_collection(collection_id)

    def resurrect_collection(self, collection_id: CollectionId) -> None:
        """
        Resurrect a tombstoned Collection (untombstone Collection and un-delete public s3 assets). Doing so restores
        accessibility of all previous Collection versions and constituent Datasets **EXCEPT** for Datasets which were
        tombstoned individually before the Collection was tombstoned as a whole; such Datasets remain tombstoned after
        resurrection of the Collection. Effectively, this restores the Collection to its most recent state immediately
        prior to being tombstoned. For admin use only.
        """
        collection = self.get_canonical_collection(collection_id)
        if not collection.tombstoned:
            raise CollectionIsPublicException()

        # Individually-tombstoned Datasets must remain tombstoned after resurrecting Collection
        collection_versions = sorted(
            self.get_all_published_collection_versions_from_canonical(collection_id, get_tombstoned=True),
            key=lambda cv: cv.created_at,
        )
        dataset_ids_to_version_ids: Dict[str, List[str]] = defaultdict(list)
        tombstoned_datasets: Set[str] = set()  # Track individually-tombstoned Datasets
        previous_dataset_ids: Set[str] = set()
        for cv in collection_versions:
            [dataset_ids_to_version_ids[dv.dataset_id.id].append(dv.version_id.id) for dv in cv.datasets]
            current_dataset_ids: Set[str] = {dv.dataset_id.id for dv in cv.datasets}
            tombstoned_datasets.update(previous_dataset_ids.difference(current_dataset_ids))
            previous_dataset_ids = current_dataset_ids

        dataset_versions_to_restore: List[str] = []
        datasets_to_resurrect: List[str] = []
        for dataset_id, version_ids in dataset_ids_to_version_ids.items():
            if dataset_id not in tombstoned_datasets:
                dataset_versions_to_restore.extend(version_ids)
                datasets_to_resurrect.append(dataset_id)

        # Restore s3 public assets
        for dv_id in dataset_versions_to_restore:
            for ext in (DatasetArtifactType.H5AD, DatasetArtifactType.RDS):
                object_key = f"{dv_id}.{ext}"
                self.s3_provider.restore_object(os.getenv("DATASETS_BUCKET"), object_key)

        # Reset tombstone values in database
        self.database_provider.resurrect_collection(collection_id, datasets_to_resurrect)

    def publish_collection_version(
        self, version_id: CollectionVersionId, data_submission_policy_version: str = DATA_SUBMISSION_POLICY_VERSION
    ) -> None:
        """
        Publishes a collection version.
        """
        version = self.database_provider.get_collection_version_with_datasets(version_id)

        if version.published_at is not None:
            raise CollectionPublishException("Cannot publish an already published collection")

        if len(version.datasets) == 0:
            raise CollectionPublishException("Cannot publish a collection with no datasets")

        schema_versions = {dataset.metadata.schema_version for dataset in version.datasets}
        if len(schema_versions) != 1:
            raise CollectionPublishException("Cannot publish a collection with datasets of different schema versions")
        schema_version = next(iter(schema_versions))

        date_of_last_publish = datetime.min
        has_dataset_revisions = False
        # if collection is a revision and has no changes to previous version's datasets--don't update 'revised_at'
        # used for cases where revision only contains collection-level metadata changes
        is_revision = version.canonical_collection.version_id is not None
        if is_revision:
            date_of_last_publish = (
                version.canonical_collection.revised_at or version.canonical_collection.originally_published_at
            )
            canonical_version = self.database_provider.get_collection_version(version.canonical_collection.version_id)
            canonical_datasets = {dataset_version_id.id for dataset_version_id in canonical_version.datasets}
            version_datasets = {dataset.version_id.id for dataset in version.datasets}
            if canonical_datasets != version_datasets:
                has_dataset_revisions = True

        # Check Crossref for updates in publisher metadata since last publish of revision, or since private
        # collection was created.
        # Raise exception if DOI has moved from pre-print to published, forcing curators to re-publish the collection
        # once corresponding
        # artifacts update is complete.
        last_action_at = date_of_last_publish if is_revision else version.created_at
        doi_update = self._update_crossref_metadata(version, last_action_at)
        if doi_update:
            raise CollectionPublishException(
                [
                    f"DOI was updated from {doi_update[0]} to {doi_update[1]} requiring updates to corresponding "
                    f"artifacts. "
                    "Retry publish once artifact updates are complete."
                ]
            )

        # Finalize Collection publication and delete any tombstoned assets
        is_auto_version = version.is_auto_version
        dataset_version_ids_to_delete_from_s3 = self.database_provider.finalize_collection_version(
            version.collection_id,
            version_id,
            schema_version,
            data_submission_policy_version,
            update_revised_at=has_dataset_revisions,
        )
        self.delete_dataset_versions_from_public_bucket(dataset_version_ids_to_delete_from_s3)

        # Handle cleanup of unpublished versions
        versions_to_keep = {dv.version_id.id for dv in version.datasets}
        # If version published was an auto_version, there may be an open revision with dataset versions to keep
        if is_auto_version:
            open_revision = self.database_provider.get_unpublished_versions_for_collection(version.collection_id)
            if open_revision:
                versions_to_keep.update({dv.version_id.id for dv in open_revision[0].datasets})
        dataset_versions = self.database_provider.get_all_dataset_versions_for_collection(
            version.collection_id, from_date=date_of_last_publish
        )
        versions_to_delete = list(filter(lambda dv: dv.version_id.id not in versions_to_keep, dataset_versions))
        self.delete_dataset_versions(versions_to_delete)

    def get_dataset_version(self, dataset_version_id: DatasetVersionId) -> Optional[DatasetVersion]:
        """
        Returns a dataset version by id
        """
        return self.database_provider.get_dataset_version(dataset_version_id)

    def get_dataset_version_from_canonical(
        self, dataset_id: DatasetId, get_tombstoned: bool = False
    ) -> Optional[DatasetVersion]:
        """
        Given a canonical dataset id, returns its mapped dataset version, i.e. the dataset version
        that belongs to the most recently published collection. If never published, will return the most recent
        unpublished version.
        """
        dataset_version = self.database_provider.get_dataset_mapped_version(dataset_id, get_tombstoned)
        if dataset_version is not None:
            if dataset_version.canonical_dataset.tombstoned:
                raise DatasetIsTombstonedException()
            return dataset_version
        # Dataset has never been published
        return self.database_provider.get_most_recent_active_dataset_version(dataset_id)

    def get_prior_published_versions_for_dataset(self, dataset_id: DatasetId) -> List[PublishedDatasetVersion]:
        """
        Given a canonical dataset id, return all its DatasetVersions that have been part of published CollectionVersions
        """
        dataset_version = self.database_provider.get_dataset_mapped_version(dataset_id, get_tombstoned=True)
        if not dataset_version:
            return []
        if dataset_version.canonical_dataset.tombstoned:
            raise DatasetIsTombstonedException()
        collection_versions = self.database_provider.get_all_versions_for_collection(dataset_version.collection_id)
        if collection_versions[0].canonical_collection.tombstoned:
            raise DatasetIsTombstonedException()
        published_version_history = []
        found_version_ids = set()
        # sort to ensure we always find earliest instance of a dataset version first when iterating
        # needs None check as part of sort key to avoid TypeError on sorting list of datetimes + NoneTypes
        collection_versions = sorted(collection_versions, key=lambda cv: (cv.published_at is None, cv.published_at))
        for collection_version in collection_versions:
            # skip unpublished collection versions
            if collection_version.published_at is None:
                # per sorting, the remaining collection versions are unpublished
                break
            for dataset_version in collection_version.datasets:
                if (
                    dataset_version.dataset_id.id == dataset_id.id
                    and dataset_version.version_id.id not in found_version_ids
                ):
                    published_version = PublishedDatasetVersion(
                        collection_version_id=collection_version.version_id,
                        published_at=collection_version.published_at,
                        **vars(dataset_version),
                    )
                    found_version_ids.add(dataset_version.version_id.id)
                    published_version_history.append(published_version)
        return published_version_history

    def get_prior_published_dataset_version(self, dataset_version_id: DatasetVersionId) -> PublishedDatasetVersion:
        """
        Given a dataset version id, return the DatasetVersion, if it's been part of a published CollectionVersion
        """
        dataset_version = self.database_provider.get_dataset_version(dataset_version_id, get_tombstoned=True)
        if not dataset_version:
            return None
        if dataset_version.canonical_dataset.tombstoned:
            raise DatasetIsTombstonedException()
        collection_versions = self.database_provider.get_all_versions_for_collection(dataset_version.collection_id)
        try:
            published_at, collection_version_id = get_published_at_and_collection_version_id_else_not_found(
                dataset_version, collection_versions
            )
            return PublishedDatasetVersion(
                collection_version_id=collection_version_id,
                published_at=published_at,
                **vars(dataset_version),
            )
        except DatasetVersionNotFoundException:
            return None

    def delete_artifacts(self, artifacts: List[DatasetArtifact]) -> None:
        for artifact in artifacts:
            matches = S3_URI_REGEX.match(artifact.uri)
            if not matches:
                raise InvalidURIException(f"Trying to delete invalid URI: {artifact.uri}")
            bucket, key, prefix = matches.group("bucket", "key", "prefix")
            try:
                if key and artifact.type != DatasetArtifactType.CXG:
                    # Ignore prefix if keys is provided.
                    self.s3_provider.delete_files(bucket, [key])
                elif prefix and artifact.type == DatasetArtifactType.CXG:
                    self.s3_provider.delete_prefix(bucket, prefix)
            except S3DeleteException as e:
                raise CollectionDeleteException("Attempt to delete public Datasets failed") from e

    def _update_crossref_metadata(
        self, version: CollectionVersion, last_action_at: datetime
    ) -> Optional[Tuple[str, str]]:
        """
        Call Crossref for the latest publisher metadata and:
        - if a DOI has moved from pre-print to published, trigger update to collection (and artifacts), otherwise,
        - if Crossref has been updated since last publish of revision or since private collection was created,
        update collection
          version publisher metadata.

        :param collection_version_id: The collection version (either a revision or a private collection) to check
        publisher updates for.
        :param last_action_at: The originally published at or revised at date of revision, or the created at date of
        a private collection.
        :return: Tuple of current DOI and DOI returned from Crossref if DOI has changed, otherwise None.
        """
        # Get the DOI from the collection version metadata; exit if no DOI.
        links = version.metadata.links
        link_doi = next((link for link in links if link.type == "DOI"), None)
        if not link_doi:
            return

        # Fetch the latest publisher metadata from Crossref. Ignore errors, and exit if no metadata is found.
        publisher_metadata, crossref_doi_curie, deposited_at_timestamp = self._get_publisher_metadata(link_doi.uri, [])
        if not publisher_metadata or not crossref_doi_curie:
            return

        # Handle change in publisher metadata from pre-print to published.
        crossref_doi = f"https://doi.org/{crossref_doi_curie}"
        if crossref_doi != link_doi.uri:
            # Set the DOI in the collection version metadata links to be the returned DOI and update collection
            # version (subsequently triggering update of artifacts).
            updated_links = [Link(link.name, link.type, crossref_doi) if link.type == "DOI" else link for link in links]
            update = CollectionMetadataUpdate(
                name=None,
                description=None,
                contact_name=None,
                contact_email=None,
                links=updated_links,
                consortia=None,
            )
            self.update_collection_version(version.version_id, update, True)

            # Return the existing DOI and the DOI returned from Crossref.
            return link_doi.uri, crossref_doi

        # Otherwise, DOI is unchanged: check if there are updates in Crossref that have occurred since last publish of
        # revision or since private collection was created, and update collection metadata if so.
        if deposited_at_timestamp and datetime.fromtimestamp(deposited_at_timestamp) > last_action_at:
            self.database_provider.save_collection_publisher_metadata(version.version_id, publisher_metadata)

        return None

    def _get_collection_and_dataset(
        self, collection_id: str, dataset_id: str
    ) -> Tuple[CollectionVersionWithDatasets, DatasetVersion]:
        """
        Get collection and dataset by their ids. Will look up by both version and canonical id for both.
        """

        collection_version = self.get_collection_version_from_canonical(CollectionId(collection_id))
        if collection_version is None:
            collection_version = self.get_collection_version(CollectionVersionId(collection_id))
        if collection_version is None:
            raise CollectionNotFoundException()

        # Extract the dataset from the dataset list.
        try:
            dataset_version = next(
                d for d in collection_version.datasets if d.version_id.id == dataset_id or d.dataset_id.id == dataset_id
            )
        except StopIteration:
            raise DatasetNotFoundException() from None

        return collection_version, dataset_version

    def _map_collection_version_to_published_dataset_versions(
        self, mapped_collection_versions: List[CollectionVersion], mapped_dataset_versions: List[DatasetVersion]
    ) -> List[CollectionVersionWithPublishedDatasets]:
        """
        Given a list of collection versions and dataset versions, produce a list joining them into
        CollectionVersionWithPublishedDatasets objects
        """
        # Construct dict of collection_id: [Datasets]
        datasets_by_collection_id = defaultdict(list)
        [datasets_by_collection_id[d.collection_id.id].append(d) for d in mapped_dataset_versions]

        # Construct dict of collection_id: [all published Collection versions]
        all_collections_versions = self.database_provider.get_all_collections_versions()
        collection_versions_by_collection_id = defaultdict(list)
        [collection_versions_by_collection_id[c.collection_id.id].append(c) for c in all_collections_versions]

        # Determine published_at and collection_version_id for all mapped Dataset versions. Both values come from the
        # Collection version with which the Dataset version was first published.
        collections_with_published_datasets: List[CollectionVersionWithPublishedDatasets] = []
        for collection in mapped_collection_versions:
            mapped_dataset_versions_for_collection = datasets_by_collection_id[collection.collection_id.id]
            all_versions_for_collection = collection_versions_by_collection_id[collection.collection_id.id]
            published_datasets_for_collection: List[PublishedDatasetVersion] = []
            for mapped_dataset_version in mapped_dataset_versions_for_collection:
                published_at, collection_version_id = get_published_at_and_collection_version_id_else_not_found(
                    mapped_dataset_version, all_versions_for_collection
                )
                revised_at = (
                    None if mapped_dataset_version.canonical_dataset.published_at == published_at else published_at
                )
                mapped_dataset_version.canonical_dataset.revised_at = revised_at
                published_datasets_for_collection.append(
                    PublishedDatasetVersion(
                        collection_version_id=collection_version_id,
                        revised_at=revised_at,  # Duped logic to avoid pitfall; no effect in present implementation
                        published_at=mapped_dataset_version.canonical_dataset.published_at,
                        **vars(mapped_dataset_version),
                    )
                )
            collection.datasets = published_datasets_for_collection  # hack to allow unpacking via **vars() below
            collections_with_published_datasets.append(CollectionVersionWithPublishedDatasets(**vars(collection)))

        return collections_with_published_datasets

    def restore_previous_dataset_version(
        self, collection_version_id: CollectionVersionId, dataset_id: DatasetId
    ) -> None:
        """
        Restore the previous dataset version for a dataset.
        :param collection_version_id: The collection version to restore the dataset version. It must be in a mutable
        state
        :param dataset_id: The dataset id to restore the previous version of.
        """

        collection = self.database_provider.get_collection_version_with_datasets(collection_version_id)
        if collection.is_published():
            raise CollectionIsPublishedException(
                f"Collection {collection_version_id} is published, unable to restore previous dataset version"
            )
        current_version: DatasetVersion = [dv for dv in collection.datasets if dv.dataset_id == dataset_id][0]
        previous_version_id: DatasetVersionId = self.database_provider.get_previous_dataset_version_id(dataset_id)
        if previous_version_id is None:
            raise NoPreviousDatasetVersionException(f"No previous dataset version for dataset {dataset_id.id}")
        logger.info(
            {
                "message": "Restoring previous dataset version",
                "dataset_id": dataset_id.id,
                "replace_version_id": current_version.version_id.id,
                "restored_version_id": previous_version_id.id,
            }
        )
        self.database_provider.replace_dataset_in_collection_version(
            collection_version_id, current_version.version_id, previous_version_id
        )

    def restore_previous_collection_version(self, collection_id: CollectionId) -> CollectionVersion:
        """
        Restore the previously published collection version for a collection, if any exist.

        Returns CollectionVersion that was replaced, and is no longer linked to canonical collection.

        :param collection_id: The collection id to restore the previous version of.
        """
        version_to_replace = self.get_collection_version_from_canonical(collection_id)
        all_published_versions = list(self.get_all_published_collection_versions_from_canonical(collection_id))
        if len(all_published_versions) < 2:
            raise NoPreviousCollectionVersionException(f"No previous collection version for collection {collection_id}")

        # get most recent previously published version
        previous_version = None
        previous_published_at = datetime.fromtimestamp(0)

        for version in all_published_versions:
            if version.version_id == version_to_replace.version_id:
                continue
            if version.published_at > previous_published_at:
                previous_version = version
                previous_published_at = version.published_at

        logger.info(
            {
                "message": "Restoring previous collection version",
                "collection_id": collection_id.id,
                "replace_version_id": version_to_replace.version_id.id,
                "restored_version_id": previous_version.version_id.id,
            }
        )
        self.database_provider.replace_collection_version(collection_id, previous_version.version_id)
        return version_to_replace<|MERGE_RESOLUTION|>--- conflicted
+++ resolved
@@ -119,12 +119,16 @@
         super().__init__()
 
     @staticmethod
-    def generate_permanent_url(dataset_version_id: DatasetVersionId, asset_type: DatasetArtifactType):
+    def generate_permanent_url(
+        dataset_id: DatasetVersionId, artifact_id: DatasetArtifactId, asset_type: DatasetArtifactType
+    ):
         """
         Return the permanent URL for the given asset.
         """
+        entity_id = artifact_id if asset_type == DatasetArtifactType.ATAC_FRAGMENT else dataset_id
+
         base_url = CorporaConfig().dataset_assets_base_url
-        return f"{base_url}/{dataset_version_id.id}.{asset_type}"
+        return f"{base_url}/{entity_id.id}.{ARTIFACT_TO_EXTENSION[asset_type]}"
 
     @staticmethod
     def generate_dataset_citation(
@@ -586,15 +590,14 @@
                     "Cannot ingest public datasets without a current dataset version"
                 )
             if key == "anndata":
-<<<<<<< HEAD
-                dataset_id, extension = url.split("/")[-1].split(".")
+                dataset_version_id, extension = url.split("/")[-1].split(".")
                 if extension != ARTIFACT_TO_EXTENSION[DatasetArtifactType.H5AD]:
                     raise InvalidIngestionManifestException(f"{_url} is not an h5ad file")
-                previous_dv = self.database_provider.get_dataset_version(dataset_id)
+                previous_dv = self.database_provider.get_dataset_version(DatasetVersionId(dataset_version_id))
                 if previous_dv is None:
                     raise InvalidIngestionManifestException(f"{_url} anndata file not found")
                 all_dvs = self.database_provider.get_all_versions_for_dataset(previous_dv.dataset_id)
-                if not current_dataset_version_id not in [dv.version_id for dv in all_dvs]:
+                if current_dataset_version_id not in [dv.version_id for dv in all_dvs]:
                     raise InvalidIngestionManifestException(f"{_url} is not apart of the canonical dataset")
                 manifest.anndata = [a for a in previous_dv.artifacts if a.type == DatasetArtifactType.RAW_H5AD][0].uri
 
@@ -610,19 +613,6 @@
                     raise InvalidIngestionManifestException(
                         f"{_url} atac_fragments is not apart of the canonical dataset"
                     )
-=======
-                dataset_version_id, extension = url.split("/")[-1].split(".")
-                if extension != ARTIFACT_TO_EXTENSION[DatasetArtifactType.H5AD]:
-                    raise InvalidIngestionManifestException(f"{_url} is not an h5ad file")
-                previous_dv = self.database_provider.get_dataset_version(DatasetVersionId(dataset_version_id))
-                if previous_dv is None:
-                    raise InvalidIngestionManifestException(f"{_url} anndata file not found")
-                all_dvs = self.database_provider.get_all_versions_for_dataset(previous_dv.dataset_id)
-                if current_dataset_version_id not in [dv.version_id for dv in all_dvs]:
-                    raise InvalidIngestionManifestException(f"{_url} is not apart of the canonical dataset")
-                manifest.anndata = [a for a in previous_dv.artifacts if a.type == DatasetArtifactType.RAW_H5AD][0].uri
->>>>>>> 32fe13da
-
         if file_size is None:
             file_info = self.uri_provider.get_file_info(str(manifest.anndata))
             file_size = file_info.size
@@ -863,7 +853,7 @@
             raise ArtifactNotFoundException(f"Artifact {artifact_id} not found in dataset {dataset_version_id}")
 
         file_size = self.s3_provider.get_file_size(artifact.uri)
-        url = self.generate_permanent_url(dataset_version_id, artifact.type)
+        url = self.generate_permanent_url(dataset_version_id, artifact.id, artifact.type)
 
         return DatasetArtifactDownloadData(file_size, url)
 
