--- conflicted
+++ resolved
@@ -706,13 +706,6 @@
         self.database_provider.update_dataset_processing_status(
             new_dataset_version.version_id, DatasetProcessingStatus.INITIALIZED
         )
-        self.database_provider.clear_dataset_validation_message(new_dataset_version.version_id)
-        self.update_dataset_version_status(
-            new_dataset_version.version_id,
-            DatasetStatusKey.ATAC_FRAGMENT,
-            DatasetConversionStatus.SKIPPED,
-            # TODO: remove when atac is supported
-        )
 
         # Starts the step function process
         if start_step_function:
@@ -930,11 +923,7 @@
             self.database_provider.update_dataset_conversion_status(
                 dataset_version_id, "h5ad_status", new_dataset_status
             )
-<<<<<<< HEAD
-        elif status_key == DatasetStatusKey.ATAC_FRAGMENT and isinstance(new_dataset_status, DatasetConversionStatus):
-=======
         elif status_key == DatasetStatusKey.ATAC and isinstance(new_dataset_status, DatasetConversionStatus):
->>>>>>> a4c1e4d9
             self.database_provider.update_dataset_conversion_status(
                 dataset_version_id, "atac_status", new_dataset_status
             )
@@ -1026,46 +1015,29 @@
             # Collection was never published; delete CollectionTable row
             self.database_provider.delete_unpublished_collection(collection_version.collection_id)
 
-<<<<<<< HEAD
+    def get_atac_fragment_uris_from_dataset_version(self, dataset_version: DatasetVersion) -> List[str]:
+        """
+        get all atac fragment files associated with a dataset version from the public bucket
+        """
+        object_keys = set()
+        object_keys.update(
+            [a.uri.rsplit("/", 1)[-1] for a in dataset_version.artifacts if a.type == DatasetArtifactType.ATAC_FRAGMENT]
+        )
+        object_keys.update(
+            [a.uri.rsplit("/", 1)[-1] for a in dataset_version.artifacts if a.type == DatasetArtifactType.ATAC_INDEX]
+        )
+        return list(object_keys)
+
     def delete_dataset_versions_from_public_bucket(self, dataset_versions: List[DatasetVersion]) -> List[str]:
         rdev_prefix = os.environ.get("REMOTE_DEV_PREFIX", "").strip("/")
         object_keys = set()
-        # TODO, modify to delete fragment and index file as well. The fragment file and index used the artifact ID to
-        #  identify it.
-=======
-    def get_atac_fragment_uris_from_dataset_version(self, dataset_version: DatasetVersion) -> List[str]:
-        """
-        get all atac fragment files associated with a dataset version from the public bucket
-        """
-        object_keys = set()
-        object_keys.update(
-            [a.uri.rsplit("/", 1)[-1] for a in dataset_version.artifacts if a.type == DatasetArtifactType.ATAC_FRAGMENT]
-        )
-        object_keys.update(
-            [a.uri.rsplit("/", 1)[-1] for a in dataset_version.artifacts if a.type == DatasetArtifactType.ATAC_INDEX]
-        )
-        return list(object_keys)
-
-    def delete_dataset_versions_from_public_bucket(self, dataset_versions: List[DatasetVersion]) -> List[str]:
-        rdev_prefix = os.environ.get("REMOTE_DEV_PREFIX", "").strip("/")
-        object_keys = set()
->>>>>>> a4c1e4d9
         for d_v in dataset_versions:
             for file_type in ("h5ad", "rds"):
                 dataset_version_s3_object_key = f"{d_v.version_id}.{file_type}"
                 if rdev_prefix:
                     dataset_version_s3_object_key = f"{rdev_prefix}/{dataset_version_s3_object_key}"
                 object_keys.add(dataset_version_s3_object_key)
-<<<<<<< HEAD
-            object_keys.update(
-                [a.uri.rsplit("/", 1)[-1] for a in d_v.artifacts if a.type == DatasetArtifactType.ATAC_FRAGMENT]
-            )
-            object_keys.update(
-                [a.uri.rsplit("/", 1)[-1] for a in d_v.artifacts if a.type == DatasetArtifactType.ATAC_INDEX]
-            )
-=======
             object_keys.update(self.get_atac_fragment_uris_from_dataset_version(d_v))
->>>>>>> a4c1e4d9
         try:
             self.s3_provider.delete_files(os.getenv("DATASETS_BUCKET"), list(object_keys))
         except S3DeleteException as e:
