--- conflicted
+++ resolved
@@ -185,13 +185,7 @@
             if hasattr(body, field) and (value := getattr(body, field)) is not None:
                 setattr(new_metadata, field, value)
 
-<<<<<<< HEAD
-        print(" after - ", current_metadata)
-
-        self.database_provider.save_collection_metadata(version_id, current_metadata)
-=======
         self.database_provider.save_collection_metadata(version_id, new_metadata)
->>>>>>> adbf9bca
 
     def _assert_collection_version_unpublished(self, collection_version_id: CollectionVersionId) -> None:
         """
