import copy
import logging
import os
import re
from collections import defaultdict
from datetime import datetime
from functools import reduce
from typing import Iterable, List, Optional, Tuple

from backend.layers.business.business_interface import BusinessLogicInterface
from backend.layers.business.entities import (
    CollectionMetadataUpdate,
    CollectionQueryFilter,
    DatasetArtifactDownloadData,
)
from backend.layers.business.exceptions import (
    ArtifactNotFoundException,
    CollectionCreationException,
    CollectionDeleteException,
    CollectionIsPublishedException,
    CollectionNotFoundException,
    CollectionPublishException,
    CollectionUpdateException,
    CollectionVersionException,
    DatasetIngestException,
    DatasetInWrongStatusException,
<<<<<<< HEAD
    DatasetIsNotPublishedException,
=======
    DatasetIsPrivateException,
>>>>>>> 73ec0438
    DatasetIsTombstonedException,
    DatasetNotFoundException,
    DatasetUpdateException,
    DatasetVersionNotFoundException,
    InvalidURIException,
    MaxFileSizeExceededException,
    NoPreviousDatasetVersionException,
)
from backend.layers.common import validation
from backend.layers.common.cleanup import sanitize
from backend.layers.common.entities import (
    CanonicalCollection,
    CollectionId,
    CollectionLinkType,
    CollectionMetadata,
    CollectionVersion,
    CollectionVersionId,
    CollectionVersionWithDatasets,
    CollectionVersionWithPublishedDatasets,
    DatasetArtifact,
    DatasetArtifactId,
    DatasetArtifactType,
    DatasetConversionStatus,
    DatasetId,
    DatasetMetadata,
    DatasetProcessingStatus,
    DatasetStatus,
    DatasetStatusGeneric,
    DatasetStatusKey,
    DatasetUploadStatus,
    DatasetValidationStatus,
    DatasetVersion,
    DatasetVersionId,
    Link,
    PublishedDatasetVersion,
)
from backend.layers.common.helpers import (
    get_published_at_and_collection_version_id_else_not_found,
)
from backend.layers.common.regex import S3_URI_REGEX
from backend.layers.persistence.persistence_interface import DatabaseProviderInterface
from backend.layers.thirdparty.crossref_provider import (
    CrossrefDOINotFoundException,
    CrossrefException,
    CrossrefProviderInterface,
)
from backend.layers.thirdparty.s3_exceptions import S3DeleteException
from backend.layers.thirdparty.s3_provider_interface import S3ProviderInterface
from backend.layers.thirdparty.step_function_provider import StepFunctionProviderInterface
from backend.layers.thirdparty.uri_provider import UriProviderInterface

logger = logging.getLogger(__name__)


class BusinessLogic(BusinessLogicInterface):
    database_provider: DatabaseProviderInterface
    crossref_provider: CrossrefProviderInterface
    step_function_provider: StepFunctionProviderInterface
    s3_provider: S3ProviderInterface
    uri_provider: UriProviderInterface

    def __init__(
        self,
        database_provider: DatabaseProviderInterface,
        crossref_provider: CrossrefProviderInterface,
        step_function_provider: StepFunctionProviderInterface,
        s3_provider: S3ProviderInterface,
        uri_provider: UriProviderInterface,
    ) -> None:
        self.crossref_provider = crossref_provider
        self.database_provider = database_provider
        self.step_function_provider = step_function_provider
        self.s3_provider = s3_provider
        self.uri_provider = uri_provider
        super().__init__()

    def _get_publisher_metadata(self, doi: str, errors: list) -> Optional[dict]:
        """
        Retrieves publisher metadata from Crossref.
        """
        try:
            return self.crossref_provider.fetch_metadata(doi)
        except CrossrefDOINotFoundException:
            errors.append({"link_type": CollectionLinkType.DOI, "reason": "DOI cannot be found on Crossref"})
        except CrossrefException as e:
            logging.warning(f"CrossrefException on create_collection: {e}. Will ignore metadata.")
            return None

    def create_collection(
        self, owner: str, curator_name: str, collection_metadata: CollectionMetadata
    ) -> CollectionVersion:
        """
        Creates a collection using the specified metadata. If a DOI is defined, will also
        retrieve publisher metadata from Crossref and add it to the collection.
        """

        sanitize(collection_metadata)

        # Check metadata is valid
        errors = []
        validation.verify_collection_metadata(collection_metadata, errors)

        # TODO: Maybe switch link.type to be an enum
        doi = next((link.uri for link in collection_metadata.links if link.type == "DOI"), None)

        publisher_metadata = self._get_publisher_metadata(doi, errors) if doi is not None else None

        if errors:
            raise CollectionCreationException(errors)

        created_version = self.database_provider.create_canonical_collection(owner, curator_name, collection_metadata)

        # TODO: can collapse with `create_canonical_collection`
        if publisher_metadata:
            self.database_provider.save_collection_publisher_metadata(created_version.version_id, publisher_metadata)
            # Add this to the returned object, to save another `get_collection` call
            created_version.publisher_metadata = publisher_metadata

        return created_version

    def get_published_collection_version(self, collection_id: CollectionId) -> Optional[CollectionVersionWithDatasets]:
        """
        Returns the published collection version that belongs to a canonical collection.
        Returns None if no published collection exists
        """
        return self.database_provider.get_collection_mapped_version(collection_id)

    def get_latest_published_collection_versions_by_schema(
        self, schema_version: str
    ) -> List[CollectionVersionWithPublishedDatasets]:
        """
        Returns a list with the latest published collection version that matches the given schema_version, for each
        canonical collection
        """
        has_wildcards = "_" in schema_version
        collection_versions = self.database_provider.get_collection_versions_by_schema(schema_version, has_wildcards)

        # for each published canonical collection, map its most recently published collection version
        collections = dict()
        for collection_version in collection_versions:
            if collection_version.published_at is None:
                continue
            canonical_collection_id = collection_version.collection_id.id
            if canonical_collection_id not in collections:
                collections[canonical_collection_id] = collection_version
            else:
                if collection_version.published_at > collections[canonical_collection_id].published_at:
                    collections[canonical_collection_id] = collection_version

        # for each mapped collection version, populate its dataset versions' details
        latest_collection_versions = list(collections.values())
        dataset_version_ids = [
            dataset_version_id
            for collection in latest_collection_versions
            for dataset_version_id in collection.datasets
        ]
        dataset_versions = self.database_provider.get_dataset_versions_by_id(dataset_version_ids)
        return self._map_collection_version_to_published_dataset_versions(latest_collection_versions, dataset_versions)

    def get_unpublished_collection_version_from_canonical(
        self, collection_id: CollectionId
    ) -> Optional[CollectionVersionWithDatasets]:
        """
        Given a canonical collection_id, retrieves its latest unpublished version
        """
        latest = datetime.fromtimestamp(0)
        unpublished_collection = None
        for collection in self.get_collection_versions_from_canonical(collection_id):
            if collection.published_at is None and collection.created_at > latest:
                latest = collection.created_at
                unpublished_collection = collection
        return unpublished_collection

    def get_collection_version(
        self, version_id: CollectionVersionId, get_tombstoned: bool = False
    ) -> CollectionVersionWithDatasets:
        """
        Returns a specific collection version by id
        """
        return self.database_provider.get_collection_version_with_datasets(version_id, get_tombstoned=get_tombstoned)

    def get_collection_versions_from_canonical(
        self, collection_id: CollectionId
    ) -> Iterable[CollectionVersionWithDatasets]:
        """
        Returns all the collection versions connected to a canonical collection
        """
        return self.database_provider.get_all_versions_for_collection(collection_id)

    def get_canonical_collection(self, collection_id: CollectionId) -> CanonicalCollection:
        return self.database_provider.get_canonical_collection(collection_id)

    def get_all_published_collection_versions_from_canonical(
        self, collection_id: CollectionId
    ) -> Iterable[CollectionVersionWithDatasets]:
        """
        Returns all *published* collection versions for a canonical collection
        """
        all_versions = self.database_provider.get_all_versions_for_collection(collection_id)
        for c_version in all_versions:
            if c_version.published_at:
                yield c_version

    def get_collection_version_from_canonical(
        self, collection_id: CollectionId, get_tombstoned: bool = False
    ) -> Optional[CollectionVersionWithDatasets]:
        """
        Returns the published collection version mapped to a canonical collection, if available.
        Otherwise will return the active unpublished version.
        """
        version = self.get_published_collection_version(collection_id)
        if version is None:
            version = self.get_unpublished_collection_version_from_canonical(collection_id)
        return version

    def get_collections(self, filter: CollectionQueryFilter) -> Iterable[CollectionVersion]:
        """
        Returns an iterable with all the collections matching `filter`
        """

        # TODO: instead of `is_published`, we should probably call this `is_active_and_published`
        if filter.is_published is True:
            iterable = self.database_provider.get_all_mapped_collection_versions()
        else:
            iterable = self.database_provider.get_all_collections_versions()

        def predicate(version: CollectionVersion):
            # Combines all the filters into a single predicate, so that filtering can happen in a single iteration
            published = (
                filter.is_published is None
                or (filter.is_published is True and version.published_at is not None)
                or (filter.is_published is False and version.published_at is None)
            )
            owner = filter.owner is None or filter.owner == version.owner
            curator = filter.curator_name is None or filter.curator_name == version.curator_name
            return published and owner and curator

        for collection_version in iterable:
            if predicate(collection_version):
                yield collection_version

    def update_collection_version(
        self, version_id: CollectionVersionId, body: CollectionMetadataUpdate, ignore_doi_update: bool = False
    ) -> None:
        """
        Updates a collection version by replacing parts of its metadata.
        If the DOI in the links changed, it should also update its publisher metadata.
        If `ignore_doi_update` is set to True, no DOI updates should be issued

        """

        # TODO: CollectionMetadataUpdate should probably be used for collection creation as well
        # TODO: link.type should DEFINITELY move to an enum. pylance will help with the refactor
        sanitize(body)
        errors = []

        # Check metadata
        validation.verify_collection_metadata_update(body, errors)

        current_version = self.get_collection_version(version_id)
        if current_version.published_at is not None:
            raise CollectionUpdateException(["Cannot update a published collection"])

        # Determine if publisher metadata should be unset, ignored or set at the end of the method.
        # Note: the update needs to be done at the end to ensure atomicity
        unset_publisher_metadata = False
        publisher_metadata_to_set = None

        if not ignore_doi_update:
            # Determine if the DOI has changed
            old_doi = next((link.uri for link in current_version.metadata.links if link.type == "DOI"), None)
            new_doi = (
                None if body.links is None else next((link.uri for link in body.links if link.type == "DOI"), None)
            )

            if old_doi and new_doi is None:
                # If the DOI was deleted, remove the publisher_metadata field
                unset_publisher_metadata = True
            elif (new_doi is not None) and new_doi != old_doi:
                # If the DOI has changed, fetch and update the metadata
                publisher_metadata_to_set = self._get_publisher_metadata(new_doi, errors)

        if errors:
            raise CollectionUpdateException(errors)

        # Merge the updated fields in the existing metadata object. Use a copy to ensure immutability.
        new_metadata = copy.deepcopy(current_version.metadata)
        for field in vars(body):
            if hasattr(body, field) and (value := getattr(body, field)) is not None:
                if isinstance(value, str):
                    value.strip()
                if isinstance(value, Link):
                    value.strip_fields()
                setattr(new_metadata, field, value)

        # Issue all updates
        if unset_publisher_metadata:
            self.database_provider.save_collection_publisher_metadata(version_id, None)
        elif publisher_metadata_to_set is not None:
            self.database_provider.save_collection_publisher_metadata(version_id, publisher_metadata_to_set)
        self.database_provider.save_collection_metadata(version_id, new_metadata)

    def _assert_collection_version_unpublished(
        self, collection_version_id: CollectionVersionId
    ) -> CollectionVersionWithDatasets:
        """
        Ensures a collection version exists and is unpublished.
        This method should be called every time an update to a collection version is requested,
        since published collection versions are not allowed any changes.
        """
        collection_version = self.database_provider.get_collection_version_with_datasets(collection_version_id)
        if collection_version is None:
            raise CollectionNotFoundException([f"Collection version {collection_version_id.id} does not exist"])
        if collection_version.published_at is not None:
            raise CollectionIsPublishedException([f"Collection version {collection_version_id.id} is published"])
        return collection_version

    def create_empty_dataset(self, collection_version_id: CollectionVersionId) -> Tuple[DatasetVersionId, DatasetId]:
        """
        Creates an empty dataset that can be later used for ingestion
        """
        self._assert_collection_version_unpublished(collection_version_id)

        new_dataset_version = self.database_provider.create_canonical_dataset(collection_version_id)
        # adds new dataset version to collection version
        self.database_provider.add_dataset_to_collection_version_mapping(
            collection_version_id, new_dataset_version.version_id
        )

        self.database_provider.update_dataset_upload_status(new_dataset_version.version_id, DatasetUploadStatus.NA)
        self.database_provider.update_dataset_processing_status(
            new_dataset_version.version_id, DatasetProcessingStatus.INITIALIZED
        )

        return (new_dataset_version.version_id, new_dataset_version.dataset_id)

    # TODO: Alternatives: 1) return DatasetVersion 2) Return a new class
    def ingest_dataset(
        self,
        collection_version_id: CollectionVersionId,
        url: str,
        file_size: Optional[int],
        existing_dataset_version_id: Optional[DatasetVersionId],
        start_step_function: bool = True,
    ) -> Tuple[DatasetVersionId, DatasetId]:
        """
        Creates a canonical dataset and starts its ingestion by invoking the step function
        If `size` is not provided, it will be inferred automatically
        """
        logger.info(
            {
                "message": "ingesting dataset",
                "collection_version_id": collection_version_id,
                "url": url,
                "existing_dataset_version_id": existing_dataset_version_id,
            }
        )
        if not self.uri_provider.validate(url):
            raise InvalidURIException(f"Trying to upload invalid URI: {url}")

        if file_size is None:
            file_info = self.uri_provider.get_file_info(url)
            file_size = file_info.size

        from backend.common.corpora_config import CorporaConfig

        max_file_size_gb = CorporaConfig().upload_max_file_size_gb * 2**30

        if file_size is not None and file_size > max_file_size_gb:
            raise MaxFileSizeExceededException(f"{url} exceeds the maximum allowed file size of {max_file_size_gb} Gb")

        # Ensure that the collection exists and is not published
        collection = self._assert_collection_version_unpublished(collection_version_id)

        # Creates a dataset version that the processing pipeline will point to
        new_dataset_version: DatasetVersion
        if existing_dataset_version_id is not None:
            # Ensure that the dataset belongs to the collection
            if existing_dataset_version_id not in [d.version_id for d in collection.datasets]:
                raise DatasetNotFoundException(
                    f"Dataset {existing_dataset_version_id.id} does not belong to the desired collection"
                )

            dataset_version = self.database_provider.get_dataset_version(existing_dataset_version_id)
            if dataset_version is None:
                raise DatasetNotFoundException(
                    f"Trying to replace non existent dataset {existing_dataset_version_id.id}"
                )

            if dataset_version.status.processing_status not in [
                DatasetProcessingStatus.SUCCESS,
                DatasetProcessingStatus.FAILURE,
                DatasetProcessingStatus.INITIALIZED,
            ]:
                raise DatasetInWrongStatusException(
                    f"Unable to reprocess dataset {existing_dataset_version_id.id}: processing status is "
                    f"{dataset_version.status.processing_status.name}"
                )

            # If a dataset is "empty", we will not replace it but instead reuse the existing version id.
            # Make sure that the conditions are not relaxed or this will break immutability.
            if (
                dataset_version.status.processing_status == DatasetProcessingStatus.INITIALIZED
                and not dataset_version.artifacts
                and dataset_version.canonical_dataset.published_at is None
            ):
                new_dataset_version = dataset_version
            else:
                new_dataset_version = self.database_provider.replace_dataset_in_collection_version(
                    collection_version_id, existing_dataset_version_id
                )
        else:
            new_dataset_version = self.database_provider.create_canonical_dataset(collection_version_id)
            # adds new dataset version to collection version
            self.database_provider.add_dataset_to_collection_version_mapping(
                collection_version_id, new_dataset_version.version_id
            )

        # Sets an initial processing status for the new dataset version
        self.database_provider.update_dataset_upload_status(new_dataset_version.version_id, DatasetUploadStatus.WAITING)
        self.database_provider.update_dataset_processing_status(
            new_dataset_version.version_id, DatasetProcessingStatus.INITIALIZED
        )

        # Starts the step function process
        if start_step_function:
            self.step_function_provider.start_step_function(collection_version_id, new_dataset_version.version_id, url)

        return (new_dataset_version.version_id, new_dataset_version.dataset_id)

    def remove_dataset_version(
        self,
        collection_version_id: CollectionVersionId,
        dataset_version_id: DatasetVersionId,
        delete_published: bool = False,
    ) -> None:
        """
        Removes a dataset version from an existing collection version
        """
        self._assert_collection_version_unpublished(collection_version_id)
        dataset_version = self.database_provider.get_dataset_version(dataset_version_id)
        if dataset_version.canonical_dataset.published_at and not delete_published:
            raise CollectionUpdateException from None
        if delete_published and not dataset_version.canonical_dataset.published_at:
<<<<<<< HEAD
            raise DatasetIsNotPublishedException from None
=======
            raise DatasetIsPrivateException from None
>>>>>>> 73ec0438
        self.database_provider.delete_dataset_from_collection_version(collection_version_id, dataset_version_id)

    def set_dataset_metadata(self, dataset_version_id: DatasetVersionId, metadata: DatasetMetadata) -> None:
        """
        Sets the metadata for a dataset version
        """
        self.database_provider.set_dataset_metadata(dataset_version_id, metadata)

    def get_all_mapped_datasets(self) -> List[DatasetVersion]:
        """
        Retrieves all the datasets from the database that belong to a published collection
        """
        datasets, _ = self.database_provider.get_all_mapped_datasets_and_collections()
        return datasets

    def get_datasets_for_collections(self, collections: Iterable[CollectionVersion]) -> Iterable[DatasetVersion]:
        datasets = []
        for collection in collections:
            datasest_ids = [d.id for d in collection.datasets]
            collection_datasets: List[DatasetVersion] = [
                self.database_provider.get_dataset_version(DatasetVersionId(id)) for id in datasest_ids
            ]
            datasets.extend(collection_datasets)
        return datasets

    def get_all_mapped_collection_versions_with_datasets(self) -> List[CollectionVersionWithPublishedDatasets]:
        """
        Retrieves all the datasets from the database that belong to a published collection
        """
        (
            mapped_dataset_versions,
            mapped_collection_versions,
        ) = self.database_provider.get_all_mapped_datasets_and_collections()
        return self._map_collection_version_to_published_dataset_versions(
            mapped_collection_versions, mapped_dataset_versions
        )

    def get_dataset_artifacts(self, dataset_version_id: DatasetVersionId) -> Iterable[DatasetArtifact]:
        """
        Returns all the artifacts for a dataset
        """
        dataset = self.database_provider.get_dataset_version(dataset_version_id)
        return dataset.artifacts

    def get_dataset_artifact_download_data(
        self, dataset_version_id: DatasetVersionId, artifact_id: DatasetArtifactId
    ) -> DatasetArtifactDownloadData:
        """
        Returns download data for an artifact, including a presigned URL
        """
        artifacts = self.get_dataset_artifacts(dataset_version_id)
        artifact = next((a for a in artifacts if a.id == artifact_id), None)

        if not artifact:
            raise ArtifactNotFoundException(f"Artifact {artifact_id} not found in dataset {dataset_version_id}")

        file_name = artifact.uri.split("/")[-1]
        file_type = artifact.type
        file_size = self.s3_provider.get_file_size(artifact.uri)
        presigned_url = self.s3_provider.generate_presigned_url(artifact.uri)

        return DatasetArtifactDownloadData(file_name, file_type, file_size, presigned_url)

    def get_dataset_status(self, dataset_version_id: DatasetVersionId) -> DatasetStatus:
        """
        Returns the dataset status for a specific dataset version
        """
        return self.database_provider.get_dataset_version_status(dataset_version_id)

    def update_dataset_version_status(
        self,
        dataset_version_id: DatasetVersionId,
        status_key: DatasetStatusKey,
        new_dataset_status: DatasetStatusGeneric,
        validation_message: Optional[str] = None,
    ) -> None:
        """
        TODO: split into two method, one for updating validation_message, and the other statuses.
        Updates the status of a dataset version.
        status_key can be one of: [upload, validation, cxg, rds, h5ad, processing]
        """
        if status_key == DatasetStatusKey.UPLOAD and isinstance(new_dataset_status, DatasetUploadStatus):
            self.database_provider.update_dataset_upload_status(dataset_version_id, new_dataset_status)
        elif status_key == DatasetStatusKey.PROCESSING and isinstance(new_dataset_status, DatasetProcessingStatus):
            self.database_provider.update_dataset_processing_status(dataset_version_id, new_dataset_status)
        elif status_key == DatasetStatusKey.VALIDATION and isinstance(new_dataset_status, DatasetValidationStatus):
            self.database_provider.update_dataset_validation_status(dataset_version_id, new_dataset_status)
        elif status_key == DatasetStatusKey.CXG and isinstance(new_dataset_status, DatasetConversionStatus):
            self.database_provider.update_dataset_conversion_status(
                dataset_version_id, "cxg_status", new_dataset_status
            )
        elif status_key == DatasetStatusKey.RDS and isinstance(new_dataset_status, DatasetConversionStatus):
            self.database_provider.update_dataset_conversion_status(
                dataset_version_id, "rds_status", new_dataset_status
            )
        elif status_key == DatasetStatusKey.H5AD and isinstance(new_dataset_status, DatasetConversionStatus):
            self.database_provider.update_dataset_conversion_status(
                dataset_version_id, "h5ad_status", new_dataset_status
            )
        else:
            raise DatasetUpdateException(
                f"Invalid status update for dataset {dataset_version_id}: cannot set {status_key} to "
                f"{new_dataset_status}"
            )

        if validation_message is not None:
            self.database_provider.update_dataset_validation_message(dataset_version_id, validation_message)

    def add_dataset_artifact(
        self, dataset_version_id: DatasetVersionId, artifact_type: str, artifact_uri: str
    ) -> DatasetArtifactId:
        """
        Registers an artifact to a dataset version.
        """

        # TODO: we should probably validate that artifact_uri is a valid S3 URI

        if artifact_type not in [artifact.value for artifact in DatasetArtifactType]:
            raise DatasetIngestException(f"Wrong artifact type for {dataset_version_id}: {artifact_type}")

        return self.database_provider.add_dataset_artifact(dataset_version_id, artifact_type, artifact_uri)

    def update_dataset_artifact(self, artifact_id: DatasetArtifactId, artifact_uri: str) -> None:
        """
        Updates uri for an existing artifact_id
        """
        self.database_provider.update_dataset_artifact(artifact_id, artifact_uri)

    def create_collection_version(self, collection_id: CollectionId) -> CollectionVersionWithDatasets:
        """
        Creates a collection version for an existing canonical collection.
        Also ensures that the collection does not have any active, unpublished version
        """

        all_versions = self.database_provider.get_all_versions_for_collection(collection_id)
        if not all_versions:
            raise CollectionVersionException(f"Collection {collection_id} cannot be found")

        if any(v for v in all_versions if v.published_at is None):
            raise CollectionVersionException(f"Collection {collection_id} already has an unpublished version")

        added_version_id = self.database_provider.add_collection_version(collection_id)
        return self.get_collection_version(added_version_id)

    def delete_collection_version(self, collection_version: CollectionVersionWithDatasets) -> None:
        """
        Deletes a collection version. This method will raise an error if the version is published.
        (Note: for performance reasons, the check is performed by the underlying layer)
        """
<<<<<<< HEAD
        unpublished_versions_of_published_datasets, unpublished_datasets, versions_to_delete_from_s3 = [], [], []
=======
        unpublished_versions_of_published_datasets: List[DatasetVersion] = []
        unpublished_datasets: List[DatasetVersion] = []
        versions_to_delete_from_s3: List[DatasetVersion] = []
>>>>>>> 73ec0438
        for dv in collection_version.datasets:
            unpublished_versions = self.get_unpublished_dataset_versions(dv.canonical_dataset.dataset_id)
            versions_to_delete_from_s3.extend(unpublished_versions)  # All unpublished s3 assets are to be deleted
            if dv.canonical_dataset.published_at:
                unpublished_versions_of_published_datasets.extend(unpublished_versions)
            else:
                unpublished_datasets.append(dv.canonical_dataset)
        self.delete_dataset_version_assets(versions_to_delete_from_s3)

        # Delete DatasetVersionTable rows and DatasetArtifactTable rows if Dataset is published
        self.database_provider.delete_dataset_versions(unpublished_versions_of_published_datasets)

        # Delete DatasetTable, DatasetVersionTable, and DatasetArtifactTable rows if Dataset is unpublished (new)
        self.database_provider.delete_datasets(unpublished_datasets)

        # Delete the Collection version itself
        self.database_provider.delete_collection_version(collection_version.version_id)
        if not collection_version.canonical_collection.originally_published_at:
            # Collection was never published; delete CollectionTable row
<<<<<<< HEAD
            self.database_provider.delete_collection(collection_version.collection_id)
=======
            self.database_provider.delete_unpublished_collection(collection_version.collection_id)
>>>>>>> 73ec0438

    def delete_dataset_versions_from_public_bucket(self, dataset_version_ids: List[str]) -> List[str]:
        rdev_prefix = os.environ.get("REMOTE_DEV_PREFIX", "").strip("/")
        object_keys = set()
        for d_v_id in dataset_version_ids:
            for file_type in ("h5ad", "rds"):
                dataset_version_s3_object_key = f"{d_v_id}.{file_type}"
                if rdev_prefix:
                    dataset_version_s3_object_key = f"{rdev_prefix}/{dataset_version_s3_object_key}"
                object_keys.add(dataset_version_s3_object_key)
        self._delete_from_bucket(os.getenv("DATASETS_BUCKET"), list(object_keys))
        return list(object_keys)

    def delete_all_dataset_versions_from_public_bucket_for_collection(self, collection_id: CollectionId) -> List[str]:
        """
        Delete all associated publicly-accessible Datasets in s3
        """
        dataset_versions = self.database_provider.get_all_dataset_versions_for_collection(collection_id)
        return self.delete_dataset_versions_from_public_bucket([dv.version_id.id for dv in dataset_versions])

    def get_unpublished_dataset_versions(self, dataset_id: DatasetId) -> List[DatasetVersion]:
        """
        Get all unpublished versions for a Dataset that are currently in the database
        """
        all_versions = self.database_provider.get_all_versions_for_dataset(dataset_id)
        dataset = all_versions[0].canonical_dataset
        # Determine when the current mapped version was created
        mapped_version_created_at = (
            next(d_v.created_at for d_v in all_versions if d_v.version_id == dataset.dataset_version_id)
            if dataset.published_at
            else datetime.min
        )
        # Gather all Dataset versions that were created after the current mapped version
        return list(
            filter(
                lambda d_v: d_v.created_at > mapped_version_created_at,
                all_versions,
            )
        )

    def delete_dataset_version_assets(self, dataset_versions: List[DatasetVersion]) -> None:
        self.delete_dataset_versions_from_public_bucket([dv.version_id.id for dv in dataset_versions])
        self.delete_artifacts(reduce(lambda artifacts, dv: artifacts + dv.artifacts, dataset_versions, []))

    def tombstone_collection(self, collection_id: CollectionId) -> None:
        """
        Tombstone a published Collection. For admin use only.
        """
        self.delete_all_dataset_versions_from_public_bucket_for_collection(collection_id)
        self.database_provider.tombstone_collection(collection_id)

    def publish_collection_version(self, version_id: CollectionVersionId) -> None:
        """
        Publishes a collection version.
        """
        version = self.database_provider.get_collection_version_with_datasets(version_id)

        if version.published_at is not None:
            raise CollectionPublishException("Cannot publish an already published collection")

        if len(version.datasets) == 0:
            raise CollectionPublishException("Cannot publish a collection with no datasets")

        schema_versions = {dataset.metadata.schema_version for dataset in version.datasets}
        if len(schema_versions) != 1:
            raise CollectionPublishException("Cannot publish a collection with datasets of different schema versions")
        schema_version = next(iter(schema_versions))

        date_of_last_publish = datetime.min
        has_dataset_revisions = False
        # if collection is a revision and has no changes to previous version's datasets--don't update 'revised_at'
        # used for cases where revision only contains collection-level metadata changes
        if version.canonical_collection.version_id is not None:
            date_of_last_publish = (
                version.canonical_collection.revised_at or version.canonical_collection.originally_published_at
            )
            canonical_version = self.database_provider.get_collection_version(version.canonical_collection.version_id)
            canonical_datasets = {dataset_version_id.id for dataset_version_id in canonical_version.datasets}
            version_datasets = {dataset.version_id.id for dataset in version.datasets}
            if canonical_datasets != version_datasets:
                has_dataset_revisions = True

        # Finalize Collection publication and delete any tombstoned assets
        dataset_version_ids_to_delete_from_s3 = self.database_provider.finalize_collection_version(
            version.collection_id, version_id, schema_version, update_revised_at=has_dataset_revisions
        )
        self.delete_dataset_versions_from_public_bucket(dataset_version_ids_to_delete_from_s3)

        # Handle cleanup of unpublished versions
        dataset_versions = self.database_provider.get_all_dataset_versions_for_collection(
            version.collection_id, from_date=date_of_last_publish
        )
        versions_to_delete = list(
            filter(lambda dv: dv.version_id.id not in {dv.version_id.id for dv in version.datasets}, dataset_versions)
        )
        self.delete_dataset_version_assets(versions_to_delete)
        self.database_provider.delete_dataset_versions(versions_to_delete)

    def get_dataset_version(self, dataset_version_id: DatasetVersionId) -> Optional[DatasetVersion]:
        """
        Returns a dataset version by id
        """
        return self.database_provider.get_dataset_version(dataset_version_id)

    def get_dataset_version_from_canonical(
        self, dataset_id: DatasetId, get_tombstoned: bool = False
    ) -> Optional[DatasetVersion]:
        """
        Given a canonical dataset id, returns its mapped dataset version, i.e. the dataset version
        that belongs to the most recently published collection. If never published, will return the most recent
        unpublished version.
        """
        dataset_version = self.database_provider.get_dataset_mapped_version(dataset_id, get_tombstoned)
        if dataset_version is not None:
            if dataset_version.canonical_dataset.tombstoned:
                raise DatasetIsTombstonedException()
            return dataset_version
        # Dataset has never been published
        return self.database_provider.get_most_recent_active_dataset_version(dataset_id)

    def get_prior_published_versions_for_dataset(self, dataset_id: DatasetId) -> List[PublishedDatasetVersion]:
        """
        Given a canonical dataset id, return all its DatasetVersions that have been part of published CollectionVersions
        """
        dataset_version = self.database_provider.get_dataset_mapped_version(dataset_id, get_tombstoned=True)
        if not dataset_version:
            return []
        if dataset_version.canonical_dataset.tombstoned:
            raise DatasetIsTombstonedException()
        collection_versions = self.database_provider.get_all_versions_for_collection(dataset_version.collection_id)
        if collection_versions[0].canonical_collection.tombstoned:
            raise DatasetIsTombstonedException()
        published_version_history = []
        found_version_ids = set()
        # sort to ensure we always find earliest instance of a dataset version first when iterating
        # needs None check as part of sort key to avoid TypeError on sorting list of datetimes + NoneTypes
        collection_versions = sorted(collection_versions, key=lambda cv: (cv.published_at is None, cv.published_at))
        for collection_version in collection_versions:
            # skip unpublished collection versions
            if collection_version.published_at is None:
                # per sorting, the remaining collection versions are unpublished
                break
            for dataset_version in collection_version.datasets:
                if (
                    dataset_version.dataset_id.id == dataset_id.id
                    and dataset_version.version_id.id not in found_version_ids
                ):
                    published_version = PublishedDatasetVersion(
                        collection_version_id=collection_version.version_id,
                        published_at=collection_version.published_at,
                        **vars(dataset_version),
                    )
                    found_version_ids.add(dataset_version.version_id.id)
                    published_version_history.append(published_version)
        return published_version_history

    def get_prior_published_dataset_version(self, dataset_version_id: DatasetVersionId) -> PublishedDatasetVersion:
        """
        Given a dataset version id, return the DatasetVersion, if it's been part of a published CollectionVersion
        """
        dataset_version = self.database_provider.get_dataset_version(dataset_version_id, get_tombstoned=True)
        if not dataset_version:
            return None
        if dataset_version.canonical_dataset.tombstoned:
            raise DatasetIsTombstonedException()
        collection_versions = self.database_provider.get_all_versions_for_collection(dataset_version.collection_id)
        try:
            published_at, collection_version_id = get_published_at_and_collection_version_id_else_not_found(
                dataset_version, collection_versions
            )
            return PublishedDatasetVersion(
                collection_version_id=collection_version_id,
                published_at=published_at,
                **vars(dataset_version),
            )
        except DatasetVersionNotFoundException:
            return None

    def _delete_from_bucket(self, bucket: str, keys: List[str] = None, prefix: str = None) -> None:
        try:
            if keys:
                self.s3_provider.delete_files(bucket, keys)
            if prefix:
<<<<<<< HEAD
                self.s3_provider.delete_recursive(bucket, prefix)
=======
                self.s3_provider.delete_prefix(bucket, prefix)
>>>>>>> 73ec0438
        except S3DeleteException as e:
            raise CollectionDeleteException("Attempt to delete public Datasets failed") from e

    def delete_artifacts(self, artifacts: List[DatasetArtifact]) -> None:
        for artifact in artifacts:
<<<<<<< HEAD
            matches_dict = re.match(r"^s3://(?P<bucket>[^/]+)/((?P<prefix>.*/$)|(?P<key>.*))", artifact.uri).groupdict()
=======
            matches_dict = S3_URI_REGEX.match(artifact.uri).groupdict()
>>>>>>> 73ec0438
            bucket, key, prefix = matches_dict["bucket"], matches_dict["key"], matches_dict["prefix"]
            self._delete_from_bucket(bucket, keys=[key] if key else None, prefix=prefix)

    def _get_collection_and_dataset(
        self, collection_id: str, dataset_id: str
    ) -> Tuple[CollectionVersionWithDatasets, DatasetVersion]:
        """
        Get collection and dataset by their ids. Will look up by both version and canonical id for both.
        """

        collection_version = self.get_collection_version_from_canonical(CollectionId(collection_id))
        if collection_version is None:
            collection_version = self.get_collection_version(CollectionVersionId(collection_id))
        if collection_version is None:
            raise CollectionNotFoundException()

        # Extract the dataset from the dataset list.
        try:
            dataset_version = next(
                d for d in collection_version.datasets if d.version_id.id == dataset_id or d.dataset_id.id == dataset_id
            )
        except StopIteration:
            raise DatasetNotFoundException() from None

        return collection_version, dataset_version

    def _map_collection_version_to_published_dataset_versions(
        self, mapped_collection_versions: List[CollectionVersion], mapped_dataset_versions: List[DatasetVersion]
    ) -> List[CollectionVersionWithPublishedDatasets]:
        """
        Given a list of collection versions and dataset versions, produce a list joining them into
        CollectionVersionWithPublishedDatasets objects
        """
        # Construct dict of collection_id: [Datasets]
        datasets_by_collection_id = defaultdict(list)
        [datasets_by_collection_id[d.collection_id.id].append(d) for d in mapped_dataset_versions]

        # Construct dict of collection_id: [all published Collection versions]
        all_collections_versions = self.database_provider.get_all_collections_versions()
        collection_versions_by_collection_id = defaultdict(list)
        [collection_versions_by_collection_id[c.collection_id.id].append(c) for c in all_collections_versions]

        # Determine published_at and collection_version_id for all mapped Dataset versions. Both values come from the
        # Collection version with which the Dataset version was first published.
        collections_with_published_datasets: List[CollectionVersionWithPublishedDatasets] = []
        for collection in mapped_collection_versions:
            mapped_dataset_versions_for_collection = datasets_by_collection_id[collection.collection_id.id]
            all_versions_for_collection = collection_versions_by_collection_id[collection.collection_id.id]
            published_datasets_for_collection: List[PublishedDatasetVersion] = []
            for mapped_dataset_version in mapped_dataset_versions_for_collection:
                published_at, collection_version_id = get_published_at_and_collection_version_id_else_not_found(
                    mapped_dataset_version, all_versions_for_collection
                )
                revised_at = (
                    None if mapped_dataset_version.canonical_dataset.published_at == published_at else published_at
                )
                mapped_dataset_version.canonical_dataset.revised_at = revised_at
                published_datasets_for_collection.append(
                    PublishedDatasetVersion(
                        collection_version_id=collection_version_id,
                        revised_at=revised_at,  # Duped logic to avoid pitfall; no effect in present implementation
                        published_at=mapped_dataset_version.canonical_dataset.published_at,
                        **vars(mapped_dataset_version),
                    )
                )
            collection.datasets = published_datasets_for_collection  # hack to allow unpacking via **vars() below
            collections_with_published_datasets.append(CollectionVersionWithPublishedDatasets(**vars(collection)))

        return collections_with_published_datasets

    def restore_previous_dataset_version(
        self, collection_version_id: CollectionVersionId, dataset_id: DatasetId
    ) -> None:
        """
        Restore the previous dataset version for a dataset.
        :param collection_version_id: The collection version to restore the dataset version. It must be in a mutable
        state
        :param dataset_id: The dataset id to restore the previous version of.
        """

        collection = self.database_provider.get_collection_version_with_datasets(collection_version_id)
        if collection.is_published():
            raise CollectionIsPublishedException(
                f"Collection {collection_version_id} is published, unable to restore previous dataset version"
            )
        current_version: DatasetVersion = [dv for dv in collection.datasets if dv.dataset_id == dataset_id][0]
        previous_version_id: DatasetVersionId = self.database_provider.get_previous_dataset_version_id(dataset_id)
        if previous_version_id is None:
            raise NoPreviousDatasetVersionException(f"No previous dataset version for dataset {dataset_id.id}")
        logger.info(
            {
                "message": "Restoring previous dataset version",
                "dataset_id": dataset_id.id,
                "replace_version_id": current_version.version_id.id,
                "restored_version_id": previous_version_id.id,
            }
        )
        self.database_provider.replace_dataset_in_collection_version(
            collection_version_id, current_version.version_id, previous_version_id
        )<|MERGE_RESOLUTION|>--- conflicted
+++ resolved
@@ -1,7 +1,6 @@
 import copy
 import logging
 import os
-import re
 from collections import defaultdict
 from datetime import datetime
 from functools import reduce
@@ -24,11 +23,7 @@
     CollectionVersionException,
     DatasetIngestException,
     DatasetInWrongStatusException,
-<<<<<<< HEAD
-    DatasetIsNotPublishedException,
-=======
     DatasetIsPrivateException,
->>>>>>> 73ec0438
     DatasetIsTombstonedException,
     DatasetNotFoundException,
     DatasetUpdateException,
@@ -473,11 +468,7 @@
         if dataset_version.canonical_dataset.published_at and not delete_published:
             raise CollectionUpdateException from None
         if delete_published and not dataset_version.canonical_dataset.published_at:
-<<<<<<< HEAD
-            raise DatasetIsNotPublishedException from None
-=======
             raise DatasetIsPrivateException from None
->>>>>>> 73ec0438
         self.database_provider.delete_dataset_from_collection_version(collection_version_id, dataset_version_id)
 
     def set_dataset_metadata(self, dataset_version_id: DatasetVersionId, metadata: DatasetMetadata) -> None:
@@ -627,13 +618,9 @@
         Deletes a collection version. This method will raise an error if the version is published.
         (Note: for performance reasons, the check is performed by the underlying layer)
         """
-<<<<<<< HEAD
-        unpublished_versions_of_published_datasets, unpublished_datasets, versions_to_delete_from_s3 = [], [], []
-=======
         unpublished_versions_of_published_datasets: List[DatasetVersion] = []
         unpublished_datasets: List[DatasetVersion] = []
         versions_to_delete_from_s3: List[DatasetVersion] = []
->>>>>>> 73ec0438
         for dv in collection_version.datasets:
             unpublished_versions = self.get_unpublished_dataset_versions(dv.canonical_dataset.dataset_id)
             versions_to_delete_from_s3.extend(unpublished_versions)  # All unpublished s3 assets are to be deleted
@@ -653,11 +640,7 @@
         self.database_provider.delete_collection_version(collection_version.version_id)
         if not collection_version.canonical_collection.originally_published_at:
             # Collection was never published; delete CollectionTable row
-<<<<<<< HEAD
-            self.database_provider.delete_collection(collection_version.collection_id)
-=======
             self.database_provider.delete_unpublished_collection(collection_version.collection_id)
->>>>>>> 73ec0438
 
     def delete_dataset_versions_from_public_bucket(self, dataset_version_ids: List[str]) -> List[str]:
         rdev_prefix = os.environ.get("REMOTE_DEV_PREFIX", "").strip("/")
@@ -841,21 +824,13 @@
             if keys:
                 self.s3_provider.delete_files(bucket, keys)
             if prefix:
-<<<<<<< HEAD
-                self.s3_provider.delete_recursive(bucket, prefix)
-=======
                 self.s3_provider.delete_prefix(bucket, prefix)
->>>>>>> 73ec0438
         except S3DeleteException as e:
             raise CollectionDeleteException("Attempt to delete public Datasets failed") from e
 
     def delete_artifacts(self, artifacts: List[DatasetArtifact]) -> None:
         for artifact in artifacts:
-<<<<<<< HEAD
-            matches_dict = re.match(r"^s3://(?P<bucket>[^/]+)/((?P<prefix>.*/$)|(?P<key>.*))", artifact.uri).groupdict()
-=======
             matches_dict = S3_URI_REGEX.match(artifact.uri).groupdict()
->>>>>>> 73ec0438
             bucket, key, prefix = matches_dict["bucket"], matches_dict["key"], matches_dict["prefix"]
             self._delete_from_bucket(bucket, keys=[key] if key else None, prefix=prefix)
 
