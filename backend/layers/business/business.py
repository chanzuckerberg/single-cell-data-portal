--- conflicted
+++ resolved
@@ -50,7 +50,7 @@
     DatasetVersionId,
     Link,
 )
-from backend.layers.persistence.persistence_interface import DatabaseProviderInterface, PersistenceException
+from backend.layers.persistence.persistence_interface import DatabaseProviderInterface
 from backend.layers.thirdparty.crossref_provider import CrossrefProviderInterface
 from backend.layers.thirdparty.s3_provider import S3Provider
 from backend.layers.thirdparty.step_function_provider import StepFunctionProviderInterface
@@ -450,11 +450,7 @@
     def delete_collection_version(self, version_id: CollectionVersionId) -> None:
         self.database_provider.delete_collection_version(version_id)
 
-<<<<<<< HEAD
-    def delete_collection(self, collection_id: CollectionId) -> None:
-=======
     def tombstone_collection(self, collection_id: CollectionId) -> None:
->>>>>>> 7a8be4e8
         self.database_provider.delete_canonical_collection(collection_id)
 
     def publish_collection_version(self, version_id: CollectionVersionId) -> None:
