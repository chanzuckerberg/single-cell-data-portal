--- conflicted
+++ resolved
@@ -122,18 +122,13 @@
 
         cxg_output_container = local_filename.replace(".h5ad", ".cxg")
         try:
-<<<<<<< HEAD
-            h5ad_data_file = H5ADDataFile(local_filename, var_index_column_name="feature_name")
+            h5ad_data_file = H5ADDataFile(local_filename)
             h5ad_data_file.to_cxg(
                 cxg_output_container,
                 sparse_threshold=25.0,
                 dataset_version_id=dataset_version_id.id,
                 fragment_artifact_id=fragment_file_path,
             )
-=======
-            h5ad_data_file = H5ADDataFile(local_filename)
-            h5ad_data_file.to_cxg(cxg_output_container, sparse_threshold=25.0, dataset_version_id=dataset_version_id.id)
->>>>>>> 56633bf3
         except Exception as ex:
             # TODO use a specialized exception
             msg = "CXG conversion failed."
