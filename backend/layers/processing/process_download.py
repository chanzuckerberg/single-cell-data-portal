--- conflicted
+++ resolved
@@ -1,12 +1,11 @@
+import contextlib
 import json
 import os
-import contextlib
 import shutil
 from typing import Any, Dict
 
+import requests
 import scanpy
-
-import requests
 
 from backend.common.utils.corpora_constants import CorporaConstants
 from backend.common.utils.math_utils import MB
@@ -152,11 +151,9 @@
         )
         self.update_processing_status(dataset_id, DatasetStatusKey.UPLOAD, DatasetUploadStatus.UPLOADED)
 
-<<<<<<< HEAD
         sfn_client = StepFunctionProvider().client
         sfn_client.send_task_success(taskToken=sfn_task_token, output=json.dumps(response))
 
-=======
     def download(
         self,
         url: str,
@@ -165,7 +162,6 @@
     ) -> None:
         """
         Download a file from a url and update the processing_status upload fields in the database
->>>>>>> 2f7a31b4
 
         :param url: The URL of the file to be downloaded.
         :param local_path: The local name of the file be downloaded.
