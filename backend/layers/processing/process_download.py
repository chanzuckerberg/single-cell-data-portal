import json
import os
<<<<<<< HEAD
=======
import shutil
from math import ceil
>>>>>>> b52aa5be
from typing import Any, Dict

import scanpy

from backend.common.utils.corpora_constants import CorporaConstants
from backend.common.utils.dl_sources.uri import DownloadFailed
from backend.common.utils.math_utils import MB
from backend.layers.business.business_interface import BusinessLogicInterface
from backend.layers.common.entities import (
    DatasetArtifactType,
    DatasetProcessingStatus,
    DatasetStatusKey,
    DatasetUploadStatus,
    DatasetVersionId,
)
from backend.layers.processing.exceptions import UploadFailed
from backend.layers.processing.logger import logit
from backend.layers.processing.process_logic import ProcessingLogic
from backend.layers.thirdparty.s3_provider_interface import S3ProviderInterface
from backend.layers.thirdparty.step_function_provider import StepFunctionProvider
from backend.layers.thirdparty.uri_provider import UriProviderInterface

MEMORY_MODIFIER = 1.1  # add 10% overhead
MEMORY_PER_VCPU = 4000
MIN_MEMORY_MB = 4000
MIN_VCPU = 1
# The largest machine we are allocating is r5ad.2xlarge. This machine has 64GB of memory and 16 vCPUs.
MAX_MEMORY_MB = 64000
MAX_VCPU = 16
SWAP_MEMORY_MB = 300000


class ProcessDownload(ProcessingLogic):
    """
    Base class for handling the `Download` step of the step function.
    This will:
    1. Download the original artifact from the provided URI
    2. estimate memory requirements
    4. Upload a copy of the original artifact (raw.h5ad)

    """

    def __init__(
        self,
        business_logic: BusinessLogicInterface,
        uri_provider: UriProviderInterface,
        s3_provider: S3ProviderInterface,
    ) -> None:
        super().__init__()
        self.business_logic = business_logic
        self.uri_provider = uri_provider
        self.s3_provider = s3_provider

    @logit
    def download_from_source_uri(self, source_uri: str, local_path: str) -> str:
        """Given a source URI, download it to local_path.
        Handles fixing the url so it downloads directly.
        """
        file_url = self.uri_provider.parse(source_uri)
        if not file_url:
            raise ValueError(f"Malformed source URI: {source_uri}")
        try:
            file_url.download(local_path)
        except DownloadFailed as e:
            raise UploadFailed(f"Failed to download file from source URI: {source_uri}") from e
        return local_path

    # TODO: after upgrading to Python 3.9, replace this with removeprefix()
    @staticmethod
    def remove_prefix(string: str, prefix: str) -> str:
        if string.startswith(prefix):
            return string[len(prefix) :]
        else:
            return string

    @staticmethod
    def get_job_definion_name(dataset_vid: str) -> str:
        if os.getenv("REMOTE_DEV_PREFIX"):
            stack_name = os.environ["REMOTE_DEV_PREFIX"].replace("/", "")
            prefix = f"{os.environ['DEPLOYMENT_STAGE']}-{stack_name}"
        else:
            prefix = f"{os.environ['DEPLOYMENT_STAGE']}"
        job_definition_name = f"dp-{prefix}-ingest-process-{dataset_vid}"
        return job_definition_name

    @staticmethod
    def estimate_resource_requirements(
        adata: scanpy.AnnData,
        memory_modifier: float = MEMORY_MODIFIER,
        min_memory_MB: int = MIN_MEMORY_MB,
        min_vcpu: int = MIN_VCPU,
        max_memory_MB: int = MAX_MEMORY_MB,
        max_vcpu: int = MAX_VCPU,
        swap_memory_MB: int = SWAP_MEMORY_MB,
        memory_per_vcpu: int = MEMORY_PER_VCPU,
    ) -> Dict[str, Any]:
        """
        Estimate the resource requirements for a given dataset

        :param adata: The datasets AnnData object
        :param memory_modifier: A multiplier to increase/decrease the memory requirements by
        :param min_memory_MB: The minimum amount of memory to allocate.
        :param min_vcpu: The minimum number of vCPUs to allocate.
        :param max_memory_MB: The maximum amount of memory to allocate.
        :param max_vcpu: The maximum number of vCPUs to allocate.
        :param memory_per_vcpu: The amount of memory to allocate per vCPU.
        :param swap_memory_MB:
        :return: A dictionary containing the resource requirements
        """
        # Note: this is a rough estimate of the uncompressed size of the dataset. This method avoid loading the entire
        # dataset into memory.
        uncompressed_size_MB = adata.n_obs * adata.n_vars / MB
        estimated_memory_MB = max([uncompressed_size_MB * memory_modifier, min_memory_MB])
        if estimated_memory_MB > max_memory_MB:
            estimated_memory_MB = max_memory_MB
            estimated_vcpus = max_vcpu
            max_swap = swap_memory_MB
        else:
            estimated_vcpus = max([estimated_memory_MB / memory_per_vcpu, min_vcpu])
            max_swap = 0

        return {"Vcpus": int(ceil(estimated_vcpus)), "Memory": int(ceil(estimated_memory_MB)), "MaxSwap": max_swap}

    def create_batch_job_definition_parameters(self, local_filename: str, dataset_vid: str) -> Dict[str, Any]:
        adata = scanpy.read_h5ad(local_filename, backed="r")
        batch_resources = self.estimate_resource_requirements(adata)
        job_definition_name = self.get_job_definion_name(dataset_vid)

        return {  # Using PascalCase to match the Batch API
            "JobDefinitionName": job_definition_name,
            "Vcpus": batch_resources["Vcpus"],
            "Memory": batch_resources["Memory"],
            "LinuxParameters": {
                "Swappiness": 60,
                "MaxSwap": batch_resources["MaxSwap"],
            },
        }

    def process(self, dataset_vid: DatasetVersionId, dataset_uri: str, artifact_bucket: str, sfn_task_token: str):
        """
        1. Download the original dataset
        2. Upload the labeled dataset to the artifact bucket
        :param dataset_vid:
        :param dataset_uri:
        :param artifact_bucket:
        :param sfn_task_token: use to report back the memory requirements
        :return:
        """

        self.update_processing_status(dataset_vid, DatasetStatusKey.PROCESSING, DatasetProcessingStatus.PENDING)

        # Download the original dataset from Dropbox
        local_filename = self.download_from_source_uri(
            source_uri=dataset_uri,
            local_path=CorporaConstants.ORIGINAL_H5AD_ARTIFACT_FILENAME,
        )

        response = self.create_batch_job_definition_parameters(local_filename, dataset_vid.id)
        self.logger.info(response)

        key_prefix = self.get_key_prefix(dataset_vid.id)
        # Upload the original dataset to the artifact bucket
        self.update_processing_status(dataset_vid, DatasetStatusKey.UPLOAD, DatasetUploadStatus.UPLOADING)
        self.create_artifact(
            local_filename,
            DatasetArtifactType.RAW_H5AD,
            key_prefix,
            dataset_vid,
            artifact_bucket,
            DatasetStatusKey.H5AD,
        )
        self.update_processing_status(dataset_vid, DatasetStatusKey.UPLOAD, DatasetUploadStatus.UPLOADED)

        sfn_client = StepFunctionProvider().client
        sfn_client.send_task_success(taskToken=sfn_task_token, output=json.dumps(response))<|MERGE_RESOLUTION|>--- conflicted
+++ resolved
@@ -1,10 +1,6 @@
 import json
 import os
-<<<<<<< HEAD
-=======
-import shutil
 from math import ceil
->>>>>>> b52aa5be
 from typing import Any, Dict
 
 import scanpy
