--- conflicted
+++ resolved
@@ -24,18 +24,7 @@
 from backend.layers.thirdparty.step_function_provider import StepFunctionProvider
 from backend.layers.thirdparty.uri_provider import UriProviderInterface
 
-<<<<<<< HEAD
-MEMORY_MODIFIER = 2  # add % overhead
-MEMORY_PER_VCPU = 8000
-MIN_MEMORY_MB = 16000
-# The largest machine we are allocating is r5a.24xlarge. This machine has 768GB of memory and 96 vCPUs.
-MAX_MEMORY_MB = 768000
-MAX_VCPU = 96
-SWAP_MODIFIER = 0  # 0 b/c no swap machines are used.
-MAX_SWAP_MEMORY_MB = 300000
-=======
 config = CorporaConfig()
->>>>>>> 8f1849d5
 
 
 class ProcessDownload(ProcessingLogic):
@@ -94,34 +83,19 @@
     @staticmethod
     def estimate_resource_requirements(
         adata: scanpy.AnnData,
-<<<<<<< HEAD
-        memory_modifier: float = MEMORY_MODIFIER,
-        min_memory_MB: int = MIN_MEMORY_MB,
-        max_memory_MB: int = MAX_MEMORY_MB,
-        max_vcpu: int = MAX_VCPU,
-        max_swap_memory_MB: int = MAX_SWAP_MEMORY_MB,
-        swap_modifier: int = SWAP_MODIFIER,
-        memory_per_vcpu: int = MEMORY_PER_VCPU,
-=======
         memory_modifier: float = config.ingest_memory_modifier,
         min_vcpu: int = config.ingest_min_vcpu,
         max_vcpu: int = config.ingest_max_vcpu,
         max_swap_memory_MB: int = config.ingest_max_swap_memory_mb,
         swap_modifier: int = config.ingest_swap_modifier,
         memory_per_vcpu: int = 8000,
->>>>>>> 8f1849d5
     ) -> Dict[str, int]:
         """
         Estimate the resource requirements for a given dataset
 
         :param adata: The datasets AnnData object
         :param memory_modifier: A multiplier to increase/decrease the memory requirements by
-<<<<<<< HEAD
-        :param min_memory_MB: The minimum amount of memory to allocate.
-        :param max_memory_MB: The maximum amount of memory to allocate.
-=======
         :param min_vcpu: The minimum number of vCPUs to allocate.
->>>>>>> 8f1849d5
         :param max_vcpu: The maximum number of vCPUs to allocate.
         :param memory_per_vcpu: The amount of memory to allocate per vCPU.
         :param swap_modifier: The multiplier to increase/decrease the swap memory requirements by
