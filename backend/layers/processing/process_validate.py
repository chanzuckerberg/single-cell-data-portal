from typing import Any, Dict, List, Literal, Optional

import h5py
import numpy
from cellxgene_schema.utils import read_h5ad

from backend.common.utils.corpora_constants import CorporaConstants
from backend.common.utils.dl_sources.uri import DownloadFailed
from backend.layers.business.business_interface import BusinessLogicInterface
from backend.layers.common.entities import (
    CollectionVersionId,
    DatasetArtifactType,
    DatasetConversionStatus,
    DatasetMetadata,
    DatasetProcessingStatus,
    DatasetStatusKey,
    DatasetUploadStatus,
    DatasetValidationStatus,
    DatasetVersionId,
    OntologyTermId,
    SpatialMetadata,
    TissueOntologyTermId,
)
from backend.layers.processing.exceptions import UploadFailed, ValidationFailed
from backend.layers.processing.logger import logit
from backend.layers.processing.process_logic import ProcessingLogic
from backend.layers.thirdparty.s3_provider import S3ProviderInterface
from backend.layers.thirdparty.schema_validator_provider import SchemaValidatorProviderInterface
from backend.layers.thirdparty.uri_provider import UriProviderInterface


class ProcessValidate(ProcessingLogic):
    """
    Base class for handling the `Validate` step of the step function.
    This will:
    1. Download the original artifact from the provided URI
    2. Run the cellxgene-schema validator
    3. Save and upload a labeled copy of the original artifact (local.h5ad)
    5. Persist the dataset metadata on the database
    6. Determine if a Seurat conversion is possible (it is not if the X matrix has more than 2**32-1 nonzero values)
    If this step completes successfully, ProcessCxg will start in parallel.
    If this step fails, the handle_failures lambda will be invoked.
    """

    schema_validator: SchemaValidatorProviderInterface

    def __init__(
        self,
        business_logic: BusinessLogicInterface,
        uri_provider: UriProviderInterface,
        s3_provider: S3ProviderInterface,
        schema_validator: SchemaValidatorProviderInterface,
    ) -> None:
        super().__init__()
        self.business_logic = business_logic
        self.uri_provider = uri_provider
        self.s3_provider = s3_provider
        self.schema_validator = schema_validator

    @logit
    def download_from_source_uri(self, source_uri: str, local_path: str) -> str:
        """Given a source URI, download it to local_path.
        Handles fixing the url so it downloads directly.
        """
        file_url = self.uri_provider.parse(source_uri)
        if not file_url:
            raise ValueError(f"Malformed source URI: {source_uri}")
        try:
            file_url.download(local_path)
        except DownloadFailed as e:
            raise UploadFailed(f"Failed to download file from source URI: {source_uri}") from e
        return local_path

    def upload_raw_h5ad(
        self, dataset_version_id: DatasetVersionId, dataset_uri: str, artifact_bucket: str, key_prefix: str
    ) -> str:
        """
        Upload raw h5ad from dataset_uri to artifact bucket

        :param dataset_version_id:
        :param dataset_uri:
        :param artifact_bucket:
        :param key_prefix:
        :return: local_filename: Local filepath to raw h5ad
        """
        self.update_processing_status(dataset_version_id, DatasetStatusKey.PROCESSING, DatasetProcessingStatus.PENDING)

        # Download the original dataset from Dropbox
        local_filename = self.download_from_source_uri(
            source_uri=dataset_uri,
            local_path=CorporaConstants.ORIGINAL_H5AD_ARTIFACT_FILENAME,
        )

        # Upload the original dataset to the artifact bucket
        self.update_processing_status(dataset_version_id, DatasetStatusKey.UPLOAD, DatasetUploadStatus.UPLOADING)
        self.create_artifact(
            local_filename,
            DatasetArtifactType.RAW_H5AD,
            key_prefix,
            dataset_version_id,
            artifact_bucket,
            DatasetStatusKey.H5AD,
        )
        self.update_processing_status(dataset_version_id, DatasetStatusKey.UPLOAD, DatasetUploadStatus.UPLOADED)

        return local_filename

    @logit
    def validate_h5ad_file_and_add_labels(
        self, collection_version_id: CollectionVersionId, dataset_version_id: DatasetVersionId, local_filename: str
    ) -> str:
        """
        Validates and labels the specified dataset file and updates the processing status in the database
        :param dataset_version_id: version ID of the dataset to update
        :param collection_version_id: version ID of the collection dataset is being uploaded to
        :param local_filename: file name of the dataset to validate and label
        :return: file name of labeled dataset
        """
        # TODO: use a provider here

        self.update_processing_status(
            dataset_version_id, DatasetStatusKey.VALIDATION, DatasetValidationStatus.VALIDATING
        )

        output_filename = CorporaConstants.LABELED_H5AD_ARTIFACT_FILENAME
        try:
            is_valid, errors, _ = self.schema_validator.validate_and_save_labels(local_filename, output_filename)
        except Exception as e:
            self.logger.exception("validation failed")
            raise ValidationFailed([str(e)]) from None

        if not is_valid:
            raise ValidationFailed(errors)
        else:
            self.populate_dataset_citation(collection_version_id, dataset_version_id, output_filename)

            # TODO: optionally, these could be batched into one
            self.update_processing_status(dataset_version_id, DatasetStatusKey.H5AD, DatasetConversionStatus.CONVERTED)
            self.update_processing_status(
                dataset_version_id, DatasetStatusKey.VALIDATION, DatasetValidationStatus.VALID
            )
            return output_filename

    def populate_dataset_citation(
        self, collection_version_id: CollectionVersionId, dataset_version_id: DatasetVersionId, adata_path: str
    ) -> None:
        """
        Builds citation string and updates the 'uns' dict of the adata at adata_path

        :param collection_version_id: version ID for collection dataset is being uploaded to
        :param dataset_version_id: version ID for dataset
        :param adata_path: filepath to adata object that will be updated with citation
        """
        collection = self.business_logic.get_collection_version(collection_version_id, get_tombstoned=False)
        doi = next((link.uri for link in collection.metadata.links if link.type == "DOI"), None)
        citation = self.business_logic.generate_dataset_citation(collection.collection_id, dataset_version_id, doi)
        with h5py.File(adata_path, "r+") as f:
            f["uns"].create_dataset("citation", data=citation)

    def get_spatial_metadata(self, spatial_dict: Dict[str, Any]) -> Optional[SpatialMetadata]:
        """
        Extracts spatial dataset metadata from the uns dict of an AnnData object

        :param spatial_dict: the value of the 'spatial' key from the uns dict of an AnnData object
        :return: SpatialMetadata object
        """
        is_single = spatial_dict.get("is_single")
        has_fullres = False
        spatial_library_ids = [key for key in spatial_dict if key != "is_single"]
        # schema validation ensures there can only be at max, one other key in uns["spatial"] if "is_single" is True
        library_id = spatial_library_ids.pop() if spatial_library_ids else None
        if library_id and "images" in spatial_dict[library_id] and "fullres" in spatial_dict[library_id]["images"]:
            has_fullres = True
        return SpatialMetadata(is_single=bool(is_single), has_fullres=has_fullres)

    @logit
    def extract_metadata(self, filename) -> DatasetMetadata:
        """Pull metadata out of the AnnData file to insert into the dataset table."""

        adata = read_h5ad(filename)

        layer_for_mean_genes_per_cell = adata.raw.X if adata.raw is not None and adata.raw.X is not None else adata.X

        # For mean_genes_per_cell, we only want the columns (genes) that have a feature_biotype of `gene`,
        # as opposed to `spike-in`
        filter_gene_vars = numpy.where(adata.var.feature_biotype == "gene")[0]
        filtered_matrix = layer_for_mean_genes_per_cell[:, filter_gene_vars]
        nnz_gene_exp = self.schema_validator.count_matrix_nonzero(filtered_matrix)
        total_cells = layer_for_mean_genes_per_cell.shape[0]
        mean_genes_per_cell = nnz_gene_exp / total_cells

        def _get_term_pairs(base_term) -> List[OntologyTermId]:
            base_term_id = base_term + "_ontology_term_id"
            return [
                OntologyTermId(label=k[0], ontology_term_id=k[1])
                for k in adata.obs.groupby([base_term, base_term_id]).groups
            ]

        def _get_tissue_terms() -> List[TissueOntologyTermId]:
            return [
                TissueOntologyTermId(label=k[0], ontology_term_id=k[1], tissue_type=k[2])
                for k in adata.obs.groupby(["tissue", "tissue_ontology_term_id", "tissue_type"]).groups
            ]

        def _get_is_primary_data() -> Literal["PRIMARY", "SECONDARY", "BOTH"]:
            is_primary_data = adata.obs["is_primary_data"]
            if all(is_primary_data):
                return "PRIMARY"
            elif not any(is_primary_data):
                return "SECONDARY"
            else:
                return "BOTH"

        def _get_x_approximate_distribution() -> Optional[str]:
            if "X_approximate_distribution" in adata.uns:
                return adata.uns["X_approximate_distribution"].upper()
            else:
                return None

        def _get_batch_condition() -> Optional[str]:
            if "batch_condition" in adata.uns:
                return adata.uns["batch_condition"]
            else:
                return None

        return DatasetMetadata(
            name=adata.uns["title"],
            organism=_get_term_pairs("organism"),
            tissue=_get_tissue_terms(),
            assay=_get_term_pairs("assay"),
            disease=_get_term_pairs("disease"),
            sex=_get_term_pairs("sex"),
            self_reported_ethnicity=_get_term_pairs("self_reported_ethnicity"),
            development_stage=_get_term_pairs("development_stage"),
            cell_count=adata.shape[0],
            primary_cell_count=int(adata.obs["is_primary_data"].astype("int").sum()),
            mean_genes_per_cell=mean_genes_per_cell,
            is_primary_data=_get_is_primary_data(),
            cell_type=_get_term_pairs("cell_type"),
            x_approximate_distribution=_get_x_approximate_distribution(),
            schema_version=adata.uns["schema_version"],
            batch_condition=_get_batch_condition(),
            donor_id=adata.obs["donor_id"].unique(),
            suspension_type=adata.obs["suspension_type"].unique(),
            feature_count=adata.var.shape[0],
            feature_biotype=adata.var["feature_biotype"].unique(),
            feature_reference=adata.var["feature_reference"].unique(),
            default_embedding=adata.uns.get("default_embedding"),
            embeddings=adata.obsm_keys(),
            raw_data_location="raw.X" if adata.raw else "X",
            citation=adata.uns.get("citation"),
            spatial=self.get_spatial_metadata(adata.uns["spatial"]) if "spatial" in adata.uns else None,
        )

    def process(
        self,
        collection_version_id: CollectionVersionId,
        dataset_version_id: DatasetVersionId,
        dataset_uri: str,
        artifact_bucket: str,
        datasets_bucket: str,
    ):
        """
        1. Download the original dataset from URI
        2. Validate and label it
        3. Upload the labeled dataset to the artifact bucket
        4. Upload the labeled dataset to the datasets bucket
        :param collection_version_id
        :param dataset_uri
        :param dataset_version_id:
        :param artifact_bucket:
        :param datasets_bucket:
        :return:
        """
        # validate and upload file to s3
        key_prefix = self.get_key_prefix(dataset_version_id.id)
        local_filename = self.upload_raw_h5ad(dataset_version_id, dataset_uri, artifact_bucket, key_prefix)

        # Validate and label the dataset
<<<<<<< HEAD
        file_with_labels, can_convert_to_seurat = self.validate_h5ad_file_and_add_labels(
            collection_version_id, dataset_version_id, local_filename
=======
        file_with_labels = self.validate_h5ad_file_and_add_labels(
            collection_version_id, dataset_version_id, original_h5ad_artifact_file_name
>>>>>>> e079dabe
        )
        # Process metadata
        metadata = self.extract_metadata(file_with_labels)
        self.business_logic.set_dataset_metadata(dataset_version_id, metadata)

        # Skip seurat conversion
        self.update_processing_status(dataset_version_id, DatasetStatusKey.RDS, DatasetConversionStatus.SKIPPED)

        # Upload the labeled dataset to the artifact bucket
        self.create_artifact(
            file_with_labels,
            DatasetArtifactType.H5AD,
            key_prefix,
            dataset_version_id,
            artifact_bucket,
            DatasetStatusKey.H5AD,
            datasets_bucket=datasets_bucket,
        )<|MERGE_RESOLUTION|>--- conflicted
+++ resolved
@@ -277,13 +277,8 @@
         local_filename = self.upload_raw_h5ad(dataset_version_id, dataset_uri, artifact_bucket, key_prefix)
 
         # Validate and label the dataset
-<<<<<<< HEAD
-        file_with_labels, can_convert_to_seurat = self.validate_h5ad_file_and_add_labels(
-            collection_version_id, dataset_version_id, local_filename
-=======
         file_with_labels = self.validate_h5ad_file_and_add_labels(
             collection_version_id, dataset_version_id, original_h5ad_artifact_file_name
->>>>>>> e079dabe
         )
         # Process metadata
         metadata = self.extract_metadata(file_with_labels)
