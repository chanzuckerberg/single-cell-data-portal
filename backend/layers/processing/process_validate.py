from typing import Any, Dict, List, Literal, Optional

import h5py
import numpy
from cellxgene_schema.utils import read_h5ad

from backend.common.utils.corpora_constants import CorporaConstants
from backend.common.utils.dl_sources.uri import DownloadFailed
from backend.layers.business.business_interface import BusinessLogicInterface
from backend.layers.common.entities import (
    CollectionVersionId,
    DatasetArtifactType,
    DatasetConversionStatus,
    DatasetMetadata,
    DatasetProcessingStatus,
    DatasetStatusKey,
    DatasetUploadStatus,
    DatasetValidationStatus,
    DatasetVersionId,
    OntologyTermId,
    SpatialMetadata,
    TissueOntologyTermId,
)
from backend.layers.processing.exceptions import UploadFailed, ValidationFailed
from backend.layers.processing.logger import logit
from backend.layers.processing.process_logic import ProcessingLogic
from backend.layers.thirdparty.s3_provider import S3ProviderInterface
from backend.layers.thirdparty.schema_validator_provider import SchemaValidatorProviderInterface
from backend.layers.thirdparty.uri_provider import UriProviderInterface


class ProcessValidate(ProcessingLogic):
    """
    Base class for handling the `Validate` step of the step function.
    This will:
    1. Download the original artifact from the provided URI
    2. Run the cellxgene-schema validator
    3. Save and upload a labeled copy of the original artifact (local.h5ad)
    5. Persist the dataset metadata on the database
    6. Determine if a Seurat conversion is possible (it is not if the X matrix has more than 2**32-1 nonzero values)
    If this step completes successfully, ProcessCxg will start in parallel.
    If this step fails, the handle_failures lambda will be invoked.
    """

    schema_validator: SchemaValidatorProviderInterface

    def __init__(
        self,
        business_logic: BusinessLogicInterface,
        uri_provider: UriProviderInterface,
        s3_provider: S3ProviderInterface,
        schema_validator: SchemaValidatorProviderInterface,
    ) -> None:
        super().__init__()
        self.business_logic = business_logic
        self.uri_provider = uri_provider
        self.s3_provider = s3_provider
        self.schema_validator = schema_validator

    @logit
    def download_from_source_uri(self, source_uri: str, local_path: str) -> str:
        """Given a source URI, download it to local_path.
        Handles fixing the url so it downloads directly.
        """
        file_url = self.uri_provider.parse(source_uri)
        if not file_url:
            raise ValueError(f"Malformed source URI: {source_uri}")
        try:
            file_url.download(local_path)
        except DownloadFailed as e:
            raise UploadFailed(f"Failed to download file from source URI: {source_uri}") from e
        return local_path

    def upload_raw_h5ad(
        self, dataset_version_id: DatasetVersionId, dataset_uri: str, artifact_bucket: str, key_prefix: str
    ) -> str:
        """
        Upload raw h5ad from dataset_uri to artifact bucket

        :param dataset_version_id:
        :param dataset_uri:
        :param artifact_bucket:
        :param key_prefix:
        :return: local_filename: Local filepath to raw h5ad
        """
        self.update_processing_status(dataset_version_id, DatasetStatusKey.PROCESSING, DatasetProcessingStatus.PENDING)

        # Download the original dataset from Dropbox
        local_filename = self.download_from_source_uri(
            source_uri=dataset_uri,
            local_path=CorporaConstants.ORIGINAL_H5AD_ARTIFACT_FILENAME,
        )

        # Upload the original dataset to the artifact bucket
        self.update_processing_status(dataset_version_id, DatasetStatusKey.UPLOAD, DatasetUploadStatus.UPLOADING)
        self.create_artifact(
            local_filename,
            DatasetArtifactType.RAW_H5AD,
            key_prefix,
            dataset_version_id,
            artifact_bucket,
            DatasetStatusKey.H5AD,
        )
        self.update_processing_status(dataset_version_id, DatasetStatusKey.UPLOAD, DatasetUploadStatus.UPLOADED)

        return local_filename

    @logit
    def validate_h5ad_file_and_add_labels(
        self, collection_version_id: CollectionVersionId, dataset_version_id: DatasetVersionId, local_filename: str
    ) -> str:
        """
        Validates and labels the specified dataset file and updates the processing status in the database
        :param dataset_version_id: version ID of the dataset to update
        :param collection_version_id: version ID of the collection dataset is being uploaded to
        :param local_filename: file name of the dataset to validate and label
        :return: file name of labeled dataset
        """
        # TODO: use a provider here

        self.update_processing_status(
            dataset_version_id, DatasetStatusKey.VALIDATION, DatasetValidationStatus.VALIDATING
        )

        output_filename = CorporaConstants.LABELED_H5AD_ARTIFACT_FILENAME
        try:
<<<<<<< HEAD
            is_valid, errors, can_convert_to_seurat = self.schema_validator.validate_and_save_labels(
                local_filename, output_filename, n_workers=1
            )  # match the number of workers to the number of vCPUs
=======
            is_valid, errors, _ = self.schema_validator.validate_and_save_labels(local_filename, output_filename)
>>>>>>> 921aa4a2
        except Exception as e:
            self.logger.exception("validation failed")
            raise ValidationFailed([str(e)]) from None

        if not is_valid:
            raise ValidationFailed(errors)
        else:
            self.populate_dataset_citation(collection_version_id, dataset_version_id, output_filename)

            # TODO: optionally, these could be batched into one
            self.update_processing_status(dataset_version_id, DatasetStatusKey.H5AD, DatasetConversionStatus.CONVERTED)
            self.update_processing_status(
                dataset_version_id, DatasetStatusKey.VALIDATION, DatasetValidationStatus.VALID
            )
<<<<<<< HEAD
            # Skip seurat conversion
            self.update_processing_status(dataset_version_id, DatasetStatusKey.RDS, DatasetConversionStatus.SKIPPED)
            return output_filename, can_convert_to_seurat
=======
            return output_filename
>>>>>>> 921aa4a2

    def populate_dataset_citation(
        self, collection_version_id: CollectionVersionId, dataset_version_id: DatasetVersionId, adata_path: str
    ) -> None:
        """
        Builds citation string and updates the 'uns' dict of the adata at adata_path

        :param collection_version_id: version ID for collection dataset is being uploaded to
        :param dataset_version_id: version ID for dataset
        :param adata_path: filepath to adata object that will be updated with citation
        """
        collection = self.business_logic.get_collection_version(collection_version_id, get_tombstoned=False)
        doi = next((link.uri for link in collection.metadata.links if link.type == "DOI"), None)
        citation = self.business_logic.generate_dataset_citation(collection.collection_id, dataset_version_id, doi)
        with h5py.File(adata_path, "r+") as f:
            f["uns"].create_dataset("citation", data=citation)

    def get_spatial_metadata(self, spatial_dict: Dict[str, Any]) -> Optional[SpatialMetadata]:
        """
        Extracts spatial dataset metadata from the uns dict of an AnnData object

        :param spatial_dict: the value of the 'spatial' key from the uns dict of an AnnData object
        :return: SpatialMetadata object
        """
        is_single = spatial_dict.get("is_single")
        has_fullres = False
        spatial_library_ids = [key for key in spatial_dict if key != "is_single"]
        # schema validation ensures there can only be at max, one other key in uns["spatial"] if "is_single" is True
        library_id = spatial_library_ids.pop() if spatial_library_ids else None
        if library_id and "images" in spatial_dict[library_id] and "fullres" in spatial_dict[library_id]["images"]:
            has_fullres = True
        return SpatialMetadata(is_single=bool(is_single), has_fullres=has_fullres)

    @logit
    def extract_metadata(self, filename) -> DatasetMetadata:
        """Pull metadata out of the AnnData file to insert into the dataset table."""

        adata = read_h5ad(filename)

        layer_for_mean_genes_per_cell = adata.raw.X if adata.raw is not None and adata.raw.X is not None else adata.X

        # For mean_genes_per_cell, we only want the columns (genes) that have a feature_biotype of `gene`,
        # as opposed to `spike-in`
        filter_gene_vars = numpy.where(adata.var.feature_biotype == "gene")[0]
        filtered_matrix = layer_for_mean_genes_per_cell[:, filter_gene_vars]
        nnz_gene_exp = self.schema_validator.count_matrix_nonzero(filtered_matrix)
        total_cells = layer_for_mean_genes_per_cell.shape[0]
        mean_genes_per_cell = nnz_gene_exp / total_cells

        def _get_term_pairs(base_term) -> List[OntologyTermId]:
            base_term_id = base_term + "_ontology_term_id"
            return [
                OntologyTermId(label=k[0], ontology_term_id=k[1])
                for k in adata.obs.groupby([base_term, base_term_id]).groups
            ]

        def _get_tissue_terms() -> List[TissueOntologyTermId]:
            return [
                TissueOntologyTermId(label=k[0], ontology_term_id=k[1], tissue_type=k[2])
                for k in adata.obs.groupby(["tissue", "tissue_ontology_term_id", "tissue_type"]).groups
            ]

        def _get_is_primary_data() -> Literal["PRIMARY", "SECONDARY", "BOTH"]:
            is_primary_data = adata.obs["is_primary_data"]
            if all(is_primary_data):
                return "PRIMARY"
            elif not any(is_primary_data):
                return "SECONDARY"
            else:
                return "BOTH"

        def _get_x_approximate_distribution() -> Optional[str]:
            if "X_approximate_distribution" in adata.uns:
                return adata.uns["X_approximate_distribution"].upper()
            else:
                return None

        def _get_batch_condition() -> Optional[str]:
            if "batch_condition" in adata.uns:
                return adata.uns["batch_condition"]
            else:
                return None

        return DatasetMetadata(
            name=adata.uns["title"],
            organism=_get_term_pairs("organism"),
            tissue=_get_tissue_terms(),
            assay=_get_term_pairs("assay"),
            disease=_get_term_pairs("disease"),
            sex=_get_term_pairs("sex"),
            self_reported_ethnicity=_get_term_pairs("self_reported_ethnicity"),
            development_stage=_get_term_pairs("development_stage"),
            cell_count=adata.shape[0],
            primary_cell_count=int(adata.obs["is_primary_data"].astype("int").sum()),
            mean_genes_per_cell=mean_genes_per_cell,
            is_primary_data=_get_is_primary_data(),
            cell_type=_get_term_pairs("cell_type"),
            x_approximate_distribution=_get_x_approximate_distribution(),
            schema_version=adata.uns["schema_version"],
            batch_condition=_get_batch_condition(),
            donor_id=adata.obs["donor_id"].unique(),
            suspension_type=adata.obs["suspension_type"].unique(),
            feature_count=adata.var.shape[0],
            feature_biotype=adata.var["feature_biotype"].unique(),
            feature_reference=adata.var["feature_reference"].unique(),
            default_embedding=adata.uns.get("default_embedding"),
            embeddings=adata.obsm_keys(),
            raw_data_location="raw.X" if adata.raw else "X",
            citation=adata.uns.get("citation"),
            spatial=self.get_spatial_metadata(adata.uns["spatial"]) if "spatial" in adata.uns else None,
        )

    def process(
        self,
        collection_version_id: CollectionVersionId,
        dataset_version_id: DatasetVersionId,
        dataset_uri: str,
        artifact_bucket: str,
        datasets_bucket: str,
    ):
        """
        1. Download the original dataset from URI
        2. Validate and label it
        3. Upload the labeled dataset to the artifact bucket
        4. Upload the labeled dataset to the datasets bucket
        :param collection_version_id
        :param dataset_uri
        :param dataset_version_id:
        :param artifact_bucket:
        :param datasets_bucket:
        :return:
        """
        # validate and upload file to s3
        key_prefix = self.get_key_prefix(dataset_version_id.id)
        local_filename = self.upload_raw_h5ad(dataset_version_id, dataset_uri, artifact_bucket, key_prefix)

        # Validate and label the dataset
<<<<<<< HEAD
        file_with_labels, can_convert_to_seurat = self.validate_h5ad_file_and_add_labels(
            collection_version_id, dataset_version_id, local_filename
=======
        file_with_labels = self.validate_h5ad_file_and_add_labels(
            collection_version_id, dataset_version_id, original_h5ad_artifact_file_name
>>>>>>> 921aa4a2
        )
        # Process metadata
        metadata = self.extract_metadata(file_with_labels)
        self.business_logic.set_dataset_metadata(dataset_version_id, metadata)

        # Skip seurat conversion
        self.update_processing_status(dataset_version_id, DatasetStatusKey.RDS, DatasetConversionStatus.SKIPPED)

        # Upload the labeled dataset to the artifact bucket
        self.create_artifact(
            file_with_labels,
            DatasetArtifactType.H5AD,
            key_prefix,
            dataset_version_id,
            artifact_bucket,
            DatasetStatusKey.H5AD,
            datasets_bucket=datasets_bucket,
        )<|MERGE_RESOLUTION|>--- conflicted
+++ resolved
@@ -124,13 +124,9 @@
 
         output_filename = CorporaConstants.LABELED_H5AD_ARTIFACT_FILENAME
         try:
-<<<<<<< HEAD
-            is_valid, errors, can_convert_to_seurat = self.schema_validator.validate_and_save_labels(
+            is_valid, errors, _ = self.schema_validator.validate_and_save_labels(
                 local_filename, output_filename, n_workers=1
             )  # match the number of workers to the number of vCPUs
-=======
-            is_valid, errors, _ = self.schema_validator.validate_and_save_labels(local_filename, output_filename)
->>>>>>> 921aa4a2
         except Exception as e:
             self.logger.exception("validation failed")
             raise ValidationFailed([str(e)]) from None
@@ -145,13 +141,9 @@
             self.update_processing_status(
                 dataset_version_id, DatasetStatusKey.VALIDATION, DatasetValidationStatus.VALID
             )
-<<<<<<< HEAD
             # Skip seurat conversion
             self.update_processing_status(dataset_version_id, DatasetStatusKey.RDS, DatasetConversionStatus.SKIPPED)
-            return output_filename, can_convert_to_seurat
-=======
             return output_filename
->>>>>>> 921aa4a2
 
     def populate_dataset_citation(
         self, collection_version_id: CollectionVersionId, dataset_version_id: DatasetVersionId, adata_path: str
@@ -289,13 +281,8 @@
         local_filename = self.upload_raw_h5ad(dataset_version_id, dataset_uri, artifact_bucket, key_prefix)
 
         # Validate and label the dataset
-<<<<<<< HEAD
-        file_with_labels, can_convert_to_seurat = self.validate_h5ad_file_and_add_labels(
+        file_with_labels = self.validate_h5ad_file_and_add_labels(
             collection_version_id, dataset_version_id, local_filename
-=======
-        file_with_labels = self.validate_h5ad_file_and_add_labels(
-            collection_version_id, dataset_version_id, original_h5ad_artifact_file_name
->>>>>>> 921aa4a2
         )
         # Process metadata
         metadata = self.extract_metadata(file_with_labels)
