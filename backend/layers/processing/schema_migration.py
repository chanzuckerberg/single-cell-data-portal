import itertools
import json
import logging
import os
import random
from typing import Dict, Iterable, List, Tuple

from backend.common.corpora_config import CorporaConfig
from backend.common.utils.json import CustomJSONEncoder
from backend.common.utils.result_notification import upload_to_slack
from backend.layers.business.business import BusinessLogic
from backend.layers.business.entities import CollectionQueryFilter
from backend.layers.common.entities import (
    CollectionId,
    CollectionVersion,
    CollectionVersionId,
    DatasetProcessingStatus,
    DatasetVersionId,
)
from backend.layers.processing import logger
from backend.layers.processing.process_logic import ProcessingLogic
from backend.layers.thirdparty.schema_validator_provider import SchemaValidatorProvider
from backend.layers.thirdparty.step_function_provider import StepFunctionProvider, sfn_name_generator

logger.configure_logging(level=logging.INFO)


class SchemaMigrate(ProcessingLogic):
    def __init__(self, business_logic: BusinessLogic, schema_validator: SchemaValidatorProvider):
        self.schema_validator = schema_validator
        self.business_logic = business_logic
        self.s3_provider = business_logic.s3_provider  # For compatiblity with ProcessingLogic
        self.artifact_bucket = os.environ.get("ARTIFACT_BUCKET", "artifact-bucket")
        self.execution_id = os.environ.get("EXECUTION_ID", "test-execution-arn")
        self.logger = logging.getLogger("processing")
        self.local_path: str = "."  # Used for testing
        self.limit_migration = os.environ.get("LIMIT_MIGRATION", 0)  # Run a small migration for testing
        self._schema_version = None

    @property
    def schema_version(self):
        if not self._schema_version:
            self._schema_version = self.schema_validator.get_current_schema_version()
        return self._schema_version

    def fetch_collections(self) -> Iterable[CollectionVersion]:
        published_collections = [*self.business_logic.get_collections(CollectionQueryFilter(is_published=True))]
        unpublished_collections = [*self.business_logic.get_collections(CollectionQueryFilter(is_published=False))]
        return itertools.chain(unpublished_collections, published_collections)

    def gather_collections(self) -> Tuple[Dict[str, str], Dict[str, str]]:
        """
        This function is used to gather all the collections and their datasets that will be migrated
        A json file is created and uploaded to S3 with the list of collections and datasets that will be migrated. It
        has the following structure:
        [
            {"collection_id": "<collection_id>", "collection_version_id": "<collection_version_id>"},
            {"collection_id": "<collection_id>", "collection_version_id": "<collection_version_id>"}
            ...
        ]

        :return: the response returned to the step function and the list of collections to be migrated
        """
        response_for_span_collections = []

        has_migration_revision = set()
        # iterates over unpublished collections first, so published versions are skipped if there is an active revision
        for collection in self.fetch_collections():
            if collection.is_published() and collection.collection_id.id in has_migration_revision:
                continue

            if collection.is_auto_version:
                has_migration_revision.add(collection.collection_id.id)  # migration revision found, skip published

            _resp = {
                "collection_id": collection.collection_id.id,
                "collection_version_id": collection.version_id.id,
                "execution_id": self.execution_id,
            }
            response_for_span_collections.append(_resp)

        # For testing purposes, only migrate a randomly sampled subset of the collections gathered
        limit = int(self.limit_migration) if isinstance(self.limit_migration, str) else self.limit_migration
        if limit > 0:
            response_for_span_collections = random.sample(response_for_span_collections, limit)
        key_name = self._store_sfn_response("span_collections", "collections", response_for_span_collections)
        response_for_sfn = {"key_name": key_name}
        return response_for_sfn, response_for_span_collections

    def dataset_migrate(
        self, collection_version_id: str, collection_id: str, dataset_id: str, dataset_version_id: str
    ) -> Dict[str, str]:
        manifest = self.business_logic.get_ingestion_manifest(DatasetVersionId(dataset_version_id))
        source_bucket_name, source_object_key = self.s3_provider.parse_s3_uri(manifest.anndata)
        self.s3_provider.download_file(source_bucket_name, source_object_key, "previous_schema.h5ad")
        migrated_file = "migrated.h5ad"
        reported_changes = self.schema_validator.migrate(
            "previous_schema.h5ad", migrated_file, collection_id, dataset_id
        )
        if reported_changes:
            self._store_sfn_response(
                "report/migrate_changes",
                f"{collection_id}_{dataset_id}",
                {f"{collection_id}_{dataset_id}": reported_changes},
            )
        key_prefix = self.get_key_prefix(dataset_version_id)
        key = "/".join([key_prefix, migrated_file])
        uri = self.upload_artifact(migrated_file, key, self.artifact_bucket)
<<<<<<< HEAD
=======
        manifest.anndata = uri
        manifest_dict = manifest.model_dump()
>>>>>>> a4c1e4d9
        new_dataset_version_id, _ = self.business_logic.ingest_dataset(
            CollectionVersionId(collection_version_id),
            manifest_dict,
            file_size=0,  # TODO: this shouldn't be needed but it gets around a 404 for HeadObject
            current_dataset_version_id=DatasetVersionId(dataset_version_id),
            start_step_function=False,  # The schema_migration sfn will start the ingest sfn
        )
        sfn_name = sfn_name_generator(new_dataset_version_id, prefix="migrate")
        return {
            "collection_version_id": collection_version_id,
            "dataset_version_id": new_dataset_version_id.id,
            "manifest": manifest.model_dump_json(),
            "sfn_name": sfn_name,
            "execution_id": self.execution_id,
        }

    def collection_migrate(
        self,
        collection_id: str,
        collection_version_id: str,
    ) -> Tuple[Dict[str, str], Dict[str, str], List[Dict[str, str]]]:
        """
        This function is used to migrate a collection and its datasets to the latest schema version.

        :param collection_id: the canonical collection id
        :param collection_version_id: the collection version to migrate
        :return: the response retuned to the step function, the response for the log_errors_and_cleanup step function,
        and the list of datasets to be migrated
        """
        # Get datasets from collection
        version = self.business_logic.get_collection_version(CollectionVersionId(collection_version_id))
        # Filter out datasets that are already on the current schema version
        datasets = [dataset for dataset in version.datasets if not self.check_dataset_is_latest_schema_version(dataset)]

        # Generate canonical collection url
        collection_url = self.business_logic.get_collection_url(version.collection_id.id)
        private_collection_version_id = collection_version_id

        if not datasets:
            # Handles the case were the collection has no datasets or all datasets are already migrated.
            if len(version.datasets) == 0:
                self.logger.info("Collection has no datasets")
            else:
                self.logger.info(
                    "All datasets in the collection have been migrated", extra={"dataset_count": len(version.datasets)}
                )
            response_for_dataset_migrate = []
            response_for_log_errors_and_cleanup = {
                "collection_version_id": collection_version_id,
            }
            response_for_sfn = {"collection_version_id": collection_version_id}
        else:
            if version.is_published():
                # Create a new collection version(revision) if the collection is already published
                private_collection_version_id = self.business_logic.create_collection_version(
                    CollectionId(collection_id),
                    is_auto_version=True,
                ).version_id.id
            response_for_dataset_migrate = [
                {
                    "collection_id": collection_id,
                    "collection_url": collection_url,
                    "collection_version_id": private_collection_version_id,
                    "dataset_id": dataset.dataset_id.id,
                    "dataset_version_id": dataset.version_id.id,
                    "execution_id": self.execution_id,
                }
                for dataset in datasets
                if dataset.status.processing_status == DatasetProcessingStatus.SUCCESS
                # Filter out datasets that are not successfully processed
            ]
            response_for_log_errors_and_cleanup = {
                "collection_version_id": private_collection_version_id,
            }
            response_for_sfn = {"collection_version_id": private_collection_version_id}
        response_for_log_errors_and_cleanup["datasets"] = response_for_dataset_migrate
        response_for_log_errors_and_cleanup["collection_url"] = collection_url

        response_for_sfn["execution_id"] = self.execution_id

        self._store_sfn_response(
            "log_errors_and_cleanup", private_collection_version_id, response_for_log_errors_and_cleanup
        )

        if response_for_dataset_migrate:
            key_name = self._store_sfn_response(
                "span_datasets", private_collection_version_id, response_for_dataset_migrate
            )
            response_for_sfn["key_name"] = key_name
        return (response_for_sfn, response_for_log_errors_and_cleanup, response_for_dataset_migrate)

    def log_errors_and_cleanup(self, collection_version_id: str) -> list:
        errors = []
        rolled_back_datasets = []
        collection_version = self.business_logic.get_collection_version(CollectionVersionId(collection_version_id))
        object_keys_to_delete = []

        # Get the datasets that were processed
        extra_info = self._retrieve_sfn_response("log_errors_and_cleanup", collection_version_id)
        processed_datasets = {d["dataset_id"]: d["dataset_version_id"] for d in extra_info["datasets"]}

        # Process datasets errors
        for dataset in collection_version.datasets:
            dataset_id = dataset.dataset_id.id
            dataset_version_id = dataset.version_id.id
            _log_extras = {
                "dataset_id": dataset_id,
                "dataset_version_id": dataset_version_id,
            }
            if dataset_id not in processed_datasets:
                self.logger.info("skipping dataset", extra=_log_extras)
                continue
            # filepath to clean-up uses dataset_version_id from the replaced version; accessing with dataset_id as key
            previous_dataset_version_id = processed_datasets[dataset_id]
            _log_extras["previous_dataset_version_id"] = previous_dataset_version_id
            self.logger.info("checking dataset", extra=_log_extras)
            key_prefix = self.get_key_prefix(previous_dataset_version_id)
            object_keys_to_delete.append(f"{key_prefix}/migrated.h5ad")
            if dataset.status.processing_status != DatasetProcessingStatus.SUCCESS:
                error = {
                    "message": dataset.status.validation_message,
                    "dataset_status": dataset.status.to_dict(),
                    "collection_id": collection_version.collection_id.id,
                    "collection_version_id": collection_version_id,
                    "dataset_version_id": dataset_version_id,
                    "dataset_id": dataset_id,
                    "rollback": True,
                }
                # If the dataset is not successfully processed, rollback to the version from before migration
                self.business_logic.restore_previous_dataset_version(
                    CollectionVersionId(collection_version_id), dataset.dataset_id
                )
                rolled_back_datasets.append(dataset)
                self.logger.error(error)
                errors.append(error)
            elif not self.check_dataset_is_latest_schema_version(dataset):
                error_message = "Did Not Migrate"
                dataset_status = "n/a"
                if dataset.status is not None:
                    error_message = dataset.status.validation_message
                    dataset_status = dataset.status.to_dict()
                error = {
                    "message": error_message,
                    "dataset_status": dataset_status,
                    "collection_id": collection_version.collection_id.id,
                    "collection_version_id": collection_version_id,
                    "dataset_version_id": dataset_version_id,
                    "dataset_id": dataset_id,
                    "rollback": False,
                }
                self.logger.error(error)
                errors.append(error)
            else:
                self.logger.info("checked dataset")
        self.logger.info(
            "Deleting files", extra={"artifact_bucket": self.artifact_bucket, "object_keys": object_keys_to_delete}
        )
        self.s3_provider.delete_files(self.artifact_bucket, object_keys_to_delete)
        if errors:
            self._store_sfn_response("report/errors", collection_version_id, errors)
            # clean up artifacts for any now-orphaned, rolled back datasets
            if rolled_back_datasets:
                # TODO: replace with async job to delete orphaned dataset version DB rows + artifacts
                self.business_logic.delete_dataset_versions(rolled_back_datasets)
        return errors

    def _store_sfn_response(self, directory: str, file_name: str, response: Dict[str, str]):
        """
        :param directory: The subdirectory in which to store the response,
        :param file_name: a unique name to describe this job
        :param response: the response to store as json.
        """
        file_name = f"{file_name}.json"
        local_file = os.path.join(self.local_path, file_name)
        key_name = self.get_key_prefix(f"schema_migration/{self.execution_id}/{directory}/{file_name}")
        with open(local_file, "w") as f:
            json.dump(response, f, cls=CustomJSONEncoder)
        self.s3_provider.upload_file(local_file, self.artifact_bucket, key_name, {})
        self.logger.info(
            "Uploaded to S3", extra={"file_name": local_file, "bucket": self.artifact_bucket, "key": key_name}
        )
        return key_name

    def _retrieve_sfn_response(self, directory: str, file_name: str):
        """
        retrieve the JSON responses to be used by this step
        :param directory: the subdirectory from which to retrieve the response
        :param file_name: the filename to retrieve.
        :return: the contents of the JSON file
        """
        file_name = f"{file_name}.json"
        local_file = os.path.join(self.local_path, "data.json")
        key_name = self.get_key_prefix(f"schema_migration/{self.execution_id}/{directory}/{file_name}")
        self.s3_provider.download_file(self.artifact_bucket, key_name, local_file)
        with open(local_file, "r") as f:
            data = json.load(f)
        self.logger.info(
            "Downloaded from S3",
            extra={"file_name": local_file, "bucket": self.artifact_bucket, "key": key_name, "data": data},
        )
        self.s3_provider.delete_files(self.artifact_bucket, [key_name])  # delete after reading.
        return data

    def error_wrapper(self, func, file_name: str):
        def wrapper(*args, **kwargs):
            try:
                return func(*args, **kwargs)
            except Exception as e:
                self.logger.exception(f"Error in {func.__name__}", extra={"input": {"args": args, "kwargs": kwargs}})
                self._store_sfn_response(
                    "report/errors", file_name, {"step": func.__name__, "error": str(e), "args": args, "kwargs": kwargs}
                )
                raise e

        return wrapper

    def report(self, artifact_bucket=None, execution_id=None, dry_run=False) -> dict:
        """
        Generate a report of the schema migration process. This function will download all the error and migration
        :param artifact_bucket: The bucket where the schema migration artifacts are stored.
        :param execution_id: the execution id of the AWS SFN schema migration in progress.
        :param dry_run: If dry_run is True, then a report will be returned without deleting any s3 assets or report to
            slack.
        :return: a json report of the schema migration process
        """
        artifact_bucket = artifact_bucket or self.artifact_bucket
        execution_id = execution_id or self.execution_id

        try:
            report = dict(errors=[], migrate_changes=[])

            def retrieve_report_files_from_s3(message_type: str):
                s3_keys = list(
                    self.s3_provider.list_directory(
                        artifact_bucket,
                        self.get_key_prefix(f"schema_migration/{execution_id}/report/{message_type}"),
                    )
                )
                self.logger.info("Subdirectory Count", extra={"message_type": message_type, "count": len(s3_keys)})
                for s3_key in s3_keys:
                    local_file = os.path.join(self.local_path, "data.json")
                    self.s3_provider.download_file(artifact_bucket, s3_key, local_file)
                    with open(local_file, "r") as f:
                        jn = json.load(f)
                    report[message_type].append(jn)

            retrieve_report_files_from_s3("errors")
            retrieve_report_files_from_s3("migrate_changes")
            if not dry_run:
                self.logger.info("Report", extra=report)
                report_str = json.dumps(report, indent=4, sort_keys=True, cls=CustomJSONEncoder)
                report_message = f"Schema migration results ({os.environ['DEPLOYMENT_STAGE']} env)"
                self._upload_to_slack("schema_migration_report.json", report_str, report_message)
                # Cleanup leftover schema migration files
                self.s3_provider.delete_prefix(artifact_bucket, self.get_key_prefix(f"schema_migration/{execution_id}"))

            return report
        except Exception as e:
            self.logger.exception("Failed to generate report")
            raise e

    def _upload_to_slack(self, filename: str, contents, initial_comment: str) -> None:
        slack_token = CorporaConfig().slack_reporter_secret
        slack_channel = CorporaConfig().slack_reporter_channel
        response = upload_to_slack(filename, contents, initial_comment, slack_channel, slack_token)
        self.logger.info("Uploaded to slack", extra={"response": response})

    def migrate(self, step_name) -> bool:
        """
        Gets called by the step function at every different step, as defined by `step_name`
        """
        self.logger.info(f"Starting {step_name}", extra={"step": step_name})
        if step_name == "gather_collections":
            gather_collections = self.error_wrapper(self.gather_collections, "gather_collections")
            response, _ = gather_collections()
        elif step_name == "collection_migrate":
            collection_id = os.environ["COLLECTION_ID"]
            collection_version_id = os.environ["COLLECTION_VERSION_ID"]
            collection_migrate = self.error_wrapper(self.collection_migrate, collection_id)
            response, _, _ = collection_migrate(
                collection_id=collection_id,
                collection_version_id=collection_version_id,
            )
        elif step_name == "dataset_migrate":
            collection_version_id = os.environ["COLLECTION_VERSION_ID"]
            collection_id = os.environ["COLLECTION_ID"]
            dataset_id = os.environ["DATASET_ID"]
            dataset_version_id = os.environ["DATASET_VERSION_ID"]
            dataset_migrate = self.error_wrapper(self.dataset_migrate, f"{collection_version_id}_{dataset_id}")
            response = dataset_migrate(
                collection_version_id=collection_version_id,
                collection_id=collection_id,
                dataset_id=dataset_id,
                dataset_version_id=dataset_version_id,
            )
        elif step_name == "collection_cleanup":
            collection_version_id = os.environ["COLLECTION_VERSION_ID"]
            log_errors_and_cleanup = self.error_wrapper(self.log_errors_and_cleanup, collection_version_id)
            response = log_errors_and_cleanup(collection_version_id=collection_version_id)
        elif step_name == "report":
            response = self.report()
        self.logger.info("output", extra={"response": response})
        sfn_client = StepFunctionProvider().client
        sfn_client.send_task_success(
            taskToken=os.environ["TASK_TOKEN"], output=json.dumps(response, cls=CustomJSONEncoder)
        )
        return True<|MERGE_RESOLUTION|>--- conflicted
+++ resolved
@@ -106,11 +106,8 @@
         key_prefix = self.get_key_prefix(dataset_version_id)
         key = "/".join([key_prefix, migrated_file])
         uri = self.upload_artifact(migrated_file, key, self.artifact_bucket)
-<<<<<<< HEAD
-=======
         manifest.anndata = uri
         manifest_dict = manifest.model_dump()
->>>>>>> a4c1e4d9
         new_dataset_version_id, _ = self.business_logic.ingest_dataset(
             CollectionVersionId(collection_version_id),
             manifest_dict,
