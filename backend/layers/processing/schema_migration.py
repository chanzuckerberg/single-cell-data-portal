import itertools
import json
import logging
import os
from typing import Dict, List

import boto3
import cellxgene_schema

from backend.layers.business.business import BusinessLogic
from backend.layers.business.entities import CollectionQueryFilter
from backend.layers.common.entities import (
    CollectionId,
    CollectionVersionId,
    DatasetArtifactType,
    DatasetProcessingStatus,
    DatasetVersionId,
)
from backend.layers.processing import logger

logger.configure_logging(level=logging.INFO)


class SchemaMigrate:
    def __init__(self, business_logic: BusinessLogic):
        self.business_logic = business_logic

    def gather_collections(self) -> List[Dict[str, str]]:
        """
        This function is used to gather all the collections and their datasets that will be migrated
        :return: A dictionary with the following structure:
        [
            {"can_open_revision": True, "collection_id": "<collection_id>"},
            {"can_open_revision": False, "collection_id": "<collection_id>", "collection_version_id":
            "<collection_version_id>"},
            {"can_open_revision": False, "collection_id": "<collection_id>"},
            ...
        ]
        """

        published_collections = self.business_logic.get_collections(CollectionQueryFilter(is_published=True))
        unpublished_collections = self.business_logic.get_collections(CollectionQueryFilter(is_published=False))

        response = []

        collections = itertools.chain(unpublished_collections, published_collections)
        # evaluate unpublished collections first, so that published versions are skipped if there is an active revision
        has_revision = []  # list of collections to skip if published with an active revision
        for collection in collections:
            if collection.is_published() and collection.collection_id not in has_revision:
                # published collection without an active revision
                response.append(
                    dict(
                        can_open_revision=True,
                        collection_id=collection.collection_id.id,
                        collection_version_id=collection.version_id.id,
                    )
                )
            elif collection.is_unpublished_version():
                # published collection with an active revision
                has_revision.append(collection.collection_id)  # revision found, skip published version
                response.append(
                    dict(
                        can_open_revision=False,
                        collection_id=collection.collection_id.id,
                        collection_version_id=collection.version_id.id,
                    )
                )
                # include collection version id
            elif collection.is_initial_unpublished_version():
                # unpublished collection
                response.append(
                    dict(
                        can_open_revision=False,
                        collection_id=collection.collection_id.id,
                        collection_version_id=collection.version_id.id,
                    )
                )
        return response

    def dataset_migrate(self, collection_id: str, dataset_id: str, dataset_version_id: str) -> Dict[str, str]:
        raw_h5ad_uri = [
            artifact.uri
            for artifact in self.business_logic.get_dataset_artifacts(DatasetVersionId(dataset_version_id))
            if artifact.type == DatasetArtifactType.RAW_H5AD
        ]
        bucket_name, object_key = self.business_logic.s3_provider.parse_s3_uri(raw_h5ad_uri)
        self.business_logic.s3_provider.download_file(bucket_name, object_key, "previous_schema.h5ad")
        cellxgene_schema.migrate("previous_schema.h5ad", "migrated.h5ad", collection_id, dataset_id)
        upload_bucket = os.environ["ARTIFACT_BUCKET"]
        dst_uri = f"{dataset_version_id}/migrated.h5ad"
        self.business_logic.s3_provider.upload_file("migrated.h5ad", upload_bucket, dst_uri)
        url = f"s3://{upload_bucket}/{dst_uri}"
        return {"collection_id": collection_id, "dataset_version_id": dataset_version_id, "url": url}

    def collection_migrate(
        self, collection_id: str, collection_version_id: str, can_open_revision: bool
    ) -> List[Dict[str, str]]:
        private_collection_id = collection_id

        # Get datasets from collection
        version = self.business_logic.get_collection_version(CollectionVersionId(collection_version_id))
        datasets = []
        for dataset in version.datasets:
            datasets.append({"dataset_id": dataset.dataset_id.id, "dataset_version_id": dataset.version_id.id})

        if can_open_revision:
            private_collection_id = self.business_logic.create_collection_version(
                CollectionId(collection_id)
            ).version_id.id
        return [
            {
                "collection_id": private_collection_id,
                "dataset_id": dataset["dataset_id"],
                "dataset_version_id": dataset["dataset_version_id"],
            }
            for dataset in datasets
        ]

    def publish_and_cleanup(self, collection_id: str, can_publish: bool) -> Dict[str, str]:
        errors = dict()
        collection_version_id = CollectionVersionId(collection_id)
        collection_version = self.business_logic.get_collection_version(collection_version_id)
        current_schema_version = cellxgene_schema.schema.get_current_schema_version()
        object_keys_to_delete = []
        for dataset in collection_version.datasets:
            dataset_version_id = dataset.version_id.id
            object_keys_to_delete.append(f"{dataset_version_id}/migrated.h5ad")
            if dataset.metadata.schema_version != current_schema_version:
                errors[dataset_version_id] = "Did Not Migrate."
            elif dataset.status.processing_status != DatasetProcessingStatus.SUCCESS:
                errors[dataset_version_id] = dataset.status.validation_message

        if can_publish and not errors:
            self.business_logic.publish_collection_version(collection_version_id)

        artifact_bucket = os.environ["ARTIFACT_BUCKET"]
        self.business_logic.s3_provider.delete_files(artifact_bucket, object_keys_to_delete)

        return errors

    def migrate(self, step_name) -> bool:
        """
        Gets called by the step function at every different step, as defined by `step_name`
        """
        if step_name == "gather_collections":
<<<<<<< HEAD
            self.gather_collections()
        if step_name == "collection_migrate":
            collection_id = os.environ["collection_id"]
            datasets = json.loads(os.environ["datasets"])
            can_open_revision = os.environ["can_open_revision"].lower() == "true"
            self.collection_migrate(collection_id, datasets, can_open_revision)
        if step_name == "dataset_migrate":
            collection_id = os.environ["collection_id"]
            dataset_id = os.environ["dataset_id"]
            dataset_version_id = os.envion["dataset_version_id"]
            self.dataset_migrate(collection_id, dataset_id, dataset_version_id)
        if step_name == "publish_and_cleanup":
            collection_id = os.environ["collection_id"]
            can_publish = os.environ["can_publish"].lower() == "true"
            self.publish_and_cleanup(collection_id, can_publish)
=======
            response = self.gather_collections()
        elif step_name == "collection_migrate":
            collection_id = os.environ["COLLECTION_ID"]
            datasets = json.loads(os.environ["DATASETS"])
            can_open_revision = os.environ["CAN_OPEN_REVISION"].lower() == "true"
            response = self.collection_migrate(collection_id, datasets, can_open_revision)
        elif step_name == "dataset_migrate":
            collection_id = os.environ["COLLECTION_ID"]
            dataset_id = os.environ["DATASET_ID"]
            dataset_version_id = os.environ["DATASET_VERSION_ID"]
            response = self.dataset_migrate(collection_id, dataset_id, dataset_version_id)
        elif step_name == "publish_and_cleanup":
            collection_id = os.environ["COLLECTION_ID"]
            can_publish = os.environ["CAN_PUBLISH"].lower() == "true"
            response = self.publish_and_cleanup(collection_id, can_publish)
        sfn_client = boto3.client("stepfunctions")
        sfn_client.send_task_success(taskToken=os.environ["TASK_TOKEN"], output=json.dumps(response))
>>>>>>> e8f312f3
        return True<|MERGE_RESOLUTION|>--- conflicted
+++ resolved
@@ -47,11 +47,18 @@
         # evaluate unpublished collections first, so that published versions are skipped if there is an active revision
         has_revision = []  # list of collections to skip if published with an active revision
         for collection in collections:
+
+            # TODO <testing code>
+            if not collection.metadata.name.startswith("TestSchemaMigrate"):
+                print("Skipping collection")
+                continue
+            # TODO </testing code>
+
             if collection.is_published() and collection.collection_id not in has_revision:
                 # published collection without an active revision
                 response.append(
                     dict(
-                        can_open_revision=True,
+                        can_open_revision="True",
                         collection_id=collection.collection_id.id,
                         collection_version_id=collection.version_id.id,
                     )
@@ -61,7 +68,7 @@
                 has_revision.append(collection.collection_id)  # revision found, skip published version
                 response.append(
                     dict(
-                        can_open_revision=False,
+                        can_open_revision="False",
                         collection_id=collection.collection_id.id,
                         collection_version_id=collection.version_id.id,
                     )
@@ -71,7 +78,7 @@
                 # unpublished collection
                 response.append(
                     dict(
-                        can_open_revision=False,
+                        can_open_revision="False",
                         collection_id=collection.collection_id.id,
                         collection_version_id=collection.version_id.id,
                     )
@@ -83,7 +90,7 @@
             artifact.uri
             for artifact in self.business_logic.get_dataset_artifacts(DatasetVersionId(dataset_version_id))
             if artifact.type == DatasetArtifactType.RAW_H5AD
-        ]
+        ][0]
         bucket_name, object_key = self.business_logic.s3_provider.parse_s3_uri(raw_h5ad_uri)
         self.business_logic.s3_provider.download_file(bucket_name, object_key, "previous_schema.h5ad")
         cellxgene_schema.migrate("previous_schema.h5ad", "migrated.h5ad", collection_id, dataset_id)
@@ -101,6 +108,7 @@
         # Get datasets from collection
         version = self.business_logic.get_collection_version(CollectionVersionId(collection_version_id))
         datasets = []
+
         for dataset in version.datasets:
             datasets.append({"dataset_id": dataset.dataset_id.id, "dataset_version_id": dataset.version_id.id})
 
@@ -144,29 +152,12 @@
         Gets called by the step function at every different step, as defined by `step_name`
         """
         if step_name == "gather_collections":
-<<<<<<< HEAD
-            self.gather_collections()
-        if step_name == "collection_migrate":
-            collection_id = os.environ["collection_id"]
-            datasets = json.loads(os.environ["datasets"])
-            can_open_revision = os.environ["can_open_revision"].lower() == "true"
-            self.collection_migrate(collection_id, datasets, can_open_revision)
-        if step_name == "dataset_migrate":
-            collection_id = os.environ["collection_id"]
-            dataset_id = os.environ["dataset_id"]
-            dataset_version_id = os.envion["dataset_version_id"]
-            self.dataset_migrate(collection_id, dataset_id, dataset_version_id)
-        if step_name == "publish_and_cleanup":
-            collection_id = os.environ["collection_id"]
-            can_publish = os.environ["can_publish"].lower() == "true"
-            self.publish_and_cleanup(collection_id, can_publish)
-=======
             response = self.gather_collections()
         elif step_name == "collection_migrate":
             collection_id = os.environ["COLLECTION_ID"]
-            datasets = json.loads(os.environ["DATASETS"])
+            collection_version_id = os.environ["COLLECTION_VERSION_ID"]
             can_open_revision = os.environ["CAN_OPEN_REVISION"].lower() == "true"
-            response = self.collection_migrate(collection_id, datasets, can_open_revision)
+            response = self.collection_migrate(collection_id, collection_version_id, can_open_revision)
         elif step_name == "dataset_migrate":
             collection_id = os.environ["COLLECTION_ID"]
             dataset_id = os.environ["DATASET_ID"]
@@ -178,5 +169,4 @@
             response = self.publish_and_cleanup(collection_id, can_publish)
         sfn_client = boto3.client("stepfunctions")
         sfn_client.send_task_success(taskToken=os.environ["TASK_TOKEN"], output=json.dumps(response))
->>>>>>> e8f312f3
         return True