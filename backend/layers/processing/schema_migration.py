import itertools
import json
import logging
import os
import random
from typing import Any, Dict, Iterable, List

from backend.common.corpora_config import CorporaConfig
from backend.common.utils.json import CustomJSONEncoder
from backend.common.utils.result_notification import upload_to_slack
from backend.layers.business.business import BusinessLogic
from backend.layers.business.entities import CollectionQueryFilter
from backend.layers.common.entities import (
    CollectionId,
    CollectionVersion,
    CollectionVersionId,
    DatasetArtifactType,
    DatasetProcessingStatus,
    DatasetVersionId,
)
from backend.layers.processing import logger
from backend.layers.processing.process_logic import ProcessingLogic
from backend.layers.thirdparty.schema_validator_provider import SchemaValidatorProvider
from backend.layers.thirdparty.step_function_provider import StepFunctionProvider, sfn_name_generator

logger.configure_logging(level=logging.INFO)


class SchemaMigrate(ProcessingLogic):
    def __init__(self, business_logic: BusinessLogic, schema_validator: SchemaValidatorProvider):
        self.schema_validator = schema_validator
        self.business_logic = business_logic
        self.s3_provider = business_logic.s3_provider  # For compatiblity with ProcessingLogic
        self.artifact_bucket = os.environ.get("ARTIFACT_BUCKET", "test-bucket")
        self.execution_id = os.environ.get("EXECUTION_ID", "test-execution-arn")
        self.logger = logging.getLogger("processing")
        self.local_path: str = "."  # Used for testing
        self.limit_migration = os.environ.get("LIMIT_MIGRATION", 0)  # Run a small migration for testing
        self.schema_version = schema_validator.get_current_schema_version()

    def fetch_collections(self) -> Iterable[CollectionVersion]:
        published_collections = [*self.business_logic.get_collections(CollectionQueryFilter(is_published=True))]
        unpublished_collections = [*self.business_logic.get_collections(CollectionQueryFilter(is_published=False))]
<<<<<<< HEAD
        limit = int(self.limit_migration) if isinstance(self.limit_migration, str) else self.limit_migration
        if limit > 0:
            select = limit // 2
            if len(unpublished_collections) >= select:
                unpublished_collections = random.sample(unpublished_collections, limit // 2)
            if len(published_collections) >= select:
                published_collections = random.sample(published_collections, limit // 2)
=======
>>>>>>> 76c57fd5
        return itertools.chain(unpublished_collections, published_collections)

    def gather_collections(self, auto_publish: bool) -> List[Dict[str, str]]:
        """
        This function is used to gather all the collections and their datasets that will be migrated
        :return: A dictionary with the following structure:
        [
            {"can_publish": "true", "collection_id": "<collection_id>", "collection_version_id":
            "<collection_version_id>"},
            {"can_publish": "false", "collection_id": "<collection_id>", "collection_version_id":
            "<collection_version_id>"}
            ...
        ]

        :param auto_publish: bool - if False, coerce can_publish to False for all collections. if True, determine
        can_publish on collection-by-collection basis based on business logic
        """
        response = []

        has_revision = set()
        # iterates over unpublished collections first, so published versions are skipped if there is an active revision
        for collection in self.fetch_collections():
            _resp = {}
            if collection.is_published() and collection.collection_id.id in has_revision:
                continue

            if collection.is_published():
                # published collection without an active revision
                _resp["can_publish"] = str(True)
            elif collection.is_unpublished_version():
                # active revision of a published collection.
                has_revision.add(collection.collection_id.id)  # revision found, skip published version
                _resp["can_publish"] = str(False)
            elif collection.is_initial_unpublished_version():
                # unpublished collection
                _resp["can_publish"] = str(False)

            if not auto_publish:
                # auto_publish is off for this migration, overwrite "can_publish" as false in all cases.
                _resp["can_publish"] = str(False)
            _resp.update(
                collection_id=collection.collection_id.id,
                collection_version_id=collection.version_id.id,
            )
            response.append(_resp)

        # For testing purposes, only migrate a randomly sampled subset of the collections gathered
        limit = int(self.limit_migration) if isinstance(self.limit_migration, str) else self.limit_migration
        if limit > 0:
            response = random.sample(response, limit)

        return response

    def dataset_migrate(
        self, collection_version_id: str, collection_id: str, dataset_id: str, dataset_version_id: str
    ) -> Dict[str, str]:
        raw_h5ad_uri = [
            artifact.uri
            for artifact in self.business_logic.get_dataset_artifacts(DatasetVersionId(dataset_version_id))
            if artifact.type == DatasetArtifactType.RAW_H5AD
        ][0]
        source_bucket_name, source_object_key = self.s3_provider.parse_s3_uri(raw_h5ad_uri)
        self.s3_provider.download_file(source_bucket_name, source_object_key, "previous_schema.h5ad")
        migrated_file = "migrated.h5ad"
        reported_changes = self.schema_validator.migrate(
            "previous_schema.h5ad", migrated_file, collection_id, dataset_id
        )
        if reported_changes:
            self._store_sfn_response(
                "report/migrate_changes",
                f"{collection_id}_{dataset_id}",
                {f"{collection_id}_{dataset_id}": reported_changes},
            )
        key_prefix = self.get_key_prefix(dataset_version_id)
        uri = self.upload_artifact(migrated_file, key_prefix, self.artifact_bucket)
        new_dataset_version_id, _ = self.business_logic.ingest_dataset(
            CollectionVersionId(collection_version_id),
            uri,
            file_size=0,  # TODO: this shouldn't be needed but it gets around a 404 for HeadObject
            existing_dataset_version_id=DatasetVersionId(dataset_version_id),
            start_step_function=False,  # The schema_migration sfn will start the ingest sfn
        )
        sfn_name = sfn_name_generator(dataset_version_id, prefix="migrate")
        return {
            "collection_version_id": collection_version_id,
            "dataset_version_id": new_dataset_version_id.id,
            "uri": uri,
            "sfn_name": sfn_name,
        }

    def collection_migrate(self, collection_id: str, collection_version_id: str, can_publish: bool) -> Dict[str, Any]:
        # Get datasets from collection
        version = self.business_logic.get_collection_version(CollectionVersionId(collection_version_id))
        datasets = [dataset for dataset in version.datasets if not self.check_dataset_is_latest_schema_version(dataset)]
        # Filter out datasets that are already on the current schema version
        if not datasets:
            # Handles the case were the collection has no datasets or all datasets are already migrated.
            if len(version.datasets) == 0:
                self.logger.info("Collection has no datasets")
            else:
                self.logger.info(
                    "All datasets in the collection have been migrated", extra={"dataset_count": len(version.datasets)}
                )
            response = {
                "can_publish": str(False),  # skip publishing, because the collection is already published and no
                # revision is created, or the collection is private or a revision.
                "collection_version_id": collection_version_id,
                "datasets": [],
                "no_datasets": str(True),
            }
        else:
            if version.is_published():
                # Create a new collection version(revision) if the collection is already published
                private_collection_version_id = self.business_logic.create_collection_version(
                    CollectionId(collection_id)
                ).version_id.id
            else:
                private_collection_version_id = collection_version_id

            response = {
                "can_publish": str(can_publish),
                "collection_version_id": private_collection_version_id,
                # ^^^ The top level fields are used for handling error cases in the AWS SFN.
                "datasets": [
                    {
                        "can_publish": str(can_publish),
                        "collection_id": collection_id,
                        "collection_version_id": private_collection_version_id,
                        "dataset_id": dataset.dataset_id.id,
                        "dataset_version_id": dataset.version_id.id,
                    }
                    for dataset in datasets
                    if dataset.status.processing_status == DatasetProcessingStatus.SUCCESS
                    # Filter out datasets that are not successfully processed
                ]
                # The repeated fields in datasets is required for the AWS SFN job that uses it.
            }

            if not response["datasets"]:
                # Handles the case were the collection has no processed datasets
                response["no_datasets"] = str(True)
        self._store_sfn_response("publish_and_cleanup", version.collection_id.id, response)
        return response

    def publish_and_cleanup(self, collection_version_id: str, can_publish: bool) -> list:
        errors = []
        collection_version = self.business_logic.get_collection_version(CollectionVersionId(collection_version_id))
        object_keys_to_delete = []

        # Get the datasets that were processed
        extra_info = self._retrieve_sfn_response("publish_and_cleanup", collection_version.collection_id.id)
        processed_datasets = {d["dataset_id"]: d["dataset_version_id"] for d in extra_info["datasets"]}

        # Process datasets errors
        for dataset in collection_version.datasets:
            dataset_id = dataset.dataset_id.id
            dataset_version_id = dataset.version_id.id
            _log_extras = {
                "dataset_id": dataset_id,
                "dataset_version_id": dataset_version_id,
            }
            if dataset_id not in processed_datasets:
                self.logger.info("skipping dataset", extra=_log_extras)
                continue
            # filepath to clean-up uses dataset_version_id from the replaced version; accessing with dataset_id as key
            previous_dataset_version_id = processed_datasets[dataset_id]
            _log_extras["previous_dataset_version_id"] = previous_dataset_version_id
            self.logger.info("checking dataset", extra=_log_extras)
            key_prefix = self.get_key_prefix(previous_dataset_version_id)
            object_keys_to_delete.append(f"{key_prefix}/migrated.h5ad")
            if not self.check_dataset_is_latest_schema_version(dataset):
                error = {
                    "message": "Did Not Migrate.",
                    "collection_id": collection_version.collection_id.id,
                    "collection_version_id": collection_version_id,
                    "dataset_version_id": dataset_version_id,
                    "dataset_id": dataset_id,
                    "rollback": False,
                }
                self.logger.error(error)
                errors.append(error)
            elif dataset.status.processing_status != DatasetProcessingStatus.SUCCESS:
                error = {
                    "message": dataset.status.validation_message,
                    "dataset_status": dataset.status.to_dict(),
                    "collection_id": collection_version.collection_id.id,
                    "collection_version_id": collection_version_id,
                    "dataset_version_id": dataset_version_id,
                    "dataset_id": dataset_id,
                    "rollback": True,
                }
                self.logger.error(error)
                errors.append(error)
            else:
                self.logger.info("checked dataset")
        self.logger.info(
            "Deleting files", extra={"artifact_bucket": self.artifact_bucket, "object_keys": object_keys_to_delete}
        )
        self.s3_provider.delete_files(self.artifact_bucket, object_keys_to_delete)
        if errors:
            self._store_sfn_response("report/errors", collection_version_id, errors)
        elif can_publish:
            self.business_logic.publish_collection_version(collection_version.version_id)
        return errors

    def _store_sfn_response(self, directory: str, file_name: str, response: Dict[str, str]):
        """
        :param directory: The subdirectory in which to store the response,
        :param file_name: a unique name to describe this job
        :param response: the response to store as json.
        """
        file_name = f"{file_name}.json"
        local_file = os.path.join(self.local_path, file_name)
        key_name = self.get_key_prefix(f"schema_migration/{self.execution_id}/{directory}/{file_name}")
        with open(local_file, "w") as f:
            json.dump(response, f, cls=CustomJSONEncoder)
        self.s3_provider.upload_file(local_file, self.artifact_bucket, key_name, {})
        self.logger.info(
            "Uploaded to S3", extra={"file_name": local_file, "bucket": self.artifact_bucket, "key": key_name}
        )

    def _retrieve_sfn_response(self, directory: str, file_name: str):
        """
        retrieve the JSON responses to be used by this step
        :param directory: the subdirectory from which to retrieve the response
        :param file_name: the filename to retrieve.
        :return: the contents of the JSON file
        """
        file_name = f"{file_name}.json"
        local_file = os.path.join(self.local_path, "data.json")
        key_name = self.get_key_prefix(f"schema_migration/{self.execution_id}/{directory}/{file_name}")
        self.s3_provider.download_file(self.artifact_bucket, key_name, local_file)
        with open(local_file, "r") as f:
            data = json.load(f)
        self.s3_provider.delete_files(self.artifact_bucket, [key_name])  # delete after reading.
        return data

    def error_wrapper(self, func, file_name: str):
        def wrapper(*args, **kwargs):
            try:
                return func(*args, **kwargs)
            except Exception as e:
                self.logger.exception(f"Error in {func.__name__}", extra={"input": {"args": args, "kwargs": kwargs}})
                self._store_sfn_response(
                    "report/errors", file_name, {"step": func.__name__, "error": str(e), "args": args, "kwargs": kwargs}
                )
                raise e

        return wrapper

    def report(self) -> str:
        try:
            report = dict(errors=[], migrate_changes=[])

            def retrieve_report_files_from_s3(message_type: str):
                s3_keys = list(
                    self.s3_provider.list_directory(
                        self.artifact_bucket,
                        self.get_key_prefix(f"schema_migration/{self.execution_id}/report/{message_type}"),
                    )
                )
                self.logger.info("Subdirectory Count", extra={"message_type": message_type, "count": len(s3_keys)})
                for s3_key in s3_keys:
                    local_file = os.path.join(self.local_path, "data.json")
                    self.s3_provider.download_file(self.artifact_bucket, s3_key, local_file)
                    with open(local_file, "r") as f:
                        jn = json.load(f)
                    report[message_type].append(jn)
                # Cleanup S3 files
                self.s3_provider.delete_files(self.artifact_bucket, s3_keys)

            retrieve_report_files_from_s3("errors")
            retrieve_report_files_from_s3("migrate_changes")
            self.logger.info("Report", extra=report)
            report_str = json.dumps(report, indent=4, sort_keys=True, cls=CustomJSONEncoder)
            report_message = f"Schema migration results ({os.environ['DEPLOYMENT_STAGE']} env)"
            # if report["errors"]:
            #     report_message += " @sc-oncall-eng"
            self._upload_to_slack("schema_migration_report.json", report_str, report_message)
            return report
        except Exception as e:
            self.logger.exception("Failed to generate report")
            raise e

    def _upload_to_slack(self, filename: str, contents, initial_comment: str) -> None:
        slack_token = CorporaConfig().slack_reporter_secret
        slack_channel = CorporaConfig().slack_reporter_channel
        response = upload_to_slack(filename, contents, initial_comment, slack_channel, slack_token)
        self.logger.info("Uploaded to slack", extra={"response": response})

    def migrate(self, step_name) -> bool:
        """
        Gets called by the step function at every different step, as defined by `step_name`
        """
        self.logger.info(f"Starting {step_name}", extra={"step": step_name})
        if step_name == "gather_collections":
            gather_collections = self.error_wrapper(self.gather_collections, "gather_collections")
            auto_publish = os.environ["AUTO_PUBLISH"].lower() == "true"
            response = gather_collections(auto_publish)
        elif step_name == "collection_migrate":
            collection_id = os.environ["COLLECTION_ID"]
            collection_version_id = os.environ["COLLECTION_VERSION_ID"]
            can_publish = os.environ["CAN_PUBLISH"].lower() == "true"
            collection_migrate = self.error_wrapper(self.collection_migrate, collection_id)
            response = collection_migrate(
                collection_id=collection_id,
                collection_version_id=collection_version_id,
                can_publish=can_publish,
            )
        elif step_name == "dataset_migrate":
            collection_version_id = os.environ["COLLECTION_VERSION_ID"]
            collection_id = os.environ["COLLECTION_ID"]
            dataset_id = os.environ["DATASET_ID"]
            dataset_version_id = os.environ["DATASET_VERSION_ID"]
            dataset_migrate = self.error_wrapper(self.dataset_migrate, f"{collection_version_id}_{dataset_id}")
            response = dataset_migrate(
                collection_version_id=collection_version_id,
                collection_id=collection_id,
                dataset_id=dataset_id,
                dataset_version_id=dataset_version_id,
            )
        elif step_name == "collection_publish":
            collection_version_id = os.environ["COLLECTION_VERSION_ID"]
            can_publish = os.environ["CAN_PUBLISH"].lower() == "true"
            publish_and_cleanup = self.error_wrapper(self.publish_and_cleanup, collection_version_id)
            response = publish_and_cleanup(collection_version_id=collection_version_id, can_publish=can_publish)
        elif step_name == "report":
            response = self.report()
        self.logger.info("output", extra={"response": response})
        sfn_client = StepFunctionProvider().client
        sfn_client.send_task_success(
            taskToken=os.environ["TASK_TOKEN"], output=json.dumps(response, cls=CustomJSONEncoder)
        )
        return True<|MERGE_RESOLUTION|>--- conflicted
+++ resolved
@@ -41,16 +41,6 @@
     def fetch_collections(self) -> Iterable[CollectionVersion]:
         published_collections = [*self.business_logic.get_collections(CollectionQueryFilter(is_published=True))]
         unpublished_collections = [*self.business_logic.get_collections(CollectionQueryFilter(is_published=False))]
-<<<<<<< HEAD
-        limit = int(self.limit_migration) if isinstance(self.limit_migration, str) else self.limit_migration
-        if limit > 0:
-            select = limit // 2
-            if len(unpublished_collections) >= select:
-                unpublished_collections = random.sample(unpublished_collections, limit // 2)
-            if len(published_collections) >= select:
-                published_collections = random.sample(published_collections, limit // 2)
-=======
->>>>>>> 76c57fd5
         return itertools.chain(unpublished_collections, published_collections)
 
     def gather_collections(self, auto_publish: bool) -> List[Dict[str, str]]:
