--- conflicted
+++ resolved
@@ -5,12 +5,8 @@
 from typing import Dict, List
 
 import boto3
-<<<<<<< HEAD
 from cellxgene_schema.migrate import migrate as cxg_migrate
 from cellxgene_schema import schema
-=======
-import cellxgene_schema
->>>>>>> bfd272fe
 
 from backend.layers.business.business import BusinessLogic
 from backend.layers.business.entities import CollectionQueryFilter
@@ -65,11 +61,7 @@
                 # published collection without an active revision
                 response.append(
                     dict(
-<<<<<<< HEAD
                         can_open_revision="True",
-=======
-                        can_open_revision=True,
->>>>>>> bfd272fe
                         collection_id=collection.collection_id.id,
                         collection_version_id=collection.version_id.id,
                     )
@@ -79,11 +71,7 @@
                 has_revision.append(collection.collection_id)  # revision found, skip published version
                 response.append(
                     dict(
-<<<<<<< HEAD
                         can_open_revision="False",
-=======
-                        can_open_revision=False,
->>>>>>> bfd272fe
                         collection_id=collection.collection_id.id,
                         collection_version_id=collection.version_id.id,
                     )
@@ -93,11 +81,7 @@
                 # unpublished collection
                 response.append(
                     dict(
-<<<<<<< HEAD
                         can_open_revision="False",
-=======
-                        can_open_revision=False,
->>>>>>> bfd272fe
                         collection_id=collection.collection_id.id,
                         collection_version_id=collection.version_id.id,
                     )
@@ -122,19 +106,11 @@
     def collection_migrate(
         self, collection_id: str, collection_version_id: str, can_open_revision: bool
     ) -> List[Dict[str, str]]:
-<<<<<<< HEAD
         private_collection_id = collection_version_id
-=======
-        private_collection_id = collection_id
->>>>>>> bfd272fe
 
         # Get datasets from collection
         version = self.business_logic.get_collection_version(CollectionVersionId(collection_version_id))
         datasets = []
-<<<<<<< HEAD
-
-=======
->>>>>>> bfd272fe
         for dataset in version.datasets:
             datasets.append({"dataset_id": dataset.dataset_id.id, "dataset_version_id": dataset.version_id.id})
 
@@ -216,33 +192,18 @@
             response = self.gather_collections()
         elif step_name == "collection_migrate":
             collection_id = os.environ["COLLECTION_ID"]
-<<<<<<< HEAD
             collection_version_id = os.environ["COLLECTION_VERSION_ID"]
             can_open_revision = os.environ["CAN_OPEN_REVISION"].lower() == "true"
             response = self.collection_migrate(collection_id, collection_version_id, can_open_revision)
-=======
-            datasets = json.loads(os.environ["DATASETS"])
-            can_open_revision = os.environ["CAN_OPEN_REVISION"].lower() == "true"
-            response = self.collection_migrate(collection_id, datasets, can_open_revision)
->>>>>>> bfd272fe
         elif step_name == "dataset_migrate":
             collection_id = os.environ["COLLECTION_ID"]
             dataset_id = os.environ["DATASET_ID"]
             dataset_version_id = os.environ["DATASET_VERSION_ID"]
             response = self.dataset_migrate(collection_id, dataset_id, dataset_version_id)
-<<<<<<< HEAD
         elif step_name == "collection_publish":
             collection_id = os.environ["COLLECTION_ID"]
             can_publish = os.environ["CAN_PUBLISH"].lower() == "true"
             response = self.publish_and_cleanup(collection_id, can_publish)
-=======
-        elif step_name == "publish_and_cleanup":
-            collection_id = os.environ["COLLECTION_ID"]
-            can_publish = os.environ["CAN_PUBLISH"].lower() == "true"
-            response = self.publish_and_cleanup(collection_id, can_publish)
-        elif step_name == "report":
-            self.report()
->>>>>>> bfd272fe
         sfn_client = boto3.client("stepfunctions")
         sfn_client.send_task_success(taskToken=os.environ["TASK_TOKEN"], output=json.dumps(response))
         return True