--- conflicted
+++ resolved
@@ -27,11 +27,7 @@
 from backend.layers.processing.process_add_labels import ProcessAddLabels
 from backend.layers.processing.process_cxg import ProcessCxg
 from backend.layers.processing.process_logic import ProcessingLogic
-<<<<<<< HEAD
 from backend.layers.processing.process_validate_h5ad import ProcessValidateATACSEQ, ProcessValidateH5AD
-=======
-from backend.layers.processing.process_validate_h5ad import ProcessValidateH5AD
->>>>>>> ffeb5aa4
 from backend.layers.processing.schema_migration import SchemaMigrate
 from backend.layers.thirdparty.s3_provider import S3Provider, S3ProviderInterface
 from backend.layers.thirdparty.schema_validator_provider import (
@@ -66,12 +62,9 @@
         self.process_validate_h5ad = ProcessValidateH5AD(
             self.business_logic, self.uri_provider, self.s3_provider, self.schema_validator
         )
-<<<<<<< HEAD
         self.process_validate_atac_seq = ProcessValidateATACSEQ(
             self.business_logic, self.uri_provider, self.s3_provider, self.schema_validator
         )
-=======
->>>>>>> ffeb5aa4
         self.process_add_labels = ProcessAddLabels(
             self.business_logic, self.uri_provider, self.s3_provider, self.schema_validator
         )
@@ -115,7 +108,6 @@
         try:
             if step_name == "validate_anndata":
                 self.process_validate_h5ad.process(dataset_version_id, manifest, artifact_bucket)
-<<<<<<< HEAD
             elif step_name == "validate_atac_seq":
                 self.process_validate_atac_seq.process(
                     collection_version_id,
@@ -123,8 +115,6 @@
                     manifest,
                     datasets_bucket,
                 )
-=======
->>>>>>> ffeb5aa4
             elif step_name == "add_labels":
                 self.process_add_labels.process(
                     collection_version_id, dataset_version_id, artifact_bucket, datasets_bucket
