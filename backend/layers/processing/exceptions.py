from dataclasses import dataclass
from typing import List

from backend.layers.common.entities import DatasetStatusKey


class ProcessingException(Exception):
    pass


class ProcessingCanceled(ProcessingException):
    pass


@dataclass
class ValidationFailed(ProcessingException):
    errors: List[str]


class AddLabelsFailed(ProcessingException):
<<<<<<< HEAD
    errors: List[str]
=======
    failed_status: DatasetStatusKey = DatasetStatusKey.H5AD
>>>>>>> ffeb5aa4


class ProcessingFailed(ProcessingException):
    pass


class UploadFailed(ProcessingException):
    pass


@dataclass
class ConversionFailed(ProcessingException):
    failed_status: DatasetStatusKey<|MERGE_RESOLUTION|>--- conflicted
+++ resolved
@@ -18,11 +18,7 @@
 
 
 class AddLabelsFailed(ProcessingException):
-<<<<<<< HEAD
-    errors: List[str]
-=======
     failed_status: DatasetStatusKey = DatasetStatusKey.H5AD
->>>>>>> ffeb5aa4
 
 
 class ProcessingFailed(ProcessingException):
