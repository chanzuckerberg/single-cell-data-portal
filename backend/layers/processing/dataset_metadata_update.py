--- conflicted
+++ resolved
@@ -14,10 +14,7 @@
 from backend.common.utils.corpora_constants import CorporaConstants
 from backend.layers.business.business import BusinessLogic
 from backend.layers.common.entities import (
-<<<<<<< HEAD
-=======
     DatasetArtifactMetadataUpdate,
->>>>>>> a0a1b772
     DatasetArtifactType,
     DatasetConversionStatus,
     DatasetProcessingStatus,
@@ -54,13 +51,8 @@
     def update_h5ad(
         self,
         h5ad_uri: str,
-<<<<<<< HEAD
-        old_dataset_version: DatasetVersion,
-        key_prefix: str,
-=======
         current_dataset_version: DatasetVersion,
         new_key_prefix: str,
->>>>>>> a0a1b772
         new_dataset_version_id: DatasetVersionId,
         metadata_update: DatasetArtifactMetadataUpdate,
     ):
@@ -69,16 +61,10 @@
             local_path=CorporaConstants.LABELED_H5AD_ARTIFACT_FILENAME,
         )
 
-<<<<<<< HEAD
-        adata = scanpy.read_h5ad(h5ad_filename)
-        metadata = old_dataset_version.metadata
-        for key, val in metadata_update_dict.items():
-=======
         adata = scanpy.read_h5ad(h5ad_filename, backed="r")
         metadata = current_dataset_version.metadata
         # maps artifact name for metadata field to DB field name, if different
         for key, val in metadata_update.as_dict_without_none_values().items():
->>>>>>> a0a1b772
             adata.uns[key] = val
 
             db_field = ARTIFACT_TO_DB_FIELD.get(key) if key in ARTIFACT_TO_DB_FIELD else key
@@ -159,20 +145,6 @@
 
     def update_metadata(
         self,
-<<<<<<< HEAD
-        old_dataset_version_id: DatasetVersionId,
-        new_dataset_version_id: DatasetVersionId,
-        metadata_update_dict: Dict[str, str],
-    ):
-        old_dataset_version = self.business_logic.get_dataset_version(old_dataset_version_id)
-        if old_dataset_version.status.processing_status != DatasetProcessingStatus.SUCCESS:
-            self.logger.info(
-                f"Dataset {old_dataset_version_id} is not successfully processed. Skipping metadata update."
-            )
-            return
-
-        artifact_uris = {artifact.type: artifact.uri for artifact in old_dataset_version.artifacts}
-=======
         current_dataset_version_id: DatasetVersionId,
         new_dataset_version_id: DatasetVersionId,
         metadata_update: DatasetArtifactMetadataUpdate,
@@ -194,48 +166,17 @@
                 f"Skipping metadata update."
             )
             return
->>>>>>> a0a1b772
 
         if DatasetArtifactType.RAW_H5AD in artifact_uris:
             raw_h5ad_uri = artifact_uris[DatasetArtifactType.RAW_H5AD]
         else:
-<<<<<<< HEAD
-            self.logger.error(f"Cannot find raw H5AD artifact uri for {old_dataset_version_id}.")
-=======
             self.logger.error(f"Cannot find raw H5AD artifact uri for {current_dataset_version_id}.")
->>>>>>> a0a1b772
             raise ValueError
 
         self.process(new_dataset_version_id, raw_h5ad_uri, self.artifact_bucket)
 
         new_artifact_key_prefix = self.get_key_prefix(new_dataset_version_id.id)
 
-<<<<<<< HEAD
-        if DatasetArtifactType.H5AD in artifact_uris:
-            self.update_h5ad(
-                artifact_uris[DatasetArtifactType.H5AD],
-                old_dataset_version,
-                new_artifact_key_prefix,
-                new_dataset_version_id,
-                metadata_update_dict,
-            )
-        else:
-            self.logger.error(f"Cannot find labeled H5AD artifact uri for {old_dataset_version_id}.")
-            raise ValueError
-
-        if DatasetArtifactType.RDS in artifact_uris:
-            self.update_rds(
-                artifact_uris[DatasetArtifactType.RDS],
-                new_artifact_key_prefix,
-                new_dataset_version_id,
-                metadata_update_dict,
-            )
-        elif old_dataset_version.status.rds_status == DatasetConversionStatus.SKIPPED:
-            self.update_processing_status(new_dataset_version_id, DatasetStatusKey.RDS, DatasetConversionStatus.SKIPPED)
-        else:
-            self.logger.error(
-                f"Cannot find RDS artifact uri for {old_dataset_version_id}, and Conversion Status is not SKIPPED."
-=======
         artifact_jobs = []
 
         with multiprocessing.Pool() as pool:
@@ -313,24 +254,8 @@
         else:
             self.update_processing_status(
                 new_dataset_version_id, DatasetStatusKey.PROCESSING, DatasetProcessingStatus.FAILURE
->>>>>>> a0a1b772
-            )
-
-<<<<<<< HEAD
-        if DatasetArtifactType.CXG in artifact_uris:
-            self.update_cxg(
-                artifact_uris[DatasetArtifactType.CXG],
-                f"s3://{self.cellxgene_bucket}/{new_artifact_key_prefix}.cxg",
-                new_dataset_version_id,
-                metadata_update_dict,
-            )
-        else:
-            self.logger.error(f"Cannot find cxg artifact uri for {old_dataset_version_id}.")
-            raise ValueError
-
-        self.update_processing_status(
-            new_dataset_version_id, DatasetStatusKey.PROCESSING, DatasetProcessingStatus.SUCCESS
-=======
+            )
+
     def has_valid_artifact_statuses(self, dataset_version_id: DatasetVersionId) -> bool:
         dataset_version = self.business_logic.get_dataset_version(dataset_version_id)
         return (
@@ -340,7 +265,6 @@
                 dataset_version.status.rds_status == DatasetConversionStatus.CONVERTED
                 or dataset_version.status.rds_status == DatasetConversionStatus.SKIPPED
             )
->>>>>>> a0a1b772
         )
 
 
@@ -349,10 +273,6 @@
         DatabaseProvider(),
         None,
         None,
-<<<<<<< HEAD
-        None,
-=======
->>>>>>> a0a1b772
         S3Provider(),
         UriProvider(),
     )
@@ -360,18 +280,9 @@
     artifact_bucket = os.environ.get("ARTIFACT_BUCKET", "test-bucket")
     cellxgene_bucket = os.environ.get("CELLXGENE_BUCKET", "test-cellxgene-bucket")
     datasets_bucket = os.environ.get("DATASETS_BUCKET", "test-datasets-bucket")
-<<<<<<< HEAD
-    old_dataset_version_id = DatasetVersionId(os.environ["OLD_DATASET_VERSION_ID"])
-    new_dataset_version_id = DatasetVersionId(os.environ["NEW_DATASET_VERSION_ID"])
-    metadata_update_dict = json.loads(os.environ["METADATA_UPDATE_JSON"])
-
-    DatasetMetadataUpdate(business_logic, artifact_bucket, cellxgene_bucket, datasets_bucket).update_metadata(
-        old_dataset_version_id, new_dataset_version_id, metadata_update_dict
-=======
     current_dataset_version_id = DatasetVersionId(os.environ["CURRENT_DATASET_VERSION_ID"])
     new_dataset_version_id = DatasetVersionId(os.environ["NEW_DATASET_VERSION_ID"])
     metadata_update = DatasetArtifactMetadataUpdate(**json.loads(os.environ["METADATA_UPDATE_JSON"]))
     DatasetMetadataUpdater(business_logic, artifact_bucket, cellxgene_bucket, datasets_bucket).update_metadata(
         current_dataset_version_id, new_dataset_version_id, metadata_update
->>>>>>> a0a1b772
     )