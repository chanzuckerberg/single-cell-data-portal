--- conflicted
+++ resolved
@@ -392,16 +392,11 @@
         coverage_aggregator: defaultdict,
         global_cell_type_totals: Dict[str, int],
         array_name: str,
-<<<<<<< HEAD
         chunk_size: int = 500000,  # Reduced chunk size for large datasets
-=======
-        chunk_size: int = 10_000_000,
->>>>>>> e0699cd3
     ) -> int:
         """Generator approach: process chunks on-the-fly within single TileDB session."""
 
         total_records = len(coverage_aggregator)
-<<<<<<< HEAD
         logger.info(f"Processing {total_records:,} records with generator-based chunked streaming...")
 
         # Write all chunks in a single TileDB session using generator
@@ -441,30 +436,6 @@
         # Yield remaining data
         if current_chunk:
             yield current_chunk
-=======
-        logger.info(f"Processing {total_records:,} records with direct array assignment...")
-        array_index = 0
-
-        def generate_coverage_records():
-            """Generator to yield coverage records for direct array assignment."""
-            for (chrom, bin_id, cell_type), count in coverage_aggregator.items():
-                total_coverage = global_cell_type_totals.get(cell_type, 0)
-                normalized_coverage = (
-                    (count / total_coverage) * self.normalization_factor if total_coverage > 0 else 0.0
-                )
-                yield chrom, bin_id, cell_type, count, total_coverage, normalized_coverage
-
-        coverage_records = generate_coverage_records()
-        while True:
-            chunk = list(itertools.islice(coverage_records, chunk_size))
-            array_index += len(chunk)
-            if not chunk:
-                break
-            write_range = f"{array_index-len(chunk):,}-{array_index:,}"
-            logger.info(f"Writing {write_range} records to TileDB as single fragment...")
-            self._write_arrays_to_tiledb(array_name, *zip(*chunk, strict=True))
-        return array_index
->>>>>>> e0699cd3
 
     def _write_chunks_generator_to_tiledb(
         self,
