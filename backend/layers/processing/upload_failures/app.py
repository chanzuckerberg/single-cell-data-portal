--- conflicted
+++ resolved
@@ -37,11 +37,7 @@
     dataset_id = event.get("dataset_id")
     collection_version_id = event.get("collection_id")
     error_cause = event.get("error", {}).get("Cause", "")
-<<<<<<< HEAD
-    execution_arn = event.get("execution")
-=======
     execution_arn = event.get("execution_id")
->>>>>>> 276bdb86
     try:
         error_cause_dict = json.loads(error_cause)
     except json.decoder.JSONDecodeError:
@@ -163,22 +159,13 @@
 def cleanup_artifacts(dataset_id: str, error_step_name: str) -> None:
     """Clean up artifacts depending on error; default to full clean-up if error step is unknown"""
     with logger.LogSuppressed(Exception, message="Failed to clean up artifacts."):
-<<<<<<< HEAD
-        object_key = os.path.join(os.environ.get("REMOTE_DEV_PREFIX", ""), dataset_id)
+        object_key = os.path.join(os.environ.get("REMOTE_DEV_PREFIX", ""), dataset_id).strip("/")
         if not error_step_name or error_step_name == "download-validate":
             delete_many_from_s3(os.environ["ARTIFACT_BUCKET"], object_key + "/")
             delete_many_from_s3(os.environ["DATASET_BUCKET"], object_key + ".")
-=======
-        object_key = os.path.join(os.environ.get("REMOTE_DEV_PREFIX", ""), dataset_id).strip("/")
-        if not error_step_name or error_step_name == "download-validate":
-            delete_many_from_s3(os.environ["ARTIFACT_BUCKET"], object_key)
->>>>>>> 276bdb86
+
         if not error_step_name or error_step_name == "cxg":
             cellxgene_bucket = os.getenv(
                 "CELLXGENE_BUCKET", default=f"hosted-cellxgene-{os.environ['DEPLOYMENT_STAGE']}"
             )
-<<<<<<< HEAD
-            delete_many_from_s3(cellxgene_bucket, object_key + ".cxg/")
-=======
-            delete_many_from_s3(cellxgene_bucket, object_key)
->>>>>>> 276bdb86
+            delete_many_from_s3(cellxgene_bucket, object_key + ".cxg/")