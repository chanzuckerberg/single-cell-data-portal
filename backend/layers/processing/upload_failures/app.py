--- conflicted
+++ resolved
@@ -34,11 +34,7 @@
 
 def parse_event(event: dict):
     dataset_version_id = event.get("dataset_version_id")
-<<<<<<< HEAD
-    collection_version_id = event.get("collection_id")
-=======
     collection_version_id = event.get("collection_version_id")
->>>>>>> 76c57fd5
     error_cause = event.get("error", {}).get("Cause", "")
     execution_arn = event.get("execution_id")
     try:
