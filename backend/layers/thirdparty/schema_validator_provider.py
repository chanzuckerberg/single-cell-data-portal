--- conflicted
+++ resolved
@@ -29,11 +29,6 @@
         """
         pass
 
-<<<<<<< HEAD
-    def validate_atac(self, fragment_file, anndata_file) -> Optional[List[str]]:
-        """
-        Validates an ATAC fragment file against an anndata file.
-=======
     def validate_atac(self, fragment_file, anndata_file, output_file) -> Tuple[Optional[List[str]], str, str]:
         """
         Validates an ATAC fragment file against an anndata file.
@@ -42,7 +37,6 @@
         1. A List[str] with the validation errors. This is only defined if the first boolean is false
         2. The path to the index file
         3. The path to the fragment file
->>>>>>> a4c1e4d9
         """
         pass
 
@@ -89,15 +83,6 @@
     def count_matrix_nonzero(self, matrix):
         return validate.Validator.count_matrix_nonzero(matrix)
 
-<<<<<<< HEAD
-    def validate_atac(self, fragment_file, anndata_file) -> Optional[List[str]]:
-        """
-        Validates an ATAC fragment file against an anndata file.
-        """
-        import cellxgene_schema.atac_seq as atac_seq
-
-        return atac_seq.process_fragment(fragment_file, anndata_file)
-=======
     def validate_atac(self, fragment_file, anndata_file, output_file) -> Tuple[Optional[List[str]], str, str]:
         """
         Validates an ATAC fragment file against an anndata file.
@@ -115,7 +100,6 @@
             index_file,
             output_file,
         )
->>>>>>> a4c1e4d9
 
     def check_anndata_requires_fragment(self, anndata_file) -> bool:
         import cellxgene_schema.atac_seq as atac_seq
