--- conflicted
+++ resolved
@@ -32,14 +32,11 @@
     def validate_atac(self, fragment_file, anndata_file, output_file) -> Tuple[Optional[List[str]], str, str]:
         """
         Validates an ATAC fragment file against an anndata file.
-<<<<<<< HEAD
-=======
 
         Returns a tuple that contains, in order:
         1. A List[str] with the validation errors. This is only defined if the first boolean is false
         2. The path to the index file
         3. The path to the fragment file
->>>>>>> 1c649ef1
         """
         pass
 
@@ -89,14 +86,11 @@
     def validate_atac(self, fragment_file, anndata_file, output_file) -> Tuple[Optional[List[str]], str, str]:
         """
         Validates an ATAC fragment file against an anndata file.
-<<<<<<< HEAD
-=======
 
         Returns a tuple that contains, in order:
         1. A List[str] with the validation errors. This is only defined if the first boolean is false
         2. The path to the index file
         3. The path to the fragment file
->>>>>>> 1c649ef1
         """
         import cellxgene_schema.atac_seq as atac_seq
 
