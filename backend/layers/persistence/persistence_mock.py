import copy
import uuid
from dataclasses import dataclass
from datetime import datetime
from typing import Dict, Iterable, List, Optional

from backend.layers.common.entities import (
    CanonicalCollection,
    CanonicalDataset,
    CollectionId,
    CollectionMetadata,
    CollectionVersion,
    CollectionVersionId,
    DatasetArtifact,
    DatasetArtifactId,
    DatasetConversionStatus,
    DatasetId,
    DatasetMetadata,
    DatasetProcessingStatus,
    DatasetStatus,
    DatasetUploadStatus,
    DatasetValidationStatus,
    DatasetVersion,
    DatasetVersionId,
)
from backend.layers.persistence.persistence import DatabaseProviderInterface


@dataclass
class _CanonicalCollection:
    canonical_collection: CanonicalCollection
    mapped_version: CollectionVersionId


@dataclass
class _CanonicalDataset:
    canonical_dataset: CanonicalDataset
    mapped_version: DatasetVersionId


class DatabaseProviderMock(DatabaseProviderInterface):

    """
    A mocked implementation for DatabaseProvider that uses in-memory dicts.
    This mock is to be used in tests only.
    NOTE: this implementation doesn't use immutability. Tests that assert immutability
    should NOT use this mock.
    NOTE: this implementation uses copy.deepcopy for each returned entity. This is necessary
    since in-memory entities are just pointers, so updates will also modify the objects that were
    previously returned. In a database, this won't happen since changes are persisted to disk.
    Deep copying solves this and makes the mock behave like a real database.
    """

    # A mapping between canonical collection ids and collection versions.
    collections: Dict[str, _CanonicalCollection]

    # All the collection versions
    collections_versions: Dict[str, CollectionVersion]

    # A mapping between canonical dataset ids and dataset versions.
    datasets: Dict[str, _CanonicalDataset]

    # All the dataset versions
    datasets_versions: Dict[str, DatasetVersion]

    def __init__(self) -> None:
        super().__init__()
        self.collections = {}  # rename to: active_collections
        self.collections_versions = {}
        self.datasets = {}  # rename to: active_datasets
        self.datasets_versions = {}

    @staticmethod
    def _id():
        return str(uuid.uuid4())

    # TODO: add publisher_metadata here?
    def create_canonical_collection(self, owner: str, collection_metadata: CollectionMetadata) -> CollectionVersion:
        collection_id = CollectionId(self._id())
        version_id = CollectionVersionId(self._id())
        canonical = CanonicalCollection(collection_id, None, False, False)
        version = CollectionVersion(
            collection_id, version_id, owner, collection_metadata, None, [], None, datetime.utcnow(), canonical
        )
        self.collections_versions[version_id.id] = version
        # Don't set mappings here - those will be set when publishing the collection!
        return copy.deepcopy(version)

    def _update_version_with_canonical(self, version: CollectionVersion):
        """
        Private method that returns a version updated with the canonical collection.
        This is equivalent to a database double lookup (or join).
        Note that for methods that require a table scan, this should be optimized by holding the
        canonical_collections table in memory
        """
        cc = self.collections.get(version.collection_id.id)
        if cc is None:
            return copy.deepcopy(version)
        copied_version = copy.deepcopy(version)
        copied_version.canonical_collection = cc.canonical_collection
        copied_version.datasets = [self._update_dataset_version_with_canonical(d) for d in copied_version.datasets]
        return copied_version

    def _update_dataset_version_with_canonical(self, version: DatasetVersion):
        cd = self.datasets.get(version.dataset_id.id)
        if cd is None:
            return copy.deepcopy(version)
        copied_version = copy.deepcopy(version)
        copied_version.canonical_dataset = cd.canonical_dataset
        return copied_version

    def get_collection_mapped_version(self, collection_id: CollectionId) -> Optional[CollectionVersion]:
        cc = self.collections.get(collection_id.id)
        if cc is not None:
            version = self.collections_versions[cc.mapped_version.id]
            return self._update_version_with_canonical(version)

    def get_all_collections_versions(self) -> Iterable[CollectionVersion]:  # TODO: add filters if needed
        for version in self.collections_versions.values():
            yield self._update_version_with_canonical(version)

    def get_all_mapped_collection_versions(self) -> Iterable[CollectionVersion]:  # TODO: add filters if needed
        for version_id, collection_version in self.collections_versions.items():
            if version_id in [c.mapped_version.id for c in self.collections.values()]:
                yield self._update_version_with_canonical(collection_version)

    def delete_collection(self, collection_id: CollectionId) -> None:
        del self.collections[collection_id.id]

    def save_collection_metadata(
        self, version_id: CollectionVersionId, collection_metadata: CollectionMetadata
    ) -> None:
        self.collections_versions[version_id.id].metadata = copy.deepcopy(collection_metadata)

    def save_collection_publisher_metadata(
        self, version_id: CollectionVersionId, publisher_metadata: Optional[dict]
    ) -> None:
        self.collections_versions[version_id.id].publisher_metadata = copy.deepcopy(publisher_metadata)

    def add_collection_version(self, collection_id: CollectionId) -> CollectionVersion:
        cc = self.collections[collection_id.id]
        current_version_id = cc.mapped_version
        current_version = self.collections_versions[current_version_id.id]
        new_version_id = CollectionVersionId(self._id())
        # Note: since datasets are immutable, there is no need to clone datasets here,
        # but the list that contains datasets needs to be copied, since it's a pointer.
        self.datasets_versions
        new_dataset_list = copy.deepcopy(current_version.datasets)

        collection_version = CollectionVersion(
            collection_id=current_version.collection_id,
            version_id=new_version_id,
            owner=current_version.owner,
            metadata=current_version.metadata,
            publisher_metadata=current_version.publisher_metadata,
            datasets=new_dataset_list,
            published_at=None,
            created_at=datetime.utcnow(),
            canonical_collection=cc.canonical_collection,
        )
        self.collections_versions[new_version_id.id] = collection_version
        return copy.deepcopy(collection_version)

    def delete_collection_version(self, version_id: CollectionVersionId) -> None:
        # Can only delete an unpublished collection
        del self.collections_versions[version_id.id]

    def get_collection_version(self, version_id: CollectionVersionId) -> CollectionVersion:
        version = self.collections_versions.get(version_id.id)
        if version is not None:
            return self._update_version_with_canonical(version)

    def get_all_versions_for_collection(self, collection_id: CollectionId) -> Iterable[CollectionVersion]:
        # On a database, will require a secondary index on `collection_id` for an optimized lookup
        for collection_version in self.collections_versions.values():
            if collection_version.collection_id == collection_id:
                yield self._update_version_with_canonical(collection_version)

    # MAYBE
    def finalize_collection_version(
        self, collection_id: CollectionId, version_id: CollectionVersionId, published_at: Optional[datetime]
    ) -> None:

        published_at = published_at if published_at else datetime.utcnow()

        version = self.collections_versions[version_id.id]
        for dataset_version in version.datasets:
            if self.datasets[dataset_version.dataset_id.id].canonical_dataset.published_at is None:
                self.datasets[dataset_version.dataset_id.id].canonical_dataset.published_at = published_at
            if self.datasets_versions[dataset_version.version_id.id].canonical_dataset.revised_at is None:
                self.datasets_versions[dataset_version.version_id.id].canonical_dataset.revised_at = published_at

        cc = self.collections.get(collection_id.id)
        if cc is None:
            self.collections[collection_id.id] = _CanonicalCollection(
<<<<<<< HEAD
                CanonicalCollection(collection_id, published_at, False), version_id
=======
                CanonicalCollection(collection_id, now, False, False), version_id
>>>>>>> 61021bcd
            )
        else:
            new_cc = copy.deepcopy(cc)
            new_cc.mapped_version = version_id
            self.collections[collection_id.id] = new_cc
        self.collections_versions[version_id.id].published_at = published_at

    # OR
    # def update_collection_version_mapping(self, collection_id: CollectionId, version_id: CollectionVersionId) -> None:
    #     self.collections[collection_id.id] = version_id.id

    # def set_collection_version_published_at(self, version_id: CollectionVersionId) -> None:
    #     self.collections_versions[version_id.id].published_at = datetime.utcnow()

    # END OR

    def get_dataset(self, dataset_id: DatasetId) -> DatasetVersion:
        version_id = self.datasets[dataset_id.id]
        return copy.deepcopy(self.datasets_versions[version_id])

    def get_dataset_version(self, version_id: DatasetVersionId) -> DatasetVersion:
        version = self.datasets_versions.get(version_id.id)
        if version is not None:
            return self._update_dataset_version_with_canonical(version)

    def get_all_datasets(self) -> Iterable[DatasetVersion]:
        """
        For now, this only returns all the active datasets, i.e. the datasets that belong to a published collection
        """
        active_collections = self.get_all_mapped_collection_versions()
        active_datasets = [i.version_id.id for s in [c.datasets for c in active_collections] for i in s]
        for version_id, dataset_version in self.datasets_versions.items():
            if version_id in active_datasets:
                yield self._update_dataset_version_with_canonical(dataset_version)

    def _get_all_datasets(self) -> Iterable[DatasetVersion]:
        """
        Returns all the mapped datasets. Currently unused
        """
        for version_id, dataset_version in self.datasets_versions.items():
            if version_id in self.datasets.values():
                yield self._update_dataset_version_with_canonical(dataset_version)

    def get_dataset_artifacts_by_version_id(self, dataset_version_id: DatasetId) -> List[DatasetArtifact]:
        dataset = self.datasets_versions[dataset_version_id.id]
        return copy.deepcopy(dataset.artifacts)

    def create_canonical_dataset(self, collection_version_id: CollectionVersionId) -> DatasetVersion:
        # Creates a dataset and initializes it with one version
        dataset_id = DatasetId(self._id())
        version_id = DatasetVersionId(self._id())
        canonical_dataset = CanonicalDataset(dataset_id, None)
        collection_version = self.collections_versions[collection_version_id.id]
        version = DatasetVersion(
            dataset_id=dataset_id,
            version_id=version_id,
            collection_id=collection_version.collection_id,
            status=DatasetStatus.empty(),
            metadata=None,
            artifacts=[],
            created_at=datetime.utcnow(),
<<<<<<< HEAD
            canonical_dataset=canonical_dataset,
=======
            canonical_dataset=CanonicalDataset(dataset_id, None),
>>>>>>> 61021bcd
        )
        self.datasets_versions[version_id.id] = version
        self.datasets[dataset_id.id] = _CanonicalDataset(canonical_dataset, version_id)
        # Register the dataset to the original collection
        collection_version.datasets.append(version)
        return copy.deepcopy(version)

    def add_dataset_artifact(
        self, version_id: DatasetVersionId, artifact_type: str, artifact_uri: str
    ) -> DatasetArtifactId:
        version = self.datasets_versions[version_id.id]
        artifact_id = DatasetArtifactId(self._id())
        version.artifacts.append(DatasetArtifact(artifact_id, artifact_type, artifact_uri))
        return artifact_id

    def set_dataset_metadata(self, version_id: DatasetVersionId, metadata: DatasetMetadata) -> None:
        version = self.datasets_versions[version_id.id]
        version.metadata = copy.deepcopy(metadata)

    def update_dataset_processing_status(self, version_id: DatasetVersionId, status: DatasetProcessingStatus) -> None:
        dataset_version = self.datasets_versions[version_id.id]
        dataset_version.status.processing_status = copy.deepcopy(status)

    def update_dataset_validation_status(self, version_id: DatasetVersionId, status: DatasetValidationStatus) -> None:
        dataset_version = self.datasets_versions[version_id.id]
        dataset_version.status.validation_status = copy.deepcopy(status)

    def update_dataset_upload_status(self, version_id: DatasetVersionId, status: DatasetUploadStatus) -> None:
        dataset_version = self.datasets_versions[version_id.id]
        dataset_version.status.upload_status = copy.deepcopy(status)

    def update_dataset_conversion_status(
        self, version_id: DatasetVersionId, status_type: str, status: DatasetConversionStatus
    ) -> None:
        dataset_version = self.datasets_versions[version_id.id]
        existing_status = dataset_version.status
        setattr(existing_status, status_type, copy.deepcopy(status))

    def add_dataset_to_collection_version(self, version_id: CollectionVersionId, dataset_id: DatasetId) -> None:
        # Not needed for now - create_dataset does this
        # As an alternative, this could either be called by create_dataset
        pass

    def delete_dataset_from_collection_version(
        self, collection_version_id: CollectionVersionId, dataset_version_id: DatasetVersionId
    ) -> None:
        version = self.collections_versions[collection_version_id.id]
        version.datasets = [d for d in version.datasets if d.version_id != dataset_version_id]

    def replace_dataset_in_collection_version(
        self, collection_version_id: CollectionVersionId, old_dataset_version_id: DatasetVersionId
    ) -> DatasetVersion:
        new_version_id = DatasetVersionId(self._id())
        old_version = self.get_dataset_version(old_dataset_version_id)
        collection_version = self.collections_versions[collection_version_id.id]
        new_version = DatasetVersion(
            dataset_id=old_version.dataset_id,
            version_id=new_version_id,
            collection_id=collection_version.collection_id,
            status=DatasetStatus.empty(),
            metadata=None,
            artifacts=[],
            created_at=datetime.utcnow(),
            canonical_dataset=CanonicalDataset(old_version.dataset_id, None),
        )
        self.datasets_versions[new_version_id.id] = new_version

        idx = next(i for i, e in enumerate(collection_version.datasets) if e.version_id == old_dataset_version_id)
        collection_version.datasets[idx] = new_version
        return copy.deepcopy(new_version)

    def get_dataset_version_status(self, version_id: DatasetVersionId) -> DatasetStatus:
        return copy.deepcopy(self.datasets_versions[version_id.id].status)

    def get_dataset_mapped_version(self, dataset_id: DatasetId) -> Optional[DatasetVersion]:
        cd = self.collections.get(dataset_id.id)
        if cd is not None:
            version = self.datasets_versions[cd.mapped_version.id]
            return self._update_dataset_version_with_canonical(version)<|MERGE_RESOLUTION|>--- conflicted
+++ resolved
@@ -193,11 +193,7 @@
         cc = self.collections.get(collection_id.id)
         if cc is None:
             self.collections[collection_id.id] = _CanonicalCollection(
-<<<<<<< HEAD
-                CanonicalCollection(collection_id, published_at, False), version_id
-=======
-                CanonicalCollection(collection_id, now, False, False), version_id
->>>>>>> 61021bcd
+                CanonicalCollection(collection_id, published_at, False, False), version_id
             )
         else:
             new_cc = copy.deepcopy(cc)
@@ -259,11 +255,7 @@
             metadata=None,
             artifacts=[],
             created_at=datetime.utcnow(),
-<<<<<<< HEAD
-            canonical_dataset=canonical_dataset,
-=======
             canonical_dataset=CanonicalDataset(dataset_id, None),
->>>>>>> 61021bcd
         )
         self.datasets_versions[version_id.id] = version
         self.datasets[dataset_id.id] = _CanonicalDataset(canonical_dataset, version_id)
