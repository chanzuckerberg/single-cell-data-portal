import copy
from datetime import datetime
from fnmatch import fnmatchcase
from typing import Any, Dict, Iterable, List, Optional, Tuple, Union

from backend.layers.business.exceptions import CollectionIsPublishedException, DatasetIsPublishedException
from backend.layers.common.entities import (
    CanonicalCollection,
    CanonicalDataset,
    CollectionId,
    CollectionMetadata,
    CollectionVersion,
    CollectionVersionId,
    CollectionVersionWithDatasets,
    DatasetArtifact,
    DatasetArtifactId,
    DatasetConversionStatus,
    DatasetId,
    DatasetMetadata,
    DatasetProcessingStatus,
    DatasetStatus,
    DatasetUploadStatus,
    DatasetValidationStatus,
    DatasetVersion,
    DatasetVersionId,
)
from backend.layers.common.helpers import sort_datasets_by_cell_count
from backend.layers.persistence.persistence import DatabaseProviderInterface


class DatabaseProviderMock(DatabaseProviderInterface):
    """
    A mocked implementation for DatabaseProvider that uses in-memory dicts.
    This mock is to be used in tests only.
    NOTE: this implementation doesn't use immutability. Tests that assert immutability
    should NOT use this mock.
    NOTE: this implementation uses copy.deepcopy for each returned entity. This is necessary
    since in-memory entities are just pointers, so updates will also modify the objects that were
    previously returned. In a database, this won't happen since changes are persisted to disk.
    Deep copying solves this and makes the mock behave like a real database.
    """

    # A mapping between canonical collection ids and collection versions.
    collections: Dict[str, CanonicalCollection]

    # All the collection versions
    collections_versions: Dict[str, CollectionVersion]

    # A mapping between canonical dataset ids and dataset versions.
    datasets: Dict[str, CanonicalDataset]

    # All the dataset versions
    datasets_versions: Dict[str, DatasetVersion]

    # Dataset artifacts
    dataset_artifacts: Dict[str, DatasetArtifact]

    def __init__(self) -> None:
        super().__init__()
        self.collections = {}  # rename to: active_collections
        self.collections_versions = {}
        self.datasets = {}  # rename to: active_datasets
        self.datasets_versions = {}
        self.dataset_artifacts = {}

    # TODO: add publisher_metadata here?
    def create_canonical_collection(
        self, owner: str, curator_name: str, collection_metadata: CollectionMetadata
    ) -> CollectionVersion:
        collection_id = CollectionId()
        version_id = CollectionVersionId()
        canonical = CanonicalCollection(collection_id, None, None, None, False)
        version = CollectionVersion(
            collection_id=collection_id,
            version_id=version_id,
            owner=owner,
            curator_name=curator_name,
            metadata=collection_metadata,
            publisher_metadata=None,
            published_at=None,
            created_at=datetime.utcnow(),
            schema_version=None,
            canonical_collection=canonical,
            datasets=[],
            has_custom_dataset_order=False,
            is_auto_version=False,
            data_submission_policy_version=None,
        )
        self.collections_versions[version_id.id] = version
        # Don't set mappings here - those will be set when publishing the collection!
        return copy.deepcopy(version)

    def _update_version_with_canonical(
        self,
        version: Union[CollectionVersion, CollectionVersionWithDatasets],
        update_datasets: bool = False,
        get_tombstoned: bool = False,
    ):
        """
        Private method that returns a version updated with the canonical collection.
        This is equivalent to a database double lookup (or join).
        Note that for methods that require a table scan, this should be optimized by holding the
        canonical_collections table in memory
        """
        copied_version = copy.deepcopy(version)
        if update_datasets:
            datasets_to_include = []
            for dataset_version_id in copied_version.datasets:
                if dataset_version := self.get_dataset_version(dataset_version_id, get_tombstoned=get_tombstoned):
                    dataset_version = self._update_dataset_version_with_canonical(dataset_version)
                    datasets_to_include.append(dataset_version)
            # Replace 'datasets' array of Dataset version ids with 'datasets' array of actual Dataset versions
            copied_version.datasets = datasets_to_include
            # Order by cell count if not custom ordered.
            if not copied_version.has_custom_dataset_order:
                copied_version.datasets = sort_datasets_by_cell_count(copied_version.datasets)
            # Hack for business logic that uses isinstance
            copied_version.__class__ = CollectionVersionWithDatasets
        cc = self.collections.get(version.collection_id.id)
        if cc is None:
            return copied_version
        copied_version.canonical_collection = cc
        return copied_version

    def _update_dataset_version_with_canonical(self, version: DatasetVersion):
        cd = self.datasets.get(version.dataset_id.id)
        if cd is None:
            return copy.deepcopy(version)
        copied_version = copy.deepcopy(version)
        copied_version.canonical_dataset = cd
        return copied_version

    def get_collection_mapped_version(self, collection_id: CollectionId) -> Optional[CollectionVersionWithDatasets]:
        cc = self.collections.get(collection_id.id)
        if cc is not None:
            return self.get_collection_version_with_datasets(cc.version_id, get_tombstoned=True)

    def get_all_collections_versions(
        self, get_tombstoned: bool = False
    ) -> Iterable[CollectionVersion]:  # TODO: add filters if needed
        for version in self.collections_versions.values():
            updated_version = self._update_version_with_canonical(version)
            if not get_tombstoned and updated_version.canonical_collection.tombstoned:
                continue
            included_dataset_version_ids = []
            for d_v_id in updated_version.datasets:
                if not get_tombstoned and self.datasets_versions[d_v_id.id].canonical_dataset.tombstoned:
                    continue
                included_dataset_version_ids.append(d_v_id)
            yield updated_version

    def get_canonical_collection(self, collection_id: CollectionId) -> Optional[CanonicalCollection]:
        return self.collections.get(collection_id.id, None)

    def get_all_mapped_collection_versions(
        self, get_tombstoned: bool = False
    ) -> Iterable[CollectionVersion]:  # TODO: add filters if needed
        for version_id, collection_version in list(self.collections_versions.items()):
            if version_id in [c.version_id.id for c in self.collections.values()]:
                collection_id = collection_version.collection_id.id
                if not get_tombstoned and self.collections[collection_id].tombstoned:
                    continue
                yield self._update_version_with_canonical(collection_version)

    def tombstone_collection(self, collection_id: CollectionId) -> None:
        collection = self.collections[collection_id.id]
        collection.tombstoned = True
        # Tombstone Datasets individually as well
        for collection_version in self.collections_versions.values():
            if collection_version.collection_id == collection.id:
                for dataset_version in collection_version.datasets:
                    self.datasets[self.datasets_versions[dataset_version.id].dataset_id.id].tombstoned = True

    def resurrect_collection(self, collection_id: CollectionId, datasets_to_resurrect: Iterable[str]) -> None:
        """
        Untombstones a canonical collection and the explicitly-passed list of constituent Dataset ids. Constituent
        Datasets whose ids are not included in this list will remain tombstoned.
        """
        collection = self.collections[collection_id.id]
        collection.tombstoned = False
        # Untombstone Datasets individually as well
        for d_id in datasets_to_resurrect:
            self.datasets[d_id].tombstoned = False

    def save_collection_metadata(
        self, version_id: CollectionVersionId, collection_metadata: CollectionMetadata
    ) -> None:
        self.collections_versions[version_id.id].metadata = copy.deepcopy(collection_metadata)

    def save_collection_publisher_metadata(
        self, version_id: CollectionVersionId, publisher_metadata: Optional[dict]
    ) -> None:
        self.collections_versions[version_id.id].publisher_metadata = copy.deepcopy(publisher_metadata)

    def add_collection_version(self, collection_id: CollectionId, is_auto_version: bool) -> CollectionVersionId:
        cc = self.collections[collection_id.id]
        current_version_id = cc.version_id
        current_version = self.collections_versions[current_version_id.id]
        new_version_id = CollectionVersionId()
        # Note: since datasets are immutable, there is no need to clone datasets here,
        # but the list that contains datasets needs to be copied, since it's a pointer.
        new_dataset_list = copy.deepcopy(current_version.datasets)

        collection_version = CollectionVersion(
            collection_id=current_version.collection_id,
            version_id=new_version_id,
            owner=current_version.owner,
            curator_name=current_version.curator_name,
            metadata=current_version.metadata,
            publisher_metadata=current_version.publisher_metadata,
            datasets=new_dataset_list,
            published_at=None,
            created_at=datetime.utcnow(),
            schema_version=None,
            canonical_collection=cc,
            has_custom_dataset_order=current_version.has_custom_dataset_order,
            is_auto_version=is_auto_version,
            data_submission_policy_version=None,
        )
        self.collections_versions[new_version_id.id] = collection_version
        return new_version_id

    def delete_unpublished_collection(self, collection_id: CollectionId) -> None:
        collection = self.collections.get(collection_id.id)
        if collection:
            if collection.originally_published_at is not None:
                raise CollectionIsPublishedException("Can only delete unpublished collections")
            del self.collections[collection_id.id]

    def delete_collection_version(self, version_id: CollectionVersionId) -> None:
        collection_version = self.collections_versions.get(version_id.id)
        if collection_version and collection_version.published_at is not None:
            raise CollectionIsPublishedException("Can only delete unpublished collections")
        del self.collections_versions[version_id.id]

    def delete_datasets(self, datasets: List[Union[DatasetId, CanonicalDataset]]) -> None:
        for d in datasets:
            d_id = d.id if isinstance(d, DatasetId) else d.dataset_id.id
            dataset = self.datasets.get(d_id)
            if dataset.published_at:
                raise DatasetIsPublishedException(f"Published Dataset {d_id} cannot be deleted")
            dataset_versions = list(
                filter(lambda dv: dv.dataset_id == dataset.dataset_id, self.datasets_versions.values())
            )
            self._delete_dataset_version_and_artifact_rows(dataset_versions, None)  # None in place of Session
            del self.datasets[d_id]

    def delete_dataset_versions(self, dataset_versions: List[Union[DatasetVersionId, DatasetVersion]]) -> None:
        ids = [d_v.id if isinstance(d_v, DatasetVersionId) else d_v.version_id.id for d_v in dataset_versions]
        dataset_version_rows = [self.datasets_versions.get(_id) for _id in ids]
        self._delete_dataset_version_and_artifact_rows(dataset_version_rows, None)  # None in place of Session

    def _delete_dataset_version_and_artifact_rows(
        self, dataset_version_rows: List[DatasetVersion], session: Any
    ) -> None:
        for d_v_row in dataset_version_rows:
            for artifact_id in [a.id.id for a in d_v_row.artifacts]:
                del self.dataset_artifacts[artifact_id]
            del self.datasets_versions[d_v_row.version_id.id]  # Artifacts live on DatasetVersion; they get deleted

    def get_collection_version(self, version_id: CollectionVersionId) -> CollectionVersion:
        version = self.collections_versions.get(version_id.id)
        if version is not None:
            return self._update_version_with_canonical(version)

    def get_all_versions_for_collection(
        self, collection_id: CollectionId, get_tombstoned: bool = False
    ) -> Iterable[CollectionVersionWithDatasets]:
        # On a database, will require a secondary index on `collection_id` for an optimized lookup
        versions = []
        for collection_version in self.collections_versions.values():
            if collection_version.collection_id == collection_id:
                versions.append(
                    self._update_version_with_canonical(
                        collection_version, update_datasets=True, get_tombstoned=get_tombstoned
                    )
                )
        return versions

    def get_unpublished_versions_for_collection(
        self, collection_id: CollectionId, get_tombstoned: bool = False
    ) -> Iterable[CollectionVersionWithDatasets]:
        versions = []
        for collection_version in self.collections_versions.values():
            if collection_version.collection_id == collection_id and collection_version.published_at is None:
                versions.append(
                    self._update_version_with_canonical(
                        collection_version, update_datasets=True, get_tombstoned=get_tombstoned
                    )
                )
        return versions

    def get_collection_version_with_datasets(
        self, version_id: CollectionVersionId, get_tombstoned: bool = False
    ) -> CollectionVersionWithDatasets:
        version = self.collections_versions.get(version_id.id)
        if not version:
            return None
        version = self._update_version_with_canonical(version, update_datasets=True, get_tombstoned=get_tombstoned)
        if not get_tombstoned and version.canonical_collection.tombstoned:
            return None
        return version

    # MAYBE
    def finalize_collection_version(
        self,
        collection_id: CollectionId,
        version_id: CollectionVersionId,
        schema_version: str,
        data_submission_policy_version: str,
        published_at: Optional[datetime] = None,
        update_revised_at: bool = False,
    ) -> List[DatasetVersion]:
        published_at = published_at if published_at else datetime.utcnow()

        dataset_ids_for_new_collection_version = []
        version = self.collections_versions[version_id.id]
        for dataset_version_id in version.datasets:
            dataset_version = self.get_dataset_version(dataset_version_id)
            if self.datasets[dataset_version.dataset_id.id].published_at is None:
                self.datasets[dataset_version.dataset_id.id].published_at = published_at
            elif self.datasets[dataset_version.dataset_id.id].revised_at is None:
                self.datasets[dataset_version.dataset_id.id].revised_at = published_at
            dataset_version.canonical_dataset.dataset_version_id = dataset_version.version_id
            dataset_ids_for_new_collection_version.append(dataset_version.dataset_id.id)
        previous_collection = self.collections.get(collection_id.id)

        dataset_versions_to_delete_from_s3 = []
        if previous_collection is None:
            self.collections[collection_id.id] = CanonicalCollection(
                id=collection_id,
                version_id=version_id,
                originally_published_at=published_at,
                revised_at=None,
                tombstoned=False,
            )

        else:
            # Check to see if any Datasets are missing from new version, tombstone if so
            previous_dataset_version_ids = self.collections_versions[previous_collection.version_id.id].datasets
            previous_dataset_ids = [
                self.datasets_versions[d_v_id.id].dataset_id.id for d_v_id in previous_dataset_version_ids
            ]
            for previous_dataset_id in previous_dataset_ids:
                if previous_dataset_id not in dataset_ids_for_new_collection_version:
                    # Dataset has been removed and needs to be tombstoned
                    self.datasets[previous_dataset_id].tombstoned = True
                    for dataset_version in self.datasets_versions.values():
                        if dataset_version.dataset_id == previous_dataset_id:
                            dataset_versions_to_delete_from_s3.append(dataset_version)

            new_collection = copy.deepcopy(previous_collection)
            new_collection.version_id = version_id
            if update_revised_at:
                new_collection.revised_at = published_at
            self.collections[collection_id.id] = new_collection
        self.collections_versions[version_id.id].published_at = published_at
        self.collections_versions[version_id.id].schema_version = schema_version
        self.collections_versions[version_id.id].data_submission_policy_version = data_submission_policy_version
        self.collections_versions[version_id.id].is_auto_version = False

        return dataset_versions_to_delete_from_s3

    # OR
    # def update_collection_version_mapping(self, collection_id: CollectionId, version_id: CollectionVersionId) -> None:
    #     self.collections[collection_id.id] = version_id.id

    # def set_collection_version_published_at(self, version_id: CollectionVersionId) -> None:
    #     self.collections_versions[version_id.id].published_at = datetime.utcnow()

    # END OR

    def get_canonical_dataset(self, dataset_id: DatasetId) -> CanonicalDataset:
        if dataset_id.id is None or dataset_id.id not in self.datasets:
            return None
        return self.datasets[dataset_id.id]

    def get_dataset_version(self, version_id: DatasetVersionId, get_tombstoned: bool = False) -> DatasetVersion:
        dataset_version = self.datasets_versions.get(version_id.id)
        if dataset_version:
            if not get_tombstoned and dataset_version.canonical_dataset.tombstoned:
                return None
            return self._update_dataset_version_with_canonical(dataset_version)

    def get_all_mapped_datasets_and_collections(self) -> Tuple[List[DatasetVersion], List[CollectionVersion]]:
        """
        For now, this only returns all the active datasets, i.e. the datasets that belong to a published collection
        """
        active_collections = list(self.get_all_mapped_collection_versions())
        active_datasets_ids = [i.id for s in [c.datasets for c in active_collections] for i in s]
        active_datasets = []
        for version_id, dataset_version in self.datasets_versions.items():
            if version_id in active_datasets_ids:
                active_datasets.append(self._update_dataset_version_with_canonical(dataset_version))
        return active_datasets, active_collections

    def get_dataset_versions_by_id(
        self, ids: List[DatasetVersionId], get_tombstoned: bool = False
    ) -> List[DatasetVersion]:
        dataset_versions = []
        for dv_id in ids:
            dataset_version = self._update_dataset_version_with_canonical(self.datasets_versions[dv_id.id])
            if not get_tombstoned and dataset_version.canonical_dataset.tombstoned:
                continue
            dataset_versions.append(dataset_version)
        return dataset_versions

    def get_all_dataset_versions_for_collection(
        self, collection_id: CollectionId, from_date: datetime = datetime.min
    ) -> List[DatasetVersion]:
        """
        Get all Dataset versions -- published and unpublished -- for a canonical Collection
        """
        from_date = datetime.min if from_date is None else from_date
        dataset_versions = list(
            filter(
                lambda dv: dv.collection_id == collection_id and dv.created_at >= from_date,
                self.datasets_versions.values(),
            )
        )
        return [self._update_dataset_version_with_canonical(dv) for dv in dataset_versions]

    def get_most_recent_active_dataset_version(self, dataset_id: DatasetId) -> Optional[DatasetVersion]:
        """
        Returns the most recent, active Dataset version for a canonical dataset_id
        """
        dataset_versions = list(filter(lambda dv: dv.dataset_id == dataset_id, self.datasets_versions.values()))
        if not dataset_versions:
            return None
        dataset_versions_map = {str(dv.version_id): dv for dv in dataset_versions}
        collection_id = dataset_versions[0].collection_id
        cv_dataset_versions_ids = [
            cv.datasets
            for cv in sorted(
                filter(lambda cv: cv.collection_id == collection_id, self.collections_versions.values()),
                key=lambda cv: cv.created_at,
                reverse=True,
            )
        ]
        for cv_dataset_versions in cv_dataset_versions_ids:
            for dv_id in dataset_versions_map:
                if DatasetVersionId(dv_id) in cv_dataset_versions:
                    return self._update_dataset_version_with_canonical(dataset_versions_map.get(dv_id))

    def get_all_versions_for_dataset(self, dataset_id: DatasetId) -> List[DatasetVersion]:
        """
        Returns all dataset versions for a canonical dataset_id.
        """
        versions = []
        for dataset_version in self.datasets_versions.values():
            if dataset_version.dataset_id == dataset_id:
                versions.append(self._update_dataset_version_with_canonical(dataset_version))
        return versions

    def get_artifact_by_uri_suffix(self, uri_suffix: str) -> Optional[DatasetArtifact]:
        for artifact in self.dataset_artifacts.values():
            if artifact.uri.endswith(uri_suffix):
                return artifact

    def check_artifact_is_part_of_dataset(self, dataset_id: DatasetId, artifact_id: DatasetArtifactId):
        versions = [v for v in self.datasets_versions.values() if v.dataset_id == dataset_id]
        artifacts = [a for v in versions for a in v.artifacts]
        return any(a.id == artifact_id for a in artifacts)

    def _get_all_datasets(self) -> Iterable[DatasetVersion]:
        """
        Returns all the mapped datasets. Currently unused
        """
        for version_id, dataset_version in self.datasets_versions.items():
            if version_id in self.datasets.values():
                yield self._update_dataset_version_with_canonical(dataset_version)

    def get_dataset_artifacts_by_version_id(self, dataset_version_id: DatasetId) -> List[DatasetArtifact]:
        dataset = self.datasets_versions[dataset_version_id.id]
        return copy.deepcopy(dataset.artifacts)

    def get_dataset_artifacts(self, dataset_artifact_id_list: List[DatasetArtifactId]) -> List[DatasetArtifact]:
        return [
            self.dataset_artifacts[artifact_id.id]
            for artifact_id in dataset_artifact_id_list
            if artifact_id.id in self.dataset_artifacts
        ]

    def create_canonical_dataset(self, collection_version_id: CollectionVersionId) -> DatasetVersion:
        # Creates a dataset and initializes it with one version
        dataset_id = DatasetId()
        version_id = DatasetVersionId()
        collection_version = self.collections_versions[collection_version_id.id]
        canonical_dataset = CanonicalDataset(dataset_id, None, False, None)
        version = DatasetVersion(
            dataset_id=dataset_id,
            version_id=version_id,
            collection_id=collection_version.collection_id,
            status=DatasetStatus.empty(),
            metadata=None,
            artifacts=[],
            created_at=datetime.utcnow(),
            canonical_dataset=canonical_dataset,
        )
        self.datasets_versions[version_id.id] = version
        self.datasets[dataset_id.id] = canonical_dataset
        return copy.deepcopy(version)

    def add_dataset_to_collection_version_mapping(
        self, collection_version_id: CollectionVersionId, dataset_version_id: DatasetVersionId
    ) -> None:
        self.collections_versions[collection_version_id.id].datasets.append(dataset_version_id)

    def create_dataset_artifact(
        self,
        dataset_version_id: DatasetVersionId,
        artifact_type: str,
        artifact_uri: str,
        artifact_id: Optional[DatasetArtifactId] = None,
    ) -> DatasetArtifactId:
        version = self.datasets_versions[dataset_version_id.id]
        artifact_id = artifact_id if artifact_id else DatasetArtifactId()
        dataset_artifact = DatasetArtifact(artifact_id, artifact_type, artifact_uri)
        version.artifacts.append(dataset_artifact)
        self.dataset_artifacts[artifact_id.id] = dataset_artifact
        return artifact_id

    def update_dataset_artifact(self, artifact_id: DatasetArtifactId, artifact_uri: str) -> None:
        found_artifact = False
        self.dataset_artifacts[artifact_id.id].uri = artifact_uri
        for version in self.datasets_versions.values():
            if found_artifact:
                break
            for artifact in version.artifacts:
                if artifact.id == artifact_id:
                    artifact.uri = artifact_uri
                    found_artifact = True
                    break

    def add_artifact_to_dataset_version(self, version_id: DatasetVersionId, artifact_id: DatasetArtifactId) -> None:
        self.datasets_versions[version_id.id].artifacts.append(self.dataset_artifacts[artifact_id.id])

    def set_dataset_metadata(self, version_id: DatasetVersionId, metadata: DatasetMetadata) -> None:
        version = self.datasets_versions[version_id.id]
        version.metadata = copy.deepcopy(metadata)

    def update_dataset_processing_status(self, version_id: DatasetVersionId, status: DatasetProcessingStatus) -> None:
        dataset_version = self.datasets_versions[version_id.id]
        dataset_version.status.processing_status = copy.deepcopy(status)

    def update_dataset_validation_status(self, version_id: DatasetVersionId, status: DatasetValidationStatus) -> None:
        dataset_version = self.datasets_versions[version_id.id]
        dataset_version.status.validation_status = copy.deepcopy(status)

    def update_dataset_upload_status(self, version_id: DatasetVersionId, status: DatasetUploadStatus) -> None:
        dataset_version = self.datasets_versions[version_id.id]
        dataset_version.status.upload_status = copy.deepcopy(status)

    def update_dataset_conversion_status(
        self, version_id: DatasetVersionId, status_type: str, status: DatasetConversionStatus
    ) -> None:
        dataset_version = self.datasets_versions[version_id.id]
        existing_status = dataset_version.status
        setattr(existing_status, status_type, copy.deepcopy(status))

    def update_dataset_validation_message(self, version_id: DatasetVersionId, validation_message: str) -> None:
        dataset_version = self.datasets_versions[version_id.id]
<<<<<<< HEAD
        if dataset_version.status.validation_message == "":
=======
        if dataset_version.status.validation_message is not None:
>>>>>>> a4c1e4d9
            dataset_version.status.validation_message = (
                dataset_version.status.validation_message + "\n" + validation_message
            )
        else:
            dataset_version.status.validation_message = validation_message
<<<<<<< HEAD

    def clear_dataset_validation_message(self, version_id: DatasetVersionId) -> None:
        dataset_version = self.datasets_versions[version_id.id]
        dataset_version.status.validation_message = None
=======
>>>>>>> a4c1e4d9

    def add_dataset_to_collection_version(self, version_id: CollectionVersionId, dataset_id: DatasetId) -> None:
        # Not needed for now - create_dataset does this
        # As an alternative, this could either be called by create_dataset
        pass

    def delete_dataset_from_collection_version(
        self, collection_version_id: CollectionVersionId, dataset_version_id: DatasetVersionId
    ) -> None:
        version = self.collections_versions[collection_version_id.id]
        version.datasets = [d for d in version.datasets if d != dataset_version_id]

    def replace_dataset_in_collection_version(
        self,
        collection_version_id: CollectionVersionId,
        old_dataset_version_id: DatasetVersionId,
        new_dataset_version_id: DatasetVersionId = None,
    ) -> DatasetVersion:
        old_version = self.get_dataset_version(old_dataset_version_id)
        collection_version = self.collections_versions[collection_version_id.id]
        if new_dataset_version_id is None:
            new_dataset_version_id = DatasetVersionId()
            new_dataset_version = DatasetVersion(
                dataset_id=old_version.dataset_id,
                version_id=new_dataset_version_id,
                collection_id=collection_version.collection_id,
                status=DatasetStatus.empty(),
                metadata=None,
                artifacts=[],
                created_at=datetime.utcnow(),
                canonical_dataset=old_version.canonical_dataset,
            )
            self.datasets_versions[new_dataset_version_id.id] = new_dataset_version
        else:
            new_dataset_version = self.get_dataset_version(new_dataset_version_id)
            if collection_version.collection_id != new_dataset_version.collection_id:
                raise ValueError(
                    f"Dataset version {new_dataset_version_id} does not belong to collection "
                    f"{collection_version.collection_id}"
                )

        idx = next(i for i, e in enumerate(collection_version.datasets) if e == old_dataset_version_id)
        collection_version.datasets[idx] = new_dataset_version_id
        return copy.deepcopy(new_dataset_version)

    def replace_collection_version(
        self, collection_id: CollectionId, new_collection_version_id: CollectionVersionId
    ) -> None:
        old_version_id = self.collections[collection_id.id].version_id
        self.collections[collection_id.id].version_id = new_collection_version_id
        del self.collections_versions[old_version_id.id]

    def set_collection_version_datasets_order(
        self,
        collection_version_id: CollectionVersionId,
        dataset_version_ids: List[DatasetVersionId],
    ) -> None:
        collection_version = self.collections_versions[collection_version_id.id]

        # Confirm the given dataset version IDs length matches the saved collection version datasets length.
        if len(dataset_version_ids) != len(collection_version.datasets):
            raise ValueError(
                f"Dataset Version IDs length does not match Collection Version {collection_version_id} Datasets length"
            )

        # Confirm all given dataset version IDs belong to collection version.
        if {dv_id.id for dv_id in dataset_version_ids} != {d.id for d in collection_version.datasets}:
            raise ValueError("Dataset Version IDs do not match saved Collection Version Dataset IDs")

        # Replace collection version datasets with given, ordered dataset version IDs and update custom ordered flag.
        collection_version.datasets = dataset_version_ids
        collection_version.has_custom_dataset_order = True

    def get_dataset_version_status(self, version_id: DatasetVersionId) -> DatasetStatus:
        return copy.deepcopy(self.datasets_versions[version_id.id].status)

    def get_dataset_mapped_version(
        self, dataset_id: DatasetId, get_tombstoned: bool = False
    ) -> Optional[DatasetVersion]:
        cd = self.datasets.get(dataset_id.id)
        if cd is not None:
            if not get_tombstoned and cd.tombstoned:
                return None
            version = None if cd.dataset_version_id is None else self.datasets_versions[cd.dataset_version_id.id]
            return None if version is None else self._update_dataset_version_with_canonical(version)

    def get_collection_versions_by_schema(self, schema_version: str, has_wildcards: bool) -> List[CollectionVersion]:
        if has_wildcards:
            schema_version = schema_version.replace("_", "?")
            collection_versions = [
                cv
                for cv in self.collections_versions.values()
                if cv.schema_version is not None and fnmatchcase(cv.schema_version, schema_version)
            ]
        else:
            collection_versions = [
                cv for cv in self.collections_versions.values() if cv.schema_version == schema_version
            ]
        return copy.deepcopy(collection_versions)

    def get_previous_dataset_version_id(self, dataset_id: DatasetId) -> Optional[DatasetVersionId]:
        """
        Returns the previously created dataset version for a dataset.
        """

        self.datasets.get(dataset_id.id)
        datasets = [d for d in self.datasets_versions.values() if d.dataset_id == dataset_id]
        datasets.sort(key=lambda d: d.created_at, reverse=True)
        try:
            previous_dataset = datasets[1]
        except IndexError:
            return None
        else:
            return copy.deepcopy(previous_dataset.version_id)<|MERGE_RESOLUTION|>--- conflicted
+++ resolved
@@ -560,23 +560,12 @@
 
     def update_dataset_validation_message(self, version_id: DatasetVersionId, validation_message: str) -> None:
         dataset_version = self.datasets_versions[version_id.id]
-<<<<<<< HEAD
-        if dataset_version.status.validation_message == "":
-=======
         if dataset_version.status.validation_message is not None:
->>>>>>> a4c1e4d9
             dataset_version.status.validation_message = (
                 dataset_version.status.validation_message + "\n" + validation_message
             )
         else:
             dataset_version.status.validation_message = validation_message
-<<<<<<< HEAD
-
-    def clear_dataset_validation_message(self, version_id: DatasetVersionId) -> None:
-        dataset_version = self.datasets_versions[version_id.id]
-        dataset_version.status.validation_message = None
-=======
->>>>>>> a4c1e4d9
 
     def add_dataset_to_collection_version(self, version_id: CollectionVersionId, dataset_id: DatasetId) -> None:
         # Not needed for now - create_dataset does this
