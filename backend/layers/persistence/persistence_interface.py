--- conflicted
+++ resolved
@@ -164,17 +164,16 @@
         Returns a dataset version by id.
         """
 
-<<<<<<< HEAD
     def get_all_dataset_versions_for_collection(
         self, collection_id: CollectionId, from_date: datetime
     ) -> List[DatasetVersion]:
         """
         Get all Dataset versions -- published and unpublished -- for a canonical Collection
-=======
+        """
+
     def get_most_recent_active_dataset_version(self, dataset_id: DatasetId) -> Optional[DatasetVersion]:
         """
         Returns the most recent, active Dataset version for a canonical dataset_id
->>>>>>> 8b1945d0
         """
 
     def get_all_versions_for_dataset(self, dataset_id: DatasetId) -> List[DatasetVersion]:
