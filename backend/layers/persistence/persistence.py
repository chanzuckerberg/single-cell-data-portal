--- conflicted
+++ resolved
@@ -5,13 +5,8 @@
 
 
 class DatabaseProviderInterface:
-<<<<<<< HEAD
-
-    def initialize_canonical_collection(self, owner: str, collection_metadata: CollectionMetadata) -> CollectionVersion:
-=======
         
     def create_canonical_collection(self, owner: str, collection_metadata: CollectionMetadata) -> CollectionVersion:
->>>>>>> 1a794322
         """
         Creates a new canonical collection, generating a canonical collection_id and a new version_id.
         Returns the newly created CollectionVersion
