import json
import logging
import uuid
from contextlib import contextmanager
from datetime import datetime
from typing import Any, Iterable, List, Optional

from sqlalchemy import create_engine
from sqlalchemy.exc import SQLAlchemyError
from sqlalchemy.orm import sessionmaker

from backend.common.corpora_config import CorporaDbConfig
from backend.layers.common.entities import (
    CanonicalCollection,
    CanonicalDataset,
    CollectionId,
    CollectionMetadata,
    CollectionVersion,
    CollectionVersionId,
    CollectionVersionWithDatasets,
    DatasetArtifact,
    DatasetArtifactId,
    DatasetArtifactType,
    DatasetConversionStatus,
    DatasetId,
    DatasetMetadata,
    DatasetProcessingStatus,
    DatasetStatus,
    DatasetUploadStatus,
    DatasetValidationStatus,
    DatasetVersion,
    DatasetVersionId,
)
from backend.layers.business.exceptions import CollectionIsPublishedException
from backend.layers.persistence.orm import (
    Collection as CollectionTable,
    CollectionVersion as CollectionVersionTable,
    Dataset as DatasetTable,
    DatasetArtifact as DatasetArtifactTable,
    DatasetVersion as DatasetVersionTable,
)
from backend.layers.persistence.persistence_interface import DatabaseProviderInterface, PersistenceException

logger = logging.getLogger(__name__)


class DatabaseProvider(DatabaseProviderInterface):
    def __init__(self, database_uri: str = None, schema_name: str = "persistence_schema") -> None:
        if not database_uri:
            database_uri = CorporaDbConfig().database_uri
        self._engine = create_engine(database_uri, connect_args={"connect_timeout": 5})
        self._session_maker = sessionmaker(bind=self._engine)
        try:
            self._create_schema(schema_name)
        except Exception:
            pass

    def _drop_schema(self, schema_name: str):
        from sqlalchemy.schema import DropSchema

        self._engine.execute(DropSchema(schema_name, cascade=True))

    def _create_schema(self, schema_name: str):
        from sqlalchemy.schema import CreateSchema
        from backend.layers.persistence.orm import metadata

        self._engine.execute(CreateSchema(schema_name))
        metadata.schema = schema_name
        metadata.create_all(bind=self._engine)

    @contextmanager
    def _manage_session(self, **kwargs):
        try:
            if not self._session_maker:
                self._session_maker = sessionmaker(bind=self._engine)
            session = self._session_maker(**kwargs)
            yield session
            if session.transaction:
                session.commit()
            else:
                session.expire_all()
        except SQLAlchemyError as e:
            logger.exception(e)
            if session is not None:
                session.rollback()
            raise PersistenceException("Failed to commit.")
        finally:
            if session is not None:
                session.close()

    @staticmethod
    def _generate_id():
        return str(uuid.uuid4())

    def _row_to_collection_version(self, row: Any, canonical_collection: CanonicalCollection) -> CollectionVersion:
        return CollectionVersion(
            collection_id=CollectionId(str(row.collection_id)),
            version_id=CollectionVersionId(str(row.version_id)),
            owner=row.owner,
            curator_name=row.curator_name,
            metadata=CollectionMetadata.from_json(row.metadata),
            publisher_metadata=None if row.publisher_metadata is None else json.loads(row.publisher_metadata),
            datasets=[DatasetVersionId(str(id)) for id in row.datasets],
            published_at=row.published_at,
            created_at=row.created_at,
            canonical_collection=canonical_collection,
        )

    def _row_to_collection_version_with_datasets(
        self, row: Any, canonical_collection: CanonicalCollection, datasets: List[DatasetVersion]
    ) -> CollectionVersionWithDatasets:
        return CollectionVersionWithDatasets(
            collection_id=CollectionId(str(row.collection_id)),
            version_id=CollectionVersionId(str(row.version_id)),
            owner=row.owner,
            curator_name=row.curator_name,
            metadata=CollectionMetadata.from_json(row.metadata),
            publisher_metadata=None if row.publisher_metadata is None else json.loads(row.publisher_metadata),
            datasets=datasets,
            published_at=row.published_at,
            created_at=row.created_at,
            canonical_collection=canonical_collection,
        )

    def _row_to_dataset_artifact(self, row: Any):
        return DatasetArtifact(
            DatasetArtifactId(str(row.id)),
            row.type,
            row.uri,
        )

    def _row_to_dataset_version(self, row: Any, canonical_dataset: CanonicalDataset, artifacts: List[DatasetArtifact]):
        if type(row.status) is DatasetStatus or row.status is None:
            status = row.status
        else:
            status = DatasetStatus.from_json(row.status)
        if type(row.metadata) is DatasetMetadata or row.metadata is None:
            metadata = row.metadata
        else:
            metadata = DatasetMetadata.from_json(row.metadata)
        return DatasetVersion(
            DatasetId(str(row.dataset_id)),
            DatasetVersionId(str(row.version_id)),
            CollectionId(str(row.collection_id)),
            status,
            metadata,
            artifacts,
            row.created_at,
            canonical_dataset,
        )

    def _hydrate_dataset_version(self, dataset_version: DatasetVersionTable) -> DatasetVersion:
        """
        Populates canonical_dataset, artifacts, and status for DatasetVersionRow
        """
        canonical_dataset = self.get_canonical_dataset(DatasetId(str(dataset_version.dataset_id)))
        artifacts = self.get_dataset_artifacts(dataset_version.artifacts)
        return self._row_to_dataset_version(dataset_version, canonical_dataset, artifacts)

    def get_canonical_collection(self, collection_id: CollectionId) -> CanonicalCollection:
        with self._manage_session() as session:
            collection = session.query(CollectionTable).filter_by(id=collection_id.id).one_or_none()
            if collection is None:
                return None
            return CanonicalCollection(
                CollectionId(str(collection.id)),
                None if collection.version_id is None else CollectionVersionId(str(collection.version_id)),
                collection.originally_published_at,
                collection.tombstoned,
            )

    def get_canonical_dataset(self, dataset_id: DatasetId) -> CanonicalDataset:
        with self._manage_session() as session:
            dataset = session.query(DatasetTable).filter_by(dataset_id=dataset_id.id).one_or_none()
            if dataset is None:
                return None
            return CanonicalDataset(dataset_id, DatasetVersionId(str(dataset.dataset_version_id)), dataset.published_at)

    def create_canonical_collection(
        self, owner: str, curator_name: str, collection_metadata: CollectionMetadata
    ) -> CollectionVersion:
        """
        Creates a new canonical collection, generating a canonical collection_id and a new version_id.
        Returns the newly created CollectionVersion
        """
        collection_id = CollectionId((self._generate_id()))
        version_id = CollectionVersionId((self._generate_id()))
        now = datetime.utcnow()
        canonical_collection = CollectionTable(
            id=collection_id.id,
            version_id=None,
            tombstoned=False,
            originally_published_at=None,
        )

        collection_version_row = CollectionVersionTable(
            collection_id=collection_id.id,
            version_id=version_id.id,
            owner=owner,
            curator_name=curator_name,
            metadata=collection_metadata.to_json(),
            publisher_metadata=None,
            published_at=None,
            created_at=now,
            datasets=list(),
        )

        with self._manage_session() as session:
            session.add(canonical_collection)
            session.add(collection_version_row)

            return self._row_to_collection_version(
                collection_version_row, CanonicalCollection(collection_id, None, None, False)
            )

    def get_collection_version(self, version_id: CollectionVersionId) -> CollectionVersion:
        """
        Retrieves a specific collection version by id
        """
        with self._manage_session() as session:
            collection_version = session.query(CollectionVersionTable).filter_by(version_id=version_id.id).one_or_none()
            if collection_version is None:
                return None
            collection_id = CollectionId(str(collection_version.collection_id))
            canonical_collection = self.get_canonical_collection(collection_id)
            return self._row_to_collection_version(collection_version, canonical_collection)

    def _get_datasets(self, ids: List[DatasetVersionId]):
        # TODO: can be optimized via in queries, if necessary
        return [self.get_dataset_version(id) for id in ids]

    def get_collection_version_with_datasets(self, version_id: CollectionVersionId) -> CollectionVersionWithDatasets:
        """
        Retrieves a specific collection version by id, with datasets
        """
        with self._manage_session() as session:
            collection_version = session.query(CollectionVersionTable).filter_by(version_id=version_id.id).one_or_none()
            if collection_version is None:
                return None
            collection_id = CollectionId(str(collection_version.collection_id))
            canonical_collection = self.get_canonical_collection(collection_id)
            datasets = self._get_datasets([DatasetVersionId(str(id)) for id in collection_version.datasets])
            return self._row_to_collection_version_with_datasets(collection_version, canonical_collection, datasets)

    def get_collection_mapped_version(self, collection_id: CollectionId) -> Optional[CollectionVersionWithDatasets]:
        """
        Retrieves the latest mapped version for a collection
        """
        with self._manage_session() as session:
            version_id = session.query(CollectionTable.version_id).filter_by(id=collection_id.id).one_or_none()
            # TODO: figure out this hack
            if version_id is None or version_id[0] is None:
                return None
            version_id = version_id[0]
            collection_version = session.query(CollectionVersionTable).filter_by(version_id=version_id).one()
            canonical_collection = self.get_canonical_collection(collection_id)
            datasets = self._get_datasets([DatasetVersionId(str(id)) for id in collection_version.datasets])
            return self._row_to_collection_version_with_datasets(collection_version, canonical_collection, datasets)

    def get_all_versions_for_collection(self, collection_id: CollectionId) -> List[CollectionVersionWithDatasets]:
        """
        Retrieves all versions for a specific collections, without filtering
        """
        with self._manage_session() as session:
            version_rows = session.query(CollectionVersionTable).filter_by(collection_id=collection_id.id).all()
            canonical_collection = self.get_canonical_collection(collection_id)
            versions = list()
            for i in range(len(version_rows)):
                datasets = self._get_datasets([DatasetVersionId(str(id)) for id in version_rows[i].datasets])
                version = self._row_to_collection_version_with_datasets(version_rows[i], canonical_collection, datasets)
                versions.append(version)
            return versions

    def get_all_collections_versions(self) -> Iterable[CollectionVersion]:
        """
        Retrieves all versions of all collections.
        TODO: for performance reasons, it might be necessary to add a filtering parameter here.
        """
        with self._manage_session() as session:
            versions = session.query(CollectionVersionTable).all()
            # TODO: do we need to hydrate versions with canonical collections? would require a join or many lookup calls
            return [self._row_to_collection_version(v, None) for v in versions]

    def get_all_mapped_collection_versions(self, get_tombstoned: bool = False) -> Iterable[CollectionVersion]:
        """
        Retrieves all the collection versions that are mapped to a canonical collection.
        """
        with self._manage_session() as session:
            if get_tombstoned:
                canonical_collections = (
                    session.query(CollectionTable).filter(CollectionTable.version_id.isnot(None)).all()
                )  # noqa
            else:
                canonical_collections = (
                    session.query(CollectionTable)
                    .filter(CollectionTable.version_id.isnot(None))
                    .filter_by(tombstoned=False)
                    .all()
                )

            mapped_version_ids = [i.version_id for i in canonical_collections]
            versions = (
                session.query(CollectionVersionTable)
                .filter(CollectionVersionTable.version_id.in_(mapped_version_ids))
                .all()
            )  # noqa

            for version in versions:
                # TODO: should be optimized using a map
                canonical_row = next(cc for cc in canonical_collections if cc.version_id == version.version_id)
                canonical = CanonicalCollection(
                    CollectionId(str(canonical_row.id)),
                    CollectionVersionId(str(canonical_row.version_id)),
                    canonical_row.originally_published_at,
                    canonical_row.tombstoned,
                )

                yield self._row_to_collection_version(version, canonical)

    def delete_canonical_collection(self, collection_id: CollectionId) -> None:
        """
        Deletes (tombstones) a canonical collection.
        """
        with self._manage_session() as session:
            canonical_collection = session.query(CollectionTable).filter_by(id=collection_id.id).one_or_none()
            if canonical_collection:
                canonical_collection.tombstoned = True

    def save_collection_metadata(
        self, version_id: CollectionVersionId, collection_metadata: CollectionMetadata
    ) -> None:
        """
        Saves collection metadata for a collection version
        """
        with self._manage_session() as session:
            version = session.query(CollectionVersionTable).filter_by(version_id=version_id.id).one()
            version.metadata = collection_metadata.to_json()

    def save_collection_publisher_metadata(
        self, version_id: CollectionVersionId, publisher_metadata: Optional[dict]
    ) -> None:
        """
        Saves publisher metadata for a collection version. Specify None to remove it
        """
        with self._manage_session() as session:
            version = session.query(CollectionVersionTable).filter_by(version_id=version_id.id).one()
            version.publisher_metadata = json.dumps(publisher_metadata)

    def add_collection_version(self, collection_id: CollectionId) -> CollectionVersionId:
        """
        Adds a collection version to an existing canonical collection. The new version copies all data from
         the previous version except version_id and datetime-based fields (i.e. created_at, published_at)
        Returns the new version id.
        """
        with self._manage_session() as session:
            current_version_id = session.query(CollectionTable.version_id).filter_by(id=collection_id.id).one()[0]
            current_version = session.query(CollectionVersionTable).filter_by(version_id=current_version_id).one()
            new_version_id = self._generate_id()
            new_version = CollectionVersionTable(
                version_id=new_version_id,
                collection_id=collection_id.id,
                metadata=current_version.metadata,
                owner=current_version.owner,
                curator_name=current_version.curator_name,
                publisher_metadata=current_version.publisher_metadata,
                published_at=None,
                created_at=datetime.utcnow(),
                datasets=current_version.datasets,
            )
            session.add(new_version)
            return CollectionVersionId(new_version_id)

    def delete_collection_version(self, version_id: CollectionVersionId) -> None:
        """
        Deletes a collection version, if it is unpublished.
        """
        with self._manage_session() as session:
            version = session.query(CollectionVersionTable).filter_by(version_id=version_id.id).one_or_none()
            if version:
                if version.published_at:
                    raise CollectionIsPublishedException(f"Published Collection Version {version_id} cannot be deleted")
                session.delete(version)

    def finalize_collection_version(
        self,
        collection_id: CollectionId,
        version_id: CollectionVersionId,
        published_at: Optional[datetime] = None,
    ) -> None:
        """
        Finalizes a collection version. This is equivalent to calling:
        1. update_collection_version_mapping
        2. set_collection_version_published_at
        3. finalize_dataset_versions
        """
<<<<<<< HEAD
        if published_at is None:
            published_at = datetime.utcnow()
            
=======
        published_at = published_at if published_at else datetime.utcnow()
>>>>>>> 0dd03192
        self.update_collection_version_mapping(collection_id, version_id, published_at)
        self.set_collection_version_published_at(version_id, published_at)
        self.finalize_dataset_versions(version_id, published_at)

    def update_collection_version_mapping(
        self, collection_id: CollectionId, version_id: CollectionVersionId, published_at: datetime
    ) -> None:
        """
        Updates the mapping between the canonical collection `collection_id` and its `version_id`
        """
        with self._manage_session() as session:
            collection = session.query(CollectionTable).filter_by(id=collection_id.id).one()
            collection.version_id = version_id.id
            if collection.originally_published_at is None:
                collection.originally_published_at = published_at

    def set_collection_version_published_at(self, version_id: CollectionVersionId, published_at: datetime) -> None:
        """
        Sets the `published_at` datetime for a collection version
        """
        with self._manage_session() as session:
            collection_version = session.query(CollectionVersionTable).filter_by(version_id=version_id.id).one()
            collection_version.published_at = published_at

    def finalize_dataset_versions(self, version_id: CollectionVersionId, published_at: datetime) -> None:
        """
        1. Updates the mapping between the canonical dataset and the latest published dataset version for each dataset
        in a CollectionVersion
        2. Sets the each canonical dataset's 'published_at' if not previously set
        """
        with self._manage_session() as session:
            dataset_version_ids = (
                session.query(CollectionVersionTable.datasets).filter_by(version_id=version_id.id).one()[0]
            )
            for dataset_version, dataset in (
                session.query(DatasetVersionTable, DatasetTable)
                .filter(DatasetVersionTable.dataset_id == DatasetTable.dataset_id)
                .filter(DatasetVersionTable.version_id.in_(dataset_version_ids))
                .all()
            ):
                dataset.version_id = dataset_version.version_id
                if dataset.published_at is None:
                    dataset.published_at = published_at

    def get_dataset_version(self, dataset_version_id: DatasetVersionId) -> DatasetVersion:
        """
        Returns a dataset version by id.
        """
        with self._manage_session() as session:
            dataset_version = (
                session.query(DatasetVersionTable).filter_by(version_id=dataset_version_id.id).one_or_none()
            )
            if dataset_version is None:
                return None
            return self._hydrate_dataset_version(dataset_version)

    def get_all_versions_for_dataset(self, dataset_id: DatasetId) -> List[DatasetVersion]:
        """
        Returns all dataset versions for a canonical dataset_id
        """
        dataset = self.get_canonical_dataset(dataset_id)
        with self._manage_session() as session:
            dataset_versions = session.query(DatasetVersionTable).filter_by(dataset_id=dataset_id.id).all()
            for i in range(len(dataset_versions)):
                dataset_versions[i] = self._row_to_dataset_version(dataset_versions[i], dataset)
            return dataset_versions

    def get_all_datasets(self) -> Iterable[DatasetVersion]:
        """
        Returns all dataset versions.
        # TODO: Add filtering (tombstoned? remove orphaned datasets? canonical only? published?)
        """
        active_collections = self.get_all_mapped_collection_versions()
        active_datasets = [i.id for s in [c.datasets for c in active_collections] for i in s]

        # TODO: this is doing N fetches - optimize this using INs or by loading the other tables in memory
        acc = []
        with self._manage_session() as session:
            for version in session.query(DatasetVersionTable).all():  # noqa
                if str(version.version_id) in active_datasets:
                    acc.append(self._hydrate_dataset_version(version))
        return acc

    def get_dataset_artifacts(self, dataset_artifact_id_list: List[DatasetArtifactId]) -> List[DatasetArtifact]:
        """
        Returns all the artifacts given a list of DatasetArtifactIds
        """
        with self._manage_session() as session:
            artifacts = (
                session.query(DatasetArtifactTable)
                .filter(DatasetArtifactTable.id.in_([str(i) for i in dataset_artifact_id_list]))
                .all()
            )  # noqa
            return [self._row_to_dataset_artifact(a) for a in artifacts]

    def get_dataset_artifacts_by_version_id(self, dataset_version_id: DatasetVersionId) -> List[DatasetArtifact]:
        """
        Returns all the artifacts for a specific dataset version
        """
        with self._manage_session() as session:
            artifact_ids = (
                session.query(DatasetVersionTable.artifacts).filter_by(version_id=dataset_version_id.id).one()
            )
            print("zzz", artifact_ids)
        return self.get_dataset_artifacts(artifact_ids[0])

    def create_canonical_dataset(self, collection_version_id: CollectionVersionId) -> DatasetVersion:
        """
        Initializes a canonical dataset, generating a dataset_id and a dataset_version_id.
        Returns the newly created DatasetVersion.
        """
        with self._manage_session() as session:
            collection_id = (
                session.query(CollectionVersionTable.collection_id)
                .filter_by(version_id=collection_version_id.id)
                .one()[0]
            )
        dataset_id = DatasetId(self._generate_id())
        dataset_version_id = DatasetVersionId(self._generate_id())
        canonical_dataset = DatasetTable(
            dataset_id=dataset_id.id, dataset_version_id=dataset_version_id.id, published_at=None
        )
        dataset_version = DatasetVersionTable(
            version_id=dataset_version_id.id,
            dataset_id=dataset_id.id,
            collection_id=collection_id,
            metadata=None,
            artifacts=list(),
            status=DatasetStatus.empty().to_json(),
            created_at=datetime.utcnow(),
        )

        with self._manage_session() as session:
            session.add(canonical_dataset)
            session.add(dataset_version)
            return self._row_to_dataset_version(
                dataset_version, CanonicalDataset(dataset_id, dataset_version_id, None), []
            )

    def add_dataset_artifact(
        self, version_id: DatasetVersionId, artifact_type: DatasetArtifactType, artifact_uri: str
    ) -> DatasetArtifactId:
        """
        Adds a dataset artifact to an existing dataset version.
        """
        artifact_id = DatasetArtifactId(self._generate_id())
        artifact = DatasetArtifactTable(id=artifact_id.id, type=artifact_type, uri=artifact_uri)
        with self._manage_session() as session:
            session.add(artifact)
            dataset_version = session.query(DatasetVersionTable).filter_by(version_id=version_id.id).one()
            artifacts = list(dataset_version.artifacts)
            artifacts.append(uuid.UUID(artifact_id.id))
            dataset_version.artifacts = artifacts
        return artifact_id

    def update_dataset_processing_status(self, version_id: DatasetVersionId, status: DatasetProcessingStatus) -> None:
        """
        Updates the processing status for a dataset version.
        """
        with self._manage_session() as session:
            dataset_version = session.query(DatasetVersionTable).filter_by(version_id=version_id.id).one()
            dataset_version_status = json.loads(dataset_version.status)
            dataset_version_status["processing_status"] = status.value
            dataset_version.status = json.dumps(dataset_version_status)

    def update_dataset_validation_status(self, version_id: DatasetVersionId, status: DatasetValidationStatus) -> None:
        """
        Updates the validation status for a dataset version.
        """
        with self._manage_session() as session:
            dataset_version = session.query(DatasetVersionTable).filter_by(version_id=version_id.id).one()
            dataset_version_status = json.loads(dataset_version.status)
            dataset_version_status["validation_status"] = status.value
            dataset_version.status = json.dumps(dataset_version_status)

    def update_dataset_upload_status(self, version_id: DatasetVersionId, status: DatasetUploadStatus) -> None:
        """
        Updates the upload status for a dataset version.
        """
        with self._manage_session() as session:
            dataset_version = session.query(DatasetVersionTable).filter_by(version_id=version_id.id).one()
            dataset_version_status = json.loads(dataset_version.status)
            dataset_version_status["upload_status"] = status.value
            dataset_version.status = json.dumps(dataset_version_status)

    def update_dataset_conversion_status(
        self, version_id: DatasetVersionId, status_type: str, status: DatasetConversionStatus
    ) -> None:
        """
        Updates the conversion status for a dataset version and for `status_type`
        """
        with self._manage_session() as session:
            dataset_version = session.query(DatasetVersionTable).filter_by(version_id=version_id.id).one()
            dataset_version_status = json.loads(dataset_version.status)
            dataset_version_status[status_type] = status.value
            dataset_version.status = json.dumps(dataset_version_status)

    def update_dataset_validation_message(self, version_id: DatasetVersionId, validation_message: str) -> None:
        with self._manage_session() as session:
            dataset_version = session.query(DatasetVersionTable).filter_by(version_id=version_id.id).one()
            dataset_version_status = json.loads(dataset_version.status)
            dataset_version_status["validation_message"] = validation_message
            dataset_version.status = json.dumps(dataset_version_status)

    def get_dataset_version_status(self, version_id: DatasetVersionId) -> DatasetStatus:
        """
        Returns the status for a dataset version
        """
        with self._manage_session() as session:
            status = session.query(DatasetVersionTable.status).filter_by(version_id=version_id.id).one()
        return DatasetStatus.from_json(status[0])

    def set_dataset_metadata(self, version_id: DatasetVersionId, metadata: DatasetMetadata) -> None:
        """
        Sets the metadata for a dataset version
        """
        with self._manage_session() as session:
            dataset_version = session.query(DatasetVersionTable).filter_by(version_id=version_id.id).one()
            dataset_version.metadata = metadata.to_json()

    def add_dataset_to_collection_version_mapping(
        self, collection_version_id: CollectionVersionId, dataset_version_id: DatasetVersionId
    ) -> None:
        """
        Adds a mapping between an existing collection version and a dataset version
        """
        with self._manage_session() as session:
            collection_version = (
                session.query(CollectionVersionTable).filter_by(version_id=collection_version_id.id).one()
            )
            # TODO: alternatively use postgres `array_append`
            # TODO: make sure that the UUID conversion works
            updated_datasets = list(collection_version.datasets)
            # print("before", updated_datasets)
            updated_datasets.append(uuid.UUID(dataset_version_id.id))
            collection_version.datasets = updated_datasets
            # print("after", updated_datasets)

    def delete_dataset_from_collection_version(
        self, collection_version_id: CollectionVersionId, dataset_version_id: DatasetVersionId
    ) -> None:
        """
        Removes a mapping between a collection version and a dataset version
        """
        with self._manage_session() as session:
            collection_version = (
                session.query(CollectionVersionTable).filter_by(version_id=collection_version_id.id).one()
            )
            # TODO: alternatively use postgres `array_remove`
            updated_datasets = list(collection_version.datasets)
            updated_datasets.remove(uuid.UUID(dataset_version_id.id))
            collection_version.datasets = updated_datasets

    def replace_dataset_in_collection_version(
        self, collection_version_id: CollectionVersionId, old_dataset_version_id: DatasetVersionId
    ) -> DatasetVersion:
        """
        Replaces an existing mapping between a collection version and a dataset version
        """
        # TODO: this method should probably be split into multiple - it contains too much logic
        with self._manage_session() as session:
            collection_id = (
                session.query(CollectionVersionTable.collection_id)
                .filter_by(version_id=collection_version_id.id)
                .one()[0]
            )  # noqa
            dataset_id = (
                session.query(DatasetVersionTable.dataset_id).filter_by(version_id=old_dataset_version_id.id).one()[0]
            )
            new_dataset_version_id = DatasetVersionId(self._generate_id())
            new_dataset_version = DatasetVersionTable(
                version_id=new_dataset_version_id.id,
                dataset_id=dataset_id,
                collection_id=collection_id,
                metadata=None,
                artifacts=list(),
                status=DatasetStatus.empty().to_json(),
                created_at=datetime.utcnow(),
            )
            session.add(new_dataset_version)

            collection_version = (
                session.query(CollectionVersionTable).filter_by(version_id=collection_version_id.id).one()
            )  # noqa
            # This replaces the dataset while preserving the order of datasets
            datasets = list(collection_version.datasets)
            idx = next(i for i, e in enumerate(datasets) if str(e) == old_dataset_version_id.id)
            datasets[idx] = uuid.UUID(new_dataset_version_id.id)
            collection_version.datasets = datasets

            return self._hydrate_dataset_version(new_dataset_version)

    def get_dataset_mapped_version(self, dataset_id: DatasetId) -> Optional[DatasetVersion]:
        """
        Returns the dataset version mapped to a canonical dataset_id, or None if not existing
        """
        with self._manage_session() as session:
            canonical_dataset = session.query(DatasetTable).filter_by(dataset_id=dataset_id).one()
            if not canonical_dataset.version_id:
                return None
            dataset_version = (
                session.query(DatasetVersionTable).filter_by(version_id=canonical_dataset.version_id).one()
            )
        dataset_version.canonical_dataset = canonical_dataset
        return self._hydrate_dataset_version(dataset_version)<|MERGE_RESOLUTION|>--- conflicted
+++ resolved
@@ -393,13 +393,7 @@
         2. set_collection_version_published_at
         3. finalize_dataset_versions
         """
-<<<<<<< HEAD
-        if published_at is None:
-            published_at = datetime.utcnow()
-            
-=======
         published_at = published_at if published_at else datetime.utcnow()
->>>>>>> 0dd03192
         self.update_collection_version_mapping(collection_id, version_id, published_at)
         self.set_collection_version_published_at(version_id, published_at)
         self.finalize_dataset_versions(version_id, published_at)
