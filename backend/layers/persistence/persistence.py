from asyncio.log import logger
from datetime import datetime
from typing import Any, List, Optional, Iterable
import json
import uuid
from copy import deepcopy
from backend.layers.common.entities import (
    CanonicalCollection,
    CanonicalDataset,
    CollectionId,
    CollectionMetadata,
    CollectionVersion,
    CollectionVersionId,
    CollectionVersionWithDatasets,
    DatasetArtifact,
    DatasetArtifactId,
    DatasetConversionStatus,
    DatasetId,
    DatasetMetadata,
    DatasetProcessingStatus,
    DatasetStatus,
    DatasetUploadStatus,
    DatasetValidationStatus,
    DatasetVersion,
    DatasetVersionId,
)
from backend.layers.persistence.orm import (
    Collection as CollectionRow,
    CollectionVersion as CollectionVersionRow,
    Dataset as DatasetRow,
    DatasetVersion as DatasetVersionRow,
    DatasetArtifact as DatasetArtifactRow
)
from backend.layers.persistence.db_session import db_session_manager
from sqlalchemy import select

from backend.layers.persistence.persistence_interface import DatabaseProviderInterface


class DatabaseProvider(DatabaseProviderInterface):

    def __init__(self) -> None:
        self.db_session_manager = db_session_manager
        # Creates the schema if not exists
        try:
            self._create()
        except Exception as e:
            pass

    def _drop(self):
        from sqlalchemy.schema import DropSchema
        from backend.layers.persistence.orm import metadata
        from backend.layers.persistence.db_session import _db_session_maker
        _db_session_maker.engine.execute(DropSchema('persistence_schema', cascade=True))

    def _create(self):
        from sqlalchemy.schema import CreateSchema
        from backend.layers.persistence.orm import metadata
        from backend.layers.persistence.db_session import _db_session_maker
        _db_session_maker.engine.execute(CreateSchema('persistence_schema'))
        metadata.create_all(bind=_db_session_maker.engine)

    @staticmethod
    def _generate_id():
        return str(uuid.uuid4())

    def _row_to_collection_version(self, row: Any, canonical_collection: CanonicalCollection) -> CollectionVersion:
        return CollectionVersion(
            collection_id=CollectionId(str(row.collection_id)),
            version_id=CollectionVersionId(str(row.version_id)),
            owner=row.owner,
            metadata=CollectionMetadata.from_json(row.metadata),
            publisher_metadata=row.publisher_metadata,
            datasets=[DatasetVersionId(str(id)) for id in row.datasets],
            published_at=row.published_at,
            created_at=row.created_at,
            canonical_collection=canonical_collection
        )

    def _row_to_collection_version_with_datasets(self, row: Any, canonical_collection: CanonicalCollection, datasets: List[DatasetVersion]) -> CollectionVersionWithDatasets:
        return CollectionVersionWithDatasets(
            # self.parse_id(row.collection_id, CollectionId),
            collection_id=CollectionId(str(row.collection_id)),
            version_id=CollectionVersionId(str(row.version_id)),
            owner=row.owner,
            metadata=CollectionMetadata.from_json(row.metadata),
            publisher_metadata=row.publisher_metadata,
            datasets=datasets,
            published_at=row.published_at,
            created_at=row.created_at,
            canonical_collection=canonical_collection
        )

    def _row_to_dataset_artifact(self, row: Any):
        return DatasetArtifact(
            row.id,
            row.type,
            row.uri,
        )

    def _row_to_dataset_version(self, row: Any, canonical_dataset: CanonicalDataset, artifacts: List[DatasetArtifact]):
        if type(row.status) is DatasetStatus or row.status is None:
            status = row.status
        else:
            status = DatasetStatus.from_json(row.status)
        if type(row.metadata) is DatasetMetadata or row.metadata is None:
            metadata = row.metadata
        else:
            metadata = DatasetMetadata.from_json(row.metadata)
        return DatasetVersion(
            DatasetId(str(row.dataset_id)),
            DatasetVersionId(str(row.version_id)),
            CollectionId(str(row.collection_id)),
            status,
            metadata,
            artifacts,
            row.created_at,
            canonical_dataset
        )

    def _hydrate_dataset_version(self, dataset_version: DatasetVersionRow) -> DatasetVersion:
        """
        Populates canonical_dataset, artifacts, and status for DatasetVersionRow
        """
        canonical_dataset = self.get_canonical_dataset(DatasetId(str(dataset_version.dataset_id)))
        artifacts = self.get_dataset_artifacts(dataset_version.artifacts)
        return self._row_to_dataset_version(dataset_version, canonical_dataset, artifacts)

    def get_canonical_collection(self, collection_id: CollectionId) -> CanonicalCollection:
        with self.db_session_manager() as session:
            collection = session.query(CollectionRow).filter_by(id=collection_id.id).one()
            return CanonicalCollection(
                CollectionId(str(collection.id)),
                None if collection.version_id is None else CollectionVersionId(str(collection.version_id)),
                collection.originally_published_at,
                collection.tombstoned
            )

    def get_canonical_dataset(self, dataset_id: DatasetId) -> CanonicalDataset:
        with self.db_session_manager() as session:
            dataset = session.query(DatasetRow).filter_by(dataset_id=dataset_id.id).one()
            return CanonicalDataset(
                dataset_id,
                DatasetVersionId(str(dataset.dataset_version_id)),
                dataset.published_at
            )

    # from typing import TypeVar, Generic
    # T = TypeVar('T')

    # @staticmethod
    # def parse_id(id: Any, id_type: T) -> Optional[T]:
    #     if id is None: 
    #         return None
    #     return type(id_type)(str(id))

    def create_canonical_collection(self, owner: str, collection_metadata: CollectionMetadata) -> CollectionVersion:
        """
        Creates a new canonical collection, generating a canonical collection_id and a new version_id.
        Returns the newly created CollectionVersion
        """
        collection_id = CollectionId((self._generate_id()))
        version_id = CollectionVersionId((self._generate_id()))
        now = datetime.utcnow()
        canonical_collection = CollectionRow(id=collection_id.id,
                                             version_id=None,
                                             tombstoned=False,
                                             originally_published_at=None,
                                             )

        collection_version_row = CollectionVersionRow(collection_id=collection_id.id,
                                                      version_id=version_id.id,
                                                      owner=owner,
                                                      metadata=collection_metadata.to_json(),
                                                      publisher_metadata=None,
                                                      published_at=None,
                                                      created_at=now,
                                                      datasets=list(),
                                                      )

        with self.db_session_manager() as session:
            session.add(canonical_collection)
            session.add(collection_version_row)

            return self._row_to_collection_version(collection_version_row,
                                                   CanonicalCollection(collection_id, None, None, False)
                                                   )

    def get_collection_version(self, version_id: CollectionVersionId) -> CollectionVersion:
        """
        Retrieves a specific collection version by id
        """
        with self.db_session_manager() as session:
            collection_version = session.query(CollectionVersionRow).filter_by(version_id=version_id.id).one_or_none()
            if collection_version is None:
                return None
            collection_id = CollectionId(str(collection_version.collection_id))
            canonical_collection = self.get_canonical_collection(collection_id)
            return self._row_to_collection_version(collection_version, canonical_collection)

    def _get_datasets(self, ids: List[DatasetVersionId]):
        # TODO: can be optimized via in queries, if necessary
        return [self.get_dataset_version(id) for id in ids]

    def get_collection_version_with_datasets(self, version_id: CollectionVersionId) -> CollectionVersionWithDatasets:
        """
        Retrieves a specific collection version by id, with datasets
        """
        with self.db_session_manager() as session:
            collection_version = session.query(CollectionVersionRow).filter_by(version_id=version_id.id).one_or_none()
            if collection_version is None:
                return None
            collection_id = CollectionId(str(collection_version.collection_id))
            canonical_collection = self.get_canonical_collection(collection_id)
            datasets = self._get_datasets([DatasetVersionId(str(id)) for id in collection_version.datasets])
            return self._row_to_collection_version_with_datasets(collection_version, canonical_collection, datasets)


    def get_collection_mapped_version(self, collection_id: CollectionId) -> Optional[CollectionVersion]:
        """
        Retrieves the latest mapped version for a collection
        """
        with self.db_session_manager() as session:
            version_id = session.query(CollectionRow.version_id).filter_by(id=collection_id.id).one_or_none()[0]
            if version_id is None:
                return None
            collection_version = session.query(CollectionVersionRow).filter_by(version_id=version_id).one()
            canonical_collection = self.get_canonical_collection(collection_id)
            return self._row_to_collection_version(collection_version, canonical_collection)

    def get_all_versions_for_collection(self, collection_id: CollectionId) -> List[CollectionVersion]:
        """
        Retrieves all versions for a specific collections, without filtering
        """
        with self.db_session_manager() as session:
            version_rows = session.query(CollectionVersionRow).filter_by(collection_id=collection_id.id).all()
            canonical_collection = self.get_canonical_collection(collection_id)
            versions = list()
            for i in range(len(version_rows)):
                version = self._row_to_collection_version(version_rows[i], canonical_collection)
                versions.append(version)
            return versions

    def get_all_collections_versions(self) -> Iterable[CollectionVersion]:
        """
        Retrieves all versions of all collections.
        TODO: for performance reasons, it might be necessary to add a filtering parameter here.
        """
        with self.db_session_manager() as session:
            versions = session.query(CollectionVersionRow).all()
            # TODO: do we need to hydrate versions with canonical collections? would require a join or many lookup calls
            return [self._row_to_collection_version(v, None) for v in versions]

    def get_all_mapped_collection_versions(self, get_tombstoned: bool = False) -> Iterable[CollectionVersion]:
        """
        Retrieves all the collection versions that are mapped to a canonical collection.
        """
        with self.db_session_manager() as session:
            if get_tombstoned:
                mapped_version_ids = session.query(CollectionRow.version_id).filter(CollectionRow.version_id.isnot(None)).all() # noqa
            else:
                mapped_version_ids = session.query(CollectionRow.version_id)\
                    .filter(CollectionRow.version_id.isnot(None))\
                    .filter_by(tombstoned=False)\
                    .all()

                # TODO: Very hacky
                mapped_version_ids = [i[0] for i in mapped_version_ids]

            versions = session.query(CollectionVersionRow).filter(CollectionVersionRow.version_id.in_(mapped_version_ids)).all() # noqa

            # TODO: do we need to hydrate versions with canonical collections? would require a join or many lookup calls
            return [self._row_to_collection_version(v, None) for v in versions]

    def delete_canonical_collection(self, collection_id: CollectionId) -> None:
        """
        Deletes (tombstones) a canonical collection.
        """
        with self.db_session_manager() as session:
            canonical_collection = session.query(CollectionRow).filter_by(id=collection_id).one()
            canonical_collection.tombstoned = True

    def save_collection_metadata(
        self, version_id: CollectionVersionId, collection_metadata: CollectionMetadata
    ) -> None:
        """
        Saves collection metadata for a collection version
        """
        with self.db_session_manager() as session:
            version = session.query(CollectionVersionRow).filter_by(version_id=version_id.id).one()
            version.metadata = collection_metadata.to_json()

    def save_collection_publisher_metadata(
            self, version_id: CollectionVersionId, publisher_metadata: Optional[dict]
    ) -> None:
        """
        Saves publisher metadata for a collection version. Specify None to remove it
        """
        with self.db_session_manager() as session:
            version = session.query(CollectionVersionRow).filter_by(version_id=version_id.id).one()
            version.publisher_metadata = publisher_metadata

    def add_collection_version(self, collection_id: CollectionId) -> CollectionVersionId:
        """
<<<<<<< HEAD
        Adds a collection version to an existing canonical collection. The new version copies all data from
         the previous version except version_id and datetime-based fields (i.e. created_at, published_at)
        Returns the new version.
=======
        Adds a collection version to an existing canonical collection. The new version copies the following data from
         the previous version: owner, metadata, publisher_metadata, datasets (IDs).
        Returns the new version id.
>>>>>>> 597fb51c
        """
        with self.db_session_manager() as session:
            current_version_id = session.query(CollectionRow.version_id).filter_by(id=collection_id.id).one()[0]
            current_version = session.query(CollectionVersionRow).filter_by(version_id=current_version_id).one()
            new_version_id = self._generate_id()
            new_version = CollectionVersionRow(
                version_id=new_version_id,
                collection_id=collection_id.id,
                metadata=current_version.metadata,
                owner=current_version.owner,
                publisher_metadata=current_version.publisher_metadata,
                published_at=None,
                created_at=datetime.utcnow(),
                datasets=current_version.datasets
            )
            session.add(new_version)
            return DatasetVersionId(new_version_id)

    def delete_collection_version(self, version_id: CollectionVersionId) -> None:
        """
        Deletes a collection version, if it is unpublished.
        """
        with self.db_session_manager() as session:
            version = session.query(CollectionVersionRow).filter_by(version_id=version_id.id).one_or_none()
            if version and version.published_at is None:
                session.delete(version)

    def finalize_collection_version(
        self, collection_id: CollectionId, version_id: CollectionVersionId,
            published_at: Optional[datetime] = None
    ) -> None:
        """
        Finalizes a collection version. This is equivalent to calling:
        1. update_collection_version_mapping
        2. set_collection_version_published_at
        3. finalize_dataset_versions
        """
        if published_at is None:
            published_at = datetime.utcnow()
        self.update_collection_version_mapping(collection_id, version_id, published_at)
        self.set_collection_version_published_at(version_id, published_at)
        self.finalize_dataset_versions(version_id, published_at)

    def update_collection_version_mapping(self, collection_id: CollectionId, version_id: CollectionVersionId,
                                          published_at: datetime) -> None:
        """
        Updates the mapping between the canonical collection `collection_id` and its `version_id`
        """
        with self.db_session_manager() as session:
            collection = session.query(CollectionRow).filter_by(id=collection_id.id).one()
            collection.version_id = version_id.id
            if collection.originally_published_at is None:
                collection.originally_published_at = published_at

    def set_collection_version_published_at(self, version_id: CollectionVersionId, published_at: datetime) -> None:
        """
        Sets the `published_at` datetime for a collection version
        """
        with self.db_session_manager() as session:
            collection_version = session.query(CollectionVersionRow).filter_by(version_id=version_id.id).one()
            collection_version.published_at = published_at

    def finalize_dataset_versions(self, version_id: CollectionVersionId, published_at: datetime) -> None:
        """
        1. Updates the mapping between the canonical dataset and the latest published dataset version for each dataset
        in a CollectionVersion
        2. Sets the each canonical dataset's 'published_at' if not previously set
        """
        with self.db_session_manager() as session:
            dataset_version_ids = session.query(CollectionVersionRow.datasets).filter_by(version_id=version_id.id).one()[0]
            for dataset_version, dataset in (
                session.query(DatasetVersionRow, DatasetRow)
                .filter(DatasetVersionRow.dataset_id == DatasetRow.dataset_id)
                .filter(DatasetVersionRow.version_id.in_(dataset_version_ids))
                .all()
            ):
                dataset.version_id = dataset_version.version_id
                if dataset.published_at is None:
                    dataset.published_at = published_at

    def get_dataset_version(self, dataset_version_id: DatasetVersionId) -> DatasetVersion:
        """
        Returns a dataset version by id.
        """
        with self.db_session_manager() as session:
            dataset_version = session.query(DatasetVersionRow).filter_by(version_id=dataset_version_id.id).one()
            return self._hydrate_dataset_version(dataset_version)

    def get_all_versions_for_dataset(self, dataset_id: DatasetId) -> List[DatasetVersion]:
        """
        Returns all dataset versions for a canonical dataset_id
        """
        dataset = self.get_canonical_dataset(dataset_id)
        with self.db_session_manager() as session:
            dataset_versions = session.query(DatasetVersionRow).filter_by(dataset_id=dataset_id.id).all()
            for i in range(len(dataset_versions)):
                dataset_versions[i] = self._row_to_dataset_version(dataset_versions[i], dataset)
            return dataset_versions

    def get_all_datasets(self) -> Iterable[DatasetVersion]:
        """
        Returns all dataset versions.
        # TODO: Add filtering (tombstoned? remove orphaned datasets? canonical only? published?)
        """
        active_collections = self.get_all_mapped_collection_versions()
        active_datasets = [i.id for s in [c.datasets for c in active_collections] for i in s]

        # TODO: this is doing N fetches - optimize this using INs or by loading the other tables in memory
        acc = []
        with self.db_session_manager() as session:
            for version in session.query(DatasetVersionRow).all(): # noqa
                if str(version.version_id) in active_datasets:
                    acc.append(self._hydrate_dataset_version(version))
        return acc

    def get_dataset_artifacts(self, dataset_artifact_id_list: List[DatasetArtifactId]) -> List[DatasetArtifact]:
        """
        Returns all the artifacts given a list of DatasetArtifactIds
        """
        with self.db_session_manager() as session:
            artifacts = session.query(DatasetArtifactRow).filter(DatasetArtifactRow.id.in_([str(i) for i in dataset_artifact_id_list])).all() # noqa
            return [self._row_to_dataset_artifact(a) for a in artifacts]

    def get_dataset_artifacts_by_version_id(self, dataset_version_id: DatasetVersionId) -> List[DatasetArtifact]:
        """
        Returns all the artifacts for a specific dataset version
        """
        with self.db_session_manager() as session:
            artifact_ids = session.query(DatasetVersionRow.artifacts).filter_by(version_id=dataset_version_id.id).one()
            print("zzz", artifact_ids)
        return self.get_dataset_artifacts(artifact_ids[0])

    def create_canonical_dataset(self, collection_version_id: CollectionVersionId) -> DatasetVersion:
        """
        Initializes a canonical dataset, generating a dataset_id and a dataset_version_id.
        Returns the newly created DatasetVersion.
        """
        with self.db_session_manager() as session:
            collection_id = session.query(CollectionVersionRow.collection_id).filter_by(version_id=collection_version_id.id).one()[0]
        dataset_id = DatasetId(self._generate_id())
        dataset_version_id = DatasetVersionId(self._generate_id())
        canonical_dataset = DatasetRow(dataset_id=dataset_id.id,
                                       dataset_version_id=dataset_version_id.id,
                                       published_at=None
                                       )
        dataset_version = DatasetVersionRow(version_id=dataset_version_id.id,
                                            dataset_id=dataset_id.id,
                                            collection_id=collection_id,
                                            metadata=None,
                                            artifacts=list(),
                                            status=DatasetStatus.empty().to_json(),
                                            created_at=datetime.utcnow(),
                                            )
                                            
        with self.db_session_manager() as session:
            session.add(canonical_dataset)
            session.add(dataset_version)
            return self._row_to_dataset_version(dataset_version, CanonicalDataset(dataset_id, dataset_version_id, None), [])

    def add_dataset_artifact(self, version_id: DatasetVersionId, artifact_type: str, artifact_uri: str) -> DatasetArtifactId:
        """
        Adds a dataset artifact to an existing dataset version.
        """
        artifact_id = DatasetArtifactId(self._generate_id())
        artifact = DatasetArtifactRow(id=artifact_id.id,
                                      type=artifact_type,
                                      uri=artifact_uri)
        with self.db_session_manager() as session:
            session.add(artifact)
            dataset_version = session.query(DatasetVersionRow).filter_by(version_id=version_id.id).one()
            artifacts = list(dataset_version.artifacts)
            artifacts.append(artifact_id.id)
            dataset_version.artifacts = artifacts
        return artifact_id

    def update_dataset_processing_status(self, version_id: DatasetVersionId, status: DatasetProcessingStatus) -> None:
        """
        Updates the processing status for a dataset version.
        """
        with self.db_session_manager() as session:
            dataset_version = session.query(DatasetVersionRow).filter_by(version_id=version_id.id).one()
            dataset_version_status = json.loads(dataset_version.status)
            dataset_version_status['processing_status'] = status.value
            dataset_version.status = json.dumps(dataset_version_status)

    def update_dataset_validation_status(self, version_id: DatasetVersionId, status: DatasetValidationStatus) -> None:
        """
        Updates the validation status for a dataset version.
        """
        with self.db_session_manager() as session:
            dataset_version = session.query(DatasetVersionRow).filter_by(version_id=version_id.id).one()
            dataset_version_status = json.loads(dataset_version.status)
            dataset_version_status['validation_status'] = status.value
            dataset_version.status = json.dumps(dataset_version_status)

    def update_dataset_upload_status(self, version_id: DatasetVersionId, status: DatasetUploadStatus) -> None:
        """
        Updates the upload status for a dataset version.
        """
        with self.db_session_manager() as session:
            dataset_version = session.query(DatasetVersionRow).filter_by(version_id=version_id.id).one()
            dataset_version_status = json.loads(dataset_version.status)
            dataset_version_status['upload_status'] = status.value
            dataset_version.status = json.dumps(dataset_version_status)

    def update_dataset_conversion_status(self, version_id: DatasetVersionId, status_type: str,
                                         status: DatasetConversionStatus) -> None:
        """
        Updates the conversion status for a dataset version and for `status_type`
        """
        with self.db_session_manager() as session:
            dataset_version = session.query(DatasetVersionRow).filter_by(version_id=version_id.id).one()
            dataset_version_status = json.loads(dataset_version.status)
            dataset_version_status[status_type] = status.value
            dataset_version.status = json.dumps(dataset_version_status)

    def get_dataset_version_status(self, version_id: DatasetVersionId) -> DatasetStatus:
        """
        Returns the status for a dataset version
        """
        with self.db_session_manager() as session:
            status = session.query(DatasetVersionRow.status).filter_by(version_id=version_id.id).one()
        return DatasetStatus.from_json(status[0])

    def set_dataset_metadata(self, version_id: DatasetVersionId, metadata: DatasetMetadata) -> None:
        """
        Sets the metadata for a dataset version
        """
        with self.db_session_manager() as session:
            dataset_version = session.query(DatasetVersionRow).filter_by(version_id=version_id.id).one()
            dataset_version.metadata = metadata.to_json()

    def add_dataset_to_collection_version_mapping(
        self, collection_version_id: CollectionVersionId, dataset_version_id: DatasetVersionId
    ) -> None:
        """
        Adds a mapping between an existing collection version and a dataset version
        """
        with self.db_session_manager() as session:
            collection_version = session.query(CollectionVersionRow).filter_by(version_id=collection_version_id.id).one()
            # TODO: alternatively use postgres `array_append`
            # TODO: make sure that the UUID conversion works
            updated_datasets = list(collection_version.datasets)
            # print("before", updated_datasets)
            updated_datasets.append(dataset_version_id.id)
            collection_version.datasets = updated_datasets
            # print("after", updated_datasets)

    def delete_dataset_from_collection_version(
        self, collection_version_id: CollectionVersionId, dataset_version_id: DatasetVersionId
    ) -> None:
        """
        Removes a mapping between a collection version and a dataset version
        """
        with self.db_session_manager() as session:
            collection_version = session.query(CollectionVersionRow).filter_by(version_id=collection_version_id.id).one()
            # TODO: alternatively use postgres `array_remove`
            updated_datasets = list(collection_version.datasets)
            updated_datasets.remove(uuid.UUID(dataset_version_id.id))
            collection_version.datasets = updated_datasets

    def replace_dataset_in_collection_version(
        self,
        collection_version_id: CollectionVersionId,
        old_dataset_version_id: DatasetVersionId
    ) -> DatasetVersion:
        """
        Replaces an existing mapping between a collection version and a dataset version
        """
        # TODO: this method should probably be split into multiple - it contains too much logic
        with self.db_session_manager() as session:
            collection_id = session.query(CollectionVersionRow.collection_id).filter_by(version_id=collection_version_id.id).one()[0] # noqa
            dataset_id = session.query(DatasetVersionRow.dataset_id).filter_by(version_id=old_dataset_version_id.id).one()[0]
            new_dataset_version_id = DatasetVersionId(self._generate_id())
            new_dataset_version = DatasetVersionRow(version_id=new_dataset_version_id.id,
                                                    dataset_id=dataset_id,
                                                    collection_id=collection_id,
                                                    metadata=None,
                                                    artifacts=list(),
                                                    status=DatasetStatus.empty().to_json(),
                                                    created_at=datetime.utcnow(),
                                                    )
            session.add(new_dataset_version)

            collection_version = session.query(CollectionVersionRow).filter_by(version_id=collection_version_id.id).one() # noqa
            # This replaces the dataset while preserving the order of datasets
            datasets = list(collection_version.datasets)
            idx = next(i for i, e in enumerate(datasets) if str(e) == old_dataset_version_id.id)
            datasets[idx] = new_dataset_version_id.id
            collection_version.datasets = datasets

            return self._hydrate_dataset_version(new_dataset_version)

    def get_dataset_mapped_version(self, dataset_id: DatasetId) -> Optional[DatasetVersion]:
        """
        Returns the dataset version mapped to a canonical dataset_id, or None if not existing
        """
        with self.db_session_manager() as session:
            canonical_dataset = session.query(DatasetRow).filter_by(dataset_id=dataset_id).one()
            if not canonical_dataset.version_id:
                return None
            dataset_version = session.query(DatasetVersionRow).filter_by(version_id=canonical_dataset.version_id).one()
        dataset_version.canonical_dataset = canonical_dataset
        return self._hydrate_dataset_version(dataset_version)<|MERGE_RESOLUTION|>--- conflicted
+++ resolved
@@ -150,7 +150,7 @@
 
     # @staticmethod
     # def parse_id(id: Any, id_type: T) -> Optional[T]:
-    #     if id is None: 
+    #     if id is None:
     #         return None
     #     return type(id_type)(str(id))
 
@@ -302,15 +302,9 @@
 
     def add_collection_version(self, collection_id: CollectionId) -> CollectionVersionId:
         """
-<<<<<<< HEAD
         Adds a collection version to an existing canonical collection. The new version copies all data from
          the previous version except version_id and datetime-based fields (i.e. created_at, published_at)
-        Returns the new version.
-=======
-        Adds a collection version to an existing canonical collection. The new version copies the following data from
-         the previous version: owner, metadata, publisher_metadata, datasets (IDs).
         Returns the new version id.
->>>>>>> 597fb51c
         """
         with self.db_session_manager() as session:
             current_version_id = session.query(CollectionRow.version_id).filter_by(id=collection_id.id).one()[0]
@@ -464,7 +458,7 @@
                                             status=DatasetStatus.empty().to_json(),
                                             created_at=datetime.utcnow(),
                                             )
-                                            
+
         with self.db_session_manager() as session:
             session.add(canonical_dataset)
             session.add(dataset_version)
