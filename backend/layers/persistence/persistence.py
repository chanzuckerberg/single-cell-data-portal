from asyncio.log import logger
from datetime import datetime
from typing import Any, List, Optional, Iterable
import json
import uuid
from copy import deepcopy
from backend.layers.common.entities import (
    CanonicalCollection,
    CanonicalDataset,
    CollectionId,
    CollectionMetadata,
    CollectionVersion,
    CollectionVersionId,
    CollectionVersionWithDatasets,
    DatasetArtifact,
    DatasetArtifactId,
    DatasetArtifactType,
    DatasetConversionStatus,
    DatasetId,
    DatasetMetadata,
    DatasetProcessingStatus,
    DatasetStatus,
    DatasetUploadStatus,
    DatasetValidationStatus,
    DatasetVersion,
    DatasetVersionId,
)
from backend.layers.persistence.orm import (
    Collection as CollectionTable,
    CollectionVersion as CollectionVersionTable,
    Dataset as DatasetTable,
    DatasetVersion as DatasetVersionTable,
    DatasetArtifact as DatasetArtifactTable
)
from backend.layers.persistence.db_session import db_session_manager
from sqlalchemy import select

from backend.layers.persistence.persistence_interface import DatabaseProviderInterface


class DatabaseProvider(DatabaseProviderInterface):

    def __init__(self) -> None:
        self.db_session_manager = db_session_manager
        # Creates the schema if not exists
        try:
            self._create()
        except Exception as e:
            pass

    def _drop(self):
        from sqlalchemy.schema import DropSchema
        from backend.layers.persistence.orm import metadata
        from backend.layers.persistence.db_session import _db_session_maker
        _db_session_maker.engine.execute(DropSchema('persistence_schema', cascade=True))

    def _create(self):
        from sqlalchemy.schema import CreateSchema
        from backend.layers.persistence.orm import metadata
        from backend.layers.persistence.db_session import _db_session_maker
        _db_session_maker.engine.execute(CreateSchema('persistence_schema'))
        metadata.create_all(bind=_db_session_maker.engine)

    @staticmethod
    def _generate_id():
        return str(uuid.uuid4())

    def _row_to_collection_version(self, row: Any, canonical_collection: CanonicalCollection) -> CollectionVersion:
        return CollectionVersion(
            collection_id=CollectionId(str(row.collection_id)),
            version_id=CollectionVersionId(str(row.version_id)),
            owner=row.owner,
            metadata=CollectionMetadata.from_json(row.metadata),
            publisher_metadata=row.publisher_metadata,
            datasets=[DatasetVersionId(str(id)) for id in row.datasets],
            published_at=row.published_at,
            created_at=row.created_at,
            canonical_collection=canonical_collection
        )

    def _row_to_collection_version_with_datasets(self, row: Any, canonical_collection: CanonicalCollection, datasets: List[DatasetVersion]) -> CollectionVersionWithDatasets:
        return CollectionVersionWithDatasets(
            collection_id=CollectionId(str(row.collection_id)),
            version_id=CollectionVersionId(str(row.version_id)),
            owner=row.owner,
            metadata=CollectionMetadata.from_json(row.metadata),
            publisher_metadata=row.publisher_metadata,
            datasets=datasets,
            published_at=row.published_at,
            created_at=row.created_at,
            canonical_collection=canonical_collection
        )

    def _row_to_dataset_artifact(self, row: Any):
        return DatasetArtifact(
            DatasetArtifactId(str(row.id)),
            row.type,
            row.uri,
        )

    def _row_to_dataset_version(self, row: Any, canonical_dataset: CanonicalDataset, artifacts: List[DatasetArtifact]):
        if type(row.status) is DatasetStatus or row.status is None:
            status = row.status
        else:
            status = DatasetStatus.from_json(row.status)
        if type(row.metadata) is DatasetMetadata or row.metadata is None:
            metadata = row.metadata
        else:
            metadata = DatasetMetadata.from_json(row.metadata)
        return DatasetVersion(
            DatasetId(str(row.dataset_id)),
            DatasetVersionId(str(row.version_id)),
            CollectionId(str(row.collection_id)),
            status,
            metadata,
            artifacts,
            row.created_at,
            canonical_dataset
        )

    def _hydrate_dataset_version(self, dataset_version: DatasetVersionTable) -> DatasetVersion:
        """
        Populates canonical_dataset, artifacts, and status for DatasetVersionRow
        """
        canonical_dataset = self.get_canonical_dataset(DatasetId(str(dataset_version.dataset_id)))
        artifacts = self.get_dataset_artifacts(dataset_version.artifacts)
        return self._row_to_dataset_version(dataset_version, canonical_dataset, artifacts)

    def get_canonical_collection(self, collection_id: CollectionId) -> CanonicalCollection:
        with self.db_session_manager() as session:
            collection = session.query(CollectionTable).filter_by(id=collection_id.id).one()
            return CanonicalCollection(
                CollectionId(str(collection.id)),
                None if collection.version_id is None else CollectionVersionId(str(collection.version_id)),
                collection.originally_published_at,
                collection.tombstoned
            )

    def get_canonical_dataset(self, dataset_id: DatasetId) -> CanonicalDataset:
        with self.db_session_manager() as session:
            dataset = session.query(DatasetTable).filter_by(dataset_id=dataset_id.id).one()
            return CanonicalDataset(
                dataset_id,
                DatasetVersionId(str(dataset.dataset_version_id)),
                dataset.published_at
            )

    # from typing import TypeVar, Generic
    # T = TypeVar('T')

    # @staticmethod
    # def parse_id(id: Any, id_type: T) -> Optional[T]:
    #     if id is None:
    #         return None
    #     return type(id_type)(str(id))

    def create_canonical_collection(self, owner: str, collection_metadata: CollectionMetadata) -> CollectionVersion:
        """
        Creates a new canonical collection, generating a canonical collection_id and a new version_id.
        Returns the newly created CollectionVersion
        """
        collection_id = CollectionId((self._generate_id()))
        version_id = CollectionVersionId((self._generate_id()))
        now = datetime.utcnow()
        canonical_collection = CollectionTable(id=collection_id.id,
                                             version_id=None,
                                             tombstoned=False,
                                             originally_published_at=None,
                                             )

        collection_version_row = CollectionVersionTable(collection_id=collection_id.id,
                                                        version_id=version_id.id,
                                                        owner=owner,
                                                        metadata=collection_metadata.to_json(),
                                                        publisher_metadata=None,
                                                        published_at=None,
                                                        created_at=now,
                                                        datasets=list(),
                                                        )

        with self.db_session_manager() as session:
            session.add(canonical_collection)
            session.add(collection_version_row)

            return self._row_to_collection_version(collection_version_row,
                                                   CanonicalCollection(collection_id, None, None, False)
                                                   )

    def get_collection_version(self, version_id: CollectionVersionId) -> CollectionVersion:
        """
        Retrieves a specific collection version by id
        """
        with self.db_session_manager() as session:
            collection_version = session.query(CollectionVersionTable).filter_by(version_id=version_id.id).one_or_none()
            if collection_version is None:
                return None
            collection_id = CollectionId(str(collection_version.collection_id))
            canonical_collection = self.get_canonical_collection(collection_id)
            return self._row_to_collection_version(collection_version, canonical_collection)

    def _get_datasets(self, ids: List[DatasetVersionId]):
        # TODO: can be optimized via in queries, if necessary
        return [self.get_dataset_version(id) for id in ids]

    def get_collection_version_with_datasets(self, version_id: CollectionVersionId) -> CollectionVersionWithDatasets:
        """
        Retrieves a specific collection version by id, with datasets
        """
        with self.db_session_manager() as session:
            collection_version = session.query(CollectionVersionTable).filter_by(version_id=version_id.id).one_or_none()
            if collection_version is None:
                return None
            collection_id = CollectionId(str(collection_version.collection_id))
            canonical_collection = self.get_canonical_collection(collection_id)
            datasets = self._get_datasets([DatasetVersionId(str(id)) for id in collection_version.datasets])
            return self._row_to_collection_version_with_datasets(collection_version, canonical_collection, datasets)


    def get_collection_mapped_version(self, collection_id: CollectionId) -> Optional[CollectionVersionWithDatasets]:
        """
        Retrieves the latest mapped version for a collection
        """
        with self.db_session_manager() as session:
            version_id = session.query(CollectionTable.version_id).filter_by(id=collection_id.id).one_or_none()
            # TODO: figure out this hack
            if version_id is None or version_id[0] is None:
                return None
            version_id = version_id[0]
            collection_version = session.query(CollectionVersionTable).filter_by(version_id=version_id).one()
            canonical_collection = self.get_canonical_collection(collection_id)
            datasets = self._get_datasets([DatasetVersionId(str(id)) for id in collection_version.datasets])
            return self._row_to_collection_version_with_datasets(collection_version, canonical_collection, datasets)

    def get_all_versions_for_collection(self, collection_id: CollectionId) -> List[CollectionVersionWithDatasets]:
        """
        Retrieves all versions for a specific collections, without filtering
        """
        with self.db_session_manager() as session:
            version_rows = session.query(CollectionVersionTable).filter_by(collection_id=collection_id.id).all()
            canonical_collection = self.get_canonical_collection(collection_id)
            versions = list()
            for i in range(len(version_rows)):
                datasets = self._get_datasets([DatasetVersionId(str(id)) for id in version_rows[i].datasets])
                version = self._row_to_collection_version_with_datasets(version_rows[i], canonical_collection, datasets)
                versions.append(version)
            return versions

    def get_all_collections_versions(self) -> Iterable[CollectionVersion]:
        """
        Retrieves all versions of all collections.
        TODO: for performance reasons, it might be necessary to add a filtering parameter here.
        """
        with self.db_session_manager() as session:
            versions = session.query(CollectionVersionTable).all()
            # TODO: do we need to hydrate versions with canonical collections? would require a join or many lookup calls
            return [self._row_to_collection_version(v, None) for v in versions]

    def get_all_mapped_collection_versions(self, get_tombstoned: bool = False) -> Iterable[CollectionVersion]:
        """
        Retrieves all the collection versions that are mapped to a canonical collection.
        """
        with self.db_session_manager() as session:
            if get_tombstoned:
<<<<<<< HEAD
                canonical_collections = session.query(CollectionRow).filter(CollectionRow.version_id.isnot(None)).all() # noqa
            else:
                canonical_collections = session.query(CollectionRow)\
                    .filter(CollectionRow.version_id.isnot(None))\
                    .filter_by(tombstoned=False)\
                    .all()

            mapped_version_ids = [i.version_id for i in canonical_collections]
            versions = session.query(CollectionVersionRow).filter(CollectionVersionRow.version_id.in_(mapped_version_ids)).all() # noqa
=======
                mapped_version_ids = session.query(CollectionTable.version_id).filter(CollectionTable.version_id.isnot(None)).all() # noqa
            else:
                mapped_version_ids = session.query(CollectionTable.version_id)\
                    .filter(CollectionTable.version_id.isnot(None))\
                    .filter_by(tombstoned=False)\
                    .all()

                # TODO: Very hacky
                mapped_version_ids = [i[0] for i in mapped_version_ids]

            versions = session.query(CollectionVersionTable).filter(CollectionVersionTable.version_id.in_(mapped_version_ids)).all() # noqa
>>>>>>> 7bd523a4

            for version in versions:
                # TODO: should be optimized using a map
                canonical_row = next(cc for cc in canonical_collections if cc.version_id == version.version_id)
                canonical = CanonicalCollection(
                    CollectionId(str(canonical_row.id)),
                    CollectionVersionId(str(canonical_row.version_id)),
                    canonical_row.originally_published_at,
                    canonical_row.tombstoned
                )

                yield self._row_to_collection_version(version, canonical)

    def delete_canonical_collection(self, collection_id: CollectionId) -> None:
        """
        Deletes (tombstones) a canonical collection.
        """
        with self.db_session_manager() as session:
            canonical_collection = session.query(CollectionTable).filter_by(id=collection_id).one()
            canonical_collection.tombstoned = True

    def save_collection_metadata(
        self, version_id: CollectionVersionId, collection_metadata: CollectionMetadata
    ) -> None:
        """
        Saves collection metadata for a collection version
        """
        with self.db_session_manager() as session:
            version = session.query(CollectionVersionTable).filter_by(version_id=version_id.id).one()
            version.metadata = collection_metadata.to_json()

    def save_collection_publisher_metadata(
            self, version_id: CollectionVersionId, publisher_metadata: Optional[dict]
    ) -> None:
        """
        Saves publisher metadata for a collection version. Specify None to remove it
        """
        with self.db_session_manager() as session:
            version = session.query(CollectionVersionTable).filter_by(version_id=version_id.id).one()
            version.publisher_metadata = publisher_metadata

    def add_collection_version(self, collection_id: CollectionId) -> CollectionVersionId:
        """
        Adds a collection version to an existing canonical collection. The new version copies all data from
         the previous version except version_id and datetime-based fields (i.e. created_at, published_at)
        Returns the new version id.
        """
        with self.db_session_manager() as session:
            current_version_id = session.query(CollectionTable.version_id).filter_by(id=collection_id.id).one()[0]
            current_version = session.query(CollectionVersionTable).filter_by(version_id=current_version_id).one()
            new_version_id = self._generate_id()
            new_version = CollectionVersionTable(
                version_id=new_version_id,
                collection_id=collection_id.id,
                metadata=current_version.metadata,
                owner=current_version.owner,
                publisher_metadata=current_version.publisher_metadata,
                published_at=None,
                created_at=datetime.utcnow(),
                datasets=current_version.datasets
            )
            session.add(new_version)
            return DatasetVersionId(new_version_id)

    def delete_collection_version(self, version_id: CollectionVersionId) -> None:
        """
        Deletes a collection version, if it is unpublished.
        """
        with self.db_session_manager() as session:
            version = session.query(CollectionVersionTable).filter_by(version_id=version_id.id).one_or_none()
            if version and version.published_at is None:
                session.delete(version)

    def finalize_collection_version(
        self, collection_id: CollectionId, version_id: CollectionVersionId,
            published_at: Optional[datetime] = None
    ) -> None:
        """
        Finalizes a collection version. This is equivalent to calling:
        1. update_collection_version_mapping
        2. set_collection_version_published_at
        3. finalize_dataset_versions
        """
        if published_at is None:
            published_at = datetime.utcnow()
        self.update_collection_version_mapping(collection_id, version_id, published_at)
        self.set_collection_version_published_at(version_id, published_at)
        self.finalize_dataset_versions(version_id, published_at)

    def update_collection_version_mapping(self, collection_id: CollectionId, version_id: CollectionVersionId,
                                          published_at: datetime) -> None:
        """
        Updates the mapping between the canonical collection `collection_id` and its `version_id`
        """
        with self.db_session_manager() as session:
            collection = session.query(CollectionTable).filter_by(id=collection_id.id).one()
            collection.version_id = version_id.id
            if collection.originally_published_at is None:
                collection.originally_published_at = published_at

    def set_collection_version_published_at(self, version_id: CollectionVersionId, published_at: datetime) -> None:
        """
        Sets the `published_at` datetime for a collection version
        """
        with self.db_session_manager() as session:
            collection_version = session.query(CollectionVersionTable).filter_by(version_id=version_id.id).one()
            collection_version.published_at = published_at

    def finalize_dataset_versions(self, version_id: CollectionVersionId, published_at: datetime) -> None:
        """
        1. Updates the mapping between the canonical dataset and the latest published dataset version for each dataset
        in a CollectionVersion
        2. Sets the each canonical dataset's 'published_at' if not previously set
        """
        with self.db_session_manager() as session:
            dataset_version_ids = session.query(CollectionVersionTable.datasets).filter_by(version_id=version_id.id).one()[0]
            for dataset_version, dataset in (
                session.query(DatasetVersionTable, DatasetTable)
                .filter(DatasetVersionTable.dataset_id == DatasetTable.dataset_id)
                .filter(DatasetVersionTable.version_id.in_(dataset_version_ids))
                .all()
            ):
                dataset.version_id = dataset_version.version_id
                if dataset.published_at is None:
                    dataset.published_at = published_at

    def get_dataset_version(self, dataset_version_id: DatasetVersionId) -> DatasetVersion:
        """
        Returns a dataset version by id.
        """
        with self.db_session_manager() as session:
            dataset_version = session.query(DatasetVersionTable).filter_by(version_id=dataset_version_id.id).one()
            return self._hydrate_dataset_version(dataset_version)

    def get_all_versions_for_dataset(self, dataset_id: DatasetId) -> List[DatasetVersion]:
        """
        Returns all dataset versions for a canonical dataset_id
        """
        dataset = self.get_canonical_dataset(dataset_id)
        with self.db_session_manager() as session:
            dataset_versions = session.query(DatasetVersionTable).filter_by(dataset_id=dataset_id.id).all()
            for i in range(len(dataset_versions)):
                dataset_versions[i] = self._row_to_dataset_version(dataset_versions[i], dataset)
            return dataset_versions

    def get_all_datasets(self) -> Iterable[DatasetVersion]:
        """
        Returns all dataset versions.
        # TODO: Add filtering (tombstoned? remove orphaned datasets? canonical only? published?)
        """
        active_collections = self.get_all_mapped_collection_versions()
        active_datasets = [i.id for s in [c.datasets for c in active_collections] for i in s]

        # TODO: this is doing N fetches - optimize this using INs or by loading the other tables in memory
        acc = []
        with self.db_session_manager() as session:
            for version in session.query(DatasetVersionTable).all(): # noqa
                if str(version.version_id) in active_datasets:
                    acc.append(self._hydrate_dataset_version(version))
        return acc

    def get_dataset_artifacts(self, dataset_artifact_id_list: List[DatasetArtifactId]) -> List[DatasetArtifact]:
        """
        Returns all the artifacts given a list of DatasetArtifactIds
        """
        with self.db_session_manager() as session:
            artifacts = session.query(DatasetArtifactTable).filter(DatasetArtifactTable.id.in_([str(i) for i in dataset_artifact_id_list])).all() # noqa
            return [self._row_to_dataset_artifact(a) for a in artifacts]

    def get_dataset_artifacts_by_version_id(self, dataset_version_id: DatasetVersionId) -> List[DatasetArtifact]:
        """
        Returns all the artifacts for a specific dataset version
        """
        with self.db_session_manager() as session:
            artifact_ids = session.query(DatasetVersionTable.artifacts).filter_by(version_id=dataset_version_id.id).one()
            print("zzz", artifact_ids)
        return self.get_dataset_artifacts(artifact_ids[0])

    def create_canonical_dataset(self, collection_version_id: CollectionVersionId) -> DatasetVersion:
        """
        Initializes a canonical dataset, generating a dataset_id and a dataset_version_id.
        Returns the newly created DatasetVersion.
        """
        with self.db_session_manager() as session:
            collection_id = session.query(CollectionVersionTable.collection_id).filter_by(version_id=collection_version_id.id).one()[0]
        dataset_id = DatasetId(self._generate_id())
        dataset_version_id = DatasetVersionId(self._generate_id())
        canonical_dataset = DatasetTable(dataset_id=dataset_id.id,
                                         dataset_version_id=dataset_version_id.id,
                                         published_at=None
                                         )
        dataset_version = DatasetVersionTable(version_id=dataset_version_id.id,
                                              dataset_id=dataset_id.id,
                                              collection_id=collection_id,
                                              metadata=None,
                                              artifacts=list(),
                                              status=DatasetStatus.empty().to_json(),
                                              created_at=datetime.utcnow(),
                                              )

        with self.db_session_manager() as session:
            session.add(canonical_dataset)
            session.add(dataset_version)
            return self._row_to_dataset_version(dataset_version, CanonicalDataset(dataset_id, dataset_version_id, None), [])

    def add_dataset_artifact(self, version_id: DatasetVersionId, artifact_type: DatasetArtifactType, artifact_uri: str) -> DatasetArtifactId:
        """
        Adds a dataset artifact to an existing dataset version.
        """
        artifact_id = DatasetArtifactId(self._generate_id())
        artifact = DatasetArtifactTable(id=artifact_id.id,
                                        type=artifact_type,
                                        uri=artifact_uri)
        with self.db_session_manager() as session:
            session.add(artifact)
            dataset_version = session.query(DatasetVersionTable).filter_by(version_id=version_id.id).one()
            artifacts = list(dataset_version.artifacts)
            artifacts.append(uuid.UUID(artifact_id.id))
            dataset_version.artifacts = artifacts
        return artifact_id

    def update_dataset_processing_status(self, version_id: DatasetVersionId, status: DatasetProcessingStatus) -> None:
        """
        Updates the processing status for a dataset version.
        """
        with self.db_session_manager() as session:
            dataset_version = session.query(DatasetVersionTable).filter_by(version_id=version_id.id).one()
            dataset_version_status = json.loads(dataset_version.status)
            dataset_version_status['processing_status'] = status.value
            dataset_version.status = json.dumps(dataset_version_status)

    def update_dataset_validation_status(self, version_id: DatasetVersionId, status: DatasetValidationStatus) -> None:
        """
        Updates the validation status for a dataset version.
        """
        with self.db_session_manager() as session:
            dataset_version = session.query(DatasetVersionTable).filter_by(version_id=version_id.id).one()
            dataset_version_status = json.loads(dataset_version.status)
            dataset_version_status['validation_status'] = status.value
            dataset_version.status = json.dumps(dataset_version_status)

    def update_dataset_upload_status(self, version_id: DatasetVersionId, status: DatasetUploadStatus) -> None:
        """
        Updates the upload status for a dataset version.
        """
        with self.db_session_manager() as session:
            dataset_version = session.query(DatasetVersionTable).filter_by(version_id=version_id.id).one()
            dataset_version_status = json.loads(dataset_version.status)
            dataset_version_status['upload_status'] = status.value
            dataset_version.status = json.dumps(dataset_version_status)

    def update_dataset_conversion_status(self, version_id: DatasetVersionId, status_type: str,
                                         status: DatasetConversionStatus) -> None:
        """
        Updates the conversion status for a dataset version and for `status_type`
        """
        with self.db_session_manager() as session:
            dataset_version = session.query(DatasetVersionTable).filter_by(version_id=version_id.id).one()
            dataset_version_status = json.loads(dataset_version.status)
            dataset_version_status[status_type] = status.value
            dataset_version.status = json.dumps(dataset_version_status)

    def get_dataset_version_status(self, version_id: DatasetVersionId) -> DatasetStatus:
        """
        Returns the status for a dataset version
        """
        with self.db_session_manager() as session:
            status = session.query(DatasetVersionTable.status).filter_by(version_id=version_id.id).one()
        return DatasetStatus.from_json(status[0])

    def set_dataset_metadata(self, version_id: DatasetVersionId, metadata: DatasetMetadata) -> None:
        """
        Sets the metadata for a dataset version
        """
        with self.db_session_manager() as session:
            dataset_version = session.query(DatasetVersionTable).filter_by(version_id=version_id.id).one()
            dataset_version.metadata = metadata.to_json()

    def add_dataset_to_collection_version_mapping(
        self, collection_version_id: CollectionVersionId, dataset_version_id: DatasetVersionId
    ) -> None:
        """
        Adds a mapping between an existing collection version and a dataset version
        """
        with self.db_session_manager() as session:
            collection_version = session.query(CollectionVersionTable).filter_by(version_id=collection_version_id.id).one()
            # TODO: alternatively use postgres `array_append`
            # TODO: make sure that the UUID conversion works
            updated_datasets = list(collection_version.datasets)
            # print("before", updated_datasets)
            updated_datasets.append(uuid.UUID(dataset_version_id.id))
            collection_version.datasets = updated_datasets
            # print("after", updated_datasets)

    def delete_dataset_from_collection_version(
        self, collection_version_id: CollectionVersionId, dataset_version_id: DatasetVersionId
    ) -> None:
        """
        Removes a mapping between a collection version and a dataset version
        """
        with self.db_session_manager() as session:
            collection_version = session.query(CollectionVersionTable).filter_by(version_id=collection_version_id.id).one()
            # TODO: alternatively use postgres `array_remove`
            updated_datasets = list(collection_version.datasets)
            updated_datasets.remove(uuid.UUID(dataset_version_id.id))
            collection_version.datasets = updated_datasets

    def replace_dataset_in_collection_version(
        self,
        collection_version_id: CollectionVersionId,
        old_dataset_version_id: DatasetVersionId
    ) -> DatasetVersion:
        """
        Replaces an existing mapping between a collection version and a dataset version
        """
        # TODO: this method should probably be split into multiple - it contains too much logic
        with self.db_session_manager() as session:
            collection_id = session.query(CollectionVersionTable.collection_id).filter_by(version_id=collection_version_id.id).one()[0] # noqa
            dataset_id = session.query(DatasetVersionTable.dataset_id).filter_by(version_id=old_dataset_version_id.id).one()[0]
            new_dataset_version_id = DatasetVersionId(self._generate_id())
            new_dataset_version = DatasetVersionTable(version_id=new_dataset_version_id.id,
                                                      dataset_id=dataset_id,
                                                      collection_id=collection_id,
                                                      metadata=None,
                                                      artifacts=list(),
                                                      status=DatasetStatus.empty().to_json(),
                                                      created_at=datetime.utcnow(),
                                                      )
            session.add(new_dataset_version)

            collection_version = session.query(CollectionVersionTable).filter_by(version_id=collection_version_id.id).one() # noqa
            # This replaces the dataset while preserving the order of datasets
            datasets = list(collection_version.datasets)
            idx = next(i for i, e in enumerate(datasets) if str(e) == old_dataset_version_id.id)
            datasets[idx] = new_dataset_version_id.id
            collection_version.datasets = datasets

            return self._hydrate_dataset_version(new_dataset_version)

    def get_dataset_mapped_version(self, dataset_id: DatasetId) -> Optional[DatasetVersion]:
        """
        Returns the dataset version mapped to a canonical dataset_id, or None if not existing
        """
        with self.db_session_manager() as session:
            canonical_dataset = session.query(DatasetTable).filter_by(dataset_id=dataset_id).one()
            if not canonical_dataset.version_id:
                return None
            dataset_version = session.query(DatasetVersionTable).filter_by(version_id=canonical_dataset.version_id).one()
        dataset_version.canonical_dataset = canonical_dataset
        return self._hydrate_dataset_version(dataset_version)<|MERGE_RESOLUTION|>--- conflicted
+++ resolved
@@ -261,29 +261,15 @@
         """
         with self.db_session_manager() as session:
             if get_tombstoned:
-<<<<<<< HEAD
-                canonical_collections = session.query(CollectionRow).filter(CollectionRow.version_id.isnot(None)).all() # noqa
+                canonical_collections = session.query(CollectionTable).filter(CollectionTable.version_id.isnot(None)).all() # noqa
             else:
-                canonical_collections = session.query(CollectionRow)\
-                    .filter(CollectionRow.version_id.isnot(None))\
-                    .filter_by(tombstoned=False)\
-                    .all()
-
-            mapped_version_ids = [i.version_id for i in canonical_collections]
-            versions = session.query(CollectionVersionRow).filter(CollectionVersionRow.version_id.in_(mapped_version_ids)).all() # noqa
-=======
-                mapped_version_ids = session.query(CollectionTable.version_id).filter(CollectionTable.version_id.isnot(None)).all() # noqa
-            else:
-                mapped_version_ids = session.query(CollectionTable.version_id)\
+                canonical_collections = session.query(CollectionTable)\
                     .filter(CollectionTable.version_id.isnot(None))\
                     .filter_by(tombstoned=False)\
                     .all()
 
-                # TODO: Very hacky
-                mapped_version_ids = [i[0] for i in mapped_version_ids]
-
+            mapped_version_ids = [i.version_id for i in canonical_collections]
             versions = session.query(CollectionVersionTable).filter(CollectionVersionTable.version_id.in_(mapped_version_ids)).all() # noqa
->>>>>>> 7bd523a4
 
             for version in versions:
                 # TODO: should be optimized using a map
