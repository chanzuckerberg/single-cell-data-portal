--- conflicted
+++ resolved
@@ -371,15 +371,10 @@
         """
         Retrieves all versions for a specific collections, without filtering
         """
-<<<<<<< HEAD
-        with self.get_session() as session:
-            version_rows = session.query(CollectionVersionTable).filter_by(collection_id=collection_id.id).all()
-=======
-        with self._manage_session() as session:
+        with self.get_session() as session:
             collection_version_rows = (
                 session.query(CollectionVersionTable).filter_by(collection_id=collection_id.id).all()
             )
->>>>>>> fb52bf2c
             canonical_collection = self.get_canonical_collection(collection_id)
             versions = []
             dataset_version_ids = [
