--- conflicted
+++ resolved
@@ -713,16 +713,6 @@
                     update(DatasetTable).where(DatasetTable.id.in_(dataset_ids_to_tombstone)).values(tombstone=True)
                 )
                 session.execute(tombstone_dataset_statement)
-<<<<<<< HEAD
-                dataset_all_versions = (
-                    session.query(DatasetVersionTable)
-                    .filter(DatasetVersionTable.dataset_id.in_(dataset_ids_to_tombstone))
-                    .all()
-                )
-                dataset_versions_to_delete_from_s3.extend(
-                    self._hydrate_dataset_version(dv) for dv in dataset_all_versions
-                )
-=======
                 dataset_all_versions = [
                     self._hydrate_dataset_version(dv)
                     for dv in session.query(DatasetVersionTable)
@@ -730,7 +720,6 @@
                     .all()
                 ]
                 dataset_versions_to_delete_from_s3.extend(dataset_all_versions)
->>>>>>> a4c1e4d9
 
             # update dataset versions for datasets that are not being tombstoned
             dataset_version_ids = session.query(CollectionVersionTable.datasets).filter_by(id=version_id.id).one()[0]
@@ -919,11 +908,7 @@
         self, dataset_version_id: DatasetVersionId, artifact_id: DatasetArtifactId
     ) -> None:
         """
-<<<<<<< HEAD
-        Adds an artifact to a dataset version
-=======
         Adds an artifact to an existing dataset version
->>>>>>> a4c1e4d9
         """
         with self._manage_session() as session:
             dataset_version = session.query(DatasetVersionTable).filter_by(id=dataset_version_id.id).one()
@@ -985,17 +970,6 @@
             message = dataset_version_status.get("validation_message")
             message = validation_message if message is None else "\n".join([message, validation_message])
             dataset_version_status["validation_message"] = message
-<<<<<<< HEAD
-            dataset_version.status = dataset_version_status
-
-    @retry(wait=wait_fixed(1), stop=stop_after_attempt(5))
-    def clear_dataset_validation_message(self, version_id: DatasetVersionId):
-        with self._get_serializable_session() as session:
-            dataset_version = session.query(DatasetVersionTable).filter_by(id=version_id.id).one()
-            dataset_version_status = deepcopy(dataset_version.status)
-            dataset_version_status["validation_message"] = None
-=======
->>>>>>> a4c1e4d9
             dataset_version.status = dataset_version_status
 
     def get_dataset_version_status(self, version_id: DatasetVersionId) -> DatasetStatus:
