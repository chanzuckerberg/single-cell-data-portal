import contextlib
import json
import logging
import uuid
from contextlib import contextmanager
from datetime import datetime
from typing import Any, Iterable, List, Optional, Tuple, Union

from sqlalchemy import create_engine, delete
from sqlalchemy.exc import ProgrammingError, SQLAlchemyError
from sqlalchemy.orm import Session, sessionmaker

from backend.common.corpora_config import CorporaDbConfig
from backend.layers.business.exceptions import CollectionIsPublishedException, DatasetIsPublishedException
from backend.layers.common.entities import (
    CanonicalCollection,
    CanonicalDataset,
    CollectionId,
    CollectionMetadata,
    CollectionVersion,
    CollectionVersionId,
    CollectionVersionWithDatasets,
    DatasetArtifact,
    DatasetArtifactId,
    DatasetArtifactType,
    DatasetConversionStatus,
    DatasetId,
    DatasetMetadata,
    DatasetProcessingStatus,
    DatasetStatus,
    DatasetUploadStatus,
    DatasetValidationStatus,
    DatasetVersion,
    DatasetVersionId,
)
from backend.layers.common.helpers import set_revised_at_field
from backend.layers.persistence.constants import SCHEMA_NAME
from backend.layers.persistence.orm import (
    CollectionTable,
    CollectionVersionTable,
    DatasetArtifactTable,
    DatasetTable,
    DatasetVersionTable,
)
from backend.layers.persistence.persistence_interface import DatabaseProviderInterface, PersistenceException

logger = logging.getLogger(__name__)


class DatabaseProvider(DatabaseProviderInterface):
    def __init__(self, database_uri: str = None, schema_name: str = SCHEMA_NAME) -> None:
        if not database_uri:
            database_uri = CorporaDbConfig().database_uri
        self._engine = create_engine(database_uri, connect_args={"connect_timeout": 5})
        self._session_maker = sessionmaker(bind=self._engine)
        self._schema_name = schema_name
        with contextlib.suppress(Exception):
            self._create_schema()

    def _drop_schema(self):
        from sqlalchemy.schema import DropSchema

        with contextlib.suppress(ProgrammingError):
            self._engine.execute(DropSchema(self._schema_name, cascade=True))

    def _create_schema(self):
        from sqlalchemy.schema import CreateSchema

        from backend.layers.persistence.orm import metadata

        self._engine.execute(CreateSchema(self._schema_name))
        metadata.schema = self._schema_name
        metadata.create_all(bind=self._engine)

    @contextmanager
    def _manage_session(self, **kwargs):
        try:
            if not self._session_maker:
                self._session_maker = sessionmaker(bind=self._engine)
            session = self._session_maker(**kwargs)
            yield session
            if session.transaction:
                session.commit()
            else:
                session.expire_all()
        except SQLAlchemyError as e:
            logger.exception(e)
            if session is not None:
                session.rollback()
            raise PersistenceException("Failed to commit.") from None
        finally:
            if session is not None:
                session.close()

    def _row_to_collection_version(self, row: Any, canonical_collection: CanonicalCollection) -> CollectionVersion:
        return CollectionVersion(
            collection_id=CollectionId(str(row.collection_id)),
            version_id=CollectionVersionId(str(row.id)),
            owner=row.owner,
            curator_name=row.curator_name,
            metadata=CollectionMetadata.from_json(row.collection_metadata),
            publisher_metadata=None if row.publisher_metadata is None else json.loads(row.publisher_metadata),
            datasets=[DatasetVersionId(str(id)) for id in row.datasets],
            published_at=row.published_at,
            created_at=row.created_at,
            schema_version=row.schema_version,
            canonical_collection=canonical_collection,
        )

    def _row_to_collection_version_with_datasets(
        self, row: Any, canonical_collection: CanonicalCollection, datasets: List[DatasetVersion]
    ) -> CollectionVersionWithDatasets:
        return CollectionVersionWithDatasets(
            collection_id=CollectionId(str(row.collection_id)),
            version_id=CollectionVersionId(str(row.id)),
            owner=row.owner,
            curator_name=row.curator_name,
            metadata=CollectionMetadata.from_json(row.collection_metadata),
            publisher_metadata=None if row.publisher_metadata is None else json.loads(row.publisher_metadata),
            datasets=datasets,
            published_at=row.published_at,
            created_at=row.created_at,
            schema_version=row.schema_version,
            canonical_collection=canonical_collection,
        )

    def _row_to_canonical_dataset(self, row: Any):
        return CanonicalDataset(
            DatasetId(str(row.id)),
            None if row.version_id is None else DatasetVersionId(str(row.version_id)),
            row.tombstone,
            row.published_at,
        )

    def _row_to_dataset_artifact(self, row: Any):
        return DatasetArtifact(
            DatasetArtifactId(str(row.id)),
            row.type,
            row.uri,
        )

    def _row_to_dataset_version(self, row: Any, canonical_dataset: CanonicalDataset, artifacts: List[DatasetArtifact]):
        if type(row.status) is DatasetStatus or row.status is None:
            status = row.status
        else:
            status = DatasetStatus.from_json(row.status)
        if type(row.dataset_metadata) is DatasetMetadata or row.dataset_metadata is None:
            metadata = row.dataset_metadata
        else:
            metadata = DatasetMetadata.from_json(row.dataset_metadata)
        return DatasetVersion(
            DatasetId(str(row.dataset_id)),
            DatasetVersionId(str(row.id)),
            CollectionId(str(row.collection_id)),
            status,
            metadata,
            artifacts,
            row.created_at,
            canonical_dataset,
        )

    def _hydrate_dataset_version(self, dataset_version: DatasetVersionTable) -> DatasetVersion:
        """
        Populates canonical_dataset, artifacts, and status for single DatasetVersionRow
        """
        canonical_dataset = self.get_canonical_dataset(DatasetId(str(dataset_version.dataset_id)))
        artifacts = self.get_dataset_artifacts(dataset_version.artifacts)
        return self._row_to_dataset_version(dataset_version, canonical_dataset, artifacts)

    def get_canonical_collection(self, collection_id: CollectionId) -> CanonicalCollection:
        with self._manage_session() as session:
            collection = session.query(CollectionTable).filter_by(id=collection_id.id).one_or_none()
            if collection is None:
                return None
            return CanonicalCollection(
                CollectionId(str(collection.id)),
                None if collection.version_id is None else CollectionVersionId(str(collection.version_id)),
                collection.originally_published_at,
                collection.revised_at,
                collection.tombstone,
            )

    def get_canonical_dataset(self, dataset_id: DatasetId) -> CanonicalDataset:
        with self._manage_session() as session:
            dataset = session.query(DatasetTable).filter_by(id=dataset_id.id).one_or_none()
            if dataset is None:
                return None
            return CanonicalDataset(
                dataset_id,
                None if dataset.version_id is None else DatasetVersionId(str(dataset.version_id)),
                dataset.tombstone,
                dataset.published_at,
            )

    def create_canonical_collection(
        self, owner: str, curator_name: str, collection_metadata: CollectionMetadata
    ) -> CollectionVersion:
        """
        Creates a new canonical collection, generating a canonical collection_id and a new version_id.
        Returns the newly created CollectionVersion
        """
        collection_id = CollectionId()
        version_id = CollectionVersionId()
        now = datetime.utcnow()
        canonical_collection = CollectionTable(
            id=collection_id.id, version_id=None, tombstone=False, originally_published_at=None, revised_at=None
        )

        collection_version_row = CollectionVersionTable(
            id=version_id.id,
            collection_id=collection_id.id,
            owner=owner,
            curator_name=curator_name,
            collection_metadata=collection_metadata.to_json(),
            publisher_metadata=None,
            published_at=None,
            created_at=now,
            schema_version=None,
            datasets=list(),
        )

        with self._manage_session() as session:
            session.add(canonical_collection)
            session.add(collection_version_row)

            return self._row_to_collection_version(
                collection_version_row, CanonicalCollection(collection_id, None, None, None, False)
            )

    def get_collection_version(self, version_id: CollectionVersionId) -> CollectionVersion:
        """
        Retrieves a specific collection version by id
        """
        with self._manage_session() as session:
            collection_version = session.query(CollectionVersionTable).filter_by(id=version_id.id).one_or_none()
            if collection_version is None:
                return None
            collection_id = CollectionId(str(collection_version.collection_id))
            canonical_collection = self.get_canonical_collection(collection_id)
            return self._row_to_collection_version(collection_version, canonical_collection)

    def get_dataset_versions_by_id(
        self, ids: List[DatasetVersionId], get_tombstoned: bool = False
    ) -> List[DatasetVersion]:
        ids = [dv_id.id for dv_id in ids]
        with self._manage_session() as session:
            versions = session.query(DatasetVersionTable).filter(DatasetVersionTable.id.in_(ids)).all()
            canonical_ids = []
            artifact_ids = []
            for version in versions:
                canonical_ids.append(version.dataset_id)
                artifact_ids.extend(version.artifacts)

            if get_tombstoned:
                canonical_dataset_query = session.query(DatasetTable).filter(DatasetTable.id.in_(canonical_ids))
            else:
                canonical_dataset_query = (
                    session.query(DatasetTable)
                    .filter(DatasetTable.id.in_(canonical_ids))
                    .filter(DatasetTable.tombstone.is_(False))
                )
            canonical_datasets = canonical_dataset_query.all()

            canonical_map = {canonical_dataset.id: canonical_dataset for canonical_dataset in canonical_datasets}

            artifacts = session.query(DatasetArtifactTable).filter(DatasetArtifactTable.id.in_(artifact_ids)).all()
            artifact_map = {artifact.id: artifact for artifact in artifacts}

            datasets = []
            for version in versions:
                canonical_dataset_row = canonical_map.get(version.dataset_id)
                if not canonical_dataset_row:
                    continue  # Dataset has the wrong tombstone value
                canonical_dataset = self._row_to_canonical_dataset(canonical_dataset_row)
                version_artifacts = [
                    self._row_to_dataset_artifact(artifact_map.get(artifact_id)) for artifact_id in version.artifacts
                ]
                datasets.append(self._row_to_dataset_version(version, canonical_dataset, version_artifacts))
        return datasets

    def get_collection_version_with_datasets(
        self, version_id: CollectionVersionId, get_tombstoned: bool = False
    ) -> CollectionVersionWithDatasets:
        """
        Retrieves a specific collection version by id, with datasets
        """
        with self._manage_session() as session:
            collection_version = session.query(CollectionVersionTable).filter_by(id=version_id.id).one_or_none()
            if collection_version is None:
                return None
            if not get_tombstoned:
                collection_exists = (
                    session.query(CollectionTable.id)
                    .filter_by(id=collection_version.collection_id, tombstone=False)
                    .one_or_none()
                )
                if not collection_exists:
                    return None
            collection_id = CollectionId(str(collection_version.collection_id))
            canonical_collection = self.get_canonical_collection(collection_id)
            all_collection_versions_rows = (
                session.query(CollectionVersionTable).filter_by(collection_id=canonical_collection.id.id).all()
            )
            all_collection_versions = [
                self._row_to_collection_version(c_v_row, canonical_collection)
                for c_v_row in all_collection_versions_rows
            ]
            dataset_versions = self.get_dataset_versions_by_id(
                [DatasetVersionId(str(id)) for id in collection_version.datasets]
            )
            set_revised_at_field(dataset_versions, all_collection_versions)
            return self._row_to_collection_version_with_datasets(
                collection_version, canonical_collection, dataset_versions
            )

    def get_collection_mapped_version(self, collection_id: CollectionId) -> Optional[CollectionVersionWithDatasets]:
        """
        Retrieves the latest mapped version for a collection
        """
        with self._manage_session() as session:
            version_id = session.query(CollectionTable.version_id).filter_by(id=collection_id.id).one_or_none()
            # TODO: figure out this hack
            if version_id is None or version_id[0] is None:
                return None
            version_id = version_id[0]
            collection_versions = session.query(CollectionVersionTable).filter_by(collection_id=collection_id.id).all()

            collection_version = next(c_v_row for c_v_row in collection_versions if c_v_row.id == version_id)
            canonical_collection = self.get_canonical_collection(collection_id)
            dataset_versions = self.get_dataset_versions_by_id(
                [DatasetVersionId(str(id)) for id in collection_version.datasets]
            )
            all_collection_versions = [
                self._row_to_collection_version(c_v_row, canonical_collection) for c_v_row in collection_versions
            ]
            set_revised_at_field(dataset_versions, all_collection_versions)
            return self._row_to_collection_version_with_datasets(
                collection_version, canonical_collection, dataset_versions
            )

    def get_all_versions_for_collection(self, collection_id: CollectionId) -> List[CollectionVersionWithDatasets]:
        """
        Retrieves all versions for a specific collections, without filtering
        """
        with self._manage_session() as session:
            version_rows = session.query(CollectionVersionTable).filter_by(collection_id=collection_id.id).all()
            canonical_collection = self.get_canonical_collection(collection_id)
            versions = list()
            for i in range(len(version_rows)):
                datasets = self.get_dataset_versions_by_id(
                    [DatasetVersionId(str(id)) for id in version_rows[i].datasets]
                )
                version = self._row_to_collection_version_with_datasets(version_rows[i], canonical_collection, datasets)
                versions.append(version)
            return versions

    def get_all_collections_versions(self, get_tombstoned: bool = False) -> Iterable[CollectionVersion]:
        """
        Retrieves all versions of all collections.
        TODO: for performance reasons, it might be necessary to add a filtering parameter here.
        """
        with self._manage_session() as session:
            versions = session.query(CollectionVersionTable).all()

            # Create a canonical mapping
            if get_tombstoned:
                all_canonical_collections = session.query(CollectionTable)
            else:
                all_canonical_collections = session.query(CollectionTable).filter(CollectionTable.tombstone.isnot(True))

            all_canonical_map = dict()
            for collection_row in all_canonical_collections.all():
                all_canonical_map[str(collection_row.id)] = CanonicalCollection(
                    CollectionId(str(collection_row.id)),
                    None if collection_row.version_id is None else CollectionVersionId(str(collection_row.version_id)),
                    collection_row.originally_published_at,
                    collection_row.revised_at,
                    collection_row.tombstone,
                )

            result = []
            all_dataset_tombstones = {
                str(dataset.id)
                for dataset in session.query(DatasetTable).filter(DatasetTable.tombstone.is_(True)).all()
            }
            all_dataset_version_mappings = {
                str(dataset_version.id): str(dataset_version.dataset_id)
                for dataset_version in session.query(DatasetVersionTable).all()
            }
            for v in versions:
                include_dataset_version_ids = []
                if str(v.collection_id) in all_canonical_map:
                    for dataset_version_id in v.datasets:
                        dataset_version_id_str = str(dataset_version_id)
                        dataset_id = all_dataset_version_mappings[dataset_version_id_str]
                        if dataset_id:
                            if not get_tombstoned and dataset_id in all_dataset_tombstones:
                                continue
                            include_dataset_version_ids.append(dataset_version_id)
                    v.datasets = include_dataset_version_ids
                    result.append(self._row_to_collection_version(v, all_canonical_map[str(v.collection_id)]))

            return result

    def get_all_mapped_collection_versions(self, get_tombstoned: bool = False) -> Iterable[CollectionVersion]:
        """
        Retrieves all the collection versions that are mapped to a canonical collection. This method does not require
        tombstone filtering at the 'individual Dataset' level because, by definition, only active Dataset version ids
        will be present in the CollectionVersion.datasets array for active (mapped) Collection versions.
        """
        with self._manage_session() as session:
            if get_tombstoned:
                canonical_collections = session.query(CollectionTable).filter(CollectionTable.version_id.isnot(None))
            else:
                canonical_collections = (
                    session.query(CollectionTable)
                    .filter(CollectionTable.version_id.isnot(None))
                    .filter_by(tombstone=False)
                )

            mapped_version_ids = {cc.version_id: cc for cc in canonical_collections.all()}
            versions = (
                session.query(CollectionVersionTable)
                .filter(CollectionVersionTable.id.in_(mapped_version_ids.keys()))
                .all()
            )  # noqa

            for version in versions:
                canonical_row = mapped_version_ids[version.id]
                canonical = CanonicalCollection(
                    CollectionId(str(canonical_row.id)),
                    CollectionVersionId(str(canonical_row.version_id)),
                    canonical_row.originally_published_at,
                    canonical_row.revised_at,
                    canonical_row.tombstone,
                )
                yield self._row_to_collection_version(version, canonical)

    def tombstone_collection(self, collection_id: CollectionId) -> None:
        """
        Deletes (tombstones) a canonical collection.
        """
        with self._manage_session() as session:
            canonical_collection = session.query(CollectionTable).filter_by(id=collection_id.id).one_or_none()
            if canonical_collection:
                canonical_collection.tombstone = True
            # Tombstone the Datasets individually as well; technically not necessary but will protect us from bugs
            dataset_versions = session.query(DatasetVersionTable).filter_by(collection_id=collection_id.id).all()
            datasets = session.query(DatasetTable).filter(
                DatasetTable.id.in_([dv.dataset_id for dv in dataset_versions])
            )
            for dataset in datasets:
                dataset.tombstone = True

    def save_collection_metadata(
        self, version_id: CollectionVersionId, collection_metadata: CollectionMetadata
    ) -> None:
        """
        Saves collection metadata for a collection version
        """
        with self._manage_session() as session:
            version = session.query(CollectionVersionTable).filter_by(id=version_id.id).one()
            version.collection_metadata = collection_metadata.to_json()

    def save_collection_publisher_metadata(
        self, version_id: CollectionVersionId, publisher_metadata: Optional[dict]
    ) -> None:
        """
        Saves publisher metadata for a collection version. Specify None to remove it
        """
        with self._manage_session() as session:
            version = session.query(CollectionVersionTable).filter_by(id=version_id.id).one()
            version.publisher_metadata = json.dumps(publisher_metadata)

    def add_collection_version(self, collection_id: CollectionId) -> CollectionVersionId:
        """
        Adds a collection version to an existing canonical collection. The new version copies all data from
        the previous version except version_id, schema_version, and datetime-based fields (i.e. created_at,
        published_at)
        Returns the new version id.
        """
        with self._manage_session() as session:
            current_version_id = session.query(CollectionTable.version_id).filter_by(id=collection_id.id).one()[0]
            current_version = session.query(CollectionVersionTable).filter_by(id=current_version_id).one()
            new_version_id = CollectionVersionId()
            new_version = CollectionVersionTable(
                id=new_version_id.id,
                collection_id=collection_id.id,
                collection_metadata=current_version.collection_metadata,
                owner=current_version.owner,
                curator_name=current_version.curator_name,
                publisher_metadata=current_version.publisher_metadata,
                published_at=None,
                created_at=datetime.utcnow(),
                schema_version=None,
                datasets=current_version.datasets,
            )
            session.add(new_version)
            return CollectionVersionId(new_version_id)

    def delete_collection(self, collection_id: CollectionId) -> None:
        """
        Delete an unpublished Collection
        """
        with self._manage_session() as session:
            collection = session.query(CollectionTable).filter_by(id=collection_id.id).one_or_none()
            if collection:
                if collection.originally_published_at:
                    raise CollectionIsPublishedException(f"Published Collection {collection_id} cannot be deleted")
                session.delete(collection)

    def delete_collection_version(self, version_id: CollectionVersionId) -> None:
        """
        Deletes a collection version, if it is unpublished.
        """
        with self._manage_session() as session:
            version = session.query(CollectionVersionTable).filter_by(id=version_id.id).one_or_none()
            if version:
                if version.published_at:
                    raise CollectionIsPublishedException(f"Published Collection Version {version_id} cannot be deleted")
                session.delete(version)

    def delete_datasets(self, datasets: List[Union[DatasetId, CanonicalDataset]]) -> None:
        """
        Delete an unpublished DatasetTable row (and its dependent DatasetVersionTable and DatasetArtifactTable rows)
        """
        with self._manage_session() as session:
            for d in datasets:
                d_id = d.id if isinstance(d, DatasetId) else d.dataset_id.id
                dataset_row = session.query(DatasetTable).filter_by(id=d_id).one()
                if dataset_row.published_at:
                    raise DatasetIsPublishedException(f"Published Dataset {d_id} cannot be deleted")
                dataset_versions = session.query(DatasetVersionTable).filter_by(dataset_id=d_id).all()
                self._delete_dataset_version_and_artifact_rows(dataset_versions, session)
                session.delete(dataset_row)

    def delete_dataset_versions(self, dataset_versions: List[Union[DatasetVersionId, DatasetVersion]]) -> None:
        """
        Deletes DatasetVersionTable rows.
        """
        with self._manage_session() as session:
            ids = [
                str(d_v.id) if isinstance(d_v, DatasetVersionId) else str(d_v.version_id.id) for d_v in dataset_versions
            ]
            dataset_version_rows = session.query(DatasetVersionTable).filter(DatasetVersionTable.id.in_(ids)).all()
            self._delete_dataset_version_and_artifact_rows(dataset_version_rows, session)

    def _delete_dataset_version_and_artifact_rows(
        self, dataset_version_rows: List[DatasetVersionTable], session: Session
    ) -> None:
        """
        Delete DatasetVersionTable rows (and their dependent DatasetArtifactTable rows)
        """
        for d_v_row in dataset_version_rows:
            ids = [str(_id) for _id in d_v_row.artifacts]
            artifact_delete_statement = delete(DatasetArtifactTable).where(DatasetArtifactTable.id.in_(ids))
            session.execute(artifact_delete_statement)
            session.delete(d_v_row)
        session.flush()

    def finalize_collection_version(
        self,
        collection_id: CollectionId,
        version_id: CollectionVersionId,
        schema_version: str,
        published_at: Optional[datetime] = None,
        update_revised_at: bool = False,
    ) -> List[str]:
        """
        Finalizes a collection version. Returns a list of ids for all Dataset Versions for any/all tombstoned Datasets.
        """
        published_at = published_at if published_at else datetime.utcnow()
        with self._manage_session() as session:
            # update canonical collection -> collection version mapping
            collection = session.query(CollectionTable).filter_by(id=collection_id.id).one()
            previous_c_v_id = collection.version_id

            collection.version_id = version_id.id
            # update canonical collection timestamps depending on whether this is its first publish
            if collection.originally_published_at is None:
                collection.originally_published_at = published_at
            # if not first publish, update revised_at if flagged to do so
            elif update_revised_at:
                collection.revised_at = published_at

            # update collection version
            collection_version = session.query(CollectionVersionTable).filter_by(id=version_id.id).one()
            collection_version.published_at = published_at
            collection_version.schema_version = schema_version

            dataset_ids_for_new_collection_version = [
                d.dataset_id.id for d in self.get_collection_version_with_datasets(version_id).datasets
            ]

            # finalize collection version's dataset versions
            dataset_ids_to_tombstone = []
            if previous_c_v_id:
                # Publishing a revision; Datasets could have been removed
                previous_collection_version = self.get_collection_version_with_datasets(
                    CollectionVersionId(previous_c_v_id)
                )
                previous_d_ids = [d.dataset_id.id for d in previous_collection_version.datasets]
                for previous_d_id in previous_d_ids:
                    if previous_d_id not in dataset_ids_for_new_collection_version:
                        dataset_ids_to_tombstone.append(previous_d_id)

            # get all dataset versions for the datasets that are being tombstoned
            dataset_version_ids_to_delete_from_s3 = []
            if dataset_ids_to_tombstone:
                datasets = session.query(DatasetTable).filter(DatasetTable.id.in_(dataset_ids_to_tombstone)).all()
                for dataset in datasets:
                    dataset.tombstone = True
                    dataset_all_versions = session.query(DatasetVersionTable).filter_by(dataset_id=dataset.id).all()
                    dataset_version_ids_to_delete_from_s3.extend([dv.id for dv in dataset_all_versions])

            # update dataset versions for datasets that are not being tombstoned
            dataset_version_ids = session.query(CollectionVersionTable.datasets).filter_by(id=version_id.id).one()[0]
            for dataset_version, dataset in (
                session.query(DatasetVersionTable, DatasetTable)
                .filter(DatasetVersionTable.dataset_id == DatasetTable.id)
                .filter(DatasetVersionTable.id.in_(dataset_version_ids))
                .all()
            ):
                dataset.version_id = dataset_version.id  # point the dataset to the new version
                if dataset.published_at is None:
                    dataset.published_at = published_at

            return dataset_version_ids_to_delete_from_s3

    def get_dataset_version(self, dataset_version_id: DatasetVersionId, get_tombstoned: bool = False) -> DatasetVersion:
        """
        Returns a dataset version by id.
        """
        with self._manage_session() as session:
            dataset_version = session.query(DatasetVersionTable).filter_by(id=dataset_version_id.id).one_or_none()
            if dataset_version is None:
                return None
            if not get_tombstoned:
                dataset_exists = (
                    session.query(DatasetTable.id)
                    .filter_by(id=dataset_version.dataset_id, tombstone=False)
                    .one_or_none()
                )
                if not dataset_exists:
                    return None
            return self._hydrate_dataset_version(dataset_version)

<<<<<<< HEAD
    def get_all_dataset_versions_for_collection(
        self, collection_id: CollectionId, from_date: datetime = datetime.min
    ) -> List[DatasetVersion]:
        """
        Get all Dataset versions -- published and unpublished -- for a canonical Collection
        """
        from_date = datetime.min if from_date is None else from_date
        with self._manage_session() as session:
            dataset_versions = (
                session.query(DatasetVersionTable)
                .filter(DatasetVersionTable.collection_id == uuid.UUID(collection_id.id))
                .filter(DatasetVersionTable.created_at >= from_date)
                .all()
            )
            return [self._hydrate_dataset_version(dv) for dv in dataset_versions]
=======
    def get_most_recent_active_dataset_version(self, dataset_id: DatasetId) -> Optional[DatasetVersion]:
        """
        Returns the most recently active Dataset version for a canonical dataset_id
        """
        with self._manage_session() as session:
            dataset_versions = session.query(DatasetVersionTable).filter_by(dataset_id=dataset_id.id).all()
            if not dataset_versions:
                return None
            dataset_versions_map = {dv.id: dv for dv in dataset_versions}
            # Dataset version ids in the latest Collection version
            collection_id = dataset_versions[0].collection_id
            dataset_version_ids_rows = (
                session.query(CollectionVersionTable.datasets)
                .filter_by(collection_id=collection_id)
                .order_by(CollectionVersionTable.created_at.desc())
                .all()
            )
            for dataset_row in dataset_version_ids_rows:
                for dv_id in dataset_versions_map:
                    if dv_id in dataset_row.datasets:
                        return self._hydrate_dataset_version(dataset_versions_map.get(dv_id))
>>>>>>> 8b1945d0

    def get_all_versions_for_dataset(self, dataset_id: DatasetId) -> List[DatasetVersion]:
        """
        Returns all dataset versions for a canonical dataset_id. ***AT PRESENT THIS FUNCTION IS NOT USED***
        """
        with self._manage_session() as session:
            dataset_versions = session.query(DatasetVersionTable).filter_by(dataset_id=dataset_id.id).all()
            return [self._hydrate_dataset_version(dv) for dv in dataset_versions]

    def get_all_mapped_datasets_and_collections(self) -> Tuple[List[DatasetVersion], List[CollectionVersion]]:
        """
        Returns all mapped datasets and mapped collection versions.
        """
        active_collections = list(self.get_all_mapped_collection_versions())
        dataset_version_ids = []
        for collection in active_collections:
            dataset_version_ids.extend(collection.datasets)
        return list(self.get_dataset_versions_by_id(dataset_version_ids)), active_collections

    def get_dataset_artifacts(self, dataset_artifact_id_list: List[DatasetArtifactId]) -> List[DatasetArtifact]:
        """
        Returns all the artifacts given a list of DatasetArtifactIds
        """
        with self._manage_session() as session:
            artifacts = (
                session.query(DatasetArtifactTable)
                .filter(DatasetArtifactTable.id.in_([str(i) for i in dataset_artifact_id_list]))
                .all()
            )  # noqa
            return [self._row_to_dataset_artifact(a) for a in artifacts]

    def get_dataset_artifacts_by_version_id(self, dataset_version_id: DatasetVersionId) -> List[DatasetArtifact]:
        """
        Returns all the artifacts for a specific dataset version
        """
        with self._manage_session() as session:
            artifact_ids = (
                session.query(DatasetVersionTable.artifacts).filter_by(version_id=dataset_version_id.id).one()
            )
        return self.get_dataset_artifacts(artifact_ids[0])

    def create_canonical_dataset(self, collection_version_id: CollectionVersionId) -> DatasetVersion:
        """
        Initializes a canonical dataset, generating a dataset_id and a dataset_version_id.
        Returns the newly created DatasetVersion.
        """
        with self._manage_session() as session:
            collection_id = (
                session.query(CollectionVersionTable.collection_id).filter_by(id=collection_version_id.id).one()[0]
            )
        dataset_id = DatasetId()
        dataset_version_id = DatasetVersionId()
        canonical_dataset = DatasetTable(id=dataset_id.id, version_id=None, published_at=None, tombstone=False)
        dataset_version = DatasetVersionTable(
            id=dataset_version_id.id,
            dataset_id=dataset_id.id,
            collection_id=collection_id,
            dataset_metadata=None,
            artifacts=list(),
            status=DatasetStatus.empty().to_json(),
            created_at=datetime.utcnow(),
        )

        with self._manage_session() as session:
            session.add(canonical_dataset)
            session.add(dataset_version)
            return self._row_to_dataset_version(dataset_version, CanonicalDataset(dataset_id, None, False, None), [])

    def add_dataset_artifact(
        self, version_id: DatasetVersionId, artifact_type: DatasetArtifactType, artifact_uri: str
    ) -> DatasetArtifactId:
        """
        Adds a dataset artifact to an existing dataset version.
        """
        artifact_id = DatasetArtifactId()
        artifact = DatasetArtifactTable(id=artifact_id.id, type=artifact_type, uri=artifact_uri)
        with self._manage_session() as session:
            session.add(artifact)
            dataset_version = session.query(DatasetVersionTable).filter_by(id=version_id.id).one()
            artifacts = list(dataset_version.artifacts)
            artifacts.append(uuid.UUID(artifact_id.id))
            dataset_version.artifacts = artifacts
        return artifact_id

    def update_dataset_artifact(self, artifact_id: DatasetArtifactId, artifact_uri: str) -> None:
        """
        Updates uri for an existing artifact_id
        """
        with self._manage_session() as session:
            artifact = session.query(DatasetArtifactTable).filter_by(id=artifact_id.id).one()
            artifact.uri = artifact_uri

    def update_dataset_processing_status(self, version_id: DatasetVersionId, status: DatasetProcessingStatus) -> None:
        """
        Updates the processing status for a dataset version.
        """
        with self._manage_session() as session:
            dataset_version = session.query(DatasetVersionTable).filter_by(id=version_id.id).one()
            dataset_version_status = json.loads(dataset_version.status)
            dataset_version_status["processing_status"] = status.value
            dataset_version.status = json.dumps(dataset_version_status)

    def update_dataset_validation_status(self, version_id: DatasetVersionId, status: DatasetValidationStatus) -> None:
        """
        Updates the validation status for a dataset version.
        """
        with self._manage_session() as session:
            dataset_version = session.query(DatasetVersionTable).filter_by(id=version_id.id).one()
            dataset_version_status = json.loads(dataset_version.status)
            dataset_version_status["validation_status"] = status.value
            dataset_version.status = json.dumps(dataset_version_status)

    def update_dataset_upload_status(self, version_id: DatasetVersionId, status: DatasetUploadStatus) -> None:
        """
        Updates the upload status for a dataset version.
        """
        with self._manage_session() as session:
            dataset_version = session.query(DatasetVersionTable).filter_by(id=version_id.id).one()
            dataset_version_status = json.loads(dataset_version.status)
            dataset_version_status["upload_status"] = status.value
            dataset_version.status = json.dumps(dataset_version_status)

    def update_dataset_conversion_status(
        self, version_id: DatasetVersionId, status_type: str, status: DatasetConversionStatus
    ) -> None:
        """
        Updates the conversion status for a dataset version and for `status_type`
        """
        with self._manage_session() as session:
            dataset_version = session.query(DatasetVersionTable).filter_by(id=version_id.id).one()
            dataset_version_status = json.loads(dataset_version.status)
            dataset_version_status[status_type] = status.value
            dataset_version.status = json.dumps(dataset_version_status)

    def update_dataset_validation_message(self, version_id: DatasetVersionId, validation_message: str) -> None:
        with self._manage_session() as session:
            dataset_version = session.query(DatasetVersionTable).filter_by(id=version_id.id).one()
            dataset_version_status = json.loads(dataset_version.status)
            dataset_version_status["validation_message"] = validation_message
            dataset_version.status = json.dumps(dataset_version_status)

    def get_dataset_version_status(self, version_id: DatasetVersionId) -> DatasetStatus:
        """
        Returns the status for a dataset version
        """
        with self._manage_session() as session:
            status = session.query(DatasetVersionTable.status).filter_by(id=version_id.id).one()
        return DatasetStatus.from_json(status[0])

    def set_dataset_metadata(self, version_id: DatasetVersionId, metadata: DatasetMetadata) -> None:
        """
        Sets the metadata for a dataset version
        """
        with self._manage_session() as session:
            dataset_version = session.query(DatasetVersionTable).filter_by(id=version_id.id).one()
            dataset_version.dataset_metadata = metadata.to_json()

    def add_dataset_to_collection_version_mapping(
        self, collection_version_id: CollectionVersionId, dataset_version_id: DatasetVersionId
    ) -> None:
        """
        Adds a mapping between an existing collection version and a dataset version
        """
        with self._manage_session() as session:
            collection_version = session.query(CollectionVersionTable).filter_by(id=collection_version_id.id).one()
            # TODO: alternatively use postgres `array_append`
            # TODO: make sure that the UUID conversion works
            updated_datasets = list(collection_version.datasets)
            updated_datasets.append(uuid.UUID(dataset_version_id.id))
            collection_version.datasets = updated_datasets

    def delete_dataset_from_collection_version(
        self, collection_version_id: CollectionVersionId, dataset_version_id: DatasetVersionId
    ) -> None:
        """
        Removes a mapping between a collection version and a dataset version.

        :param collection_version_id: the CollectionVersion or the CollectionVersionId
        :param dataset_version_id: the DatasetVersionId
        :param delete_dv_row: boolean flag - when True, delete DatasetVersion row (and dependent DatasetArtifact rows)
        """
        with self._manage_session() as session:
            collection_version = session.query(CollectionVersionTable).filter_by(id=collection_version_id.id).one()
            # TODO: alternatively use postgres `array_remove`
            updated_datasets: List[uuid.UUID] = list(collection_version.datasets)
            updated_datasets.remove(uuid.UUID(dataset_version_id.id))
            collection_version.datasets = updated_datasets

    def replace_dataset_in_collection_version(
        self,
        collection_version_id: CollectionVersionId,
        old_dataset_version_id: DatasetVersionId,
        new_dataset_version_id: DatasetVersionId = None,
    ) -> DatasetVersion:
        """
        Replaces an existing mapping between a collection version and a dataset version

        :param collection_version_id: the collection version id
        :param old_dataset_version_id: the dataset version id to be replaced
        :param new_dataset_version_id: the dataset version id to replace with. If None is provide a new
        dataset version will be created.
        """
        # TODO: this method should probably be split into multiple - it contains too much logic
        with self._manage_session() as session:
            collection_id = (
                session.query(CollectionVersionTable.collection_id).filter_by(id=collection_version_id.id).one()[0]
            )  # noqa
            dataset_id = session.query(DatasetVersionTable.dataset_id).filter_by(id=old_dataset_version_id.id).one()[0]
            if new_dataset_version_id is None:
                new_dataset_version_id = DatasetVersionId()
                new_dataset_version = DatasetVersionTable(
                    id=new_dataset_version_id.id,
                    dataset_id=dataset_id,
                    collection_id=collection_id,
                    dataset_metadata=None,
                    artifacts=list(),
                    status=DatasetStatus.empty().to_json(),
                    created_at=datetime.utcnow(),
                )
                session.add(new_dataset_version)
                new_dataset_version = self._hydrate_dataset_version(new_dataset_version)
            else:
                new_dataset_version = self.get_dataset_version(new_dataset_version_id)
                if CollectionId(str(collection_id)) != new_dataset_version.collection_id:
                    raise ValueError(
                        f"Dataset version {new_dataset_version_id} does not belong to collection {collection_id}"
                    )

            collection_version = (
                session.query(CollectionVersionTable).filter_by(id=collection_version_id.id).one()
            )  # noqa
            # This replaces the dataset while preserving the order of datasets
            datasets = list(collection_version.datasets)
            idx = next(i for i, e in enumerate(datasets) if str(e) == old_dataset_version_id.id)
            datasets[idx] = uuid.UUID(new_dataset_version_id.id)
            collection_version.datasets = datasets

            return new_dataset_version

    def get_dataset_mapped_version(
        self, dataset_id: DatasetId, get_tombstoned: bool = False
    ) -> Optional[DatasetVersion]:
        """
        Returns the dataset version mapped to a canonical dataset_id, or None if not existing
        """
        with self._manage_session() as session:
            if get_tombstoned:
                canonical_dataset = session.query(DatasetTable).filter_by(id=dataset_id.id)
            else:
                canonical_dataset = session.query(DatasetTable).filter_by(id=dataset_id.id).filter_by(tombstone=False)
            canonical_dataset = canonical_dataset.one_or_none()

            if canonical_dataset is None:
                return None
            if canonical_dataset.version_id is None:
                return None
            dataset_version = session.query(DatasetVersionTable).filter_by(id=canonical_dataset.version_id).one()
            dataset_version.canonical_dataset = canonical_dataset
            return self._hydrate_dataset_version(dataset_version)

    def get_collection_versions_by_schema(self, schema_version: str, has_wildcards: bool) -> List[CollectionVersion]:
        """
        Returns a list with all collection versions that match the given schema_version. schema_version may contain
         wildcards.
        """
        with self._manage_session() as session:
            if has_wildcards:
                collection_versions = session.query(CollectionVersionTable).filter(
                    CollectionVersionTable.schema_version.like(schema_version)
                )
            else:
                collection_versions = session.query(CollectionVersionTable).filter_by(schema_version=schema_version)
            return [self._row_to_collection_version(row, None) for row in collection_versions.all()]

    def get_previous_dataset_version_id(self, dataset_id: DatasetId) -> Optional[DatasetVersionId]:
        """
        Returns the previously created dataset version for a dataset.
        """
        with self._manage_session() as session:
            version_id = (
                session.query(DatasetVersionTable.id)
                .filter_by(dataset_id=dataset_id.id)
                .order_by(DatasetVersionTable.created_at.desc())
                .offset(1)
                .first()
            )
            if version_id is None:
                return None
            return DatasetVersionId(str(version_id.id))<|MERGE_RESOLUTION|>--- conflicted
+++ resolved
@@ -645,7 +645,6 @@
                     return None
             return self._hydrate_dataset_version(dataset_version)
 
-<<<<<<< HEAD
     def get_all_dataset_versions_for_collection(
         self, collection_id: CollectionId, from_date: datetime = datetime.min
     ) -> List[DatasetVersion]:
@@ -661,7 +660,7 @@
                 .all()
             )
             return [self._hydrate_dataset_version(dv) for dv in dataset_versions]
-=======
+
     def get_most_recent_active_dataset_version(self, dataset_id: DatasetId) -> Optional[DatasetVersion]:
         """
         Returns the most recently active Dataset version for a canonical dataset_id
@@ -683,7 +682,6 @@
                 for dv_id in dataset_versions_map:
                     if dv_id in dataset_row.datasets:
                         return self._hydrate_dataset_version(dataset_versions_map.get(dv_id))
->>>>>>> 8b1945d0
 
     def get_all_versions_for_dataset(self, dataset_id: DatasetId) -> List[DatasetVersion]:
         """
