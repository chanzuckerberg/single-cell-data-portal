--- conflicted
+++ resolved
@@ -79,11 +79,8 @@
     H5AD = "h5ad"
     RDS = "rds"
     CXG = "cxg"
-<<<<<<< HEAD
-    ATAC_FRAGMENT = "atac_fragment"
+    ATAC_FRAGMENT = "fragment_tsv"
     ATAC_FRAGMENT_INDEX = "atac_fragment_index"
-=======
-    ATAC_FRAGMENT = "fragment_tsv"
 
 
 ARTIFACT_TO_EXTENSION = {
@@ -92,8 +89,8 @@
     DatasetArtifactType.RDS: "rds",
     DatasetArtifactType.CXG: "cxg",
     DatasetArtifactType.ATAC_FRAGMENT: "tsv.bgz",
+    DatasetArtifactType.ATAC_FRAGMENT_INDEX: "tsv.bgz.tbi",
 }
->>>>>>> 77d00002
 
 
 class Visibility(Enum):
