from dataclasses import dataclass
from datetime import datetime
from typing import List, Optional
from enum import Enum


# TODO: copy and paste the docs for these


class DatasetStatusKey(Enum):
    UPLOAD = "upload"
    VALIDATION = "validation"
    CXG = "cxg"
    RDS = "rds"
    H5AD = "h5ad"
    PROCESSING = "processing"


class DatasetStatusGeneric:
    pass


class DatasetUploadStatus(DatasetStatusGeneric, Enum):
    NA = "N/A"
    WAITING = "Waiting"
    UPLOADING = "Uploading"
    UPLOADED = "Uploaded"
    FAILED = "Failed"
    CANCEL_PENDING = "Cancel pending"
    CANCELED = "Canceled"


class DatasetValidationStatus(DatasetStatusGeneric, Enum):
    NA = "N/A"
    VALIDATING = "Validating"
    VALID = "Valid"
    INVALID = "Invalid"


class DatasetConversionStatus(DatasetStatusGeneric, Enum):
    NA = "N/A"
    CONVERTING = "Converting"
    CONVERTED = "Converted"
    UPLOADING = "Uploading"
    UPLOADED = "Uploaded"
    FAILED = "Failed"
    SKIPPED = "Skipped"


class DatasetProcessingStatus(DatasetStatusGeneric, Enum):
    INITIALIZED = "INITIALIZED"
    PENDING = "PENDING"
    SUCCESS = "SUCCESS"
    FAILURE = "FAILURE"


@dataclass
class DatasetStatus:
    upload_status: Optional[DatasetUploadStatus]
    validation_status: Optional[DatasetValidationStatus]
    cxg_status: Optional[DatasetConversionStatus]
    rds_status: Optional[DatasetConversionStatus]
    h5ad_status: Optional[DatasetConversionStatus]
    processing_status: Optional[DatasetProcessingStatus]

    @staticmethod
    def empty():
        return DatasetStatus(None, None, None, None, None, None)

@dataclass
class CollectionId:
    id: str

    def __repr__(self) -> str:
        return self.id


@dataclass
class CollectionVersionId:
    id: str

    def __repr__(self) -> str:
        return self.id


@dataclass
class DatasetId:
    id: str

    def __repr__(self) -> str:
        return self.id


@dataclass
class DatasetVersionId:
    id: str

    def __repr__(self) -> str:
        return self.id


@dataclass
class DatasetArtifactId:
    id: str

    def __repr__(self) -> str:
        return self.id


@dataclass
class DatasetArtifact:
    id: DatasetArtifactId
    type: str
    uri: str


@dataclass
class OntologyTermId:
    label: str
    ontology_term_id: str


@dataclass
class DatasetMetadata:
    name: str
    organism: List[OntologyTermId]
    tissue: List[OntologyTermId]
    assay: List[OntologyTermId]
    disease: List[OntologyTermId]
    sex: List[OntologyTermId]
    self_reported_ethnicity: List[OntologyTermId]
    development_stage: List[OntologyTermId]
    cell_type: List[OntologyTermId]
    cell_count: int
    schema_version: str
    mean_genes_per_cell: float
    batch_condition: List[str]
    suspension_type: List[str]
    donor_id: List[str]
    is_primary_data: str
    x_approximate_distribution: str


@dataclass
class DatasetVersion:
    dataset_id: DatasetId
    version_id: DatasetVersionId
    collection_id: CollectionId  # Pointer to the canonical collection id this dataset belongs to
    status: DatasetStatus
    metadata: DatasetMetadata
    artifacts: List[DatasetArtifact]
    created_at: datetime


@dataclass
class Link:
    name: Optional[str]
    type: str
    uri: str


@dataclass
class CollectionMetadata:
    name: str
    description: str
    contact_name: str
    contact_email: str
    links: List[Link]


@dataclass
class CanonicalCollection:
    id: CollectionId
    published_at: Optional[datetime]
    tombstoned: bool

@dataclass
class CollectionVersion:
    collection_id: CollectionId
    version_id: CollectionVersionId
    owner: str
    metadata: CollectionMetadata
    publisher_metadata: Optional[dict]  # TODO: use a dataclass
    datasets: List[DatasetVersion]
    published_at: Optional[datetime]
    created_at: datetime
<<<<<<< HEAD
    canonical_collection: CanonicalCollection
=======
>>>>>>> b372b53f


class CollectionLinkType(Enum):
    DOI = "doi"
    RAW_DATA = "raw_data"
    PROTOCOL = "protocol"
    LAB_WEBSITE = "lab_website"
    OTHER = "other"
    DATA_SOURCE = "data_source"<|MERGE_RESOLUTION|>--- conflicted
+++ resolved
@@ -178,16 +178,12 @@
 class CollectionVersion:
     collection_id: CollectionId
     version_id: CollectionVersionId
-    owner: str
+g    owner: str
     metadata: CollectionMetadata
     publisher_metadata: Optional[dict]  # TODO: use a dataclass
     datasets: List[DatasetVersion]
     published_at: Optional[datetime]
     created_at: datetime
-<<<<<<< HEAD
-    canonical_collection: CanonicalCollection
-=======
->>>>>>> b372b53f
 
 
 class CollectionLinkType(Enum):
