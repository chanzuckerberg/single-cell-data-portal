import uuid
from dataclasses import asdict, dataclass, field
from datetime import datetime
from enum import Enum
from typing import List, Optional
from urllib.parse import urlparse

from dataclasses_json import dataclass_json

# TODO: copy and paste the docs for these


class DatasetStatusKey(str, Enum):
    UPLOAD = "upload"
    VALIDATION = "validation"
    CXG = "cxg"
    RDS = "rds"
    H5AD = "h5ad"
<<<<<<< HEAD
    ATAC_FRAGMENT = "atac_fragment"
=======
    ATAC = "atac"
>>>>>>> a4c1e4d9
    PROCESSING = "processing"


class DatasetStatusGeneric:
    pass


class DatasetProcessingStatus(DatasetStatusGeneric, Enum):
    """
    Enumerates the status of processing a dataset.

    INITIALIZED = Dataset id created, and awaiting upload.
    PENDING = Processing has not started
    SUCCESS = Processing succeeded
    FAILURE = Processing failed
    """

    INITIALIZED = "INITIALIZED"
    PENDING = "PENDING"
    SUCCESS = "SUCCESS"
    FAILURE = "FAILURE"


class DatasetUploadStatus(DatasetStatusGeneric, Enum):
    NA = "NA"
    WAITING = "WAITING"
    UPLOADING = "UPLOADING"
    UPLOADED = "UPLOADED"
    FAILED = "FAILED"
    CANCEL_PENDING = "CANCEL PENDING"
    CANCELED = "CANCELED"


class DatasetValidationStatus(DatasetStatusGeneric, Enum):
    NA = "NA"
    VALIDATING = "VALIDATING"
    VALID = "VALID"
    INVALID = "INVALID"


class DatasetConversionStatus(DatasetStatusGeneric, Enum):
    NA = "NA"
    COPIED = "COPIED"  # when the artifact is copied from another dataset version
    CONVERTING = "CONVERTING"
    CONVERTED = "CONVERTED"
    UPLOADING = "UPLOADING"
    UPLOADED = "UPLOADED"
    FAILED = "FAILED"
    SKIPPED = "SKIPPED"


class CollectionLinkType(str, Enum):
    DOI = "doi"
    RAW_DATA = "raw_data"
    PROTOCOL = "protocol"
    LAB_WEBSITE = "lab_website"
    OTHER = "other"
    DATA_SOURCE = "data_source"


class DatasetArtifactType(str, Enum):
    RAW_H5AD = "raw_h5ad"
    H5AD = "h5ad"
    RDS = "rds"
    CXG = "cxg"
    ATAC_FRAGMENT = "atac_fragment"
    ATAC_INDEX = "atac_index"


ARTIFACT_TO_EXTENSION = {
    DatasetArtifactType.RAW_H5AD: "h5ad",
    DatasetArtifactType.H5AD: "h5ad",
    DatasetArtifactType.RDS: "rds",
    DatasetArtifactType.CXG: "cxg",
    DatasetArtifactType.ATAC_FRAGMENT: "tsv.bgz",
    DatasetArtifactType.ATAC_INDEX: "tsv.bgz.tbi",
}


class Visibility(Enum):
    """
    Describes a DbCollection's or a Dataset's visibility.

    At most, one LIVE and one EDIT entry of a Collection or Dataset may exist at a time.

    PUBLIC - a published and publicly viewable Collection or Dataset.
    PRIVATE - an open Submission, i.e an unpublished and non-public Collection or Dataset.
    """

    PUBLIC = "Public"
    PRIVATE = "Private"


@dataclass_json
@dataclass
class DatasetStatus:
    upload_status: Optional[DatasetUploadStatus]
    validation_status: Optional[DatasetValidationStatus]
    cxg_status: Optional[DatasetConversionStatus]
    rds_status: Optional[DatasetConversionStatus]
    h5ad_status: Optional[DatasetConversionStatus]
    atac_status: Optional[DatasetConversionStatus] = None
    processing_status: Optional[DatasetProcessingStatus] = None
    validation_message: Optional[str] = None

    @staticmethod
    def empty():
        return DatasetStatus(*[None] * 7)


@dataclass
class EntityId:
    id: str

    def __init__(self, entity_id: str = None):
        self.id = str(entity_id) if entity_id is not None else str(uuid.uuid4())

    def __repr__(self) -> str:
        return self.id


class CollectionId(EntityId):
    pass


class CollectionVersionId(EntityId):
    pass


class DatasetId(EntityId):
    pass


class DatasetVersionId(EntityId):
    pass


class DatasetArtifactId(EntityId):
    pass


@dataclass
class DatasetArtifact:
    id: DatasetArtifactId
    type: DatasetArtifactType
    uri: str

    def get_file_name(self):
        return urlparse(self.uri).path.split("/")[-1]

    @property
    def extension(self):
        return ARTIFACT_TO_EXTENSION[self.type]


@dataclass
class OntologyTermId:
    label: str
    ontology_term_id: str


@dataclass
class TissueOntologyTermId(OntologyTermId):
    tissue_type: Optional[str] = None


@dataclass_json
@dataclass
class SpatialMetadata:
    is_single: bool
    has_fullres: bool


@dataclass_json
@dataclass
class DatasetMetadata:
    name: str
    schema_version: str
    organism: List[OntologyTermId]
    tissue: List[TissueOntologyTermId]
    assay: List[OntologyTermId]
    disease: List[OntologyTermId]
    sex: List[OntologyTermId]
    self_reported_ethnicity: List[OntologyTermId]
    development_stage: List[OntologyTermId]
    cell_type: List[OntologyTermId]
    cell_count: int
    mean_genes_per_cell: float
    batch_condition: List[str]
    suspension_type: List[str]
    donor_id: List[str]
    is_primary_data: str
    x_approximate_distribution: Optional[str]
    citation: Optional[str] = None
    default_embedding: Optional[str] = None
    embeddings: Optional[List[str]] = None
    feature_biotype: Optional[List[str]] = None
    feature_count: Optional[int] = None
    feature_reference: Optional[List[str]] = None
    raw_data_location: Optional[str] = None
    primary_cell_count: Optional[int] = None
    spatial: Optional[SpatialMetadata] = None


@dataclass
class DatasetArtifactMetadataUpdate:
    title: Optional[str] = None
    schema_version: Optional[str] = None
    citation: Optional[str] = None
    schema_reference: Optional[str] = None

    def as_dict_without_none_values(self):
        return {key: value for key, value in asdict(self).items() if value is not None}


@dataclass
class CanonicalDataset:
    dataset_id: DatasetId
    dataset_version_id: Optional[DatasetVersionId]
    tombstoned: bool
    published_at: Optional[datetime] = None
    revised_at: Optional[datetime] = None  # The last time this Dataset Version was Published


@dataclass
class DatasetVersion:
    dataset_id: DatasetId
    version_id: DatasetVersionId
    collection_id: CollectionId  # Pointer to the canonical collection id this dataset belongs to
    status: DatasetStatus
    metadata: Optional[DatasetMetadata]
    artifacts: List[DatasetArtifact]
    created_at: datetime
    canonical_dataset: CanonicalDataset


@dataclass
class PublishedDatasetVersion(DatasetVersion):
    collection_version_id: CollectionVersionId  # Pointer to collection version it was originally published under
    published_at: datetime
    revised_at: datetime = None


@dataclass
class PrivateDatasetVersion(DatasetVersion):
    """
    Dataset associated with a private (new) collection or an unchanged dataset associated
    with an unpublished revision.
    """

    collection_version_id: CollectionVersionId


@dataclass
class Link:
    name: Optional[str]
    type: str
    uri: str

    def strip_fields(self):
        if self.name:
            self.name = self.name.strip()
        self.type = self.type.strip()
        self.uri = self.uri.strip()


@dataclass_json
@dataclass
class CollectionMetadata:
    name: str
    description: str
    contact_name: str
    contact_email: str
    links: List[Link]
    consortia: List[str] = field(default_factory=list)


@dataclass
class CanonicalCollection:
    id: CollectionId
    version_id: Optional[CollectionVersionId]  # Needs to be optional, or not exist
    originally_published_at: Optional[datetime]
    revised_at: Optional[datetime]
    tombstoned: bool


@dataclass
class CollectionVersionBase:
    collection_id: CollectionId
    version_id: CollectionVersionId
    owner: str
    curator_name: str
    metadata: CollectionMetadata
    publisher_metadata: Optional[dict]  # TODO: use a dataclass
    published_at: Optional[datetime]
    created_at: datetime
    schema_version: str
    canonical_collection: CanonicalCollection
    has_custom_dataset_order: bool
    is_auto_version: Optional[bool]
    data_submission_policy_version: str

    def is_published(self) -> bool:
        """
        This collection version has been published.
        TODO: After old API code is removed consider moving closer to API layer
        """
        return self.published_at is not None and self.canonical_collection.originally_published_at is not None

    def is_unpublished_version(self) -> bool:
        """
        The collection has been published, and this is a unpublished version of the collection.
        TODO: After old API code is removed consider moving closer to API layer
        """
        return self.published_at is None and self.canonical_collection.originally_published_at is not None

    def is_initial_unpublished_version(self) -> bool:
        """
        The collection is unpublished, this version is unpublished, and no previous versions have been
        published.
        TODO: After old API code is removed consider moving closer to API layer
        """
        return self.published_at is None and self.canonical_collection.originally_published_at is None


@dataclass
class CollectionVersion(CollectionVersionBase):
    datasets: List[DatasetVersionId]


@dataclass
class CollectionVersionWithDatasets(CollectionVersionBase):
    datasets: List[DatasetVersion]


@dataclass
class CollectionVersionWithPublishedDatasets(CollectionVersionBase):
    datasets: List[PublishedDatasetVersion]


@dataclass
class CollectionVersionWithPrivateDatasets(CollectionVersionBase):
    datasets: List[PrivateDatasetVersion]<|MERGE_RESOLUTION|>--- conflicted
+++ resolved
@@ -16,11 +16,7 @@
     CXG = "cxg"
     RDS = "rds"
     H5AD = "h5ad"
-<<<<<<< HEAD
-    ATAC_FRAGMENT = "atac_fragment"
-=======
     ATAC = "atac"
->>>>>>> a4c1e4d9
     PROCESSING = "processing"
 
 
