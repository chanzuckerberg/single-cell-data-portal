import itertools
from typing import List, Optional, Tuple
from urllib.parse import urlparse

from flask import Response, jsonify, make_response

from backend.common.utils.http_exceptions import (
    ConflictException,
    GoneHTTPException,
    ForbiddenHTTPException,
    InvalidParametersHTTPException,
    MethodNotAllowedException,
    NotFoundHTTPException,
    ServerErrorHTTPException,
    TooLargeHTTPException,
)
from backend.layers.api import explorer_url
from backend.common.utils.ontology_mappings.ontology_map_loader import ontology_mappings
from backend.layers.api.enrichment import enrich_dataset_with_ancestors
from backend.layers.api.providers import get_business_logic, get_cloudfront_provider
from backend.layers.auth.user_info import UserInfo
from backend.layers.business.entities import CollectionMetadataUpdate, CollectionQueryFilter
from backend.layers.business.exceptions import (
    ArtifactNotFoundException,
    CollectionCreationException,
    CollectionIsPublishedException,
    CollectionNotFoundException,
    CollectionPublishException,
    CollectionUpdateException,
    CollectionVersionException,
    DatasetInWrongStatusException,
    DatasetNotFoundException,
    InvalidMetadataException,
    InvalidURIException,
    MaxFileSizeExceededException,
)
from backend.layers.common import doi
from backend.layers.common.entities import (
    CollectionId,
    CollectionMetadata,
    CollectionVersionWithDatasets,
    CollectionVersionId,
    DatasetArtifact,
    DatasetArtifactId,
    DatasetArtifactType,
    DatasetId,
    DatasetStatus,
    DatasetVersion,
    DatasetVersionId,
    Link,
    OntologyTermId,
)
from backend.layers.thirdparty.uri_provider import FileInfoException


def get_collections_list(from_date: int = None, to_date: int = None, token_info: Optional[dict] = None):
    """
    Returns all collections that are either published or belong to the user.
    `from_date` and `to_date` are deprecated parameters and should not be used.
    If there is no token_info, only published collections should be returned
    """

    all_published_collections = get_business_logic().get_collections(CollectionQueryFilter(is_published=True))

<<<<<<< HEAD
    def get_collections_list(self, from_date: int = None, to_date: int = None, token_info: Optional[dict] = None):
        """
        Returns all collections that are either published or belong to the user.
        `from_date` and `to_date` are deprecated parameters and should not be used.
        If there is no token_info, only published collections should be returned
        """

        all_published_collections = self.business_logic.get_collections(CollectionQueryFilter(is_published=True))

        user_info = UserInfo(token_info)  # TODO: ideally, connexion should already return a UserInfo object
        if user_info.is_none():
            all_owned_collections = []
        elif user_info.is_super_curator():
            all_owned_collections = self.business_logic.get_collections(CollectionQueryFilter(is_published=False))
        else:
            all_owned_collections = self.business_logic.get_collections(
                CollectionQueryFilter(is_published=False, owner=user_info.user_id)
            )

        collections = []
        for c in itertools.chain(all_published_collections, all_owned_collections):
            collection = {
                "id": c.version_id.id if c.published_at is None else c.collection_id.id,
                "visibility": "PRIVATE" if c.published_at is None else "PUBLIC",
                "owner": c.owner,
                "created_at": c.created_at,
            }
            if c.published_at is None:
                collection["revision_of"] = c.collection_id.id
            collections.append(collection)

        result = {"collections": collections}
        return make_response(jsonify(result), 200)

    def _dataset_processing_status_to_response(self, status: DatasetStatus, dataset_id: str):
        """
        Converts a DatasetStatus object to an object compliant to the API specifications
        """
        return {
            "created_at": 0,  # NA
            "cxg_status": status.cxg_status or "NA",
            "dataset_id": dataset_id,
            "h5ad_status": status.h5ad_status or "NA",
            "id": "NA",  # TODO can we purge?
            "processing_status": status.processing_status or "NA",
            "rds_status": status.rds_status or "NA",
            "updated_at": 0,  # NA
            "upload_progress": 1,  # No longer supported - always return 1
            "upload_status": status.upload_status or "NA",
            "validation_status": status.validation_status or "NA",
        }

    # TODO: use remove_none
    def _link_to_response(self, link: Link):
        """
        Converts a Link object to an object compliant to the API specifications
        """
        response = {
            "link_type": link.type,
            "link_url": link.uri,
        }
        if link.name is not None:
            response["link_name"] = link.name
        return response

    def _dataset_asset_to_response(self, dataset_artifact: DatasetArtifact, dataset_id: str):
        """
        Converts a DatasetArtifact object to an object compliant to the API specifications
        """
        return {
            "created_at": 0,
            "dataset_id": dataset_id,
            "filename": dataset_artifact.uri.split("/")[-1],
            "filetype": dataset_artifact.type.upper(),
            "id": dataset_artifact.id.id,
            "s3_uri": dataset_artifact.uri,
            "updated_at": 0,
            "user_submitted": True,
        }

    def _ontology_term_id_to_response(self, ontology_term_id: OntologyTermId):
        """
        Converts an OntologyTermId object to an object compliant to the API specifications
        """
        return {
            "label": ontology_term_id.label,
            "ontology_term_id": ontology_term_id.ontology_term_id,
=======
    user_info = UserInfo(token_info)  # TODO: ideally, connexion should already return a UserInfo object
    if user_info.is_none():
        all_owned_collections = []
    elif user_info.is_super_curator():
        all_owned_collections = get_business_logic().get_collections(CollectionQueryFilter(is_published=False))
    else:
        all_owned_collections = get_business_logic().get_collections(
            CollectionQueryFilter(is_published=False, owner=user_info.user_id)
        )

    collections = []
    for version in itertools.chain(all_published_collections, all_owned_collections):
        collection = {
            "visibility": "PRIVATE" if version.published_at is None else "PUBLIC",
            "owner": version.owner,
            "created_at": version.created_at,
        }
        if version.is_unpublished_version():
            collection["id"] = version.version_id.id
        else:
            collection["id"] = version.collection_id.id
        if not version.is_published():
            collection["revision_of"] = version.collection_id.id
        collections.append(collection)

    result = {"collections": collections}
    return make_response(jsonify(result), 200)


def _dataset_processing_status_to_response(status: DatasetStatus, dataset_id: str):
    return {
        "created_at": 0,  # NA
        "cxg_status": status.cxg_status or "NA",
        "dataset_id": dataset_id,
        "h5ad_status": status.h5ad_status or "NA",
        "id": "NA",  # TODO can we purge?
        "processing_status": status.processing_status or "NA",
        "rds_status": status.rds_status or "NA",
        "updated_at": 0,  # NA
        "upload_progress": 1,  # No longer supported - always return 1
        "upload_status": status.upload_status or "NA",
        "validation_status": status.validation_status or "NA",
    }


# TODO: use remove_none
def _link_to_response(link: Link):
    response = {
        "link_type": link.type,
        "link_url": link.uri,
    }
    if link.name is not None:
        response["link_name"] = link.name
    return response


def _dataset_asset_to_response(dataset_artifact: DatasetArtifact, dataset_id: str):
    return {
        "created_at": 0,
        "dataset_id": dataset_id,
        "filename": dataset_artifact.uri.split("/")[-1],
        "filetype": dataset_artifact.type.upper(),
        "id": dataset_artifact.id.id,
        "s3_uri": dataset_artifact.uri,
        "updated_at": 0,
        "user_submitted": True,
    }


def _ontology_term_id_to_response(ontology_term_id: OntologyTermId):
    return {
        "label": ontology_term_id.label,
        "ontology_term_id": ontology_term_id.ontology_term_id,
    }


def _ontology_term_ids_to_response(ontology_term_ids: List[OntologyTermId]):
    return [_ontology_term_id_to_response(otid) for otid in ontology_term_ids]


def remove_none(body: dict):
    return {k: v for k, v in body.items() if v is not None}


# Note: `metadata` can be none while the dataset is uploading
def _dataset_to_response(dataset: DatasetVersion, is_tombstoned: bool, is_in_published_collection: bool = False):
    dataset_id = dataset.version_id.id
    # Only return `dataset_deployments` if a CXG artifact is available. This is to prevent the "Explore"
    # button to show up while a dataset upload is in progress
    if any(a for a in dataset.artifacts if a.type == DatasetArtifactType.CXG):
        dataset_deployments = [{"url": explorer_url.generate(dataset, is_in_published_collection)}]
    else:
        dataset_deployments = []
    return remove_none(
        {
            "assay": None if dataset.metadata is None else _ontology_term_ids_to_response(dataset.metadata.assay),
            "batch_condition": None if dataset.metadata is None else dataset.metadata.batch_condition,
            "cell_count": None if dataset.metadata is None else dataset.metadata.cell_count,
            "cell_type": None
            if dataset.metadata is None
            else _ontology_term_ids_to_response(dataset.metadata.cell_type),
            "collection_id": dataset.collection_id.id,
            "created_at": dataset.created_at,
            "dataset_assets": [_dataset_asset_to_response(a, dataset.version_id.id) for a in dataset.artifacts],
            "dataset_deployments": dataset_deployments,
            "development_stage": None
            if dataset.metadata is None
            else _ontology_term_ids_to_response(dataset.metadata.development_stage),
            "disease": None if dataset.metadata is None else _ontology_term_ids_to_response(dataset.metadata.disease),
            "donor_id": None if dataset.metadata is None else dataset.metadata.donor_id,
            "id": dataset_id,
            "is_primary_data": None if dataset.metadata is None else dataset.metadata.is_primary_data,
            "is_valid": True,  # why do we have this
            "mean_genes_per_cell": None if dataset.metadata is None else dataset.metadata.mean_genes_per_cell,
            "name": "" if dataset.metadata is None else dataset.metadata.name,
            "organism": None if dataset.metadata is None else _ontology_term_ids_to_response(dataset.metadata.organism),
            "processing_status": _dataset_processing_status_to_response(dataset.status, dataset.version_id.id),
            "published": True,  # TODO
            "published_at": dataset.canonical_dataset.published_at,
            "revision": 0,  # TODO this is the progressive revision number. I don't think we'll need this
            "schema_version": None if dataset.metadata is None else dataset.metadata.schema_version,
            "self_reported_ethnicity": None
            if dataset.metadata is None
            else _ontology_term_ids_to_response(dataset.metadata.self_reported_ethnicity),
            "sex": None if dataset.metadata is None else _ontology_term_ids_to_response(dataset.metadata.sex),
            "suspension_type": None if dataset.metadata is None else dataset.metadata.suspension_type,
            "tissue": None if dataset.metadata is None else _ontology_term_ids_to_response(dataset.metadata.tissue),
            "tombstone": is_tombstoned,
            "updated_at": dataset.created_at,  # Legacy: datasets can't be updated anymore
            "x_approximate_distribution": None
            if dataset.metadata is None
            else dataset.metadata.x_approximate_distribution,
        }
    )


def _collection_to_response(collection: CollectionVersionWithDatasets, access_type: str):
    """
    Converts a CollectionVersion to a format that can be used as an API response. The returned id
    """
    if collection.is_unpublished_version():
        # In this case, the collection version is a revision of an already published collection.
        # We should expose version_id as the collection_id
        revision_of = collection.collection_id.id
        collection_id = collection.version_id.id
        is_in_published_collection = False
    elif collection.is_initial_unpublished_version():
        # In this case, we're dealing with a freshly created collection - we should expose the canonical id here,
        # since the curators will circulate the permalink immediately. `revision_of` is also null.
        # We should also expose the canonical CXG link for each dataset
        # Note that this case is effectively equivalent to a published collection.
        revision_of = None
        collection_id = collection.collection_id.id
        is_in_published_collection = True
    else:
        # The last case is a published collection. We just return the canonical id and set revision_of to None
        revision_of = None
        collection_id = collection.collection_id.id
        is_in_published_collection = True

    is_tombstoned = collection.canonical_collection.tombstoned

    response = remove_none(
        {
            "access_type": access_type,
            "contact_email": collection.metadata.contact_email,
            "contact_name": collection.metadata.contact_name,
            "created_at": collection.created_at,
            "curator_name": collection.curator_name,
            "data_submission_policy_version": "1.0",  # TODO
            "datasets": [
                _dataset_to_response(
                    ds, is_tombstoned=is_tombstoned, is_in_published_collection=is_in_published_collection
                )
                for ds in collection.datasets
            ],
            "description": collection.metadata.description,
            "id": collection_id,
            "links": [_link_to_response(link) for link in collection.metadata.links],
            "name": collection.metadata.name,
            "published_at": collection.published_at,
            "publisher_metadata": collection.publisher_metadata,  # TODO: convert
            "revision_of": revision_of,
            "updated_at": collection.published_at or collection.created_at,
            "visibility": "PUBLIC" if collection.published_at is not None else "PRIVATE",
>>>>>>> a58b1cc6
        }
    )

    # Always return consortia
    response["consortia"] = collection.metadata.consortia
    return response


def lookup_collection(collection_id: str):
    """
    Look up a collection by either its version id or its canonical id
    """
    version = get_business_logic().get_collection_version_from_canonical(CollectionId(collection_id))
    if version is None:
        version = get_business_logic().get_collection_version(CollectionVersionId(collection_id))
    return version

<<<<<<< HEAD
    def _ontology_term_ids_to_response(self, ontology_term_ids: List[OntologyTermId]):
        """
        Converts a list of OntologyTermId objects to an object compliant to the API specifications.
        This is useful because dataset metadata contain all the possible values for that ontology
        that exist in the dataset proper.
        """
        return [self._ontology_term_id_to_response(otid) for otid in ontology_term_ids]

    def remove_none(self, body: dict):
        """
        Removes the values of an object that are None
        """
        return {k: v for k, v in body.items() if v is not None}

    # Note: `metadata` can be none while the dataset is uploading
    def _dataset_to_response(
        self, dataset: DatasetVersion, is_tombstoned: bool, is_in_published_collection: bool = False
    ):
        """
        Converts a DatasetVersion object to an object compliant to the API specifications
        """
        dataset_id = dataset.version_id.id
        return self.remove_none(
            {
                "assay": None
                if dataset.metadata is None
                else self._ontology_term_ids_to_response(dataset.metadata.assay),
                "batch_condition": None if dataset.metadata is None else dataset.metadata.batch_condition,
                "cell_count": None if dataset.metadata is None else dataset.metadata.cell_count,
                "cell_type": None
                if dataset.metadata is None
                else self._ontology_term_ids_to_response(dataset.metadata.cell_type),
                "collection_id": dataset.collection_id.id,
                "created_at": dataset.created_at,
                "dataset_assets": [
                    self._dataset_asset_to_response(a, dataset.version_id.id) for a in dataset.artifacts
                ],
                "dataset_deployments": [{"url": explorer_url.generate(dataset, is_in_published_collection)}],
                "development_stage": None
                if dataset.metadata is None
                else self._ontology_term_ids_to_response(dataset.metadata.development_stage),
                "disease": None
                if dataset.metadata is None
                else self._ontology_term_ids_to_response(dataset.metadata.disease),
                "donor_id": None if dataset.metadata is None else dataset.metadata.donor_id,
                "id": dataset_id,
                "is_primary_data": None if dataset.metadata is None else dataset.metadata.is_primary_data,
                "is_valid": True,  # why do we have this
                "mean_genes_per_cell": None if dataset.metadata is None else dataset.metadata.mean_genes_per_cell,
                "name": "" if dataset.metadata is None else dataset.metadata.name,
                "organism": None
                if dataset.metadata is None
                else self._ontology_term_ids_to_response(dataset.metadata.organism),
                "processing_status": self._dataset_processing_status_to_response(dataset.status, dataset.version_id.id),
                "published": True,  # TODO
                "published_at": dataset.canonical_dataset.published_at,
                "revision": 0,  # TODO this is the progressive revision number. I don't think we'll need this
                "schema_version": None if dataset.metadata is None else dataset.metadata.schema_version,
                "self_reported_ethnicity": None
                if dataset.metadata is None
                else self._ontology_term_ids_to_response(dataset.metadata.self_reported_ethnicity),
                "sex": None if dataset.metadata is None else self._ontology_term_ids_to_response(dataset.metadata.sex),
                "suspension_type": None if dataset.metadata is None else dataset.metadata.suspension_type,
                "tissue": None
                if dataset.metadata is None
                else self._ontology_term_ids_to_response(dataset.metadata.tissue),
                "tombstone": is_tombstoned,
                "updated_at": dataset.created_at,  # Legacy: datasets can't be updated anymore
                "x_approximate_distribution": None
                if dataset.metadata is None
                else dataset.metadata.x_approximate_distribution,
            }
        )

    def _collection_to_response(self, collection: CollectionVersion, access_type: str):
        """
        Converts a CollectionVersion object to an object compliant to the API specifications
        """
        collection_id = collection.collection_id.id if collection.published_at is not None else collection.version_id.id
=======
>>>>>>> a58b1cc6

def get_collection_details(collection_id: str, token_info: dict):
    """
    Retrieves the collection information. Will operate the following lookups, moving to the next one
    only if the previous returns None.
    Returns None only if no lookup was successful.
    1. A published collection that has `collection_id` as the canonical id
    2. An unpublished collection that has `collection_id` as the canonical id. This matches the case
       where a collection doesn't have any published version yet, but we want to access it
       via its permalink
    3. A collection version with `collection_id` as the version_id (published or not)
    """
    # TODO: this logic might belong to the business layer?
    version = lookup_collection(collection_id)
    if version is None:
        raise ForbiddenHTTPException()

    if version.canonical_collection.tombstoned:
        raise GoneHTTPException()

    user_info = UserInfo(token_info)
    access_type = "WRITE" if user_info.is_user_owner_or_allowed(version.owner) else "READ"

    response = _collection_to_response(version, access_type)

    return make_response(jsonify(response), 200)


def post_collection_revision(collection_id: str, token_info: dict):
    """
    Creates a collection revision
    """

    published_collection = get_business_logic().get_published_collection_version(CollectionId(collection_id))

    if published_collection is None:
        raise ForbiddenHTTPException(f"Collection {collection_id} does not exist")

    if not UserInfo(token_info).is_user_owner_or_allowed(published_collection.owner):
        raise ForbiddenHTTPException("Unauthorized")

    try:
        version = get_business_logic().create_collection_version(CollectionId(collection_id))
    except CollectionVersionException:
        raise ForbiddenHTTPException("Another revision is already in progress")

    response = _collection_to_response(version, "WRITE")

    return make_response(response, 201)


def _link_from_request(body: dict):
    return Link(
        body.get("link_name"),
        body["link_type"],
        body["link_url"],
    )


# TODO: why do we have `user` and not `token_info`? This seems weird
def create_collection(body: dict, user: str):
    """
    Creates a collection. Will also perform DOI normalization: if the DOI is specified in `links`
    as a CURIE (i.e., without the https://doi.org prefix), it will be normalized.
    All exceptions are caught and raised as an InvalidParametersHTTPException.
    """

    errors = []
    doi_url = None
    if doi_node := doi.get_doi_link_node(body, errors):
        if doi_url := doi.portal_get_normalized_doi_url(doi_node, errors):
            doi_node["link_url"] = doi_url
    curator_name = body.get("curator_name")
    if curator_name is None:
        errors.append("Create Collection body is missing field 'curator_name'")
    if errors:
        raise InvalidParametersHTTPException(detail=errors)  # TODO: rewrite this exception?

    metadata = CollectionMetadata(
        body["name"],
        body["description"],
        body["contact_name"],
        body["contact_email"],
        [_link_from_request(node) for node in body.get("links", [])],
        body.get("consortia", []),
    )

    try:
        version = get_business_logic().create_collection(user, curator_name, metadata)
    except (InvalidMetadataException, CollectionCreationException) as ex:
        raise InvalidParametersHTTPException(detail=ex.errors)

    return make_response(jsonify({"collection_id": version.collection_id.id}), 201)


# TODO: we should use a dataclass here
def _publisher_metadata_to_response(publisher_metadata: dict) -> dict:
    return publisher_metadata


def get_collection_index():
    """
    Returns a list of collections that are published and active.
    Also returns a subset of fields and not datasets.
    """
    collections = get_business_logic().get_collections(CollectionQueryFilter(is_published=True))
    response = []

    for collection in collections:
        transformed_collection = {
            "id": collection.collection_id.id,
            "name": collection.metadata.name,
        }

        if collection.publisher_metadata is not None:
            transformed_collection["publisher_metadata"] = _publisher_metadata_to_response(
                collection.publisher_metadata
            )

        transformed_collection["published_at"] = collection.canonical_collection.originally_published_at
        transformed_collection["revised_at"] = collection.published_at

        response.append(transformed_collection)

    return make_response(jsonify(response), 200)


def delete_collection(collection_id: str, token_info: dict):
    """
    Deletes a collection version from the persistence store, or tombstones a canonical collection.
    """
    resource_id = CollectionVersionId(collection_id)
    version = get_business_logic().get_collection_version(resource_id)
    if version is None:
        resource_id = CollectionId(collection_id)
        version = get_business_logic().get_collection_version_from_canonical(resource_id)
        if version is None:
            raise ForbiddenHTTPException()

    if not UserInfo(token_info).is_user_owner_or_allowed(version.owner):
        raise ForbiddenHTTPException()

    if isinstance(resource_id, CollectionVersionId):
        try:
            get_business_logic().delete_collection_version(resource_id)
        except CollectionIsPublishedException:
            raise ForbiddenHTTPException()
    elif isinstance(resource_id, CollectionId):
        get_business_logic().tombstone_collection(resource_id)


def update_collection(collection_id: str, body: dict, token_info: dict):
    """
    Updates a collection
    """

    # Ensure that the version exists and the user is authorized to update it
    version = lookup_collection(collection_id)
    if version is None or not UserInfo(token_info).is_user_owner_or_allowed(version.owner):
        raise ForbiddenHTTPException()

<<<<<<< HEAD
        if isinstance(resource_id, CollectionVersionId):
            try:
                self.business_logic.delete_collection_version(resource_id)
            except CollectionIsPublishedException:
                raise ForbiddenHTTPException()
        elif isinstance(resource_id, CollectionId):
            self.business_logic.tombstone_collection(resource_id)

    def update_collection(self, collection_id: str, body: dict, token_info: dict):
        """
        Updates a collection using the fields specified in `body`
        """

        # Ensure that the version exists and the user is authorized to update it
        # TODO: this should be extracted to a method, I think
        version = self.business_logic.get_collection_version(CollectionVersionId(collection_id))
        if version is None or not UserInfo(token_info).is_user_owner_or_allowed(version.owner):
            raise ForbiddenHTTPException()
=======
    if body.get("links") is not None:
        update_links = [_link_from_request(node) for node in body["links"]]
    else:
        update_links = None
>>>>>>> a58b1cc6

    payload = CollectionMetadataUpdate(
        body.get("name"),
        body.get("description"),
        body.get("contact_name"),
        body.get("contact_email"),
        update_links,
        body.get("consortia"),
    )

    try:
        get_business_logic().update_collection_version(version.version_id, payload)
    except InvalidMetadataException as ex:
        raise InvalidParametersHTTPException(detail=ex.errors)

    # Requires strong consistency w.r.t. the operation above - if not available, the update needs
    # to be done in memory
    version = get_business_logic().get_collection_version(version.version_id)

    response = _collection_to_response(version, "WRITE")
    return make_response(jsonify(response), 200)


def publish_post(collection_id: str, body: object, token_info: dict):
    """
    Publishes a collection
    """
    version = lookup_collection(collection_id)
    if version is None or not UserInfo(token_info).is_user_owner_or_allowed(version.owner):
        raise ForbiddenHTTPException()

    try:
        get_business_logic().publish_collection_version(version.version_id)
    except CollectionPublishException:
        raise ConflictException(detail="The collection must have a least one dataset.")

    get_cloudfront_provider().create_invalidation_for_index_paths()

    return make_response({"collection_id": version.collection_id.id, "visibility": "PUBLIC"}, 202)

<<<<<<< HEAD
    def upload_from_link(self, collection_id: str, token_info: dict, url: str, dataset_id: str = None):
        """
        Triggers a dataset ingestion using the link provided in `url`
        """
=======
>>>>>>> a58b1cc6

def upload_from_link(collection_id: str, token_info: dict, url: str, dataset_id: str = None):

    version = lookup_collection(collection_id)
    if version is None or not UserInfo(token_info).is_user_owner_or_allowed(version.owner):
        raise ForbiddenHTTPException()

<<<<<<< HEAD
    # TODO: those two methods should probably be collapsed into one
    # TODO: not quite sure what's the difference between url and link - investigate
    def upload_link(self, collection_id: str, body: dict, token_info: dict):
        """
        Triggers a dataset ingestion using the link provided in the `body` object.
        This method is used to generate a new dataset.
        """
        dataset_id = self.upload_from_link(collection_id, token_info, body["url"])
        return make_response({"dataset_id": dataset_id.id}, 202)

    def upload_relink(self, collection_id: str, body: dict, token_info: dict):
        """
        Triggers a dataset ingestion using the link provided in the `body` object.
        This method is used to replace a new existing dataset.
        """
        dataset_id = self.upload_from_link(
            collection_id,
            token_info,
            body.get("url", body.get("link")),
            body.get("id"),
=======
    try:
        dataset_version_id, _ = get_business_logic().ingest_dataset(
            version.version_id,
            url,
            None,
            None if dataset_id is None else DatasetVersionId(dataset_id),
        )
        return dataset_version_id
    except CollectionNotFoundException:
        raise ForbiddenHTTPException()
    except CollectionIsPublishedException:
        raise ForbiddenHTTPException()
    except DatasetNotFoundException:
        raise NotFoundHTTPException()
    except InvalidURIException:
        raise InvalidParametersHTTPException(detail="The dropbox shared link is invalid.")
    except FileInfoException as ex:
        raise InvalidParametersHTTPException(detail=str(ex))
    except MaxFileSizeExceededException:
        raise TooLargeHTTPException()
    except DatasetInWrongStatusException:
        raise MethodNotAllowedException(
            detail="Submission failed. A dataset cannot be updated while a previous update for the same dataset "
            "is in progress. Please cancel the current submission by deleting the dataset, or wait until "
            "the submission has finished processing."
>>>>>>> a58b1cc6
        )


# TODO: those two methods should probably be collapsed into one
# TODO: not quite sure what's the difference between url and link - investigate
def upload_link(collection_id: str, body: dict, token_info: dict):
    dataset_id = upload_from_link(collection_id, token_info, body["url"])
    return make_response({"dataset_id": dataset_id.id}, 202)


def upload_relink(collection_id: str, body: dict, token_info: dict):
    dataset_id = upload_from_link(
        collection_id,
        token_info,
        body.get("url", body.get("link")),
        body.get("id"),
    )
    return make_response({"dataset_id": dataset_id.id}, 202)


def post_dataset_asset(dataset_id: str, asset_id: str):
    """
    Requests to download a dataset asset, by generating a presigned_url.
    """

<<<<<<< HEAD
        return make_response(response, 200)

    def get_dataset_assets(self, dataset_id: str):
        """
        Returns a list of all the artifacts registered to a dataset.
        """

        artifacts = []
        for artifact in self.business_logic.get_dataset_artifacts(DatasetVersionId(dataset_id)):
            artifacts.append(self._dataset_asset_to_response(artifact, dataset_id))
        response = {"assets": artifacts}

        return make_response(jsonify(response), 200)

    def _assert_dataset_has_right_owner(
        self, dataset_version_id: DatasetVersionId, user_info: UserInfo
    ) -> Tuple[DatasetVersion, CollectionVersionWithDatasets]:
        """
        Ensures that the dataset exists and has the right owner.
        This requires looking up the latest collection connected to this dataset.
        Also returns the dataset version and the collection_version
        """
        version = self.business_logic.get_dataset_version(dataset_version_id)
        if version is None:
            raise ForbiddenHTTPException(f"Dataset {dataset_version_id} does not exist")
=======
    version = get_business_logic().get_dataset_version(DatasetVersionId(dataset_id))
    if version is None:
        raise NotFoundHTTPException(detail=f"'dataset/{dataset_id}' not found.")
>>>>>>> a58b1cc6

    try:
        download_data = get_business_logic().get_dataset_artifact_download_data(
            DatasetVersionId(dataset_id), DatasetArtifactId(asset_id)
        )
<<<<<<< HEAD
        if collection_version is None:
            collection_version = self.business_logic.get_published_collection_version(version.collection_id)
        # If the collection does not exist, it means that the dataset is orphaned and therefore we cannot
        # determine the owner. This should not be a problem - we won't need its state at that stage.
        if collection_version is None:
            raise ForbiddenHTTPException(f"Dataset {dataset_version_id} unlinked")
        if not user_info.is_user_owner_or_allowed(collection_version.owner):
            raise ForbiddenHTTPException("Unauthorized")
        return version, collection_version

    def get_status(self, dataset_id: str, token_info: dict):
        """
        Returns the processing status of a dataset.
        Raises Unauthorized if the dataset does not exist or if the user is not authorized for it
        """
        version, _ = self._assert_dataset_has_right_owner(DatasetVersionId(dataset_id), UserInfo(token_info))

        response = {
            "cxg_status": version.status.cxg_status or "NA",
            "rds_status": version.status.rds_status or "NA",
            "h5ad_status": version.status.h5ad_status or "NA",
            "processing_status": version.status.processing_status or "NA",
            "dataset_id": dataset_id,
            "id": "NA",
            "upload_progress": 1,
            "upload_status": version.status.upload_status or "NA",
            "validation_status": version.status.validation_status or "NA",
        }

        return make_response(response, 200)

    def get_datasets_index(self):
        """
        Returns a list of all the datasets that currently belong to a published and active collection
        """
        response = []
        for dataset in self.business_logic.get_all_published_datasets():
            payload = self._dataset_to_response(dataset, is_tombstoned=False)
            enrich_dataset_with_ancestors(
                payload, "development_stage", ontology_mappings.development_stage_ontology_mapping
            )
            enrich_dataset_with_ancestors(payload, "tissue", ontology_mappings.tissue_ontology_mapping)
            enrich_dataset_with_ancestors(payload, "cell_type", ontology_mappings.cell_type_ontology_mapping)
            # In this context, datasets always belong to published collections
            payload["explorer_url"] = explorer_url.generate(dataset, is_published=True)
            response.append(payload)

        return make_response(jsonify(response), 200)

    def delete_dataset(self, dataset_id: str, token_info: dict):
        """
        Deletes a dataset version.
        """
        dataset_version, collection_version = self._assert_dataset_has_right_owner(
            DatasetVersionId(dataset_id), UserInfo(token_info)
        )
        if dataset_version.version_id not in [v.version_id for v in collection_version.datasets]:
            raise ForbiddenHTTPException(f"Dataset {dataset_id} does not belong to a collection")

        try:
            self.business_logic.remove_dataset_version(collection_version.version_id, DatasetVersionId(dataset_id))
        except CollectionUpdateException:
            raise MethodNotAllowedException(detail="Cannot delete a public Dataset")
        return Response(status=202)

    def get_dataset_identifiers(self, url: str):
        """
        Returns a list of dataset identifiers, given an explorer_url
        This endpoint is used exclusively by the Explorer.
        """
        try:
            path = urlparse(url).path
            id = [segment for segment in path.split("/") if segment][-1].removesuffix(".cxg")
        except Exception:
            raise ServerErrorHTTPException("Cannot parse URL")

        dataset = self.business_logic.get_dataset_version(DatasetVersionId(id))
        if dataset is None:
            # Lookup from canonical if the version cannot be found
            dataset = self.business_logic.get_dataset_version_from_canonical(DatasetId(id))
        if dataset is None:
            raise NotFoundHTTPException()

        collection = self.business_logic.get_collection_version_from_canonical(dataset.collection_id)
        if collection is None:  # orphaned datasets
            raise NotFoundHTTPException()

        # Retrieves the URI of the cxg artifact
        s3_uri = next(a.uri for a in dataset.artifacts if a.type == DatasetArtifactType.CXG)

        dataset_id = dataset.version_id.id

        dataset_identifiers = {
            "s3_uri": s3_uri,
            "dataset_id": dataset_id,
            "collection_id": dataset.collection_id.id,
            "collection_visibility": "PUBLIC" if collection.published_at is not None else "PRIVATE",
            "tombstoned": False,  # No longer applicable
        }
        return make_response(jsonify(dataset_identifiers), 200)
=======
    except ArtifactNotFoundException:
        raise NotFoundHTTPException(detail=f"'dataset/{dataset_id}/asset/{asset_id}' not found.")

    if download_data.file_size is None:
        raise ServerErrorHTTPException()

    if download_data.presigned_url is None:
        raise ServerErrorHTTPException()

    response = {
        "dataset_id": dataset_id,
        "file_name": download_data.file_name,
        "file_size": download_data.file_size,
        "presigned_url": download_data.presigned_url,
    }

    return make_response(response, 200)


def get_dataset_assets(dataset_id: str):
    """
    Returns a list of all the artifacts registered to a dataset.
    TODO: not sure where this is used and what the response should be
    """

    artifacts = []
    for artifact in get_business_logic().get_dataset_artifacts(DatasetVersionId(dataset_id)):
        artifacts.append(_dataset_asset_to_response(artifact, dataset_id))
    response = {"assets": artifacts}

    return make_response(jsonify(response), 200)


def _assert_dataset_has_right_owner(
    dataset_version_id: DatasetVersionId, user_info: UserInfo
) -> Tuple[DatasetVersion, CollectionVersionWithDatasets]:
    """
    Ensures that the dataset exists and has the right owner.
    This requires looking up the latest collection connected to this dataset.
    Also returns the dataset version and the collection_version
    """
    version = get_business_logic().get_dataset_version(dataset_version_id)
    if version is None:
        raise ForbiddenHTTPException(f"Dataset {dataset_version_id} does not exist")

    # if a revision exists, fetch that
    collection_version = get_business_logic().get_unpublished_collection_version_from_canonical(version.collection_id)
    if collection_version is None:
        collection_version = get_business_logic().get_published_collection_version(version.collection_id)
    # If the collection does not exist, it means that the dataset is orphaned and therefore we cannot
    # determine the owner. This should not be a problem - we won't need its state at that stage.
    if collection_version is None:
        raise ForbiddenHTTPException(f"Dataset {dataset_version_id} unlinked")
    if not user_info.is_user_owner_or_allowed(collection_version.owner):
        raise ForbiddenHTTPException("Unauthorized")
    return version, collection_version


def get_status(dataset_id: str, token_info: dict):
    """
    Returns the processing status of a dataset.
    Raises Unauthorized if the dataset does not exist or if the user is not authorized for it
    """
    version, _ = _assert_dataset_has_right_owner(DatasetVersionId(dataset_id), UserInfo(token_info))

    response = {
        "cxg_status": version.status.cxg_status or "NA",
        "rds_status": version.status.rds_status or "NA",
        "h5ad_status": version.status.h5ad_status or "NA",
        "processing_status": version.status.processing_status or "NA",
        "dataset_id": dataset_id,
        "id": "NA",
        "upload_progress": 1,
        "upload_status": version.status.upload_status or "NA",
        "validation_status": version.status.validation_status or "NA",
    }

    return make_response(response, 200)


def get_datasets_index():
    """
    Returns a list of all the datasets that currently belong to a published and active collection
    """

    response = []
    for dataset in get_business_logic().get_all_published_datasets():
        payload = _dataset_to_response(dataset, is_tombstoned=False)
        enrich_dataset_with_ancestors(
            payload, "development_stage", ontology_mappings.development_stage_ontology_mapping
        )
        enrich_dataset_with_ancestors(payload, "tissue", ontology_mappings.tissue_ontology_mapping)
        enrich_dataset_with_ancestors(payload, "cell_type", ontology_mappings.cell_type_ontology_mapping)
        # In this context, datasets always belong to published collections
        payload["explorer_url"] = explorer_url.generate(dataset, is_published=True)
        response.append(payload)

    return make_response(jsonify(response), 200)


def delete_dataset(dataset_id: str, token_info: dict):
    """
    Deletes a dataset version.
    """
    dataset_version, collection_version = _assert_dataset_has_right_owner(
        DatasetVersionId(dataset_id), UserInfo(token_info)
    )
    if dataset_version.version_id not in [v.version_id for v in collection_version.datasets]:
        raise ForbiddenHTTPException(f"Dataset {dataset_id} does not belong to a collection")

    try:
        get_business_logic().remove_dataset_version(collection_version.version_id, DatasetVersionId(dataset_id))
    except CollectionUpdateException:
        raise MethodNotAllowedException(detail="Cannot delete a public Dataset")
    return Response(status=202)


def get_dataset_identifiers(url: str):
    """
    Return a set of dataset identifiers. This endpoint is meant to be used by single-cell-explorer.
    """
    try:
        path = urlparse(url).path
        id = [segment for segment in path.split("/") if segment][-1].removesuffix(".cxg")
    except Exception:
        raise ServerErrorHTTPException("Cannot parse URL")

    dataset = get_business_logic().get_dataset_version(DatasetVersionId(id))
    if dataset is None:
        # Lookup from canonical if the version cannot be found
        dataset = get_business_logic().get_dataset_version_from_canonical(DatasetId(id))
    if dataset is None:
        raise NotFoundHTTPException()

    # A dataset version can appear in multiple collections versions. This endpoint should:
    # 1. Return the most recent published version that contains the dataset version (aka the mapped version)
    # 2. If the version only appears in an unpublished version, return that one.

    collection = get_business_logic().get_collection_version_from_canonical(dataset.collection_id)
    if collection is None:  # orphaned datasets - shouldn't happen, but we should return 404 just in case
        raise NotFoundHTTPException()

    if dataset.version_id not in [d.version_id for d in collection.datasets]:
        # If the dataset is not in the mapped collection version, it means the dataset belongs to the active
        # unpublished version. We should return that one
        collection = get_business_logic().get_unpublished_collection_version_from_canonical(dataset.collection_id)

    if collection is None:  # again, orphaned datasets
        raise NotFoundHTTPException()

    collection_id, dataset_id = collection.version_id.id, dataset.version_id.id

    # Retrieves the URI of the cxg artifact
    s3_uri = next(a.uri for a in dataset.artifacts if a.type == DatasetArtifactType.CXG)

    dataset_identifiers = {
        "s3_uri": s3_uri,
        "dataset_id": dataset_id,
        "collection_id": collection_id,
        "collection_visibility": "PUBLIC" if collection.published_at is not None else "PRIVATE",
        "tombstoned": False,  # No longer applicable
    }
    return make_response(jsonify(dataset_identifiers), 200)
>>>>>>> a58b1cc6
<|MERGE_RESOLUTION|>--- conflicted
+++ resolved
@@ -62,95 +62,6 @@
 
     all_published_collections = get_business_logic().get_collections(CollectionQueryFilter(is_published=True))
 
-<<<<<<< HEAD
-    def get_collections_list(self, from_date: int = None, to_date: int = None, token_info: Optional[dict] = None):
-        """
-        Returns all collections that are either published or belong to the user.
-        `from_date` and `to_date` are deprecated parameters and should not be used.
-        If there is no token_info, only published collections should be returned
-        """
-
-        all_published_collections = self.business_logic.get_collections(CollectionQueryFilter(is_published=True))
-
-        user_info = UserInfo(token_info)  # TODO: ideally, connexion should already return a UserInfo object
-        if user_info.is_none():
-            all_owned_collections = []
-        elif user_info.is_super_curator():
-            all_owned_collections = self.business_logic.get_collections(CollectionQueryFilter(is_published=False))
-        else:
-            all_owned_collections = self.business_logic.get_collections(
-                CollectionQueryFilter(is_published=False, owner=user_info.user_id)
-            )
-
-        collections = []
-        for c in itertools.chain(all_published_collections, all_owned_collections):
-            collection = {
-                "id": c.version_id.id if c.published_at is None else c.collection_id.id,
-                "visibility": "PRIVATE" if c.published_at is None else "PUBLIC",
-                "owner": c.owner,
-                "created_at": c.created_at,
-            }
-            if c.published_at is None:
-                collection["revision_of"] = c.collection_id.id
-            collections.append(collection)
-
-        result = {"collections": collections}
-        return make_response(jsonify(result), 200)
-
-    def _dataset_processing_status_to_response(self, status: DatasetStatus, dataset_id: str):
-        """
-        Converts a DatasetStatus object to an object compliant to the API specifications
-        """
-        return {
-            "created_at": 0,  # NA
-            "cxg_status": status.cxg_status or "NA",
-            "dataset_id": dataset_id,
-            "h5ad_status": status.h5ad_status or "NA",
-            "id": "NA",  # TODO can we purge?
-            "processing_status": status.processing_status or "NA",
-            "rds_status": status.rds_status or "NA",
-            "updated_at": 0,  # NA
-            "upload_progress": 1,  # No longer supported - always return 1
-            "upload_status": status.upload_status or "NA",
-            "validation_status": status.validation_status or "NA",
-        }
-
-    # TODO: use remove_none
-    def _link_to_response(self, link: Link):
-        """
-        Converts a Link object to an object compliant to the API specifications
-        """
-        response = {
-            "link_type": link.type,
-            "link_url": link.uri,
-        }
-        if link.name is not None:
-            response["link_name"] = link.name
-        return response
-
-    def _dataset_asset_to_response(self, dataset_artifact: DatasetArtifact, dataset_id: str):
-        """
-        Converts a DatasetArtifact object to an object compliant to the API specifications
-        """
-        return {
-            "created_at": 0,
-            "dataset_id": dataset_id,
-            "filename": dataset_artifact.uri.split("/")[-1],
-            "filetype": dataset_artifact.type.upper(),
-            "id": dataset_artifact.id.id,
-            "s3_uri": dataset_artifact.uri,
-            "updated_at": 0,
-            "user_submitted": True,
-        }
-
-    def _ontology_term_id_to_response(self, ontology_term_id: OntologyTermId):
-        """
-        Converts an OntologyTermId object to an object compliant to the API specifications
-        """
-        return {
-            "label": ontology_term_id.label,
-            "ontology_term_id": ontology_term_id.ontology_term_id,
-=======
     user_info = UserInfo(token_info)  # TODO: ideally, connexion should already return a UserInfo object
     if user_info.is_none():
         all_owned_collections = []
@@ -181,6 +92,9 @@
 
 
 def _dataset_processing_status_to_response(status: DatasetStatus, dataset_id: str):
+    """
+    Converts a DatasetStatus object to an object compliant to the API specifications
+    """
     return {
         "created_at": 0,  # NA
         "cxg_status": status.cxg_status or "NA",
@@ -198,6 +112,9 @@
 
 # TODO: use remove_none
 def _link_to_response(link: Link):
+    """
+    Converts a Link object to an object compliant to the API specifications
+    """
     response = {
         "link_type": link.type,
         "link_url": link.uri,
@@ -208,6 +125,9 @@
 
 
 def _dataset_asset_to_response(dataset_artifact: DatasetArtifact, dataset_id: str):
+    """
+    Converts a DatasetArtifact object to an object compliant to the API specifications
+    """
     return {
         "created_at": 0,
         "dataset_id": dataset_id,
@@ -221,6 +141,9 @@
 
 
 def _ontology_term_id_to_response(ontology_term_id: OntologyTermId):
+    """
+    Converts an OntologyTermId object to an object compliant to the API specifications
+    """
     return {
         "label": ontology_term_id.label,
         "ontology_term_id": ontology_term_id.ontology_term_id,
@@ -228,15 +151,26 @@
 
 
 def _ontology_term_ids_to_response(ontology_term_ids: List[OntologyTermId]):
+    """
+    Converts a list of OntologyTermId objects to an object compliant to the API specifications.
+    This is useful because dataset metadata contain all the possible values for that ontology
+    that exist in the dataset proper.
+    """
     return [_ontology_term_id_to_response(otid) for otid in ontology_term_ids]
 
 
 def remove_none(body: dict):
+    """
+    Removes the values of an object that are None
+    """
     return {k: v for k, v in body.items() if v is not None}
 
 
 # Note: `metadata` can be none while the dataset is uploading
 def _dataset_to_response(dataset: DatasetVersion, is_tombstoned: bool, is_in_published_collection: bool = False):
+    """
+    Converts a DatasetVersion object to an object compliant to the API specifications
+    """
     dataset_id = dataset.version_id.id
     # Only return `dataset_deployments` if a CXG artifact is available. This is to prevent the "Explore"
     # button to show up while a dataset upload is in progress
@@ -289,7 +223,7 @@
 
 def _collection_to_response(collection: CollectionVersionWithDatasets, access_type: str):
     """
-    Converts a CollectionVersion to a format that can be used as an API response. The returned id
+    Converts a CollectionVersion object to an object compliant to the API specifications
     """
     if collection.is_unpublished_version():
         # In this case, the collection version is a revision of an already published collection.
@@ -336,7 +270,6 @@
             "revision_of": revision_of,
             "updated_at": collection.published_at or collection.created_at,
             "visibility": "PUBLIC" if collection.published_at is not None else "PRIVATE",
->>>>>>> a58b1cc6
         }
     )
 
@@ -354,88 +287,6 @@
         version = get_business_logic().get_collection_version(CollectionVersionId(collection_id))
     return version
 
-<<<<<<< HEAD
-    def _ontology_term_ids_to_response(self, ontology_term_ids: List[OntologyTermId]):
-        """
-        Converts a list of OntologyTermId objects to an object compliant to the API specifications.
-        This is useful because dataset metadata contain all the possible values for that ontology
-        that exist in the dataset proper.
-        """
-        return [self._ontology_term_id_to_response(otid) for otid in ontology_term_ids]
-
-    def remove_none(self, body: dict):
-        """
-        Removes the values of an object that are None
-        """
-        return {k: v for k, v in body.items() if v is not None}
-
-    # Note: `metadata` can be none while the dataset is uploading
-    def _dataset_to_response(
-        self, dataset: DatasetVersion, is_tombstoned: bool, is_in_published_collection: bool = False
-    ):
-        """
-        Converts a DatasetVersion object to an object compliant to the API specifications
-        """
-        dataset_id = dataset.version_id.id
-        return self.remove_none(
-            {
-                "assay": None
-                if dataset.metadata is None
-                else self._ontology_term_ids_to_response(dataset.metadata.assay),
-                "batch_condition": None if dataset.metadata is None else dataset.metadata.batch_condition,
-                "cell_count": None if dataset.metadata is None else dataset.metadata.cell_count,
-                "cell_type": None
-                if dataset.metadata is None
-                else self._ontology_term_ids_to_response(dataset.metadata.cell_type),
-                "collection_id": dataset.collection_id.id,
-                "created_at": dataset.created_at,
-                "dataset_assets": [
-                    self._dataset_asset_to_response(a, dataset.version_id.id) for a in dataset.artifacts
-                ],
-                "dataset_deployments": [{"url": explorer_url.generate(dataset, is_in_published_collection)}],
-                "development_stage": None
-                if dataset.metadata is None
-                else self._ontology_term_ids_to_response(dataset.metadata.development_stage),
-                "disease": None
-                if dataset.metadata is None
-                else self._ontology_term_ids_to_response(dataset.metadata.disease),
-                "donor_id": None if dataset.metadata is None else dataset.metadata.donor_id,
-                "id": dataset_id,
-                "is_primary_data": None if dataset.metadata is None else dataset.metadata.is_primary_data,
-                "is_valid": True,  # why do we have this
-                "mean_genes_per_cell": None if dataset.metadata is None else dataset.metadata.mean_genes_per_cell,
-                "name": "" if dataset.metadata is None else dataset.metadata.name,
-                "organism": None
-                if dataset.metadata is None
-                else self._ontology_term_ids_to_response(dataset.metadata.organism),
-                "processing_status": self._dataset_processing_status_to_response(dataset.status, dataset.version_id.id),
-                "published": True,  # TODO
-                "published_at": dataset.canonical_dataset.published_at,
-                "revision": 0,  # TODO this is the progressive revision number. I don't think we'll need this
-                "schema_version": None if dataset.metadata is None else dataset.metadata.schema_version,
-                "self_reported_ethnicity": None
-                if dataset.metadata is None
-                else self._ontology_term_ids_to_response(dataset.metadata.self_reported_ethnicity),
-                "sex": None if dataset.metadata is None else self._ontology_term_ids_to_response(dataset.metadata.sex),
-                "suspension_type": None if dataset.metadata is None else dataset.metadata.suspension_type,
-                "tissue": None
-                if dataset.metadata is None
-                else self._ontology_term_ids_to_response(dataset.metadata.tissue),
-                "tombstone": is_tombstoned,
-                "updated_at": dataset.created_at,  # Legacy: datasets can't be updated anymore
-                "x_approximate_distribution": None
-                if dataset.metadata is None
-                else dataset.metadata.x_approximate_distribution,
-            }
-        )
-
-    def _collection_to_response(self, collection: CollectionVersion, access_type: str):
-        """
-        Converts a CollectionVersion object to an object compliant to the API specifications
-        """
-        collection_id = collection.collection_id.id if collection.published_at is not None else collection.version_id.id
-=======
->>>>>>> a58b1cc6
 
 def get_collection_details(collection_id: str, token_info: dict):
     """
@@ -589,7 +440,7 @@
 
 def update_collection(collection_id: str, body: dict, token_info: dict):
     """
-    Updates a collection
+    Updates a collection using the fields specified in `body`
     """
 
     # Ensure that the version exists and the user is authorized to update it
@@ -597,31 +448,10 @@
     if version is None or not UserInfo(token_info).is_user_owner_or_allowed(version.owner):
         raise ForbiddenHTTPException()
 
-<<<<<<< HEAD
-        if isinstance(resource_id, CollectionVersionId):
-            try:
-                self.business_logic.delete_collection_version(resource_id)
-            except CollectionIsPublishedException:
-                raise ForbiddenHTTPException()
-        elif isinstance(resource_id, CollectionId):
-            self.business_logic.tombstone_collection(resource_id)
-
-    def update_collection(self, collection_id: str, body: dict, token_info: dict):
-        """
-        Updates a collection using the fields specified in `body`
-        """
-
-        # Ensure that the version exists and the user is authorized to update it
-        # TODO: this should be extracted to a method, I think
-        version = self.business_logic.get_collection_version(CollectionVersionId(collection_id))
-        if version is None or not UserInfo(token_info).is_user_owner_or_allowed(version.owner):
-            raise ForbiddenHTTPException()
-=======
     if body.get("links") is not None:
         update_links = [_link_from_request(node) for node in body["links"]]
     else:
         update_links = None
->>>>>>> a58b1cc6
 
     payload = CollectionMetadataUpdate(
         body.get("name"),
@@ -662,13 +492,6 @@
 
     return make_response({"collection_id": version.collection_id.id, "visibility": "PUBLIC"}, 202)
 
-<<<<<<< HEAD
-    def upload_from_link(self, collection_id: str, token_info: dict, url: str, dataset_id: str = None):
-        """
-        Triggers a dataset ingestion using the link provided in `url`
-        """
-=======
->>>>>>> a58b1cc6
 
 def upload_from_link(collection_id: str, token_info: dict, url: str, dataset_id: str = None):
 
@@ -676,28 +499,6 @@
     if version is None or not UserInfo(token_info).is_user_owner_or_allowed(version.owner):
         raise ForbiddenHTTPException()
 
-<<<<<<< HEAD
-    # TODO: those two methods should probably be collapsed into one
-    # TODO: not quite sure what's the difference between url and link - investigate
-    def upload_link(self, collection_id: str, body: dict, token_info: dict):
-        """
-        Triggers a dataset ingestion using the link provided in the `body` object.
-        This method is used to generate a new dataset.
-        """
-        dataset_id = self.upload_from_link(collection_id, token_info, body["url"])
-        return make_response({"dataset_id": dataset_id.id}, 202)
-
-    def upload_relink(self, collection_id: str, body: dict, token_info: dict):
-        """
-        Triggers a dataset ingestion using the link provided in the `body` object.
-        This method is used to replace a new existing dataset.
-        """
-        dataset_id = self.upload_from_link(
-            collection_id,
-            token_info,
-            body.get("url", body.get("link")),
-            body.get("id"),
-=======
     try:
         dataset_version_id, _ = get_business_logic().ingest_dataset(
             version.version_id,
@@ -723,18 +524,25 @@
             detail="Submission failed. A dataset cannot be updated while a previous update for the same dataset "
             "is in progress. Please cancel the current submission by deleting the dataset, or wait until "
             "the submission has finished processing."
->>>>>>> a58b1cc6
         )
 
 
 # TODO: those two methods should probably be collapsed into one
 # TODO: not quite sure what's the difference between url and link - investigate
 def upload_link(collection_id: str, body: dict, token_info: dict):
+    """
+    Triggers a dataset ingestion using the link provided in the `body` object.
+    This method is used to generate a new dataset.
+    """
     dataset_id = upload_from_link(collection_id, token_info, body["url"])
     return make_response({"dataset_id": dataset_id.id}, 202)
 
 
 def upload_relink(collection_id: str, body: dict, token_info: dict):
+    """
+    Triggers a dataset ingestion using the link provided in the `body` object.
+    This method is used to replace a new existing dataset.
+    """
     dataset_id = upload_from_link(
         collection_id,
         token_info,
@@ -749,144 +557,14 @@
     Requests to download a dataset asset, by generating a presigned_url.
     """
 
-<<<<<<< HEAD
-        return make_response(response, 200)
-
-    def get_dataset_assets(self, dataset_id: str):
-        """
-        Returns a list of all the artifacts registered to a dataset.
-        """
-
-        artifacts = []
-        for artifact in self.business_logic.get_dataset_artifacts(DatasetVersionId(dataset_id)):
-            artifacts.append(self._dataset_asset_to_response(artifact, dataset_id))
-        response = {"assets": artifacts}
-
-        return make_response(jsonify(response), 200)
-
-    def _assert_dataset_has_right_owner(
-        self, dataset_version_id: DatasetVersionId, user_info: UserInfo
-    ) -> Tuple[DatasetVersion, CollectionVersionWithDatasets]:
-        """
-        Ensures that the dataset exists and has the right owner.
-        This requires looking up the latest collection connected to this dataset.
-        Also returns the dataset version and the collection_version
-        """
-        version = self.business_logic.get_dataset_version(dataset_version_id)
-        if version is None:
-            raise ForbiddenHTTPException(f"Dataset {dataset_version_id} does not exist")
-=======
     version = get_business_logic().get_dataset_version(DatasetVersionId(dataset_id))
     if version is None:
         raise NotFoundHTTPException(detail=f"'dataset/{dataset_id}' not found.")
->>>>>>> a58b1cc6
 
     try:
         download_data = get_business_logic().get_dataset_artifact_download_data(
             DatasetVersionId(dataset_id), DatasetArtifactId(asset_id)
         )
-<<<<<<< HEAD
-        if collection_version is None:
-            collection_version = self.business_logic.get_published_collection_version(version.collection_id)
-        # If the collection does not exist, it means that the dataset is orphaned and therefore we cannot
-        # determine the owner. This should not be a problem - we won't need its state at that stage.
-        if collection_version is None:
-            raise ForbiddenHTTPException(f"Dataset {dataset_version_id} unlinked")
-        if not user_info.is_user_owner_or_allowed(collection_version.owner):
-            raise ForbiddenHTTPException("Unauthorized")
-        return version, collection_version
-
-    def get_status(self, dataset_id: str, token_info: dict):
-        """
-        Returns the processing status of a dataset.
-        Raises Unauthorized if the dataset does not exist or if the user is not authorized for it
-        """
-        version, _ = self._assert_dataset_has_right_owner(DatasetVersionId(dataset_id), UserInfo(token_info))
-
-        response = {
-            "cxg_status": version.status.cxg_status or "NA",
-            "rds_status": version.status.rds_status or "NA",
-            "h5ad_status": version.status.h5ad_status or "NA",
-            "processing_status": version.status.processing_status or "NA",
-            "dataset_id": dataset_id,
-            "id": "NA",
-            "upload_progress": 1,
-            "upload_status": version.status.upload_status or "NA",
-            "validation_status": version.status.validation_status or "NA",
-        }
-
-        return make_response(response, 200)
-
-    def get_datasets_index(self):
-        """
-        Returns a list of all the datasets that currently belong to a published and active collection
-        """
-        response = []
-        for dataset in self.business_logic.get_all_published_datasets():
-            payload = self._dataset_to_response(dataset, is_tombstoned=False)
-            enrich_dataset_with_ancestors(
-                payload, "development_stage", ontology_mappings.development_stage_ontology_mapping
-            )
-            enrich_dataset_with_ancestors(payload, "tissue", ontology_mappings.tissue_ontology_mapping)
-            enrich_dataset_with_ancestors(payload, "cell_type", ontology_mappings.cell_type_ontology_mapping)
-            # In this context, datasets always belong to published collections
-            payload["explorer_url"] = explorer_url.generate(dataset, is_published=True)
-            response.append(payload)
-
-        return make_response(jsonify(response), 200)
-
-    def delete_dataset(self, dataset_id: str, token_info: dict):
-        """
-        Deletes a dataset version.
-        """
-        dataset_version, collection_version = self._assert_dataset_has_right_owner(
-            DatasetVersionId(dataset_id), UserInfo(token_info)
-        )
-        if dataset_version.version_id not in [v.version_id for v in collection_version.datasets]:
-            raise ForbiddenHTTPException(f"Dataset {dataset_id} does not belong to a collection")
-
-        try:
-            self.business_logic.remove_dataset_version(collection_version.version_id, DatasetVersionId(dataset_id))
-        except CollectionUpdateException:
-            raise MethodNotAllowedException(detail="Cannot delete a public Dataset")
-        return Response(status=202)
-
-    def get_dataset_identifiers(self, url: str):
-        """
-        Returns a list of dataset identifiers, given an explorer_url
-        This endpoint is used exclusively by the Explorer.
-        """
-        try:
-            path = urlparse(url).path
-            id = [segment for segment in path.split("/") if segment][-1].removesuffix(".cxg")
-        except Exception:
-            raise ServerErrorHTTPException("Cannot parse URL")
-
-        dataset = self.business_logic.get_dataset_version(DatasetVersionId(id))
-        if dataset is None:
-            # Lookup from canonical if the version cannot be found
-            dataset = self.business_logic.get_dataset_version_from_canonical(DatasetId(id))
-        if dataset is None:
-            raise NotFoundHTTPException()
-
-        collection = self.business_logic.get_collection_version_from_canonical(dataset.collection_id)
-        if collection is None:  # orphaned datasets
-            raise NotFoundHTTPException()
-
-        # Retrieves the URI of the cxg artifact
-        s3_uri = next(a.uri for a in dataset.artifacts if a.type == DatasetArtifactType.CXG)
-
-        dataset_id = dataset.version_id.id
-
-        dataset_identifiers = {
-            "s3_uri": s3_uri,
-            "dataset_id": dataset_id,
-            "collection_id": dataset.collection_id.id,
-            "collection_visibility": "PUBLIC" if collection.published_at is not None else "PRIVATE",
-            "tombstoned": False,  # No longer applicable
-        }
-        return make_response(jsonify(dataset_identifiers), 200)
-=======
     except ArtifactNotFoundException:
         raise NotFoundHTTPException(detail=f"'dataset/{dataset_id}/asset/{asset_id}' not found.")
 
@@ -909,7 +587,6 @@
 def get_dataset_assets(dataset_id: str):
     """
     Returns a list of all the artifacts registered to a dataset.
-    TODO: not sure where this is used and what the response should be
     """
 
     artifacts = []
@@ -1049,5 +726,4 @@
         "collection_visibility": "PUBLIC" if collection.published_at is not None else "PRIVATE",
         "tombstoned": False,  # No longer applicable
     }
-    return make_response(jsonify(dataset_identifiers), 200)
->>>>>>> a58b1cc6
+    return make_response(jsonify(dataset_identifiers), 200)