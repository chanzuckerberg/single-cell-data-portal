import itertools
from typing import List, Optional, Tuple
from urllib.parse import urlparse

from flask import Response, jsonify, make_response

from backend.common.utils.http_exceptions import (
    ConflictException,
    GoneHTTPException,
    ForbiddenHTTPException,
    InvalidParametersHTTPException,
    MethodNotAllowedException,
    NotFoundHTTPException,
    ServerErrorHTTPException,
    TooLargeHTTPException,
)
from backend.layers.common import explorer_url
from backend.common.utils.ontology_mappings.ontology_map_loader import ontology_mappings
from backend.layers.api.enrichment import enrich_dataset_with_ancestors
from backend.layers.auth.user_info import UserInfo
from backend.layers.business.business import BusinessLogic
from backend.layers.business.business_interface import BusinessLogicInterface
from backend.layers.business.entities import CollectionMetadataUpdate, CollectionQueryFilter
from backend.layers.business.exceptions import (
    ArtifactNotFoundException,
    CollectionCreationException,
    CollectionIsPublishedException,
    CollectionNotFoundException,
    CollectionPublishException,
    CollectionUpdateException,
    CollectionVersionException,
    DatasetInWrongStatusException,
    DatasetNotFoundException,
    InvalidURIException,
    MaxFileSizeExceededException,
)
from backend.layers.common import doi
from backend.layers.common.entities import (
    CollectionId,
    CollectionMetadata,
    CollectionVersion,
    CollectionVersionWithDatasets,
    CollectionVersionId,
    DatasetArtifact,
    DatasetArtifactId,
    DatasetArtifactType,
    DatasetStatus,
    DatasetVersion,
    DatasetVersionId,
    Link,
    OntologyTermId,
)
from backend.layers.thirdparty.uri_provider import FileInfoException


class PortalApi:
    business_logic: BusinessLogicInterface

    def __init__(self, business_logic: BusinessLogic) -> None:
        self.business_logic = business_logic

    def get_collections_list(self, from_date: int = None, to_date: int = None, token_info: Optional[dict] = None):
        """
        Returns all collections that are either published or belong to the user.
        `from_date` and `to_date` are deprecated parameters and should not be used.
        If there is no token_info, only published collections should be returned
        """

        all_published_collections = self.business_logic.get_collections(CollectionQueryFilter(is_published=True))

        user_info = UserInfo(token_info)  # TODO: ideally, connexion should already return a UserInfo object
        if user_info.is_none():
            all_owned_collections = []
        elif user_info.is_super_curator():
            all_owned_collections = self.business_logic.get_collections(CollectionQueryFilter(is_published=False))
        else:
            all_owned_collections = self.business_logic.get_collections(
                CollectionQueryFilter(is_published=False, owner=user_info.user_id)
            )

        collections = []
        for c in itertools.chain(all_published_collections, all_owned_collections):
            collection = {
                "id": c.version_id.id if c.published_at is None else c.collection_id.id,
                "visibility": "PRIVATE" if c.published_at is None else "PUBLIC",
                "owner": c.owner,
                "created_at": c.created_at,
            }
            if c.published_at is None:
                collection["revision_of"] = c.collection_id.id
            collections.append(collection)

        result = {"collections": collections}
        return make_response(jsonify(result), 200)

    def _dataset_processing_status_to_response(self, status: DatasetStatus, dataset_id: str):
        return {
            "created_at": 0,  # NA
            "cxg_status": status.cxg_status or "NA",
            "dataset_id": dataset_id,
            "h5ad_status": status.h5ad_status or "NA",
            "id": "NA",  # TODO can we purge?
            "processing_status": status.processing_status or "NA",
            "rds_status": status.rds_status or "NA",
            "updated_at": 0,  # NA
            "upload_progress": 1,  # No longer supported - always return 1
            "upload_status": status.upload_status or "NA",
            "validation_status": status.validation_status or "NA",
        }

    # TODO: use remove_none
    def _link_to_response(self, link: Link):
        response = {
            "link_type": link.type,
            "link_url": link.uri,
        }
        if link.name is not None:
            response["link_name"] = link.name
        return response

    def _dataset_asset_to_response(self, dataset_artifact: DatasetArtifact, dataset_id: str):
        return {
            "created_at": 0,
            "dataset_id": dataset_id,
            "filename": dataset_artifact.uri.split("/")[-1],
            "filetype": dataset_artifact.type.upper(),
            "id": dataset_artifact.id.id,
            "s3_uri": dataset_artifact.uri,
            "updated_at": 0,
            "user_submitted": True,
        }

    def _ontology_term_id_to_response(self, ontology_term_id: OntologyTermId):
        return {
            "label": ontology_term_id.label,
            "ontology_term_id": ontology_term_id.ontology_term_id,
        }

    def _ontology_term_ids_to_response(self, ontology_term_ids: List[OntologyTermId]):
        return [self._ontology_term_id_to_response(otid) for otid in ontology_term_ids]

    def remove_none(self, body: dict):
        return {k: v for k, v in body.items() if v is not None}

    # Note: `metadata` can be none while the dataset is uploading
<<<<<<< HEAD
    def _dataset_to_response(self, dataset: DatasetVersion, is_in_published_collection: bool = False):
=======
    def _dataset_to_response(self, dataset: DatasetVersion, is_tombstoned: bool):
>>>>>>> 7a8be4e8
        return self.remove_none(
            {
                "assay": None
                if dataset.metadata is None
                else self._ontology_term_ids_to_response(dataset.metadata.assay),
                "batch_condition": None if dataset.metadata is None else dataset.metadata.batch_condition,
                "cell_count": None if dataset.metadata is None else dataset.metadata.cell_count,
                "cell_type": None
                if dataset.metadata is None
                else self._ontology_term_ids_to_response(dataset.metadata.cell_type),
                "collection_id": dataset.collection_id.id,
                "created_at": dataset.created_at,
                "dataset_assets": [
                    self._dataset_asset_to_response(a, dataset.version_id.id) for a in dataset.artifacts
                ],
                "dataset_deployments": [{"url": explorer_url.generate(dataset, is_in_published_collection)}],
                "development_stage": None
                if dataset.metadata is None
                else self._ontology_term_ids_to_response(dataset.metadata.development_stage),
                "disease": None
                if dataset.metadata is None
                else self._ontology_term_ids_to_response(dataset.metadata.disease),
                "donor_id": None if dataset.metadata is None else dataset.metadata.donor_id,
                "id": dataset.version_id.id,
                "is_primary_data": None if dataset.metadata is None else dataset.metadata.is_primary_data,
                "is_valid": True,  # why do we have this
                "mean_genes_per_cell": None if dataset.metadata is None else dataset.metadata.mean_genes_per_cell,
                "name": "" if dataset.metadata is None else dataset.metadata.name,
                "organism": None
                if dataset.metadata is None
                else self._ontology_term_ids_to_response(dataset.metadata.organism),
                "processing_status": self._dataset_processing_status_to_response(dataset.status, dataset.version_id.id),
                "published": True,  # TODO
                "published_at": dataset.canonical_dataset.published_at,
                "revision": 0,  # TODO this is the progressive revision number. I don't think we'll need this
                "schema_version": None if dataset.metadata is None else dataset.metadata.schema_version,
                "self_reported_ethnicity": None
                if dataset.metadata is None
                else self._ontology_term_ids_to_response(dataset.metadata.self_reported_ethnicity),
                "sex": None if dataset.metadata is None else self._ontology_term_ids_to_response(dataset.metadata.sex),
                "suspension_type": None if dataset.metadata is None else dataset.metadata.suspension_type,
                "tissue": None
                if dataset.metadata is None
                else self._ontology_term_ids_to_response(dataset.metadata.tissue),
                "tombstone": is_tombstoned,
                "updated_at": dataset.created_at,  # Legacy: datasets can't be updated anymore
                "x_approximate_distribution": None
                if dataset.metadata is None
                else dataset.metadata.x_approximate_distribution,
            }
        )

    def _collection_to_response(self, collection: CollectionVersion, access_type: str):
        collection_id = collection.collection_id.id if collection.published_at is not None else collection.version_id.id
        is_tombstoned = collection.canonical_collection.tombstoned
        return self.remove_none(
            {
                "access_type": access_type,
                "contact_email": collection.metadata.contact_email,
                "contact_name": collection.metadata.contact_name,
                "created_at": collection.created_at,
                "curator_name": "",  # TODO
                "data_submission_policy_version": "1.0",  # TODO
<<<<<<< HEAD
                "datasets": [
                    self._dataset_to_response(ds, collection.published_at is not None) for ds in collection.datasets
                ],
=======
                "datasets": [self._dataset_to_response(ds, is_tombstoned=is_tombstoned) for ds in collection.datasets],
>>>>>>> 7a8be4e8
                "description": collection.metadata.description,
                "id": collection_id,
                "links": [self._link_to_response(link) for link in collection.metadata.links],
                "name": collection.metadata.name,
                "published_at": collection.published_at,
                "publisher_metadata": collection.publisher_metadata,  # TODO: convert
                "revision_of": collection.collection_id.id if (collection.canonical_collection.originally_published_at is not None and collection.published_at is None) else None,
                "updated_at": collection.published_at or collection.created_at,
                "visibility": "PUBLIC" if collection.published_at is not None else "PRIVATE",
            }
        )

    def get_collection_details(self, collection_id: str, token_info: dict):
        """
        Retrieves the collection information. Will look up for a published collection first,
        and then looks up for a collection version
        """
        # TODO: this logic might belong to the business layer?
        version = self.business_logic.get_published_collection_version(CollectionId(collection_id))
        if version is None:
            version = self.business_logic.get_collection_version(CollectionVersionId(collection_id))
            if version is None:
                raise ForbiddenHTTPException()

        if version.canonical_collection.tombstoned:
            raise GoneHTTPException()

        user_info = UserInfo(token_info)
        access_type = "WRITE" if user_info.is_user_owner_or_allowed(version.owner) else "READ"

        response = self._collection_to_response(version, access_type)

        return make_response(jsonify(response), 200)

    def post_collection_revision(self, collection_id: str, token_info: dict):
        """
        Creates a collection revision
        """

        published_collection = self.business_logic.get_published_collection_version(CollectionId(collection_id))

        if published_collection is None:
            raise ForbiddenHTTPException(f"Collection {collection_id} does not exist")

        if not UserInfo(token_info).is_user_owner_or_allowed(published_collection.owner):
            raise ForbiddenHTTPException("Unauthorized")

        try:
            version = self.business_logic.create_collection_version(CollectionId(collection_id))
        except CollectionVersionException:
            raise ForbiddenHTTPException("Another revision is already in progress")

        response = self._collection_to_response(version, "WRITE")

        return make_response(response, 201)

    def _link_from_request(self, body: dict):
        return Link(
            body.get("link_name"),
            body["link_type"],
            body["link_url"],
        )

    # TODO: why do we have `user` and not `token_info`? This seems weird
    def create_collection(self, body: dict, user: str):
        """
        Creates a collection. Will also perform DOI normalization: if the DOI is specified in `links`
        as a CURIE (i.e., without the https://doi.org prefix), it will be normalized.
        All exceptions are caught and raised as an InvalidParametersHTTPException.
        """

        errors = []
        doi_url = None
        if doi_node := doi.get_doi_link_node(body, errors):
            if doi_url := doi.portal_get_normalized_doi_url(doi_node, errors):
                doi_node["link_url"] = doi_url
        if errors:
            raise InvalidParametersHTTPException(detail=errors)  # TODO: rewrite this exception?

        metadata = CollectionMetadata(
            body["name"],
            body["description"],
            body["contact_name"],
            body["contact_email"],
            [self._link_from_request(node) for node in body.get("links", [])],
        )

        try:
            version = self.business_logic.create_collection(user, metadata)
        except CollectionCreationException as ex:
            raise InvalidParametersHTTPException(detail=ex.errors)

        return make_response(jsonify({"collection_id": version.version_id.id}), 201)

    # TODO: we should use a dataclass here
    def _publisher_metadata_to_response(self, publisher_metadata: dict):
        return publisher_metadata

    def get_collection_index(self):
        """
        Returns a list of collections that are published and active.
        Also returns a subset of fields and not datasets.
        """
        collections = self.business_logic.get_collections(CollectionQueryFilter(is_published=True))
        response = []

        for collection in collections:
            transformed_collection = {
                "id": collection.collection_id.id,
                "name": collection.metadata.name,
                "published_at": collection.canonical_collection.originally_published_at,
                "revised_at": collection.published_at,
            }

            if collection.publisher_metadata is not None:
                transformed_collection["publisher_metadata"] = self._publisher_metadata_to_response(
                    collection.publisher_metadata
                )

            response.append(transformed_collection)

        return make_response(jsonify(response), 200)

    def delete_collection(self, collection_id: str, token_info: dict):
        """
        Deletes a collection version from the persistence store, or tombstones a canonical collection.
        """
        resource_id = CollectionVersionId(collection_id)
        version = self.business_logic.get_collection_version(resource_id)
        if version is None:
            resource_id = CollectionId(collection_id)
            version = self.business_logic.get_collection_version_from_canonical(resource_id)
            if version is None:
                raise ForbiddenHTTPException()

        if not UserInfo(token_info).is_user_owner_or_allowed(version.owner):
            raise ForbiddenHTTPException()

        if isinstance(resource_id, CollectionVersionId):
            try:
                self.business_logic.delete_collection_version(resource_id)
            except CollectionIsPublishedException:
                raise ForbiddenHTTPException()
        elif isinstance(resource_id, CollectionId):
            self.business_logic.tombstone_collection(resource_id)

    def update_collection(self, collection_id: str, body: dict, token_info: dict):
        """
        Updates a collection
        """

        # Ensure that the version exists and the user is authorized to update it
        # TODO: this should be extracted to a method, I think
        version = self.business_logic.get_collection_version(CollectionVersionId(collection_id))
        if version is None or not UserInfo(token_info).is_user_owner_or_allowed(version.owner):
            raise ForbiddenHTTPException()

        payload = CollectionMetadataUpdate(
            body.get("name"),
            body.get("description"),
            body.get("contact_name"),
            body.get("contact_email"),
            [self._link_from_request(node) for node in body.get("links", [])],
        )

        self.business_logic.update_collection_version(CollectionVersionId(collection_id), payload)

        # Requires strong consistency w.r.t. the operation above - if not available, the update needs
        # to be done in memory
        version = self.business_logic.get_collection_version(CollectionVersionId(collection_id))

        response = self._collection_to_response(version, "WRITE")
        return make_response(jsonify(response), 200)

    def publish_post(self, collection_id: str, body: object, token_info: dict):
        """
        Publishes a collection
        """

        version = self.business_logic.get_collection_version(CollectionVersionId(collection_id))
        if version is None or not UserInfo(token_info).is_user_owner_or_allowed(version.owner):
            raise ForbiddenHTTPException()

        try:
            self.business_logic.publish_collection_version(CollectionVersionId(collection_id))
        except CollectionPublishException:
            raise ConflictException(detail="The collection must have a least one dataset.")

        return make_response({"collection_id": version.collection_id.id, "visibility": "PUBLIC"}, 202)

    def upload_from_link(self, collection_id: str, token_info: dict, url: str, dataset_id: str = None):

        version = self.business_logic.get_collection_version(CollectionVersionId(collection_id))
        if version is None or not UserInfo(token_info).is_user_owner_or_allowed(version.owner):
            raise ForbiddenHTTPException()

        try:
            dataset_version_id, _ = self.business_logic.ingest_dataset(
                CollectionVersionId(collection_id),
                url,
                None if dataset_id is None else DatasetVersionId(dataset_id),
            )
            return dataset_version_id
        except CollectionNotFoundException:
            raise ForbiddenHTTPException()
        except CollectionIsPublishedException:
            raise ForbiddenHTTPException()
        except DatasetNotFoundException:
            raise NotFoundHTTPException()
        except InvalidURIException:
            raise InvalidParametersHTTPException(detail="The dropbox shared link is invalid.")
        except FileInfoException as ex:
            raise InvalidParametersHTTPException(detail=str(ex))
        except MaxFileSizeExceededException:
            raise TooLargeHTTPException()
        except DatasetInWrongStatusException:
            raise MethodNotAllowedException(
                detail="Submission failed. A dataset cannot be updated while a previous update for the same dataset "
                "is in progress. Please cancel the current submission by deleting the dataset, or wait until "
                "the submission has finished processing."
            )

    # TODO: those two methods should probably be collapsed into one
    # TODO: not quite sure what's the difference between url and link - investigate
    def upload_link(self, collection_id: str, body: dict, token_info: dict):
        dataset_id = self.upload_from_link(collection_id, token_info, body["url"])
        return make_response({"dataset_id": dataset_id.id}, 202)

    def upload_relink(self, collection_id: str, body: dict, token_info: dict):
        dataset_id = self.upload_from_link(
            collection_id,
            token_info,
            body.get("url", body.get("link")),
            body.get("id"),
        )
        return make_response({"dataset_id": dataset_id.id}, 202)

    def post_dataset_asset(self, dataset_id: str, asset_id: str):
        """
        Requests to download a dataset asset, by generating a presigned_url.
        """

        version = self.business_logic.get_dataset_version(DatasetVersionId(dataset_id))
        if version is None:
            raise NotFoundHTTPException(detail=f"'dataset/{dataset_id}' not found.")

        try:
            download_data = self.business_logic.get_dataset_artifact_download_data(
                DatasetVersionId(dataset_id), DatasetArtifactId(asset_id)
            )
        except ArtifactNotFoundException:
            raise NotFoundHTTPException(detail=f"'dataset/{dataset_id}/asset/{asset_id}' not found.")

        if download_data.file_size is None:
            raise ServerErrorHTTPException()

        if download_data.presigned_url is None:
            raise ServerErrorHTTPException()

        response = {
            "dataset_id": dataset_id,
            "file_name": download_data.file_name,
            "file_size": download_data.file_size,
            "presigned_url": download_data.presigned_url,
        }

        return make_response(response, 200)

    def get_dataset_assets(self, dataset_id: str):
        """
        Returns a list of all the artifacts registered to a dataset.
        TODO: not sure where this is used and what the response should be
        """

        artifacts = []
        for artifact in self.business_logic.get_dataset_artifacts(DatasetVersionId(dataset_id)):
            artifacts.append(self._dataset_asset_to_response(artifact, dataset_id))
        response = {"assets": artifacts}

        return make_response(jsonify(response), 200)

    def _assert_dataset_has_right_owner(
        self, dataset_version_id: DatasetVersionId, user_info: UserInfo
    ) -> Tuple[DatasetVersion, CollectionVersionWithDatasets]:
        """
        Ensures that the dataset exists and has the right owner.
        This requires looking up the collection connected to this dataset.
        Also returns the dataset version and the collection_version
        """
        version = self.business_logic.get_dataset_version(dataset_version_id)
        if version is None:
            raise ForbiddenHTTPException(f"Dataset {dataset_version_id} does not exist")

        collection_version = self.business_logic.get_collection_version_from_canonical(version.collection_id)
        # If the collection does not exist, it means that the dataset is orphaned and therefore we cannot
        # determine the owner. This should not be a problem - we won't need its state at that stage.
        if collection_version is None:
            raise ForbiddenHTTPException(f"Dataset {dataset_version_id} unlinked")
        if not user_info.is_user_owner_or_allowed(collection_version.owner):
            raise ForbiddenHTTPException("Unauthorized")
        return version, collection_version

    def get_status(self, dataset_id: str, token_info: dict):
        """
        Returns the processing status of a dataset.
        Raises Unauthorized if the dataset does not exist or if the user is not authorized for it
        """
        version, _ = self._assert_dataset_has_right_owner(DatasetVersionId(dataset_id), UserInfo(token_info))

        response = {
            "cxg_status": version.status.cxg_status or "NA",
            "rds_status": version.status.rds_status or "NA",
            "h5ad_status": version.status.h5ad_status or "NA",
            "processing_status": version.status.processing_status or "NA",
            "dataset_id": dataset_id,
            "id": "NA",
            "upload_progress": 1,
            "upload_status": version.status.upload_status or "NA",
            "validation_status": version.status.validation_status or "NA",
        }

        return make_response(response, 200)

    def get_datasets_index(self):
        """
        Returns a list of all the datasets that currently belong to a published and active collection
        """

        response = []
        for dataset in self.business_logic.get_all_published_datasets():
            payload = self._dataset_to_response(dataset, is_tombstoned=False)
            enrich_dataset_with_ancestors(
                payload, "development_stage", ontology_mappings.development_stage_ontology_mapping
            )
            enrich_dataset_with_ancestors(payload, "tissue", ontology_mappings.tissue_ontology_mapping)
            enrich_dataset_with_ancestors(payload, "cell_type", ontology_mappings.cell_type_ontology_mapping)
            # In this context, datasets always belong to published collections
            payload["explorer_url"] = explorer_url.generate(dataset, is_published=True)
            response.append(payload)

        return make_response(jsonify(response), 200)

    def delete_dataset(self, dataset_id: str, token_info: dict):
        """
        Deletes a dataset version.
        """
        dataset_version, collection_version = self._assert_dataset_has_right_owner(
            DatasetVersionId(dataset_id), UserInfo(token_info)
        )
        if dataset_version.version_id not in [v.version_id for v in collection_version.datasets]:
            raise ForbiddenHTTPException(f"Dataset {dataset_id} does not belong to a collection")

        try:
            self.business_logic.remove_dataset_version(collection_version.version_id, DatasetVersionId(dataset_id))
        except CollectionUpdateException:
            raise MethodNotAllowedException(detail="Cannot delete a public Dataset")
        return Response(status=202)

    def get_dataset_identifiers(self, url: str):
        """
        a.k.a. the meta endpoint
        """
        try:
            path = urlparse(url).path
            id = [segment for segment in path.split("/") if segment][-1].removesuffix(".cxg")
        except Exception:
            raise ServerErrorHTTPException("Cannot parse URL")

        # TODO: if we require it, add double id lookup
        dataset = self.business_logic.get_dataset_version(DatasetVersionId(id))
        if dataset is None:
            raise NotFoundHTTPException()

        collection = self.business_logic.get_collection_version_from_canonical(dataset.collection_id)
        if collection is None:  # orphaned datasets
            raise NotFoundHTTPException()

        # Retrieves the URI of the cxg artifact
        s3_uri = next(a.uri for a in dataset.artifacts if a.type == DatasetArtifactType.CXG)

        dataset_identifiers = {
            "s3_uri": s3_uri,
            "dataset_id": dataset.dataset_id.id,
            "collection_id": dataset.collection_id.id,
            "collection_visibility": "PUBLIC" if collection.published_at is not None else "PRIVATE",
            "tombstoned": False,  # No longer applicable
        }
        return make_response(jsonify(dataset_identifiers), 200)<|MERGE_RESOLUTION|>--- conflicted
+++ resolved
@@ -143,11 +143,9 @@
         return {k: v for k, v in body.items() if v is not None}
 
     # Note: `metadata` can be none while the dataset is uploading
-<<<<<<< HEAD
-    def _dataset_to_response(self, dataset: DatasetVersion, is_in_published_collection: bool = False):
-=======
-    def _dataset_to_response(self, dataset: DatasetVersion, is_tombstoned: bool):
->>>>>>> 7a8be4e8
+    def _dataset_to_response(
+        self, dataset: DatasetVersion, is_tombstoned: bool, is_in_published_collection: bool = False
+    ):
         return self.remove_none(
             {
                 "assay": None
@@ -211,20 +209,24 @@
                 "created_at": collection.created_at,
                 "curator_name": "",  # TODO
                 "data_submission_policy_version": "1.0",  # TODO
-<<<<<<< HEAD
                 "datasets": [
-                    self._dataset_to_response(ds, collection.published_at is not None) for ds in collection.datasets
+                    self._dataset_to_response(
+                        ds, is_tombstoned=is_tombstoned, is_in_published_collection=collection.published_at is not None
+                    )
+                    for ds in collection.datasets
                 ],
-=======
-                "datasets": [self._dataset_to_response(ds, is_tombstoned=is_tombstoned) for ds in collection.datasets],
->>>>>>> 7a8be4e8
                 "description": collection.metadata.description,
                 "id": collection_id,
                 "links": [self._link_to_response(link) for link in collection.metadata.links],
                 "name": collection.metadata.name,
                 "published_at": collection.published_at,
                 "publisher_metadata": collection.publisher_metadata,  # TODO: convert
-                "revision_of": collection.collection_id.id if (collection.canonical_collection.originally_published_at is not None and collection.published_at is None) else None,
+                "revision_of": collection.collection_id.id
+                if (
+                    collection.canonical_collection.originally_published_at is not None
+                    and collection.published_at is None
+                )
+                else None,
                 "updated_at": collection.published_at or collection.created_at,
                 "visibility": "PUBLIC" if collection.published_at is not None else "PRIVATE",
             }
