openapi: 3.0.0
info:
  version: "1.0.0"
  title: Chan Zuckerberg Initiative cellxgene Data Portal Curator API
  termsOfService: https://cellxgene.cziscience.com/tos
  contact:
    name: API Support
    email: cellxgene@chanzuckerberg.com
servers:
  - description: Production environment
    url: https://api.cellxgene.cziscience.com/
  - description: Development environment
    url: https://api.cellxgene.dev.single-cell.czi.technology
  - description: Staging environment
    url: https://api.cellxgene.staging.single-cell.czi.technology
paths:
  /v1/auth/token:
    post:
      summary: Generate an access token
      tags:
        - authentication
      description: >-
        Returns a bearer access token that must be passed in an Authentication header to requests that
        require authorization such as creating a new Collection.
      operationId: backend.corpora.lambdas.api.v1.curation.auth.token.post
      parameters:
        - in: header
          name: x-api-key
          schema:
            type: string
            example: "<YOUR-CURATOR-API-KEY>"
          required: true
          description: Your curation API key.
      responses:
        "201":
          description: Created
          content:
            application/json:
              schema:
                type: object
                properties:
                  access_token:
                    type: string
        "401":
          $ref: "#/components/responses/401"

  /v1/collections:
    get:
      summary: Fetch Collections metadata.
      description: >-
        * When the visibility parameter is unspecified or set to `PUBLIC`, a list of all public collections is returned.
        The Authorization header is not required. If a collection in the list has been deleted, then it is annotated
        with tombstone set to True.

        * When the visibility parameter is set to `PRIVATE`, a list of all private collections that the user is
        authorized to access is returned. The Authorization header is required. If a collection in the list is a private
        revision of a public collection, then it is annotated with revision_of.

        * Each collection in the list contains a subset of collection metadata as a preview.

        * To retrieve full collection metadata for a specific collection, `GET /v1/collections/{collection_id}`
        must be used.

        * Optional: provide your access token in the request header as `Authentication: bearer <access_token>`.
      operationId: backend.corpora.lambdas.api.v1.curation.collections.actions.get
      security:
        - curatorAccessLenient: []
        - {}
      tags:
        - collection
      parameters:
        - $ref: "#/components/parameters/query_visibility"
        - name: curator
          description: >-
            Return collections owned by the specified curator. The use of this parameter is limited to curators 
            with permission to query all collections.
          in: query
          required: false
          schema:
            type: string
          example: "John Smith"
      responses:
        "200":
          description: OK
          content:
            application/json:
              schema:
                type: array
                items:
                  allOf:
                    - $ref: "#/components/schemas/collection_list"
        "400":
          $ref: "#/components/responses/400"
        "401":
          $ref: "#/components/responses/401"
        "403":
          $ref: "#/components/responses/403"
    post:
      summary: Create a Collection
      description: >
        Create a new Collection

        * Required: provide your access token in the request header as `Authentication: bearer <access_token>`.
      operationId: backend.corpora.lambdas.api.v1.collection.create_collection
      tags:
        - collection
      security:
        - curatorAccess: []
      requestBody:
        content:
          application/json:
            schema:
              additionalProperties: false
              $ref: "#/components/schemas/collection_form_metadata"
              required:
                - name
                - description
                - contact_name
                - contact_email
      responses:
        "201":
          description: Created
          content:
            application/json:
              schema:
                type: object
                properties:
                  collection_id:
                    $ref: "#/components/schemas/collection_id"
        "400":
          $ref: "#/components/responses/400_multiple"
        "401":
          $ref: "#/components/responses/401"

  /v1/collections/{collection_id}:
    get:
      summary: Fetch a Collection with Datasets
      description: >
        Fetch full Collection metadata and associated Datasets.

        * Optional: provide your access token in the request header as `Authentication: bearer <access_token>`.
      operationId: backend.corpora.lambdas.api.v1.curation.collections.collection_id.actions.get
      security:
        - curatorAccessLenient: []
        - {}
      tags:
        - collection
      parameters:
        - $ref: "#/components/parameters/path_collection_id"
      responses:
        "200":
          description: OK
          content:
            application/json:
              schema:
                allOf:
                  - $ref: "#/components/schemas/collection_get"
        "403":
          $ref: "#/components/responses/403"
    patch:
      summary: Update a Collection's metadata.
      description: >-
        Update a private Collection or a Revision. If any Collection metadata fields are included in the body of the
        request, these fields SHALL be updated for the specified Collection. If links are included, they will fully
        replace all existing links. A DOI link that cannot be found at Crossref results in a 400 (BAD REQUEST).

        * Optional: provide your access token in the request header as `Authentication: bearer <access_token>`.
      operationId: backend.corpora.lambdas.api.v1.curation.collections.collection_id.actions.patch
      security:
        - curatorAccess: []
      tags:
        - collection
      parameters:
        - $ref: "#/components/parameters/path_collection_id"
      requestBody:
        content:
          application/json:
            schema:
              additionalProperties: false
              $ref: "#/components/schemas/collection_form_metadata"
            examples:
              update_name:
                summary: Update the name
                value:
                  name: "New Collection name"
              update_description:
                summary: Update the description
                value:
                  description: "New Collection description"
      responses:
        "200":
          description: OK
          content:
            application/json:
              schema:
                allOf:
                  - $ref: "#/components/schemas/collection_form_metadata"
                  - type: object
                    properties:
                      publisher_metadata:
                        $ref: "#/components/schemas/publisher_metadata"
                required:
                  - links
                  - name
                  - description
                  - contact_name
                  - contact_email
                  - publisher_metadata
        "400":
          $ref: "#/components/responses/400_multiple"
        "401":
          $ref: "#/components/responses/401"
        "403":
          $ref: "#/components/responses/403"
        "405":
          $ref: "#/components/responses/405"
    delete:
      summary: Delete a private Collection.
      description: >-
        Delete a private collection or cancel a revision.

        * Required: provide your access token in the request header as `Authentication: bearer <access_token>`.
      operationId: backend.corpora.lambdas.api.v1.curation.collections.collection_id.actions.delete
      security:
        - curatorAccess: []
      tags:
        - collection
      parameters:
        - $ref: "#/components/parameters/path_collection_id"
      responses:
        "204":
          $ref: "#/components/responses/204"
        "401":
          $ref: "#/components/responses/401"
        "403":
          $ref: "#/components/responses/403"
        "405":
          $ref: "#/components/responses/405"

  /v1/collections/{collection_id}/revision:
    post:
      summary: Start a revision of a published Collection
      description: >-
        This starts a Revision of a published Collection. A Revision is a private Collection that is a copy of a
        published Collection. When published, a Revision replaces the original published Collection in-place. Only one
        ongoing Revision may exist per published Collection at any given time.

        All methods of updating or adding Datasets and metadata to a Revision work the same as for a private Collection.

        * Required: provide your access token in the request header as `Authentication: bearer <access_token>`.
      operationId: backend.corpora.lambdas.api.v1.curation.collections.collection_id.revision.post_collection_revision
      security:
        - curatorAccess: []
      tags:
        - collection
      parameters:
        - $ref: "#/components/parameters/path_collection_id"
      responses:
        "200":
          description: OK
          content:
            application/json:
              schema:
                type: object
                properties:
                  revision_id:
                    $ref: "#/components/schemas/collection_id"
        "401":
          $ref: "#/components/responses/401"
        "403":
          $ref: "#/components/responses/403"

  /v1/collections/{collection_id}/datasets:
    delete:
      summary: Delete a Dataset or cancel processing for a Dataset in a private Collection or revision.
      description: >-
        Delete a Dataset or cancel processing for a Dataset. The **collection_id** MUST reference either a private Collection OR a 
        Revision. MUST indicate the Dataset by providing *one* of either the **curator_tag** (non-null) OR the **dataset_id**
        parameters.

        If the Dataset is being processed, then this endpoint will cancel processing and delete the Dataset. While 
        the cancellation process is occurring, the Dataset may still appear as part of the Collection for a few minutes, but will eventually be removed.

        * Required: provide your access token in the request header as `Authentication: bearer <access_token>`.
      operationId: backend.corpora.lambdas.api.v1.curation.collections.collection_id.datasets.actions.delete
      tags:
        - collection
      security:
        - curatorAccess: []
      parameters:
        - $ref: "#/components/parameters/path_collection_id"
        - $ref: "#/components/parameters/query_curator_tag"
        - $ref: "#/components/parameters/query_dataset_id"
      responses:
        "202":
          description: Accepted
          content:
            application/json:
              schema:
                type: string
        "400":
          $ref: "#/components/responses/400"
        "401":
          $ref: "#/components/responses/401"
        "403":
          $ref: "#/components/responses/403"
        "404":
          $ref: "#/components/responses/404"
        "405":
          $ref: "#/components/responses/405"
    get:
      summary: Fetch a Dataset from a Collection
      description: >-
        Fetch a Dataset from a collection. If a `dataset_id` or a `curator_tag` is provided as a query parameter
        the associated Dataset metadata is returned.
      operationId: backend.corpora.lambdas.api.v1.curation.collections.collection_id.datasets.actions.get
      tags:
        - collection
      parameters:
        - $ref: "#/components/parameters/path_collection_id"
        - $ref: "#/components/parameters/query_curator_tag"
        - $ref: "#/components/parameters/query_dataset_id"
      responses:
        "200":
          description: OK
          content:
            application/json:
              schema:
                $ref: "#/components/schemas/dataset"
        "400":
          $ref: "#/components/responses/400"
        "404":
          $ref: "#/components/responses/404"
    patch:
      summary: Update a Dataset's curator tag.
      tags:
        - collection
      description: >-
        Update a Dataset's curator-provided tag. The Dataset MUST NOT belong to a published Collection. MUST indicate
        the Dataset by providing *one* of either the **curator_tag** (non-null) OR the **dataset_id** parameters.

        * Required: provide your access token in the request header as `Authentication: bearer <access_token>`.
      security:
        - curatorAccess: []
      operationId: backend.corpora.lambdas.api.v1.curation.collections.collection_id.datasets.actions.patch
      parameters:
        - $ref: "#/components/parameters/path_collection_id"
        - $ref: "#/components/parameters/query_curator_tag"
        - $ref: "#/components/parameters/query_dataset_id"
      requestBody:
        content:
          application/json:
            schema:
              type: object
              additionalProperties: false
              properties:
                curator_tag:
                  $ref: "#/components/schemas/curator_tag"
            example:
              curator_tag: "new/curator_tag"
      responses:
        "204":
          $ref: "#/components/responses/204"
        "400":
          $ref: "#/components/responses/400_multiple"
        "401":
          $ref: "#/components/responses/401"
        "403":
          $ref: "#/components/responses/403"
        "404":
          $ref: "#/components/responses/404"
        "409":
          $ref: "#/components/responses/409"

  /v1/collections/{collection_id}/datasets/upload-link:
    put:
      summary: Upload a Dataset by providing a link
      description: >-
        Upload a Dataset. The Dataset will be uploaded from the provided `link` which MUST either be a presigned AWS S3 
        URL or Dropbox shared file URL. MUST include a `curator_tag` in the request body; if an existing Dataset has this 
        tag, the existing Dataset SHALL be replaced, otherwise a new Dataset will be added. MAY include the `datase_id` 
        of an existing Dataset, in which case the existing Dataset SHALL be replaced and the `curator_tag` field
        will be ignored.

        * Required: provide your access token in the request header as `Authentication: bearer <access_token>`.
      operationId: backend.corpora.lambdas.api.v1.curation.collections.collection_id.datasets.upload_link.put
      tags:
        - collection
      security:
        - curatorAccess: []
      parameters:
        - $ref: "#/components/parameters/path_collection_id"
      requestBody:
        content:
          application/json:
            schema:
              type: object
              additionalProperties: false
              properties:
                curator_tag:
                  $ref: "#/components/schemas/curator_tag"
                id:
                  $ref: "#/components/schemas/dataset_id"
                link:
                  $ref: "#/components/schemas/upload_link"
            examples:
              tag:
                summary: Using the tag
                value:
                  curator_tag: "<new_or_existing_tag>"
                  link: "<download_link_for_data_source_file>"
              id:
                summary: Using the dataset uuid
                value:
                  id: "<existing_dataset_id>"
                  link: "<download_link_for_data_source_file>"
      responses:
        "202":
          $ref: "#/components/responses/202"
        "400":
          $ref: "#/components/responses/400_multiple"
        "401":
          $ref: "#/components/responses/401"
        "403":
          $ref: "#/components/responses/403"
        "405":
          $ref: "#/components/responses/405"
        "404":
          $ref: "#/components/responses/404"
        "413":
          $ref: "#/components/responses/413"

  /v1/collections/{collection_id}/datasets/s3-upload-credentials:
    get:
      summary: Get credentials for uploading local files
      tags:
        - collection
      description: >-
        Retrieve temporary AWS credentials for uploading Dataset source files to S3 to create
        or update Datasets for the specified Collection.

        * Uploads to <root_bucket> MUST take the form of `s3://<root_bucket>/<collection_id>/<curator_tag>`.

        * `<collection_id>` MUST NOT be a published Collection. Only uploads to private Collections
        (unpublished OR ongoing Revision) will be processed.

        * If there is no Dataset with tag `<curator_tag>` in `<collection_id>`, a new Dataset SHALL be added.

        * If there is an existing Dataset with tag `<curator_tag>` in `<collection_id>`, the existing Dataset
        SHALL be replaced.


        The response contains the credentials required for uploading to our AWS S3 bucket:

        * access_key

        * secret_access_key

        * session_token


        To upload the files to S3, use the Python boto3 package. Once a file is successfully uploaded, it wil be
        processed and added to the Collection (specified in the S3 key path) with no further user action required.
        Use `GET /curation/collections/{collection_id}/datasets/` with `curator_tag` or `id` query parameter  to check 
        on the processing status for a given Dataset.

        A Dataset uploaded directly to S3 will appear in the Collection only once the Dataset has started
        processing.

        * Required: provide your access token in the request header as `Authentication: bearer <access_token>`.
      security:
        - curatorAccess: []
      operationId: backend.corpora.lambdas.api.v1.curation.collections.collection_id.datasets.upload_s3.get
      parameters:
        - $ref: "#/components/parameters/path_collection_id"
      responses:
        "200":
          description: OK
          content:
            application/json:
              schema:
                type: object
                properties:
                  Bucket:
                    type: string
                  credentials:
                    type: object
                    properties:
                      AccessKeyId:
                        type: string
                      SecretAccessKey:
                        type: string
                      SessionToken:
                        type: string
                  UploadKeyPrefix:
                    type: string
        "401":
          $ref: "#/components/responses/401"

  /v1/collections/{collection_id}/datasets/assets:
    get:
      summary: Retrieve links for downloading a dataset
      tags:
        - collection
      description: >-
        Generate Presigned S3 URLs to download the files associated with the Dataset. MUST include *one* of the **curator_tag**
        and **dataset_id** parameters. Pre-signed S3 URLs have a life span of up to 1 hour. Therefore,
        generate a presigned URL immediately before each download to ensure it is current.
      operationId: backend.corpora.lambdas.api.v1.curation.collections.collection_id.assets.get
      parameters:
        - $ref: "#/components/parameters/path_collection_id"
        - $ref: "#/components/parameters/query_curator_tag"
        - $ref: "#/components/parameters/query_dataset_id"
      responses:
        "200":
          description: OK
          content:
            application/json:
              schema:
                $ref: "#/components/schemas/asset_response"
        "202":
          description: Unable to retrieve one or more asset response fields.
          content:
            application/json:
              schema:
                $ref: "#/components/schemas/asset_response"
        "400":
          $ref: "#/components/responses/400"
        "404":
          $ref: "#/components/responses/404"

components:
  schemas:
    asset_response:
      properties:
        assets:
          items:
            properties:
              file_name:
                type: string
              file_size:
                type: number
              file_type:
                enum:
                  - H5AD
                  - RDS
                type: string
              presigned_url:
                type: string
            type: object
          type: array
        curator_tag:
          "$ref": "#/components/schemas/curator_tag"
          nullable: true
        dataset_id:
          "$ref": "#/components/schemas/dataset_id"
      type: object
    batch_condition:
      description: These keys define the batches that a normalization or integration algorithm should be aware of
      type: array
      items:
        type: string
      nullable: true
      example: ["patient", "seqBatch"]
    collection_list:
      description: Full Collection metadata
      properties:
        collection_url:
          type: string
        contact_email:
          nullable: true
          type: string
        contact_name:
          nullable: true
          type: string
        created_at:
          type: string
        curator_name:
          nullable: true
          type: string
        datasets:
          type: array
          items:
            $ref: "#/components/schemas/dataset_preview"
        description:
          type: string
        id:
          "$ref": "#/components/schemas/collection_id"
        links:
          "$ref": "#/components/schemas/links"
        name:
          nullable: true
          type: string
        processing_status:
          "$ref": "#/components/schemas/processing_status"
        published_at:
          nullable: true
          type: string
        publisher_metadata:
          "$ref": "#/components/schemas/publisher_metadata"
        revised_at:
          nullable: true
          type: string
        revising_in:
          type: string
          description: the id of the associated revision Collection, if one exists and the user is authorized
          nullable: true
        revision_of:
          description: the id of the published version of this Collection
          nullable: true
          type: string
        tombstone:
          type: boolean
        visibility:
          "$ref": "#/components/schemas/visibility"
      type: object
    collection_get:
      description: Full Collection metadata
      properties:
        collection_url:
          type: string
        contact_email:
          nullable: true
          type: string
          description: Example email john.smith@email.com
        contact_name:
          nullable: true
          type: string
        created_at:
          type: string
        curator_name:
          nullable: true
          type: string
        datasets:
          type: array
          items:
            $ref: "#/components/schemas/dataset"
        description:
          type: string
        id:
          "$ref": "#/components/schemas/collection_id"
        links:
          "$ref": "#/components/schemas/links"
        name:
          nullable: true
          type: string
        processing_status:
          "$ref": "#/components/schemas/processing_status"
          description: Processing status for Datasets in a Collection

            - **"FAILURE":** one or more Datasets ran into an error during processing. The CELLxGENE team will reach out to help you.
            - **"PENDING":** one or more Datasets are still being processed.
            - **"SUCCESS":** all Datasets have been processed successfully.
            - **null:** the Collection has no Datasets.
        published_at:
          nullable: true
          type: string
        publisher_metadata:
          "$ref": "#/components/schemas/publisher_metadata"
        revised_at:
          nullable: true
          type: string
        revising_in:
          type: string
          description: the id of the associated revision Collection, if one exists and the user is authorized
          nullable: true
        revision_of:
          description: the id of the published version of this Collection
          nullable: true
          type: string
        tombstone:
          type: boolean
        visibility:
          "$ref": "#/components/schemas/visibility"
      type: object
    collection_form_metadata:
      properties:
        contact_email:
          description: email of contact person for the collection
          type: string
        contact_name:
          description: name of the primary person of contact for the collection
          type: string
        description:
          description: description of the collection
          type: string
        links:
          "$ref": "#/components/schemas/links"
        name:
          description: name of the collection
          type: string
      type: object
    collection_id:
      description: A unique identifier of a Collection.
      example: fedcba98-7654-3210-fedc-ba9876543210
      type: string
    conversion_status:
      description:
        Status for a Dataset asset generated during initial Dataset source
        file processing
      enum:
        - CONVERTED
        - CONVERTING
        - FAILED
        - NA
        - UPLOADING
        - UPLOADED
        - SKIPPED
      type: string
    curator_tag:
      description:
        A curator-provided tag for a Dataset that serves as a unique identifier
        *within a Collection*.
      example: an/example/curator_tag.h5ad
      type: string
    dataset:
<<<<<<< HEAD
      allOf:
        - "$ref": "#/components/schemas/dataset_preview"
        - properties:
            batch_condition:
              "$ref": "#/components/schemas/batch_condition"
            assay:
              "$ref": "#/components/schemas/ontology_elements"
            cell_count:
              nullable: true
              type: integer
            cell_type:
              "$ref": "#/components/schemas/ontology_elements"
            curator_tag:
              "$ref": "#/components/schemas/curator_tag"
              nullable: true
            dataset_assets:
              items:
                "$ref": "#/components/schemas/dataset_asset"
              type: array
            development_stage:
              "$ref": "#/components/schemas/ontology_elements"
              nullable: true
            disease:
              "$ref": "#/components/schemas/ontology_elements"
            ethnicity:
              "$ref": "#/components/schemas/ontology_elements"
            explorer_url:
              "$ref": "#/components/schemas/explorer_url"
            id:
              "$ref": "#/components/schemas/dataset_id"
            is_primary_data:
              "$ref": "#/components/schemas/is_primary_data"
            mean_genes_per_cell:
              nullable: true
              type: number
            title:
              nullable: true
              type: string
            organism:
              "$ref": "#/components/schemas/ontology_elements"
            processing_status:
              "$ref": "#/components/schemas/processing_status"
            revised_at:
              nullable: true
              type: string
            revision:
              nullable: true
              type: integer
            revision_of:
              description: the id of the published version of this Dataset
              nullable: true
              type: string
            schema_version:
              nullable: true
              type: string
            sex:
              "$ref": "#/components/schemas/ontology_elements"
            tissue:
              "$ref": "#/components/schemas/ontology_elements"
            tombstone:
              type: boolean
            x_approximate_distribution:
              "$ref": "#/components/schemas/distribution"
            x_normalization:
              nullable: true
              type: string
          type: object
=======
      properties:
        assay:
          "$ref": "#/components/schemas/ontology_elements"
        batch_condition:
          "$ref": "#/components/schemas/batch_condition"
        cell_count:
          nullable: true
          type: integer
        cell_type:
          "$ref": "#/components/schemas/ontology_elements"
        curator_tag:
          "$ref": "#/components/schemas/curator_tag"
          nullable: true
        dataset_assets:
          items:
            "$ref": "#/components/schemas/dataset_asset"
          type: array
        development_stage:
          "$ref": "#/components/schemas/ontology_elements"
          nullable: true
        disease:
          "$ref": "#/components/schemas/ontology_elements"
        ethnicity:
          "$ref": "#/components/schemas/ontology_elements"
        explorer_url:
          "$ref": "#/components/schemas/explorer_url"
        id:
          "$ref": "#/components/schemas/dataset_id"
        is_primary_data:
          "$ref": "#/components/schemas/is_primary_data"
        mean_genes_per_cell:
          nullable: true
          type: number
        title:
          nullable: true
          type: string
        organism:
          "$ref": "#/components/schemas/ontology_elements"
        processing_status:
          description: Processing status for a Dataset or Collection

            - _FAILURE:_ the Dataset ran into an error during processing. The CELLxGENE team will reach out to help you.
            - _PENDING:_ the Dataset has is still being processed.
            - _SUCCESS:_ the Dataset has successfuly been processed.
          "$ref": "#/components/schemas/processing_status"
        revised_at:
          nullable: true
          type: string
        revision:
          nullable: true
          type: integer
        schema_version:
          nullable: true
          type: string
        sex:
          "$ref": "#/components/schemas/ontology_elements"
        tissue:
          "$ref": "#/components/schemas/ontology_elements"
        tombstone:
          type: boolean
        x_approximate_distribution:
          "$ref": "#/components/schemas/distribution"
        x_normalization:
          nullable: true
          type: string
      type: object
>>>>>>> ebb9eaa1
    dataset_asset:
      properties:
        filename:
          type: string
        filetype:
          enum:
            - H5AD
            - RDS
          type: string
      type: object
    dataset_id:
      description: A unique identifier of a Dataset.
      example: 01234567-89ab-cdef-0123-456789abcdef
      type: string
    dataset_preview:
      properties:
        assay:
          "$ref": "#/components/schemas/ontology_elements"
        curator_tag:
          "$ref": "#/components/schemas/curator_tag"
          nullable: true
        disease:
          "$ref": "#/components/schemas/ontology_elements"
        id:
          "$ref": "#/components/schemas/dataset_id"
        organism:
          "$ref": "#/components/schemas/ontology_elements"
        tissue:
          "$ref": "#/components/schemas/ontology_elements"
        tombstone:
          type: boolean
      type: object
    distribution:
      description:
        Cellxgene runs a heuristic to detect the approximate distribution
        of the data in X so that it can accurately calculate statistical properties
        of the data. This field enables the curator to override this heuristic and
        specify the data distribution explicitly.
      enum:
        - COUNT
        - NORMAL
      type: string
      nullable: true
    explorer_url:
      description:
        The url at which a given Dataset may be explored using the cellxgene
        visualization tool
      nullable: true
      type: string
    is_primary_data:
      description:
        Describes whether cellular observations for this dataset are all
        canonical (True), all non-canonical (False), or contain a mixture (True, False).
      items:
        type: boolean
      type: array
    links:
      items:
        additionalProperties: false
        description: A URL that links associated resources with the collection.
        properties:
          link_name:
            nullable: true
            type: string
          link_type:
            description: If the link_type is DOI, then the `link_url` must be a valid DOI link and the `link_name` will be ignored or overwritten if provided. For example, https://doi.org/00.0000/science.abc1234 is a valid DOI `link_url`. All other links types can be any valid URL.
            enum:
              - PROTOCOL
              - RAW_DATA
              - DOI
              - LAB_WEBSITE
              - OTHER
              - DATA_SOURCE
            nullable: true
            type: string
          link_url:
            nullable: true
            type: string
        required:
          - link_url
          - link_type
        type: object
      type: array
    ontology_element:
      properties:
        label:
          type: string
        ontology_term_id:
          type: string
      type: object
    ontology_elements:
      default: []
      items:
        "$ref": "#/components/schemas/ontology_element"
      type: array
    problem:
      description: Error message container for HTTP APIs.
      properties:
        detail:
          type: string
        title:
          type: string
        type:
          type: string
      type: object
    processing_status:
      enum:
        - FAILURE
        - PENDING
        - SUCCESS
      nullable: true
      type: string
    publisher_metadata:
      nullable: true
      properties:
        authors:
          items:
            properties:
              family:
                type: string
              given:
                type: string
              name:
                type: string
            type: object
          type: array
        is_preprint:
          type: boolean
        journal:
          type: string
        published_day:
          type: number
        published_month:
          type: number
        published_year:
          type: number
      type: object
    upload_link:
      description: A user-provided link to the dataset source file.
      type: string
    visibility:
      default: PUBLIC
      description:
        Determines the visibility of the collection, that will either make
        the collection visible on the public sites or only viewable through obfuscated
        URLs.
      enum:
        - PUBLIC
        - PRIVATE
      type: string
  parameters:
    path_collection_id:
      description: The uuid of a Collection.
      in: path
      name: collection_id
      required: true
      schema:
        "$ref": "#/components/schemas/collection_id"
    query_curator_tag:
      description:
        A curator-provided tag. MUST be unique within a given Collection.
        MAY be used to uniquely identify a Dataset when using the Curator API. SHALL
        default to null for Datasets created using the Data Portal UI.
      in: query
      name: curator_tag
      required: false
      schema:
        "$ref": "#/components/schemas/curator_tag"
    query_dataset_id:
      description: The uuid of the Dataset.
      in: query
      name: dataset_id
      required: false
      schema:
        "$ref": "#/components/schemas/dataset_id"
    query_visibility:
      description: The 'visibility' of a Collection (and its constituent Datasets).
      in: query
      name: visibility
      required: false
      schema:
        "$ref": "#/components/schemas/visibility"
  responses:
    "200":
      description: OK
    "201":
      description: Created
    "202":
      description: Accepted
    "204":
      description: No content
    "400":
      content:
        application/problem+json:
          schema:
            "$ref": "#/components/schemas/problem"
      description: Invalid or missing parameter
    400_multiple:
      content:
        application/problem+json:
          schema:
            items:
              properties:
                name:
                  description: the errant parameter
                  type: string
                reason:
                  description: the specific problem with the parameter
                  type: string
                value:
                  description: the errant value
                  type: string
              type: object
            type: array
      description: Invalid or missing parameters
    "401":
      content:
        application/problem+json:
          schema:
            "$ref": "#/components/schemas/problem"
      description: Failed to authenticate
    "403":
      content:
        application/problem+json:
          schema:
            "$ref": "#/components/schemas/problem"
      description: Forbidden
    "404":
      content:
        application/problem+json:
          schema:
            "$ref": "#/components/schemas/problem"
      description: Resource not found
    "405":
      content:
        application/problem+json:
          schema:
            "$ref": "#/components/schemas/problem"
      description: Method not allowed
    "409":
      content:
        application/problem+json:
          schema:
            "$ref": "#/components/schemas/problem"
      description: File conflict
    "413":
      content:
        application/problem+json:
          schema:
            "$ref": "#/components/schemas/problem"
      description: Exceed File Size Limit
  securitySchemes:
    curatorAccess:
      bearerFormat: JWT
      scheme: bearer
      type: http
      x-bearerInfoFunc: backend.corpora.lambdas.api.v1.authentication.curation_apikey_info_func
    curatorAccessLenient:
      bearerFormat: JWT
      scheme: bearer
      type: http
      x-bearerInfoFunc: backend.corpora.lambdas.api.v1.authentication.curation_apikey_info_func_lenient<|MERGE_RESOLUTION|>--- conflicted
+++ resolved
@@ -646,12 +646,13 @@
           type: string
         processing_status:
           "$ref": "#/components/schemas/processing_status"
-          description: Processing status for Datasets in a Collection
-
-            - **"FAILURE":** one or more Datasets ran into an error during processing. The CELLxGENE team will reach out to help you.
-            - **"PENDING":** one or more Datasets are still being processed.
-            - **"SUCCESS":** all Datasets have been processed successfully.
-            - **null:** the Collection has no Datasets.
+          description: >-
+            Processing status for Datasets in a Collection
+
+            * `"FAILURE"`: one or more Datasets ran into an error during processing. The CELLxGENE team will reach out to help you.
+            * `"PENDING"`: one or more Datasets are still being processed.
+            * `"SUCCESS"`: all Datasets have been processed successfully.
+            * `null`: the Collection has no Datasets.
         published_at:
           nullable: true
           type: string
@@ -714,75 +715,6 @@
       example: an/example/curator_tag.h5ad
       type: string
     dataset:
-<<<<<<< HEAD
-      allOf:
-        - "$ref": "#/components/schemas/dataset_preview"
-        - properties:
-            batch_condition:
-              "$ref": "#/components/schemas/batch_condition"
-            assay:
-              "$ref": "#/components/schemas/ontology_elements"
-            cell_count:
-              nullable: true
-              type: integer
-            cell_type:
-              "$ref": "#/components/schemas/ontology_elements"
-            curator_tag:
-              "$ref": "#/components/schemas/curator_tag"
-              nullable: true
-            dataset_assets:
-              items:
-                "$ref": "#/components/schemas/dataset_asset"
-              type: array
-            development_stage:
-              "$ref": "#/components/schemas/ontology_elements"
-              nullable: true
-            disease:
-              "$ref": "#/components/schemas/ontology_elements"
-            ethnicity:
-              "$ref": "#/components/schemas/ontology_elements"
-            explorer_url:
-              "$ref": "#/components/schemas/explorer_url"
-            id:
-              "$ref": "#/components/schemas/dataset_id"
-            is_primary_data:
-              "$ref": "#/components/schemas/is_primary_data"
-            mean_genes_per_cell:
-              nullable: true
-              type: number
-            title:
-              nullable: true
-              type: string
-            organism:
-              "$ref": "#/components/schemas/ontology_elements"
-            processing_status:
-              "$ref": "#/components/schemas/processing_status"
-            revised_at:
-              nullable: true
-              type: string
-            revision:
-              nullable: true
-              type: integer
-            revision_of:
-              description: the id of the published version of this Dataset
-              nullable: true
-              type: string
-            schema_version:
-              nullable: true
-              type: string
-            sex:
-              "$ref": "#/components/schemas/ontology_elements"
-            tissue:
-              "$ref": "#/components/schemas/ontology_elements"
-            tombstone:
-              type: boolean
-            x_approximate_distribution:
-              "$ref": "#/components/schemas/distribution"
-            x_normalization:
-              nullable: true
-              type: string
-          type: object
-=======
       properties:
         assay:
           "$ref": "#/components/schemas/ontology_elements"
@@ -822,11 +754,12 @@
         organism:
           "$ref": "#/components/schemas/ontology_elements"
         processing_status:
-          description: Processing status for a Dataset or Collection
-
-            - _FAILURE:_ the Dataset ran into an error during processing. The CELLxGENE team will reach out to help you.
-            - _PENDING:_ the Dataset has is still being processed.
-            - _SUCCESS:_ the Dataset has successfuly been processed.
+          description: >-
+            Processing status for a Dataset or Collection
+
+            * `"FAILURE"`: the Dataset ran into an error during processing. The CELLxGENE team will reach out to help you.
+            * `"PENDING"`: the Dataset has is still being processed.
+            * `"SUCCESS"`: the Dataset has successfuly been processed.
           "$ref": "#/components/schemas/processing_status"
         revised_at:
           nullable: true
@@ -849,7 +782,6 @@
           nullable: true
           type: string
       type: object
->>>>>>> ebb9eaa1
     dataset_asset:
       properties:
         filename:
