openapi: 3.0.0
info:
  version: "1.0.0"
  title: Chan Zuckerburg Initiative cellxgene Data Portal Curator API
servers:
  - description: Production environment
    url: https://api.cellxgene.cziscience.com/
  - description: Development environment
    url: https://api.cellxgene.dev.single-cell.czi.technology
  - description: Staging environment
    url: https://api.cellxgene.staging.single-cell.czi.technology
paths:
  /v1/auth/token:
    post:
      summary: Generate an access token
      tags:
        - authentication
      description: >-
        Returns a bearer access token that must be passed as a parameter to requests that
        require authorization such as creating a new Collection.
      operationId: backend.corpora.lambdas.api.v1.curation.auth.token.post
      parameters:
        - in: header
          name: x-api-key
          schema:
            type: string
            example: "<YOUR-CURATOR-API-KEY>"
          required: true
          description: Your curation API key.
      responses:
        "201":
          description: Created
          content:
            application/json:
              schema:
                type: object
                properties:
                  access_token:
                    type: string
        "401":
          $ref: "#/components/responses/401"

  /v1/collections:
    get:
      summary: Fetch Collections metadata.
      description: >-
        * When the visibility parameter is unspecified or set to `PUBLIC`, a list of all public collections is returned.
        The Authorization header is not required. If a collection in the list has been deleted, then it is annotated
        with tombstone set to True.

        * When the visibility parameter is set to `PRIVATE`, a list of all private collections that the user is
        authorized to access is returned. The Authorization header is required. If a collection in the list is a private
        revision of a public collection, then it is annotated with revision_of.

        * Each collection in the list contains a subset of collection metadata as a preview.

        * To retrieve full collection metadata for a specific collection, `GET /v1/collections/{collection_id}`
        must be used.
      operationId: backend.corpora.lambdas.api.v1.curation.collections.actions.get
      security:
        - curatorAccessLenient: []
        - {}
      tags:
        - collection
      parameters:
        - $ref: "#/components/parameters/query_visibility"
      responses:
        "200":
          description: OK
          content:
            application/json:
              schema:
                type: object
                properties:
                  collections:
                    type: array
                    items:
                      allOf:
                        - $ref: "#/components/schemas/collection_common"
                        - type: object
                          properties:
                            datasets:
                              type: array
                              items:
                                $ref: "#/components/schemas/dataset_preview"
        "401":
          $ref: "#/components/responses/401"
    post:
      summary: Create a Collection
      description: Create a new Collection
      operationId: backend.corpora.lambdas.api.v1.collection.create_collection
      tags:
        - collection
      security:
        - curatorAccess: []
      requestBody:
        content:
          application/json:
            schema:
              additionalProperties: false
              $ref: "#/components/schemas/collection_form_metadata"
              required:
                - name
                - description
                - contact_name
                - contact_email
      responses:
        "201":
          description: Created
          content:
            application/json:
              schema:
                type: object
                properties:
                  collection_id:
                    $ref: "#/components/schemas/collection_id"
        "400":
          $ref: "#/components/responses/400_multiple"
        "401":
          $ref: "#/components/responses/401"

  /v1/collections/{collection_id}:
    get:
      summary: Fetch a Collection with Datasets
      description: Fetch full Collection metadata and associated Datasets.
      operationId: backend.corpora.lambdas.api.v1.curation.collections.collection_id.actions.get
      security:
        - curatorAccessLenient: []
        - {}
      tags:
        - collection
      parameters:
        - $ref: "#/components/parameters/path_collection_id"
      responses:
        "200":
          description: OK
          content:
            application/json:
              schema:
                allOf:
                  - $ref: "#/components/schemas/collection_common"
                  - type: object
                    properties:
                      datasets:
                        type: array
                        items:
                          $ref: "#/components/schemas/dataset"
        "400":
          $ref: "#/components/responses/400"
        "404":
          $ref: "#/components/responses/404"
    patch:
      summary: Update a Collection's metadata.
      description: >-
        Update a private Collection or a Revision. If any Collection metadata fields are included in the body of the
        request, these fields SHALL be updated for the specified Collection. If links are included, they will fully
        replace all existing links. A DOI link that cannot be found at Crossref results in a 400 (BAD REQUEST).
      operationId: backend.corpora.lambdas.api.v1.curation.collections.collection_id.actions.patch
      security:
        - curatorAccess: []
      tags:
        - collection
      parameters:
        - $ref: "#/components/parameters/path_collection_id"
      requestBody:
        content:
          application/json:
            schema:
              additionalProperties: false
              $ref: "#/components/schemas/collection_form_metadata"
            examples:
              update_name:
                summary: Update the name
                value:
                  name: "New Collection name"
              update_description:
                summary: Update the description
                value:
                  description: "New Collection description"
      responses:
        "200":
          description: OK
          content:
            application/json:
              schema:
                allOf:
                  - $ref: "#/components/schemas/collection_form_metadata"
                  - type: object
                    properties:
                      publisher_metadata:
                        $ref: "#/components/schemas/publisher_metadata"
                required:
                  - links
                  - name
                  - description
                  - contact_name
                  - contact_email
                  - publisher_metadata
        "201":
          $ref: "#/components/responses/201"
        "400":
          $ref: "#/components/responses/400_multiple"
        "401":
          $ref: "#/components/responses/401"
        "403":
          $ref: "#/components/responses/403"
        "404":
          $ref: "#/components/responses/404"
    delete:
      summary: Delete a private collection.
      description: >-
        Delete a private collection or cancel a revision.
      operationId: backend.corpora.lambdas.api.v1.curation.collections.collection_id.actions.delete
      security:
        - curatorAccess: []
      tags:
        - collection
      parameters:
        - $ref: "#/components/parameters/path_collection_id"
      responses:
        "204":
          $ref: "#/components/responses/204"
        "400":
          $ref: "#/components/responses/400_multiple"
        "401":
          $ref: "#/components/responses/401"
        "403":
          $ref: "#/components/responses/403"
        "405":
          $ref: "#/components/responses/405"

  /v1/collections/{collection_id}/revision:
    post:
      summary: Start a revision of a published Collection
      description: >-
        This starts a Revision of a published Collection. A Revision is a private Collection that is a copy of a
        published Collection. When published, a Revision replaces the original published Collection in-place. Only one
        ongoing Revision may exist per published Collection at any given time.

        All methods of updating or adding Datasets and metadata to a Revision work the same as for a private Collection.
      operationId: backend.corpora.lambdas.api.v1.curation.collections.collection_id.revision.post_collection_revision
      security:
        - curatorAccess: []
      tags:
        - collection
      parameters:
        - $ref: "#/components/parameters/path_collection_id"
      responses:
        "200":
          description: OK
          content:
            application/json:
              schema:
                type: object
                properties:
                  revision_id:
                    $ref: "#/components/schemas/collection_id"
        "401":
          $ref: "#/components/responses/401"
        "409":
          $ref: "#/components/responses/409"

  /v1/collections/{collection_id}/datasets:
    delete:
      summary: Delete a private Dataset
      description: >-
        Delete a Dataset. The **collection_id** MUST reference either a private Collection OR a Revision. MUST
        indicate the Dataset by providing *one* of either the **curator_tag** (non-null) OR the **dataset_id**
        parameters.
      operationId: backend.corpora.lambdas.api.v1.curation.collections.collection_id.datasets.actions.delete
      tags:
        - collection
      security:
        - curatorAccess: []
      parameters:
        - $ref: "#/components/parameters/path_collection_id"
        - $ref: "#/components/parameters/query_curator_tag"
        - $ref: "#/components/parameters/query_dataset_id"
      responses:
        "202":
          description: Accepted
          content:
            application/json:
              schema:
                type: string
        "400":
          $ref: "#/components/responses/400"
        "401":
          $ref: "#/components/responses/401"
        "403":
          $ref: "#/components/responses/403"
        "404":
          $ref: "#/components/responses/404"
    get:
      summary: Fetch a Dataset from a collection
      description: >-
        Fetch a Dataset from a collection. If a `dataset_id` or a `curator_tag` is provided as a query parameter
        the associated Dataset metadata is returned.
      operationId: backend.corpora.lambdas.api.v1.curation.collections.collection_id.datasets.actions.get
      tags:
        - collection
      parameters:
        - $ref: "#/components/parameters/path_collection_id"
        - $ref: "#/components/parameters/query_curator_tag"
        - $ref: "#/components/parameters/query_dataset_id"
      responses:
        "200":
          description: OK
          content:
            application/json:
              schema:
                - $ref: "#/components/schemas/dataset"
          $ref: "#/components/responses/400"
        "404":
          $ref: "#/components/responses/404"
    patch:
      summary: Update a Dataset's curator tag.
      tags:
        - collection
      description: >-
        Update a Dataset's curator-provided tag. The Dataset MUST NOT belong to a published Collection. MUST indicate
        the Dataset by providing *one* of either the **curator_tag** (non-null) OR the **dataset_id** parameters.
      security:
        - curatorAccess: []
      operationId: backend.corpora.lambdas.api.v1.curation.collections.collection_id.datasets.actions.patch
      parameters:
        - $ref: "#/components/parameters/path_collection_id"
        - $ref: "#/components/parameters/query_curator_tag"
        - $ref: "#/components/parameters/query_dataset_id"
      requestBody:
        content:
          application/json:
            schema:
              type: object
              additionalProperties: false
              properties:
                curator_tag:
                  type: string
                  description: curator-provided tag
            example:
              curator_tag: "new/curator_tag"
      responses:
        "204":
          $ref: "#/components/responses/204"
        "400":
          $ref: "#/components/responses/400_multiple"
        "401":
          $ref: "#/components/responses/401"
        "404":
          $ref: "#/components/responses/404"

  /v1/collections/{collection_id}/datasets/upload-link:
    put:
      summary: Upload a Dataset by providing a link
      description: >-
        Upload a Dataset. The Dataset will be uploaded from the provided link. MUST include a **curator_tag** in the
        request body; if an existing Dataset has this tag, the existing Dataset SHALL be replaced, otherwise a new
        Dataset will be added. MAY include the **id** of an existing Dataset, in which case the existing Dataset
        SHALL be replaced.
      operationId: backend.corpora.lambdas.api.v1.curation.collections.collection_id.datasets.upload_link.put
      tags:
        - collection
      security:
        - curatorAccess: []
      parameters:
        - $ref: "#/components/parameters/path_collection_id"
      requestBody:
        content:
          application/json:
            schema:
              type: object
              additionalProperties: false
              properties:
                curator_tag:
                  type: string
                id:
                  $ref: "#/components/schemas/dataset_id"
                link:
                  $ref: "#/components/schemas/upload_link"
            examples:
              tag:
                summary: Using the tag
                value:
                  curator_tag: "<new_or_existing_tag>"
                  link: "<download_link_for_data_source_file>"
              id:
                summary: Using the dataset uuid
                value:
                  id: "<existing_dataset_id>"
                  link: "<download_link_for_data_source_file>"
      responses:
        "202":
          $ref: "#/components/responses/202"
        "400":
          $ref: "#/components/responses/400_multiple"
        "401":
          $ref: "#/components/responses/401"
        "404":
          $ref: "#/components/responses/404"

  /v1/collections/{collection_id}/datasets/s3-upload-credentials:
    get:
      summary: Get credentials for uploading local files
      tags:
        - collection
      description: >-
        Retrieve temporary AWS credentials for uploading Dataset source files to S3 to create
        or update Datasets for the specified Collection.

        * Uploads to <root_bucket> MUST take the form of `s3://<root_bucket>/<collection_id>/<curator_tag>`.

        * `<collection_id>` MUST NOT be a published Collection. Only uploads to private Collections
        (unpublished OR ongoing Revision) will be processed.

        * If there is no Dataset with tag `<curator_tag>` in `<collection_id>`, a new Dataset SHALL be added.

        * If there is an existing Dataset with tag `<curator_tag>` in `<collection_id>`, the existing Dataset
        SHALL be replaced.


        The response contains the credentials required for uploading to our AWS S3 bucket:

        * access_key

        * secret_access_key

        * session_token


        To upload the files to S3, use the Python boto3 package. Once a file is successfully uploaded, it wil be
        processed and added to the Collection (specified in the S3 key path) with no further user action required.
        Include an email address in the S3 file upload metadata to receive processing and error notifications.
        Alternatively, use `/curation/collections/{collection_id}/datasets/status` to check on the processing
        status for a given Dataset.

      security:
        - curatorAccess: []
      operationId: backend.corpora.lambdas.api.v1.curation.collections.collection_id.datasets.upload_s3.get
      parameters:
        - $ref: "#/components/parameters/path_collection_id"
      responses:
        "200":
          description: OK
          content:
            application/json:
              schema:
                type: object
                properties:
                  credentials:
                    type: object
                    properties:
                      AccessKeyId:
                        type: string
                      SecretAccessKey:
                        type: string
                      SessionToken:
                        type: string
                  UploadKeyPrefix:
                    type: string
                  Bucket:
                    type: string
        "401":
          $ref: "#/components/responses/401"

<<<<<<< HEAD
  /v1/collections/{collection_id}/datasets/status:
    get:
      summary: Get a Dataset's processing status
      tags:
        - collection
      description: >-
        Get the processing status for a Dataset. MUST indicate the Dataset by providing *one* of either the
        **curator_tag** (non-null) OR the **dataset_id** parameters.
      operationId: backend.corpora.lambdas.api.v1.curation.collections.collection_id.datasets.status.get
      parameters:
        - $ref: "#/components/parameters/path_collection_id"
        - $ref: "#/components/parameters/query_curator_tag"
        - $ref: "#/components/parameters/query_dataset_id"
      responses:
        "200":
          description: OK
          content:
            application/json:
              schema:
                type: object
                properties:
                  status:
                    $ref: "#/components/schemas/processing_status"
                  file_statuses:
                    type: object
                    properties:
                      cxg:
                        $ref: "#/components/schemas/conversion_status"
                      h5ad:
                        $ref: "#/components/schemas/conversion_status"
                      rds:
                        $ref: "#/components/schemas/conversion_status"
        "400":
          $ref: "#/components/responses/400"
        "404":
          $ref: "#/components/responses/404"

  /v1/collections/{collection_id}/datasets/assets:
=======
  /v1/collections/{collection_id}/assets:
>>>>>>> 5fa765b0
    get:
      summary: Retrieve links for downloading a dataset
      tags:
        - collection
      description: >-
        Generate URLs to download the files associated with the dataset. MUST include *one* of the **curator_tag**
        and **dataset_id** parameters.
      operationId: backend.corpora.lambdas.api.v1.curation.collections.collection_id.assets.get
      parameters:
        - $ref: "#/components/parameters/path_collection_id"
        - $ref: "#/components/parameters/query_curator_tag"
        - $ref: "#/components/parameters/query_dataset_id"
      responses:
        "200":
          description: OK
          content:
            application/json:
              schema:
                $ref: "#/components/schemas/asset_response"
        "202":
          description: Unable to retrieve one or more asset response fields.
          content:
            application/json:
              schema:
                $ref: "#/components/schemas/asset_response"
        "400":
          $ref: "#/components/responses/400"
        "404":
          $ref: "#/components/responses/404"

components:
  schemas:
    asset_response:
      type: object
      properties:
        dataset_id:
          $ref: "#/components/schemas/dataset_id"
        curator_tag:
          $ref: "#/components/schemas/curator_tag"
        assets:
          type: array
          items:
            allOf:
              - $ref: "#/components/schemas/dataset_asset"
              - type: object
                properties:
                  presigned_url:
                    type: string
                  file_size:
                    type: number
    collection_id:
      description: A unique identifier of a Collection.
      type: string
      example: fedcba98-7654-3210-fedc-ba9876543210
    collection_common:
      description: Full Collection metadata
      type: object
      properties:
        id:
          $ref: "#/components/schemas/collection_id"
        name:
          type: string
          nullable: true
        visibility:
          $ref: "#/components/schemas/visibility"
        collection_url:
          type: string
        contact_name:
          type: string
          nullable: true
        contact_email:
          type: string
          nullable: true
        curator_name:
          type: string
          nullable: true
        revised_at:
          type: string
          nullable: true
        created_at:
          type: string
        links:
          $ref: "#/components/schemas/links"
        access_type:
          type: string
          enum: [READ, WRITE]
          nullable: true
        published_at:
          type: string
          nullable: true
        description:
          type: string
        publisher_metadata:
          $ref: "#/components/schemas/publisher_metadata"
        revision_of:
          type: string
          nullable: true
        tombstone:
          type: boolean
        processing_status:
          $ref: "#/components/schemas/processing_status"
    conversion_status:
      type: string
      description: Status for a Dataset asset generated during initial Dataset source file processing
      enum: [CONVERTED, CONVERTING, FAILED, NA, UPLOADING, UPLOADED, SKIPPED]
    curator_tag:
      description: A curator-provided tag for a Dataset that serves as a unique identifier *within a Collection*.
      type: string
      example: an/example/curator_tag.h5ad
    dataset_id:
      description: A unique identifier of a Dataset.
      type: string
      example: 01234567-89ab-cdef-0123-456789abcdef
    visibility:
      description: >-
        Determines the visibility of the collection, that will either make the collection visible on the public
        sites or only viewable through obfuscated URLs.
      type: string
      enum: [PUBLIC, PRIVATE]
      default: PUBLIC
    distribution:
      description: >-
        Cellxgene runs a heuristic to detect the approximate distribution of the data in X so that it can accurately
        calculate statistical properties of the data. This field enables the curator to override this heuristic
        and specify the data distribution explicitly.
      type: string
      enum: [COUNT, NORMAL]
    is_primary_data:
      description: >-
        Describes whether cellular observations for this dataset are all canonical (PRIMARY),
        all non-canonical (SECONDARY), or contain a mixture (BOTH).
      type: string
      enum: [PRIMARY, SECONDARY, BOTH]
      nullable: true
    links:
      type: array
      items:
        type: object
        additionalProperties: false
        required:
          - link_url
          - link_type
        properties:
          link_name:
            type: string
            nullable: true
          link_url:
            type: string
            nullable: true
          link_type:
            type: string
            enum: [PROTOCOL, RAW_DATA, DOI, LAB_WEBSITE, OTHER, DATA_SOURCE]
            nullable: true
    dataset:
      allOf:
        - $ref: "#/components/schemas/dataset_preview"
        - type: object
          properties:
            name:
              type: string
              nullable: true
            revision:
              type: integer
              nullable: true
            revised_at:
              type: string
              nullable: true
            is_primary_data:
              $ref: "#/components/schemas/is_primary_data"
            X_normalization:
              type: string
              nullable: true
            dataset_assets:
              type: array
              items:
                $ref: "#/components/schemas/dataset_asset"
            sex:
              $ref: "#/components/schemas/ontology_elements"
            ethnicity:
              $ref: "#/components/schemas/ontology_elements"
            development_stage:
              $ref: "#/components/schemas/ontology_elements"
              nullable: true
            explorer_url:
              $ref: "#/components/schemas/explorer_url"
            cell_type:
              $ref: "#/components/schemas/ontology_elements"
            cell_count:
              type: integer
              nullable: true
            X_approximate_distribution:
              $ref: "#/components/schemas/distribution"
            #            batch_condition:  # TODO: https://app.zenhub.com/workspaces/single-cell-5e2a191dad828d52cc78b028/issues/chanzuckerberg/single-cell-data-portal/1461  # noqa: E501
            #              type: array
            #              items:
            #                type: string
            mean_genes_per_cell:
              type: number
              nullable: true
            schema_version:
              type: string
              nullable: true
            processing_status:
              $ref: "#/components/schemas/processing_status"
    dataset_preview:
      type: object
      properties:
        id:
          $ref: "#/components/schemas/dataset_id"
        curator_tag:
          $ref: "#/components/schemas/curator_tag"
          nullable: true
        tissue:
          $ref: "#/components/schemas/ontology_elements"
        assay:
          $ref: "#/components/schemas/ontology_elements"
        disease:
          $ref: "#/components/schemas/ontology_elements"
        organism:
          $ref: "#/components/schemas/ontology_elements"
        tombstone:
          type: boolean
    dataset_asset:
      type: object
      properties:
        filetype:
          type: string
          enum: [H5AD, RDS]
        filename:
          type: string
    explorer_url:
      type: string
      description: The url at which a given Dataset may be explored using the cellxgene visualization tool
      nullable: true
    ontology_element:
      type: object
      properties:
        ontology_term_id:
          type: string
        label:
          type: string
    ontology_elements:
      type: array
      default: []
      items:
        $ref: "#/components/schemas/ontology_element"
    problem:
      type: object
      description: Error message container for HTTP APIs.
      properties:
        type:
          type: string
        title:
          type: string
        detail:
          type: string
    processing_status:
      type: string
      description: Processing status for a Dataset or Collection
      enum: [FAILURE, PENDING, SUCCESS]
      nullable: true
    publisher_metadata:
      type: object
      nullable: true
      properties:
        authors:
          type: array
          items:
            type: object
            properties:
              name:
                type: string
              given:
                type: string
              family:
                type: string
        is_preprint:
          type: boolean
        journal:
          type: string
        published_day:
          type: number
        published_month:
          type: number
        published_year:
          type: number
    collection_form_metadata:
      type: object
      properties:
        name:
          type: string
          description: name of the collection
        description:
          type: string
          description: description of the collection
        contact_name:
          type: string
          description: name of the primary person of contact for the collection
        contact_email:
          type: string
          description: email of contact person for the collection
        links:
          $ref: "#/components/schemas/links"
    upload_link:
      description: A user-provided link to the dataset source file.
      type: string

  parameters:
    query_curator_tag:
      name: curator_tag
      description: >-
        A curator-provided tag. MUST be unique within a given Collection. MAY be used to uniquely identify a Dataset
        when using the Curator API. SHALL default to null for Datasets created using the Data Portal UI.
      in: query
      required: false
      schema:
        $ref: "#/components/schemas/curator_tag"
    query_dataset_id:
      name: dataset_id
      description: The uuid of the Dataset.
      in: query
      required: false
      schema:
        $ref: "#/components/schemas/dataset_id"
    path_collection_id:
      name: collection_id
      description: The uuid of a Collection.
      in: path
      required: true
      schema:
        $ref: "#/components/schemas/collection_id"
    query_visibility:
      name: visibility
      description: The 'visibility' of a Collection (and its constituent Datasets).
      in: query
      required: false
      schema:
        $ref: "#/components/schemas/visibility"
  responses:
    200:
      description: OK
    201:
      description: Created
    202:
      description: Accepted
    204:
      description: No content
    400:
      description: Invalid or missing parameter
      content:
        application/problem+json:
          schema:
            $ref: "#/components/schemas/problem"
    400_multiple:
      description: Invalid or missing parameters
      content:
        application/problem+json:
          schema:
            type: array
            items:
              type: object
              properties:
                name:
                  type: string
                  description: the errant parameter
                value:
                  type: string
                  description: the errant value
                reason:
                  type: string
                  description: the specific problem with the parameter
    401:
      description: Failed to authenticate
      content:
        application/problem+json:
          schema:
            $ref: "#/components/schemas/problem"
    403:
      description: Forbidden
      content:
        application/problem+json:
          schema:
            $ref: "#/components/schemas/problem"
    404:
      description: Resource not found
      content:
        application/problem+json:
          schema:
            $ref: "#/components/schemas/problem"
    405:
      description: Method not allowed
      content:
        application/problem+json:
          schema:
            $ref: "#/components/schemas/problem"
    409:
      description: File conflict
      content:
        application/problem+json:
          schema:
            $ref: "#/components/schemas/problem"
    413:
      description: Exceed File Size Limit
      content:
        application/problem+json:
          schema:
            $ref: "#/components/schemas/problem"
  securitySchemes:
    curatorAccess:
      type: http
      scheme: bearer
      bearerFormat: JWT
      x-bearerInfoFunc: backend.corpora.lambdas.api.v1.authentication.curation_apikey_info_func
    curatorAccessLenient:
      type: http
      scheme: bearer
      bearerFormat: JWT
      x-bearerInfoFunc: backend.corpora.lambdas.api.v1.authentication.curation_apikey_info_func_lenient<|MERGE_RESOLUTION|>--- conflicted
+++ resolved
@@ -462,48 +462,7 @@
         "401":
           $ref: "#/components/responses/401"
 
-<<<<<<< HEAD
-  /v1/collections/{collection_id}/datasets/status:
-    get:
-      summary: Get a Dataset's processing status
-      tags:
-        - collection
-      description: >-
-        Get the processing status for a Dataset. MUST indicate the Dataset by providing *one* of either the
-        **curator_tag** (non-null) OR the **dataset_id** parameters.
-      operationId: backend.corpora.lambdas.api.v1.curation.collections.collection_id.datasets.status.get
-      parameters:
-        - $ref: "#/components/parameters/path_collection_id"
-        - $ref: "#/components/parameters/query_curator_tag"
-        - $ref: "#/components/parameters/query_dataset_id"
-      responses:
-        "200":
-          description: OK
-          content:
-            application/json:
-              schema:
-                type: object
-                properties:
-                  status:
-                    $ref: "#/components/schemas/processing_status"
-                  file_statuses:
-                    type: object
-                    properties:
-                      cxg:
-                        $ref: "#/components/schemas/conversion_status"
-                      h5ad:
-                        $ref: "#/components/schemas/conversion_status"
-                      rds:
-                        $ref: "#/components/schemas/conversion_status"
-        "400":
-          $ref: "#/components/responses/400"
-        "404":
-          $ref: "#/components/responses/404"
-
   /v1/collections/{collection_id}/datasets/assets:
-=======
-  /v1/collections/{collection_id}/assets:
->>>>>>> 5fa765b0
     get:
       summary: Retrieve links for downloading a dataset
       tags:
