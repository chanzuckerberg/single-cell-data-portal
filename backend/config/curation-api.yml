openapi: 3.0.0
info:
  version: "1.0.0"
  title: Chan Zuckerberg Initiative CELLxGENE Discover API
  termsOfService: https://cellxgene.cziscience.com/tos
  contact:
    name: API Support
    email: cellxgene@chanzuckerberg.com
  description: |
    ## For Examples
    * [Python Notebooks](https://github.com/chanzuckerberg/single-cell-curation/tree/main/notebooks/curation_api/python_raw)
    * [R Notebooks](https://github.com/chanzuckerberg/single-cell-curation/tree/main/notebooks/curation_api/R)
servers:
  - description: Production environment
    url: https://api.cellxgene.cziscience.com/
  - description: Development environment
    url: https://api.cellxgene.dev.single-cell.czi.technology
  - description: Staging environment
    url: https://api.cellxgene.staging.single-cell.czi.technology
paths:
  /v1/auth/token:
    post:
      summary: Generate an access token
      tags:
        - authentication
      description: |
        Returns a bearer access token that must be passed in an Authentication header to requests that
        require authorization such as creating a new Collection.
      operationId: backend.corpora.lambdas.api.v1.curation.auth.token.post
      parameters:
        - in: header
          name: x-api-key
          schema:
            type: string
            example: "<YOUR-CURATOR-API-KEY>"
          required: true
          description: Your curation API key.```
      responses:
        "201":
          description: Created
          content:
            application/json:
              schema:
                type: object
                properties:
                  access_token:
                    type: string
        "401":
          $ref: "#/components/responses/401"

  /v1/collections:
    get:
      summary: List Collections' metadata.
      description: |
        For each Collection in the list, the Datasets for that Collection include a subset of Dataset metadata as a 
        preview. To retrieve full Dataset metadata for a specific Collection, GET /v1/collections/{collection_id} must 
        be used.

        The default `visibility` is PUBLIC. When visibility is PUBLIC, then a list of all public Collections is 
        returned. 

        When the visibility parameter is set to PRIVATE, a list of all private Collections or private revisions of 
        public Collections that the user is authorized to access is returned. An access token MUST be set in the request
        header as: `Authentication: bearer <access_token>`

        If a Collection in the list is a private revision of a public Collection, then it is annotated with 
        `revision_of`.

        * Optional: provide your access token in the request header as `Authentication: bearer <access_token>`.
      operationId: backend.corpora.lambdas.api.v1.curation.collections.actions.get
      security:
        - curatorAccessLenient: []
        - {}
      tags:
        - collection
      parameters:
        - description: |
            The visibility of the Collections to query for (and its constituent Datasets).

            | visibility | description | Authorization Required |
            | ---------- | ----------- | -------------- |
            | PUBLIC   | All public Collections are returned. | No |
            | PRIVATE  | All private Collections that the user is authorized to access are returned. If a Collection in the list is a private Revision of a public Collection, then it is annotated with revision_of. | Yes |
          in: query
          name: visibility
          required: false
          schema:
            "$ref": "#/components/schemas/visibility"
        - name: curator
          description: |
            Return Collections owned by the specified curator. The use of this parameter is limited to curators 
            with permission to query all Collections.
          in: query
          required: false
          schema:
            type: string
          example: "John Smith"
      responses:
        "200":
          description: OK
          content:
            application/json:
              schema:
                type: array
                items:
                  allOf:
                    - $ref: "#/components/schemas/collection_list"
        "400":
          $ref: "#/components/responses/400"
        "401":
          $ref: "#/components/responses/401"
        "403":
          $ref: "#/components/responses/403"
    post:
      summary: Create a Collection
      description: >
        Create a new private Collection

        * Required: provide your access token in the request header as `Authentication: bearer <access_token>`.
      operationId: backend.corpora.lambdas.api.v1.collection.create_collection
      tags:
        - collection
      security:
        - curatorAccess: []
      requestBody:
        content:
          application/json:
            schema:
              additionalProperties: false
              $ref: "#/components/schemas/collection_form_metadata"
              required:
                - name
                - description
                - contact_name
                - contact_email
      responses:
        "201":
          description: Created
          content:
            application/json:
              schema:
                type: object
                properties:
                  collection_id:
                    $ref: "#/components/schemas/collection_id"
        "400":
          $ref: "#/components/responses/400_multiple"
        "401":
          $ref: "#/components/responses/401"

  /v1/collections/{collection_id}:
    get:
      summary: Fetch a Collection with Datasets
      description: >
        Fetch full metadata for the Collection and its Datasets.

        * Optional: provide your access token in the request header as `Authentication: bearer <access_token>`.
      operationId: backend.corpora.lambdas.api.v1.curation.collections.collection_id.actions.get
      security:
        - curatorAccessLenient: []
        - {}
      tags:
        - collection
      parameters:
        - $ref: "#/components/parameters/path_collection_id"
      responses:
        "200":
          description: OK
          content:
            application/json:
              schema:
                allOf:
                  - $ref: "#/components/schemas/collection_get"
        "403":
          $ref: "#/components/responses/403"
    patch:
      summary: Update a Collection's metadata.
      description: |
        Update a private Collection or a Revision. If any Collection metadata fields are included in the body of the
        request, these fields will be updated for the specified Collection. If links are included, they will fully
        replace all existing links. CELLxGENE Discover queries **Crossref** (link to their site) for the publication 
        metadata of the DOI such as the list of authors. If the DOI has not been submitted to Crossref by its 
        publisher, then the request returns a 400 (BAD REQUEST).

        * Optional: provide your access token in the request header as `Authentication: bearer <access_token>`.
      operationId: backend.corpora.lambdas.api.v1.curation.collections.collection_id.actions.patch
      security:
        - curatorAccess: []
      tags:
        - collection
      parameters:
        - $ref: "#/components/parameters/path_collection_id"
      requestBody:
        content:
          application/json:
            schema:
              additionalProperties: false
              $ref: "#/components/schemas/collection_form_metadata"
            examples:
              update_name:
                summary: Update the name
                value:
                  name: "New Collection name"
              update_description:
                summary: Update the description
                value:
                  description: "New Collection description"
      responses:
        "200":
          description: OK
          content:
            application/json:
              schema:
                allOf:
                  - $ref: "#/components/schemas/collection_form_metadata"
                  - type: object
                    properties:
                      publisher_metadata:
                        $ref: "#/components/schemas/publisher_metadata"
                required:
                  - links
                  - name
                  - description
                  - contact_name
                  - contact_email
                  - publisher_metadata
        "400":
          $ref: "#/components/responses/400_multiple"
        "401":
          $ref: "#/components/responses/401"
        "403":
          $ref: "#/components/responses/403"
        "405":
          $ref: "#/components/responses/405"
    delete:
      summary: Delete a private Collection.
      description: |
        Delete a private Collection or cancel a Revision.

        * Required: provide your access token in the request header as `Authentication: bearer <access_token>`.
      operationId: backend.corpora.lambdas.api.v1.curation.collections.collection_id.actions.delete
      security:
        - curatorAccess: []
      tags:
        - collection
      parameters:
        - $ref: "#/components/parameters/path_collection_id"
      responses:
        "204":
          $ref: "#/components/responses/204"
        "401":
          $ref: "#/components/responses/401"
        "403":
          $ref: "#/components/responses/403"
        "405":
          $ref: "#/components/responses/405"

  /v1/collections/{collection_id}/revision:
    post:
      summary: Start a Revision of a published Collection
      description: |
        This starts a Revision of a published Collection. A Revision is a private Collection that is a copy of a
        published Collection. When published, a Revision replaces the original published Collection in-place. Only one
        ongoing Revision may exist per published Collection at any given time.

        All methods of updating or adding Datasets and metadata to a Revision work the same as for a private Collection.

        * Required: provide your access token in the request header as `Authentication: bearer <access_token>`.
      operationId: backend.corpora.lambdas.api.v1.curation.collections.collection_id.revision.post_collection_revision
      security:
        - curatorAccess: []
      tags:
        - collection
      parameters:
        - $ref: "#/components/parameters/path_collection_id"
      responses:
        "200":
          description: OK
          content:
            application/json:
              schema:
                type: object
                properties:
                  revision_id:
                    $ref: "#/components/schemas/collection_id"
        "401":
          $ref: "#/components/responses/401"
        "403":
          $ref: "#/components/responses/403"

  /v1/collections/{collection_id}/datasets:
    delete:
<<<<<<< HEAD
      summary: Delete a Dataset or cancel processing for a Dataset in a private Collection or revision.
      description: >-
        Delete a Dataset or cancel processing for a Dataset. The **collection_id** MUST reference either a private Collection OR a 
        Revision. MUST indicate the Dataset by providing the **dataset_id** parameters.
=======
      summary: Delete a Dataset or cancel processing for a Dataset in a private Collection or Revision.
      description: |
        Delete a Dataset or cancel processing for a Dataset. The **Collection_id** MUST reference either a private Collection OR a 
        Revision. MUST indicate the Dataset by providing *one* of either the `curator_tag` (non-null) OR the `dataset_id`
        parameters.
>>>>>>> e6fc18b0

        If the Dataset is being processed, then this endpoint will cancel processing and delete the Dataset. While 
        the cancellation process is occurring, the Dataset may still appear as part of the Collection for a few minutes, but will eventually be removed.

        * Required: provide your access token in the request header as `Authentication: bearer <access_token>`.
      operationId: backend.corpora.lambdas.api.v1.curation.collections.collection_id.datasets.actions.delete
      tags:
        - collection
      security:
        - curatorAccess: []
      parameters:
        - $ref: "#/components/parameters/path_collection_id"
        - $ref: "#/components/parameters/query_dataset_id"
      responses:
        "202":
          description: Accepted
          content:
            application/json:
              schema:
                type: string
        "400":
          $ref: "#/components/responses/400"
        "401":
          $ref: "#/components/responses/401"
        "403":
          $ref: "#/components/responses/403"
        "404":
          $ref: "#/components/responses/404"
        "405":
          $ref: "#/components/responses/405"
    get:
<<<<<<< HEAD
      summary: Fetch a Dataset from a Collection
      description: >-
        Fetch a Dataset from a collection. If a `dataset_id` is provided as a query parameter
=======
      summary: Fetch Dataset metadata from a Collection.
      description: |
        Fetch Dataset metadata from a Collection. If a `dataset_id` or a `curator_tag` is provided as a query,
>>>>>>> e6fc18b0
        the associated Dataset metadata is returned.
      operationId: backend.corpora.lambdas.api.v1.curation.collections.collection_id.datasets.actions.get
      tags:
        - collection
      parameters:
        - $ref: "#/components/parameters/path_collection_id"
        - $ref: "#/components/parameters/query_dataset_id"
      responses:
        "200":
          description: OK
          content:
            application/json:
              schema:
                $ref: "#/components/schemas/dataset"
        "400":
          $ref: "#/components/responses/400"
        "404":
          $ref: "#/components/responses/404"
<<<<<<< HEAD
    post:
      summary: Create a dataset_id to be use in a future upload.
      description: |
        Create an new empty Dataset and return the `dataset_id`. The `dataset_id` is used when uploading a Dataset file 
        to S3 to idenifty what Dataset the file belongs too.
      operationId: backend.corpora.lambdas.api.v1.curation.collections.collection_id.datasets.actions.post
=======
    patch:
      summary: Update a Dataset's curator tag.
      tags:
        - collection
      description: |
        Update a Dataset's curator-provided tag. The Dataset MUST belong to a either a private Collection OR a Revision. 
        MUST indicate the Dataset by providing *one* of either the `curator_tag` (non-null) OR the `dataset_id` 
        parameters.

        * Required: provide your access token in the request header as `Authentication: bearer <access_token>`.
>>>>>>> e6fc18b0
      security:
        - curatorAccess: []
      tags:
        - collection
      parameters:
        - $ref: "#/components/parameters/path_collection_id"
      responses:
        "201":
          description: OK
          content:
            application/json:
              schema:
                type: object
                properties:
                  dataset_id:
                    "$ref": "#/components/schemas/dataset_id"
        "401":
          $ref: "#/components/responses/401"
        "403":
          $ref: "#/components/responses/403"
        "405":
          $ref: "#/components/responses/405"
  /v1/collections/{collection_id}/datasets/upload-link:
    put:
      summary: Upload a Dataset by providing a link
      description: |
        Upload a Dataset. The Dataset will be uploaded from the provided `link` which MUST either be a presigned AWS S3 
<<<<<<< HEAD
        URL or Dropbox shared file URL. MAY include the `datase_id` 
        of an existing Dataset, in which case the existing Dataset SHALL be replaced.
=======
        URL or Dropbox shared file URL. MAY include a `curator_tag` in the request body; if an existing Dataset has this 
        tag, the existing Dataset SHALL be replaced, otherwise a new Dataset will be added. MAY include the `dataset_id` 
        of an existing Dataset, in which case the existing Dataset SHALL be replaced and the `curator_tag` field
        will be ignored.
>>>>>>> e6fc18b0

        * Required: provide your access token in the request header as `Authentication: bearer <access_token>`.
      operationId: backend.corpora.lambdas.api.v1.curation.collections.collection_id.datasets.upload_link.put
      tags:
        - collection
      security:
        - curatorAccess: []
      parameters:
        - $ref: "#/components/parameters/path_collection_id"
      requestBody:
        content:
          application/json:
            schema:
              type: object
              additionalProperties: false
              properties:
                id:
                  $ref: "#/components/schemas/dataset_id"
                link:
                  description: |
                    A user-provided link to the Dataset source file. The Dataset will be uploaded from the provided 
                    `link` which MUST either be a presigned AWS S3  or Dropbox shared file URL.
                  type: string
            examples:
              id:
                summary: Using the Dataset uuid
                value:
                  id: "<existing_dataset_id>"
                  link: "<download_link_for_data_source_file>"
      responses:
        "202":
          $ref: "#/components/responses/202"
        "400":
          $ref: "#/components/responses/400_multiple"
        "401":
          $ref: "#/components/responses/401"
        "403":
          $ref: "#/components/responses/403"
        "405":
          $ref: "#/components/responses/405"
        "404":
          $ref: "#/components/responses/404"
        "413":
          $ref: "#/components/responses/413"

  /v1/collections/{collection_id}/datasets/s3-upload-credentials:
    get:
      summary: Get credentials for uploading local files
      tags:
        - collection
      description: |
        Retrieve temporary AWS credentials for uploading Dataset source files to S3 to create
        or update Datasets for the specified Collection.


        * `<collection_id>` MUST NOT be a published Collection. Only uploads to private Collections
        (unpublished OR ongoing Revision) will be processed.

        * If there is an existing Dataset with `<dataset_id>` in `<collection_id>`, the existing Dataset
        SHALL be replaced.


        The response contains the credentials required for uploading to our AWS S3 bucket:

        * access_key

        * secret_access_key

        * session_token


        To upload the files to S3, use the Python boto3 package. Once a file is successfully uploaded, it wil be
        processed and added to the Collection (specified in the S3 key path) with no further user action required.
        Use `GET /curation/collections/{collection_id}/datasets/` with `id` query parameter  to check 
        on the processing status for a given Dataset.

        A Dataset uploaded directly to S3 will appear in the Collection only once the Dataset has started
        processing.

        * Required: provide your access token in the request header as `Authentication: bearer <access_token>`.
      security:
        - curatorAccess: []
      operationId: backend.corpora.lambdas.api.v1.curation.collections.collection_id.datasets.upload_s3.get
      parameters:
        - $ref: "#/components/parameters/path_collection_id"
      responses:
        "200":
          description: OK
          content:
            application/json:
              schema:
                type: object
                properties:
                  Bucket:
                    description: The AWS S3 bucket to upload to.
                    type: string
                  credentials:
                    type: object
                    properties:
                      AccessKeyId:
                        type: string
                      SecretAccessKey:
                        type: string
                      SessionToken:
                        type: string
                  UploadKeyPrefix:
                    description: |
                      Use this as a prefix to the S3 Key used to upload the file to S3. This will help ensure that it is
                      processed correctly.
                    type: string
        "401":
          $ref: "#/components/responses/401"

  /v1/collections/{collection_id}/datasets/assets:
    get:
      summary: Retrieve links for downloading a Dataset
      tags:
        - collection
<<<<<<< HEAD
      description: >-
        Generate Presigned S3 URLs to download the files associated with the Dataset. MUST include **dataset_id** 
        parameters. Pre-signed S3 URLs have a life span of up to 1 hour. Therefore,
=======
      description: |
        Generate Presigned S3 URLs to download the files associated with the Dataset. MUST include *one* of the `curator_tag`
        and `dataset_id` parameters. Pre-signed S3 URLs have a life span of up to 1 hour. Therefore,
>>>>>>> e6fc18b0
        generate a presigned URL immediately before each download to ensure it is current.
      operationId: backend.corpora.lambdas.api.v1.curation.collections.collection_id.assets.get
      parameters:
        - $ref: "#/components/parameters/path_collection_id"
        - $ref: "#/components/parameters/query_dataset_id"
      responses:
        "200":
          description: OK
          content:
            application/json:
              schema:
                $ref: "#/components/schemas/asset_response"
        "202":
          description: Unable to retrieve one or more asset response fields.
          content:
            application/json:
              schema:
                $ref: "#/components/schemas/asset_response"
        "400":
          $ref: "#/components/responses/400"
        "404":
          $ref: "#/components/responses/404"

components:
  schemas:
    asset_response:
      properties:
        assets:
          items:
            properties:
              filename:
                "$ref": "#/components/schemas/asset_filename"
              filesize:
                description: the size of the file in bytes.
                type: number
              filetype:
                "$ref": "#/components/schemas/asset_filetype"
              presigned_url:
                description: A URL to download this asset.
                type: string
            type: object
          type: array
        dataset_id:
          "$ref": "#/components/schemas/dataset_id"
      type: object
    asset_filetype:
      enum:
        - H5AD
        - RDS
      type: string
      description: the file type of the asset.
    asset_filename:
      type: string
      description: the file name of the asset.
    batch_condition:
      description: |
        These keys define the batches that a normalization or integration algorithm should be aware of.
        [batch condition schema](https://github.com/chanzuckerberg/single-cell-curation/blob/main/schema/3.0.0/schema.md#batch_condition)

      type: array
      items:
        type: string
      nullable: true
      example: ["patient", "seqBatch"]
    collection_list:
      description: Collection metadata
      properties:
        collection_url:
          description: The CELLxGENE Discover URL for the Collection.
          type: string
        contact_email:
          "$ref": "#/components/schemas/contact_email"
        contact_name:
          "$ref": "#/components/schemas/contact_name"
        created_at:
          type: string
        curator_name:
          "$ref": "#/components/schemas/curator_name"
        datasets:
          type: array
          description: A preview of the metadata for each Dataset in the Collection.
          items:
            $ref: "#/components/schemas/dataset_preview"
        description:
          "$ref": "#/components/schemas/collection_description"
        id:
          "$ref": "#/components/schemas/collection_id"
        links:
          "$ref": "#/components/schemas/links"
        name:
          "$ref": "#/components/schemas/collection_name"
        processing_status:
          "$ref": "#/components/schemas/processing_status_collection"
        published_at:
          "$ref": "#/components/schemas/published_at"
        publisher_metadata:
          "$ref": "#/components/schemas/publisher_metadata"
        revised_at:
          "$ref": "#/components/schemas/collection_revised_at"
        revising_in:
          "$ref": "#/components/schemas/collection_revising_in"
        revision_of:
          "$ref": "#/components/schemas/collection_revision_of"
        visibility:
          "$ref": "#/components/schemas/visibility"
      type: object
    collection_url:
      description: The CELLxGENE Discover URL for the Collection.
      type: string
    contact_email:
      description: The email of contact person for the Collection. Example email john.smith@email.com
      type: string
    contact_name:
      description: The name of the primary contact for the Collection
      type: string
    created_at:
      description: A timestamp of when the resource was created.
      type: string
    curator_name:
      description: The name of the curator for the Collection.
      nullable: true
      type: string
    collection_name:
      description: The name of the Collection.
      nullable: true
      type: string
    published_at:
      description: A timestamp of when the Collection was first published.
      nullable: true
      type: string
    collection_revised_at:
      description: A timestamp indicating the last time a Revision for this Collection was published.
      nullable: true
      type: string
    dataset_revised_at:
      description: A timestamp indicating the last time a Revision for this Dataset was published.
      nullable: true
      type: string
    collection_revising_in:
      type: string
      description: >
        If there is a private Revision for a public Collection, then `revising_in` is set to the id of 
        the private Revision in the metadata of the public Collection. The value is `None` if the user is not 
        authorized or no private Revision exists.
      nullable: true
    collection_revision_of:
      description: |
        If a private Collection is a Revision of a public Collection, then `revision_of` is set to the id of the 
        public Collection in the metadata of the private Collection. The value is `None` if no private Revision 
        exists.
      nullable: true
      type: string
    collection_tombstone:
      description: If this is True, then the Collection has been deleted from CELLxGENE Discover.
      type: boolean
    collection_description:
      description: A description of the Collection.
      type: string
    collection_get:
      description: Collection metadata
      properties:
        collection_url:
          "$ref": "#/components/schemas/collection_url"
        contact_email:
          "$ref": "#/components/schemas/contact_email"
        contact_name:
          "$ref": "#/components/schemas/contact_name"
        created_at:
          "$ref": "#/components/schemas/created_at"
        curator_name:
          "$ref": "#/components/schemas/curator_name"
        datasets:
          type: array
          description: A list of Dataset metadata associated with the Collection
          items:
            $ref: "#/components/schemas/dataset"
        description:
          $ref: "#/components/schemas/collection_description"
        id:
          "$ref": "#/components/schemas/collection_id"
        links:
          "$ref": "#/components/schemas/links"
        name:
          "$ref": "#/components/schemas/collection_name"
        processing_status:
          "$ref": "#/components/schemas/processing_status_collection"
        published_at:
          $ref: "#/components/schemas/published_at"
        publisher_metadata:
          "$ref": "#/components/schemas/publisher_metadata"
        revised_at:
          "$ref": "#/components/schemas/collection_revised_at"
        revising_in:
          "$ref": "#/components/schemas/collection_revising_in"
        revision_of:
          "$ref": "#/components/schemas/collection_revision_of"
        visibility:
          "$ref": "#/components/schemas/visibility"
      type: object
    collection_form_metadata:
      properties:
        contact_email:
          $ref: "#/components/schemas/contact_email"
        contact_name:
          $ref: "#/components/schemas/contact_name"
        description:
          $ref: "#/components/schemas/collection_description"
        links:
          "$ref": "#/components/schemas/links"
        name:
          $ref: "#/components/schemas/collection_name"
      type: object
    collection_id:
      description: A unique identifier of a Collection.
      example: fedcba98-7654-3210-fedc-ba9876543210
      type: string
<<<<<<< HEAD
=======
    curator_tag:
      description: |
        A curator-provided tag for a Dataset that serves as a unique identifier *within a Collection*. A timestamp or
        the original file name can be used as the `curator_tag`. The curator tag **cannot** be in UUID format.
      example: an/example/curator_tag
      type: string
>>>>>>> e6fc18b0
    dataset:
      properties:
        assay:
          "$ref": "#/components/schemas/dataset_assay"
        batch_condition:
          "$ref": "#/components/schemas/batch_condition"
        cell_count:
          description: The number of cells in the Dataset.
          nullable: true
          type: integer
        cell_type:
<<<<<<< HEAD
          "$ref": "#/components/schemas/ontology_elements"
=======
          description: |
            [cell type label](https://github.com/chanzuckerberg/single-cell-curation/blob/main/schema/3.0.0/schema.md#cell_type)
          default: []
          items:
            "$ref": "#/components/schemas/ontology_element"
          type: array
        curator_tag:
          "$ref": "#/components/schemas/curator_tag"
>>>>>>> e6fc18b0
          nullable: true
        dataset_assets:
          description: |
            The assets associated with the Dataset. Links to download the files can be generated using
            *GET /v1/collections/{collection_id}/datasets/assets*
          items:
            properties:
              filename:
                "$ref": "#/components/schemas/asset_filename"
              filetype:
                "$ref": "#/components/schemas/asset_filetype"
            type: object
          type: array
        development_stage:
          description: |
            [development stage label](https://github.com/chanzuckerberg/single-cell-curation/blob/main/schema/3.0.0/schema.md#development_stage)
          default: []
          items:
            "$ref": "#/components/schemas/ontology_element"
          type: array
          nullable: true
        disease:
          "$ref": "#/components/schemas/dataset_disease"
        ethnicity:
          description: |
            [self reported ethnicity label](https://github.com/chanzuckerberg/single-cell-curation/blob/main/schema/3.0.0/schema.md#self_reported_ethnicity)
          default: []
          items:
            "$ref": "#/components/schemas/ontology_element"
          type: array
        explorer_url:
          "$ref": "#/components/schemas/explorer_url"
        id:
          "$ref": "#/components/schemas/dataset_id"
        is_primary_data:
          "$ref": "#/components/schemas/is_primary_data"
        mean_genes_per_cell:
          nullable: true
          type: number
        title:
          description: |
            [title](https://github.com/chanzuckerberg/single-cell-curation/blob/main/schema/3.0.0/schema.md#title)
          nullable: true
          type: string
        organism:
          "$ref": "#/components/schemas/dataset_organism"
        processing_status:
          "$ref": "#/components/schemas/processing_status_dataset"
        processing_status_detail:
          type: string
          description: |
            When `processing_status` is set to VALIDATION_FAILURE, further details about the validation failures for 
            the dataset can be found in `processing_status_detail`.
          nullable: true
        revised_at:
          "$ref": "#/components/schemas/dataset_revised_at"
        revision:
          description: The number of times the Dataset has been revised.
          nullable: true
          type: integer
        schema_version:
          description: |
            The version of the CELLxGENE schema with which the Dataset complies to. [Schemas](https://github.com/chanzuckerberg/single-cell-curation/tree/main/schema)
          nullable: true
          type: string
        sex:
          description: |
            [sex label](https://github.com/chanzuckerberg/single-cell-curation/blob/main/schema/3.0.0/schema.md#sex)
          default: []
          items:
            "$ref": "#/components/schemas/ontology_element"
          type: array
        tissue:
          "$ref": "#/components/schemas/dataset_tissue"
        x_approximate_distribution:
          "$ref": "#/components/schemas/distribution"
      type: object
    dataset_assay:
      description: |
        [assay label](https://github.com/chanzuckerberg/single-cell-curation/blob/main/schema/3.0.0/schema.md#assay)
      default: []
      items:
        "$ref": "#/components/schemas/ontology_element"
      type: array
    dataset_disease:
      description: |
        [disease label](https://github.com/chanzuckerberg/single-cell-curation/blob/main/schema/3.0.0/schema.md#disease)
      default: []
      items:
        "$ref": "#/components/schemas/ontology_element"
      type: array
    dataset_organism:
      description: |
        [organism label](https://github.com/chanzuckerberg/single-cell-curation/blob/main/schema/3.0.0/schema.md#organism)
      default: []
      items:
        "$ref": "#/components/schemas/ontology_element"
      type: array
    dataset_tissue:
      description: |
        [tissue label](https://github.com/chanzuckerberg/single-cell-curation/blob/main/schema/3.0.0/schema.md#tissue)
      default: []
      items:
        "$ref": "#/components/schemas/ontology_element"
      type: array
    dataset_tombstone:
      description: When True, this Dataset was withdrawn from the Data Portal at the request of its submitter.
      type: boolean
    dataset_id:
      description: A unique identifier of a Dataset.
      example: 01234567-89ab-cdef-0123-456789abcdef
      type: string
    dataset_preview:
      properties:
        assay:
<<<<<<< HEAD
          "$ref": "#/components/schemas/ontology_elements"
=======
          "$ref": "#/components/schemas/dataset_assay"
        curator_tag:
          "$ref": "#/components/schemas/curator_tag"
          nullable: true
>>>>>>> e6fc18b0
        disease:
          "$ref": "#/components/schemas/dataset_disease"
        id:
          "$ref": "#/components/schemas/dataset_id"
        organism:
          "$ref": "#/components/schemas/dataset_organism"
        tissue:
          "$ref": "#/components/schemas/dataset_tissue"
      type: object
    distribution:
      description:
        CELLxGENE Discover runs a heuristic to detect the approximate distribution
        of the data in X so that it can accurately calculate statistical properties
        of the data. This field enables the curator to override this heuristic and
        specify the data distribution explicitly. [x_approximate_distribution](https://github.com/chanzuckerberg/single-cell-curation/blob/main/schema/3.0.0/schema.md#x_approximate_distribution)
      enum:
        - COUNT
        - NORMAL
      type: string
      nullable: true
    explorer_url:
      description: |
        The URL at which a given Dataset may be explored using CELLxGENE Explorer.
      nullable: true
      type: string
    is_primary_data:
      description: |
        [is_primary_data boolean](https://github.com/chanzuckerberg/single-cell-curation/blob/main/schema/3.0.0/schema.md#is_primary_data)

        Describes whether cellular observations for this Dataset are all
        canonical (True), all non-canonical (False), or contain a mixture (True, False).
      items:
        type: boolean
      type: array
    links:
      items:
        additionalProperties: false
        description: A URL that links associated resources with the Collection.
        properties:
          link_name:
            description: A brief description of the URL.
            nullable: true
            type: string
          link_type:
            description: |
              If the link_type is DOI, then the `link_url` must be a valid DOI link; the `link_name` will be ignored 
              or overwritten if provided. For example, https://doi.org/00.0000/science.abc1234 is a valid DOI 
              `link_url`. All other links types can be any valid URL.
            enum:
              - PROTOCOL
              - RAW_DATA
              - DOI
              - LAB_WEBSITE
              - OTHER
              - DATA_SOURCE
            nullable: true
            type: string
          link_url:
            description: The URL of the link.
            nullable: true
            type: string
        required:
          - link_url
          - link_type
        type: object
      type: array
    ontology_element:
      properties:
        label:
          type: string
        ontology_term_id:
          type: string
      type: object
    problem:
      description: Error message container for HTTP APIs.
      properties:
        detail:
          type: string
        title:
          type: string
        type:
          type: string
      type: object
    processing_status_collection:
      description: |
        Processing status for a Collection
        | `processing_status` | Description |
        | ------------------- | ----------- |
        | `"FAILURE"` | one or more Datasets ran into an error during processing. More information can be found in the Dataset processing_status logs. |
        | `"PENDING"` | one or more Datasets are still being processed. |
        | `"SUCCESS"` | all Datasets have been processed successfully. |
        | `null` | the Collection has no Datasets. |
      enum:
        - FAILURE
        - PENDING
        - SUCCESS
      nullable: true
      type: string
    processing_status_dataset:
      description: |
        Processing status for a Dataset
        | `processing_status` | Description |
        | ------------------- | ----------- |
        | `"PENDING"` | the Dataset has is still being processed. |
        | `"SUCCESS"` | the Dataset has successfully been processed. |
        | `"VALIDATION_FAILURE"` | An error occured during validation. See `processing_status_detail`|
        | `"PIPELINE_FAILURE"`| An error occured during processing. |
      enum:
        - FAILURE
        - PENDING
        - SUCCESS
        - VALIDATION_FAILURE
        - PIPELINE_FAILURE
      nullable: true
      type: string
    publisher_metadata:
      nullable: true
      properties:
        authors:
          items:
            properties:
              family:
                type: string
              given:
                type: string
              name:
                type: string
            type: object
          type: array
        is_preprint:
          type: boolean
        journal:
          type: string
        published_day:
          type: number
        published_month:
          type: number
        published_year:
          type: number
      type: object
    visibility:
      default: PUBLIC
      description: |
        The visibility of the Collection.

        | visibility | description |
        | ---------- | ----------- | 
        | PUBLIC   | The Collection is published and accessible to all users of CELLxGENE Discover |
        | PRIVATE  | The Collection is in private review, either as a new Collection that has not been published or a Revision of a previously published Collection. |
      enum:
        - PUBLIC
        - PRIVATE
      type: string
  parameters:
    path_collection_id:
      description: The uuid of a Collection.
      in: path
      name: collection_id
      required: true
      schema:
        "$ref": "#/components/schemas/collection_id"
<<<<<<< HEAD
=======
    query_curator_tag:
      description: |
        A curator-provided tag **MUST** be unique within a given Collection. **MAY** be used to uniquely identify a 
        Dataset when using the Curator API. **SHALL** default to null for Datasets created using the CELLxGENE Discover UI.
      in: query
      name: curator_tag
      required: false
      schema:
        "$ref": "#/components/schemas/curator_tag"
>>>>>>> e6fc18b0
    query_dataset_id:
      description: The uuid of the Dataset.
      in: query
      name: dataset_id
      required: false
      schema:
        "$ref": "#/components/schemas/dataset_id"
  responses:
    "200":
      description: OK
    "201":
      description: Created
    "202":
      description: Accepted
    "204":
      description: No content
    "400":
      content:
        application/problem+json:
          schema:
            "$ref": "#/components/schemas/problem"
      description: Invalid or missing parameter
    400_multiple:
      content:
        application/problem+json:
          schema:
            items:
              properties:
                name:
                  description: the errant parameter
                  type: string
                reason:
                  description: the specific problem with the parameter
                  type: string
                value:
                  description: the errant value
                  type: string
              type: object
            type: array
      description: Invalid or missing parameters
    "401":
      content:
        application/problem+json:
          schema:
            "$ref": "#/components/schemas/problem"
      description: Failed to authenticate
    "403":
      content:
        application/problem+json:
          schema:
            "$ref": "#/components/schemas/problem"
      description: Forbidden
    "404":
      content:
        application/problem+json:
          schema:
            "$ref": "#/components/schemas/problem"
      description: Resource not found
    "405":
      content:
        application/problem+json:
          schema:
            "$ref": "#/components/schemas/problem"
      description: Method not allowed
    "409":
      content:
        application/problem+json:
          schema:
            "$ref": "#/components/schemas/problem"
      description: File conflict
    "413":
      content:
        application/problem+json:
          schema:
            "$ref": "#/components/schemas/problem"
      description: Exceed File Size Limit
  securitySchemes:
    curatorAccess:
      bearerFormat: JWT
      scheme: bearer
      type: http
      x-bearerInfoFunc: backend.corpora.lambdas.api.v1.authentication.curation_apikey_info_func
    curatorAccessLenient:
      bearerFormat: JWT
      scheme: bearer
      type: http
      x-bearerInfoFunc: backend.corpora.lambdas.api.v1.authentication.curation_apikey_info_func_lenient<|MERGE_RESOLUTION|>--- conflicted
+++ resolved
@@ -290,18 +290,10 @@
 
   /v1/collections/{collection_id}/datasets:
     delete:
-<<<<<<< HEAD
-      summary: Delete a Dataset or cancel processing for a Dataset in a private Collection or revision.
+      summary: Delete a Dataset or cancel processing for a Dataset in a private Collection or Revision.
       description: >-
         Delete a Dataset or cancel processing for a Dataset. The **collection_id** MUST reference either a private Collection OR a 
         Revision. MUST indicate the Dataset by providing the **dataset_id** parameters.
-=======
-      summary: Delete a Dataset or cancel processing for a Dataset in a private Collection or Revision.
-      description: |
-        Delete a Dataset or cancel processing for a Dataset. The **Collection_id** MUST reference either a private Collection OR a 
-        Revision. MUST indicate the Dataset by providing *one* of either the `curator_tag` (non-null) OR the `dataset_id`
-        parameters.
->>>>>>> e6fc18b0
 
         If the Dataset is being processed, then this endpoint will cancel processing and delete the Dataset. While 
         the cancellation process is occurring, the Dataset may still appear as part of the Collection for a few minutes, but will eventually be removed.
@@ -333,15 +325,9 @@
         "405":
           $ref: "#/components/responses/405"
     get:
-<<<<<<< HEAD
-      summary: Fetch a Dataset from a Collection
-      description: >-
-        Fetch a Dataset from a collection. If a `dataset_id` is provided as a query parameter
-=======
       summary: Fetch Dataset metadata from a Collection.
       description: |
-        Fetch Dataset metadata from a Collection. If a `dataset_id` or a `curator_tag` is provided as a query,
->>>>>>> e6fc18b0
+        Fetch Dataset metadata from a Collection. If a `dataset_id` is provided as a query,
         the associated Dataset metadata is returned.
       operationId: backend.corpora.lambdas.api.v1.curation.collections.collection_id.datasets.actions.get
       tags:
@@ -360,25 +346,12 @@
           $ref: "#/components/responses/400"
         "404":
           $ref: "#/components/responses/404"
-<<<<<<< HEAD
     post:
       summary: Create a dataset_id to be use in a future upload.
       description: |
         Create an new empty Dataset and return the `dataset_id`. The `dataset_id` is used when uploading a Dataset file 
         to S3 to idenifty what Dataset the file belongs too.
       operationId: backend.corpora.lambdas.api.v1.curation.collections.collection_id.datasets.actions.post
-=======
-    patch:
-      summary: Update a Dataset's curator tag.
-      tags:
-        - collection
-      description: |
-        Update a Dataset's curator-provided tag. The Dataset MUST belong to a either a private Collection OR a Revision. 
-        MUST indicate the Dataset by providing *one* of either the `curator_tag` (non-null) OR the `dataset_id` 
-        parameters.
-
-        * Required: provide your access token in the request header as `Authentication: bearer <access_token>`.
->>>>>>> e6fc18b0
       security:
         - curatorAccess: []
       tags:
@@ -406,15 +379,8 @@
       summary: Upload a Dataset by providing a link
       description: |
         Upload a Dataset. The Dataset will be uploaded from the provided `link` which MUST either be a presigned AWS S3 
-<<<<<<< HEAD
-        URL or Dropbox shared file URL. MAY include the `datase_id` 
-        of an existing Dataset, in which case the existing Dataset SHALL be replaced.
-=======
-        URL or Dropbox shared file URL. MAY include a `curator_tag` in the request body; if an existing Dataset has this 
-        tag, the existing Dataset SHALL be replaced, otherwise a new Dataset will be added. MAY include the `dataset_id` 
-        of an existing Dataset, in which case the existing Dataset SHALL be replaced and the `curator_tag` field
-        will be ignored.
->>>>>>> e6fc18b0
+        URL or Dropbox shared file URL.  MAY include the `dataset_id` of an existing Dataset, in which case the 
+        existing Dataset SHALL be replaced and the `curator_tag` field will be ignored.
 
         * Required: provide your access token in the request header as `Authentication: bearer <access_token>`.
       operationId: backend.corpora.lambdas.api.v1.curation.collections.collection_id.datasets.upload_link.put
@@ -533,15 +499,9 @@
       summary: Retrieve links for downloading a Dataset
       tags:
         - collection
-<<<<<<< HEAD
-      description: >-
-        Generate Presigned S3 URLs to download the files associated with the Dataset. MUST include **dataset_id** 
-        parameters. Pre-signed S3 URLs have a life span of up to 1 hour. Therefore,
-=======
-      description: |
-        Generate Presigned S3 URLs to download the files associated with the Dataset. MUST include *one* of the `curator_tag`
-        and `dataset_id` parameters. Pre-signed S3 URLs have a life span of up to 1 hour. Therefore,
->>>>>>> e6fc18b0
+      description: |
+        Generate Presigned S3 URLs to download the files associated with the Dataset. MUST include 
+        `dataset_id` parameters. Pre-signed S3 URLs have a life span of up to 1 hour. Therefore,
         generate a presigned URL immediately before each download to ensure it is current.
       operationId: backend.corpora.lambdas.api.v1.curation.collections.collection_id.assets.get
       parameters:
@@ -758,15 +718,6 @@
       description: A unique identifier of a Collection.
       example: fedcba98-7654-3210-fedc-ba9876543210
       type: string
-<<<<<<< HEAD
-=======
-    curator_tag:
-      description: |
-        A curator-provided tag for a Dataset that serves as a unique identifier *within a Collection*. A timestamp or
-        the original file name can be used as the `curator_tag`. The curator tag **cannot** be in UUID format.
-      example: an/example/curator_tag
-      type: string
->>>>>>> e6fc18b0
     dataset:
       properties:
         assay:
@@ -778,19 +729,13 @@
           nullable: true
           type: integer
         cell_type:
-<<<<<<< HEAD
           "$ref": "#/components/schemas/ontology_elements"
-=======
           description: |
             [cell type label](https://github.com/chanzuckerberg/single-cell-curation/blob/main/schema/3.0.0/schema.md#cell_type)
           default: []
           items:
             "$ref": "#/components/schemas/ontology_element"
           type: array
-        curator_tag:
-          "$ref": "#/components/schemas/curator_tag"
->>>>>>> e6fc18b0
-          nullable: true
         dataset_assets:
           description: |
             The assets associated with the Dataset. Links to download the files can be generated using
@@ -905,14 +850,10 @@
     dataset_preview:
       properties:
         assay:
-<<<<<<< HEAD
-          "$ref": "#/components/schemas/ontology_elements"
-=======
           "$ref": "#/components/schemas/dataset_assay"
         curator_tag:
           "$ref": "#/components/schemas/curator_tag"
           nullable: true
->>>>>>> e6fc18b0
         disease:
           "$ref": "#/components/schemas/dataset_disease"
         id:
@@ -1074,18 +1015,6 @@
       required: true
       schema:
         "$ref": "#/components/schemas/collection_id"
-<<<<<<< HEAD
-=======
-    query_curator_tag:
-      description: |
-        A curator-provided tag **MUST** be unique within a given Collection. **MAY** be used to uniquely identify a 
-        Dataset when using the Curator API. **SHALL** default to null for Datasets created using the CELLxGENE Discover UI.
-      in: query
-      name: curator_tag
-      required: false
-      schema:
-        "$ref": "#/components/schemas/curator_tag"
->>>>>>> e6fc18b0
     query_dataset_id:
       description: The uuid of the Dataset.
       in: query
