openapi: 3.0.0
info:
  version: "1.0.0"
  title: Chan Zuckerberg Initiative cellxgene Data Portal Curator API
servers:
  - description: Production environment
    url: https://api.cellxgene.cziscience.com/
  - description: Development environment
    url: https://api.cellxgene.dev.single-cell.czi.technology
  - description: Staging environment
    url: https://api.cellxgene.staging.single-cell.czi.technology
paths:
  /v1/auth/token:
    post:
      summary: Generate an access token
      tags:
        - authentication
      description: >-
        Returns a bearer access token that must be passed as a parameter to requests that
        require authorization such as creating a new Collection.
      operationId: backend.corpora.lambdas.api.v1.curation.auth.token.post
      parameters:
        - in: header
          name: x-api-key
          schema:
            type: string
            example: "<YOUR-CURATOR-API-KEY>"
          required: true
          description: Your curation API key.
      responses:
        "201":
          description: Created
          content:
            application/json:
              schema:
                type: object
                properties:
                  access_token:
                    type: string
        "401":
          $ref: "#/components/responses/401"

  /v1/collections:
    get:
      summary: Fetch Collections metadata.
      description: >-
        * When the visibility parameter is unspecified or set to `PUBLIC`, a list of all public collections is returned.
        The Authorization header is not required. If a collection in the list has been deleted, then it is annotated
        with tombstone set to True.

        * When the visibility parameter is set to `PRIVATE`, a list of all private collections that the user is
        authorized to access is returned. The Authorization header is required. If a collection in the list is a private
        revision of a public collection, then it is annotated with revision_of.

        * Each collection in the list contains a subset of collection metadata as a preview.

        * To retrieve full collection metadata for a specific collection, `GET /v1/collections/{collection_id}`
        must be used.
      operationId: backend.corpora.lambdas.api.v1.curation.collections.actions.get
      security:
        - curatorAccessLenient: []
        - {}
      tags:
        - collection
      parameters:
        - $ref: "#/components/parameters/query_visibility"
        - name: curator
          description: >-
            Return collections owned by the specified curator. The use of this parameter is limited to curators 
            with permission to query all collections.
          in: query
          required: false
          schema:
            type: string
          examples:
            specified_curator:
              summary: Return collections owned by the specified curator
              value:
                name: "John Smith"
      responses:
        "200":
          description: OK
          content:
            application/json:
              schema:
                type: object
                properties:
                  collections:
                    type: array
                    items:
                      allOf:
                        - $ref: "#/components/schemas/collection_list"
        "401":
          $ref: "#/components/responses/401"
    post:
      summary: Create a Collection
      description: Create a new Collection
      operationId: backend.corpora.lambdas.api.v1.collection.create_collection
      tags:
        - collection
      security:
        - curatorAccess: []
      requestBody:
        content:
          application/json:
            schema:
              additionalProperties: false
              $ref: "#/components/schemas/collection_form_metadata"
              required:
                - name
                - description
                - contact_name
                - contact_email
      responses:
        "201":
          description: Created
          content:
            application/json:
              schema:
                type: object
                properties:
                  collection_id:
                    $ref: "#/components/schemas/collection_id"
        "400":
          $ref: "#/components/responses/400_multiple"
        "401":
          $ref: "#/components/responses/401"

  /v1/collections/{collection_id}:
    get:
      summary: Fetch a Collection with Datasets
      description: Fetch full Collection metadata and associated Datasets.
      operationId: backend.corpora.lambdas.api.v1.curation.collections.collection_id.actions.get
      security:
        - curatorAccessLenient: []
        - {}
      tags:
        - collection
      parameters:
        - $ref: "#/components/parameters/path_collection_id"
      responses:
        "200":
          description: OK
          content:
            application/json:
              schema:
                allOf:
                  - $ref: "#/components/schemas/collection_get"

        "404":
          $ref: "#/components/responses/404"
    patch:
      summary: Update a Collection's metadata.
      description: >-
        Update a private Collection or a Revision. If any Collection metadata fields are included in the body of the
        request, these fields SHALL be updated for the specified Collection. If links are included, they will fully
        replace all existing links. A DOI link that cannot be found at Crossref results in a 400 (BAD REQUEST).
      operationId: backend.corpora.lambdas.api.v1.curation.collections.collection_id.actions.patch
      security:
        - curatorAccess: []
      tags:
        - collection
      parameters:
        - $ref: "#/components/parameters/path_collection_id"
      requestBody:
        content:
          application/json:
            schema:
              additionalProperties: false
              $ref: "#/components/schemas/collection_form_metadata"
            examples:
              update_name:
                summary: Update the name
                value:
                  name: "New Collection name"
              update_description:
                summary: Update the description
                value:
                  description: "New Collection description"
      responses:
        "200":
          description: OK
          content:
            application/json:
              schema:
                allOf:
                  - $ref: "#/components/schemas/collection_form_metadata"
                  - type: object
                    properties:
                      publisher_metadata:
                        $ref: "#/components/schemas/publisher_metadata"
                required:
                  - links
                  - name
                  - description
                  - contact_name
                  - contact_email
                  - publisher_metadata
        "201":
          $ref: "#/components/responses/201"
        "400":
          $ref: "#/components/responses/400_multiple"
        "401":
          $ref: "#/components/responses/401"
        "403":
          $ref: "#/components/responses/403"
        "404":
          $ref: "#/components/responses/404"
    delete:
      summary: Delete a private collection.
      description: >-
        Delete a private collection or cancel a revision.
      operationId: backend.corpora.lambdas.api.v1.curation.collections.collection_id.actions.delete
      security:
        - curatorAccess: []
      tags:
        - collection
      parameters:
        - $ref: "#/components/parameters/path_collection_id"
      responses:
        "204":
          $ref: "#/components/responses/204"
        "401":
          $ref: "#/components/responses/401"
        "403":
          $ref: "#/components/responses/403"
        "405":
          $ref: "#/components/responses/405"

  /v1/collections/{collection_id}/revision:
    post:
      summary: Start a revision of a published Collection
      description: >-
        This starts a Revision of a published Collection. A Revision is a private Collection that is a copy of a
        published Collection. When published, a Revision replaces the original published Collection in-place. Only one
        ongoing Revision may exist per published Collection at any given time.

        All methods of updating or adding Datasets and metadata to a Revision work the same as for a private Collection.
      operationId: backend.corpora.lambdas.api.v1.curation.collections.collection_id.revision.post_collection_revision
      security:
        - curatorAccess: []
      tags:
        - collection
      parameters:
        - $ref: "#/components/parameters/path_collection_id"
      responses:
        "200":
          description: OK
          content:
            application/json:
              schema:
                type: object
                properties:
                  revision_id:
                    $ref: "#/components/schemas/collection_id"
        "401":
          $ref: "#/components/responses/401"
        "403":
          $ref: "#/components/responses/403"

  /v1/collections/{collection_id}/datasets:
    delete:
      summary: Delete a private Dataset
      description: >-
        Delete a Dataset. The **collection_id** MUST reference either a private Collection OR a Revision. MUST
        indicate the Dataset by providing *one* of either the **curator_tag** (non-null) OR the **dataset_id**
        parameters.
      operationId: backend.corpora.lambdas.api.v1.curation.collections.collection_id.datasets.actions.delete
      tags:
        - collection
      security:
        - curatorAccess: []
      parameters:
        - $ref: "#/components/parameters/path_collection_id"
        - $ref: "#/components/parameters/query_curator_tag"
        - $ref: "#/components/parameters/query_dataset_id"
      responses:
        "202":
          description: Accepted
          content:
            application/json:
              schema:
                type: string
        "400":
          $ref: "#/components/responses/400"
        "401":
          $ref: "#/components/responses/401"
        "403":
          $ref: "#/components/responses/403"
        "404":
          $ref: "#/components/responses/404"
    get:
      summary: Fetch a Dataset from a collection
      description: >-
        Fetch a Dataset from a collection. If a `dataset_id` or a `curator_tag` is provided as a query parameter
        the associated Dataset metadata is returned.
      operationId: backend.corpora.lambdas.api.v1.curation.collections.collection_id.datasets.actions.get
      tags:
        - collection
      parameters:
        - $ref: "#/components/parameters/path_collection_id"
        - $ref: "#/components/parameters/query_curator_tag"
        - $ref: "#/components/parameters/query_dataset_id"
      responses:
        "200":
          description: OK
          content:
            application/json:
              schema:
                - $ref: "#/components/schemas/dataset"
          $ref: "#/components/responses/400"
        "404":
          $ref: "#/components/responses/404"
    patch:
      summary: Update a Dataset's curator tag.
      tags:
        - collection
      description: >-
        Update a Dataset's curator-provided tag. The Dataset MUST NOT belong to a published Collection. MUST indicate
        the Dataset by providing *one* of either the **curator_tag** (non-null) OR the **dataset_id** parameters.
      security:
        - curatorAccess: []
      operationId: backend.corpora.lambdas.api.v1.curation.collections.collection_id.datasets.actions.patch
      parameters:
        - $ref: "#/components/parameters/path_collection_id"
        - $ref: "#/components/parameters/query_curator_tag"
        - $ref: "#/components/parameters/query_dataset_id"
      requestBody:
        content:
          application/json:
            schema:
              type: object
              additionalProperties: false
              properties:
                curator_tag:
                  type: string
                  description: curator-provided tag
            example:
              curator_tag: "new/curator_tag"
      responses:
        "204":
          $ref: "#/components/responses/204"
        "400":
          $ref: "#/components/responses/400_multiple"
        "401":
          $ref: "#/components/responses/401"
        "404":
          $ref: "#/components/responses/404"

  /v1/collections/{collection_id}/datasets/upload-link:
    put:
      summary: Upload a Dataset by providing a link
      description: >-
        Upload a Dataset. The Dataset will be uploaded from the provided link. MUST include a **curator_tag** in the
        request body; if an existing Dataset has this tag, the existing Dataset SHALL be replaced, otherwise a new
        Dataset will be added. MAY include the **id** of an existing Dataset, in which case the existing Dataset
        SHALL be replaced.

        Only presigned AWS S3 URLs and Dropbox shared file links are supported.
      operationId: backend.corpora.lambdas.api.v1.curation.collections.collection_id.datasets.upload_link.put
      tags:
        - collection
      security:
        - curatorAccess: []
      parameters:
        - $ref: "#/components/parameters/path_collection_id"
      requestBody:
        content:
          application/json:
            schema:
              type: object
              additionalProperties: false
              properties:
                curator_tag:
                  type: string
                id:
                  $ref: "#/components/schemas/dataset_id"
                link:
                  $ref: "#/components/schemas/upload_link"
            examples:
              tag:
                summary: Using the tag
                value:
                  curator_tag: "<new_or_existing_tag>"
                  link: "<download_link_for_data_source_file>"
              id:
                summary: Using the dataset uuid
                value:
                  id: "<existing_dataset_id>"
                  link: "<download_link_for_data_source_file>"
      responses:
        "202":
          $ref: "#/components/responses/202"
        "400":
          $ref: "#/components/responses/400_multiple"
        "401":
          $ref: "#/components/responses/401"
        "404":
          $ref: "#/components/responses/404"

  /v1/collections/{collection_id}/datasets/s3-upload-credentials:
    get:
      summary: Get credentials for uploading local files
      tags:
        - collection
      description: >-
        Retrieve temporary AWS credentials for uploading Dataset source files to S3 to create
        or update Datasets for the specified Collection.

        * Uploads to <root_bucket> MUST take the form of `s3://<root_bucket>/<collection_id>/<curator_tag>`.

        * `<collection_id>` MUST NOT be a published Collection. Only uploads to private Collections
        (unpublished OR ongoing Revision) will be processed.

        * If there is no Dataset with tag `<curator_tag>` in `<collection_id>`, a new Dataset SHALL be added.

        * If there is an existing Dataset with tag `<curator_tag>` in `<collection_id>`, the existing Dataset
        SHALL be replaced.


        The response contains the credentials required for uploading to our AWS S3 bucket:

        * access_key

        * secret_access_key

        * session_token


        To upload the files to S3, use the Python boto3 package. Once a file is successfully uploaded, it wil be
        processed and added to the Collection (specified in the S3 key path) with no further user action required.
        Use `GET /curation/collections/{collection_id}/datasets/` with `curator_tag` or `id` query parameter  to check 
        on the processing status for a given Dataset.

      security:
        - curatorAccess: []
      operationId: backend.corpora.lambdas.api.v1.curation.collections.collection_id.datasets.upload_s3.get
      parameters:
        - $ref: "#/components/parameters/path_collection_id"
      responses:
        "200":
          description: OK
          content:
            application/json:
              schema:
                type: object
                properties:
                  Bucket:
                    type: string
                  credentials:
                    type: object
                    properties:
                      AccessKeyId:
                        type: string
                      SecretAccessKey:
                        type: string
                      SessionToken:
                        type: string
                  UploadKeyPrefix:
                    type: string
        "401":
          $ref: "#/components/responses/401"

  /v1/collections/{collection_id}/datasets/assets:
    get:
      summary: Retrieve links for downloading a dataset
      tags:
        - collection
      description: >-
        Generate Presigned S3 URLs to download the files associated with the dataset. MUST include *one* of the **curator_tag**
        and **dataset_id** parameters.
      operationId: backend.corpora.lambdas.api.v1.curation.collections.collection_id.assets.get
      parameters:
        - $ref: "#/components/parameters/path_collection_id"
        - $ref: "#/components/parameters/query_curator_tag"
        - $ref: "#/components/parameters/query_dataset_id"
      responses:
        "200":
          description: OK
          content:
            application/json:
              schema:
                $ref: "#/components/schemas/asset_response"
        "202":
          description: Unable to retrieve one or more asset response fields.
          content:
            application/json:
              schema:
                $ref: "#/components/schemas/asset_response"
        "400":
          $ref: "#/components/responses/400"
        "404":
          $ref: "#/components/responses/404"

components:
  schemas:
    asset_response:
      properties:
        assets:
          items:
            properties:
              file_name:
                type: string
              file_size:
                type: number
              file_type:
                enum:
                  - H5AD
                  - RDS
                type: string
              presigned_url:
                type: string
            type: object
          type: array
        curator_tag:
          "$ref": "#/components/schemas/curator_tag"
        dataset_id:
          "$ref": "#/components/schemas/dataset_id"
      type: object
    batch_condition:
      description: These keys define the batches that a normalization or integration algorithm should be aware of
      type: array
      items:
        type: string
      nullable: true
      example: ["patient", "seqBatch"]
<<<<<<< HEAD
    collection_common:
=======
    collection_list:
>>>>>>> 605d5872
      description: Full Collection metadata
      properties:
        access_type:
          enum:
            - READ
            - WRITE
          nullable: true
          type: string
        collection_url:
          type: string
        contact_email:
          nullable: true
          type: string
        contact_name:
          nullable: true
          type: string
        created_at:
          type: string
        curator_name:
          nullable: true
          type: string
        datasets:
          type: array
          items:
            $ref: "#/components/schemas/dataset_preview"
        description:
          type: string
        id:
          "$ref": "#/components/schemas/collection_id"
        links:
          "$ref": "#/components/schemas/links"
        name:
          nullable: true
          type: string
        processing_status:
          "$ref": "#/components/schemas/processing_status"
        published_at:
          nullable: true
          type: string
        publisher_metadata:
          "$ref": "#/components/schemas/publisher_metadata"
        revised_at:
          nullable: true
          type: string
        revising_in:
          type: string
          description: the id of the associated revision Collection, if one exists and the user is authorized
          nullable: true
        revision_of:
          description: the id of the published version of this Collection
          nullable: true
          type: string
        tombstone:
          type: boolean
        visibility:
          "$ref": "#/components/schemas/visibility"
      type: object
    collection_get:
      description: Full Collection metadata
      properties:
        access_type:
          enum:
            - READ
            - WRITE
          nullable: true
          type: string
        collection_url:
          type: string
        contact_email:
          nullable: true
          type: string
        contact_name:
          nullable: true
          type: string
        created_at:
          type: string
        curator_name:
          nullable: true
          type: string
        datasets:
          type: array
          items:
            $ref: "#/components/schemas/dataset"
        description:
          type: string
        id:
          "$ref": "#/components/schemas/collection_id"
        links:
          "$ref": "#/components/schemas/links"
        name:
          nullable: true
          type: string
        processing_status:
          "$ref": "#/components/schemas/processing_status"
        published_at:
          nullable: true
          type: string
        publisher_metadata:
          "$ref": "#/components/schemas/publisher_metadata"
        revised_at:
          nullable: true
          type: string
        revising_in:
          type: string
          description: the id of the associated revision Collection, if one exists and the user is authorized
          nullable: true
        revision_of:
          description: the id of the published version of this Collection
          nullable: true
          type: string
        tombstone:
          type: boolean
        visibility:
          "$ref": "#/components/schemas/visibility"
      type: object
    collection_form_metadata:
      properties:
        contact_email:
          description: email of contact person for the collection
          type: string
        contact_name:
          description: name of the primary person of contact for the collection
          type: string
        description:
          description: description of the collection
          type: string
        links:
          "$ref": "#/components/schemas/links"
        name:
          description: name of the collection
          type: string
      type: object
    collection_id:
      description: A unique identifier of a Collection.
      example: fedcba98-7654-3210-fedc-ba9876543210
      type: string
    conversion_status:
      description:
        Status for a Dataset asset generated during initial Dataset source
        file processing
      enum:
        - CONVERTED
        - CONVERTING
        - FAILED
        - NA
        - UPLOADING
        - UPLOADED
        - SKIPPED
      type: string
    curator_tag:
      description:
        A curator-provided tag for a Dataset that serves as a unique identifier
        *within a Collection*.
      example: an/example/curator_tag.h5ad
      type: string
    dataset:
      allOf:
        - "$ref": "#/components/schemas/dataset_preview"
        - properties:
<<<<<<< HEAD
            X_approximate_distribution:
              "$ref": "#/components/schemas/distribution"
            batch_condition:
              "$ref": "#/components/schemas/batch_condition"
=======
            batch_condition:
              "$ref": "#/components/schemas/batch_condition"
            assay:
              "$ref": "#/components/schemas/ontology_elements"
>>>>>>> 605d5872
            cell_count:
              nullable: true
              type: integer
            cell_type:
              "$ref": "#/components/schemas/ontology_elements"
            curator_tag:
              "$ref": "#/components/schemas/curator_tag"
              nullable: true
            dataset_assets:
              items:
                "$ref": "#/components/schemas/dataset_asset"
              type: array
            development_stage:
              "$ref": "#/components/schemas/ontology_elements"
              nullable: true
<<<<<<< HEAD
            self_reported_ethnicity:
=======
            disease:
              "$ref": "#/components/schemas/ontology_elements"
            ethnicity:
>>>>>>> 605d5872
              "$ref": "#/components/schemas/ontology_elements"
            explorer_url:
              "$ref": "#/components/schemas/explorer_url"
            id:
              "$ref": "#/components/schemas/dataset_id"
            is_primary_data:
              "$ref": "#/components/schemas/is_primary_data"
            mean_genes_per_cell:
              nullable: true
              type: number
            donor_id:
              "$ref": "#/components/schemas/donor_id"
            name:
              nullable: true
              type: string
            organism:
              "$ref": "#/components/schemas/ontology_elements"
            processing_status:
              "$ref": "#/components/schemas/processing_status"
            revised_at:
              nullable: true
              type: string
            revision:
              nullable: true
              type: integer
            schema_version:
              nullable: true
              type: string
            sex:
              "$ref": "#/components/schemas/ontology_elements"
            tissue:
              "$ref": "#/components/schemas/ontology_elements"
            tombstone:
              type: boolean
            x_approximate_distribution:
              "$ref": "#/components/schemas/distribution"
            x_normalization:
              nullable: true
              type: string
          type: object
    dataset_asset:
      properties:
        filename:
          type: string
        filetype:
          enum:
            - H5AD
            - RDS
          type: string
      type: object
    dataset_id:
      description: A unique identifier of a Dataset.
      example: 01234567-89ab-cdef-0123-456789abcdef
      type: string
    dataset_preview:
      properties:
        assay:
          "$ref": "#/components/schemas/ontology_elements"
        curator_tag:
          "$ref": "#/components/schemas/curator_tag"
          nullable: true
        disease:
          "$ref": "#/components/schemas/ontology_elements"
        id:
          "$ref": "#/components/schemas/dataset_id"
        organism:
          "$ref": "#/components/schemas/ontology_elements"
        tissue:
          "$ref": "#/components/schemas/ontology_elements"
        suspension_type:
          "$ref": "#/components/schemas/suspension_type"
        tombstone:
          type: boolean
      type: object
    distribution:
      description:
        Cellxgene runs a heuristic to detect the approximate distribution
        of the data in X so that it can accurately calculate statistical properties
        of the data. This field enables the curator to override this heuristic and
        specify the data distribution explicitly.
      enum:
        - COUNT
        - NORMAL
      type: string
      nullable: true
    explorer_url:
      description:
        The url at which a given Dataset may be explored using the cellxgene
        visualization tool
      nullable: true
      type: string
    is_primary_data:
      description:
        Describes whether cellular observations for this dataset are all
        canonical (PRIMARY), all non-canonical (SECONDARY), or contain a mixture (BOTH).
      enum:
        - PRIMARY
        - SECONDARY
        - BOTH
      nullable: true
      type: string
    donor_id:
      description:
          Free-text that identifies a unique individual that data were derived from.
      type: array
      items:
        type: string
      nullable: true
    links:
      items:
        additionalProperties: false
        properties:
          link_name:
            nullable: true
            type: string
          link_type:
            enum:
              - PROTOCOL
              - RAW_DATA
              - DOI
              - LAB_WEBSITE
              - OTHER
              - DATA_SOURCE
            nullable: true
            type: string
          link_url:
            nullable: true
            type: string
        required:
          - link_url
          - link_type
        type: object
      type: array
    ontology_element:
      properties:
        label:
          type: string
        ontology_term_id:
          type: string
      type: object
    ontology_elements:
      default: []
      items:
        "$ref": "#/components/schemas/ontology_element"
      type: array
    problem:
      description: Error message container for HTTP APIs.
      properties:
        detail:
          type: string
        title:
          type: string
        type:
          type: string
      type: object
    processing_status:
      description: Processing status for a Dataset or Collection
      enum:
        - FAILURE
        - PENDING
        - SUCCESS
      nullable: true
      type: string
    publisher_metadata:
      nullable: true
      properties:
        authors:
          items:
            properties:
              family:
                type: string
              given:
                type: string
              name:
                type: string
            type: object
          type: array
        is_preprint:
          type: boolean
        journal:
          type: string
        published_day:
          type: number
        published_month:
          type: number
        published_year:
          type: number
      type: object
    suspension_type:
      description:
        List of unique suspension types represented in the dataset, corresponding to dataset's assay(s). 
        Possible item values are 'nucleus', 'cell', and/or 'na'.
      type: array
      items:
        type: string
      nullable: true
      example: ["cell"]
    upload_link:
      description: A user-provided link to the dataset source file.
      type: string
    visibility:
      default: PUBLIC
      description:
        Determines the visibility of the collection, that will either make
        the collection visible on the public sites or only viewable through obfuscated
        URLs.
      enum:
        - PUBLIC
        - PRIVATE
      type: string
  parameters:
    path_collection_id:
      description: The uuid of a Collection.
      in: path
      name: collection_id
      required: true
      schema:
        "$ref": "#/components/schemas/collection_id"
    query_curator_tag:
      description:
        A curator-provided tag. MUST be unique within a given Collection.
        MAY be used to uniquely identify a Dataset when using the Curator API. SHALL
        default to null for Datasets created using the Data Portal UI.
      in: query
      name: curator_tag
      required: false
      schema:
        "$ref": "#/components/schemas/curator_tag"
    query_dataset_id:
      description: The uuid of the Dataset.
      in: query
      name: dataset_id
      required: false
      schema:
        "$ref": "#/components/schemas/dataset_id"
    query_visibility:
      description: The 'visibility' of a Collection (and its constituent Datasets).
      in: query
      name: visibility
      required: false
      schema:
        "$ref": "#/components/schemas/visibility"
  responses:
    "200":
      description: OK
    "201":
      description: Created
    "202":
      description: Accepted
    "204":
      description: No content
    "400":
      content:
        application/problem+json:
          schema:
            "$ref": "#/components/schemas/problem"
      description: Invalid or missing parameter
    400_multiple:
      content:
        application/problem+json:
          schema:
            items:
              properties:
                name:
                  description: the errant parameter
                  type: string
                reason:
                  description: the specific problem with the parameter
                  type: string
                value:
                  description: the errant value
                  type: string
              type: object
            type: array
      description: Invalid or missing parameters
    "401":
      content:
        application/problem+json:
          schema:
            "$ref": "#/components/schemas/problem"
      description: Failed to authenticate
    "403":
      content:
        application/problem+json:
          schema:
            "$ref": "#/components/schemas/problem"
      description: Forbidden
    "404":
      content:
        application/problem+json:
          schema:
            "$ref": "#/components/schemas/problem"
      description: Resource not found
    "405":
      content:
        application/problem+json:
          schema:
            "$ref": "#/components/schemas/problem"
      description: Method not allowed
    "409":
      content:
        application/problem+json:
          schema:
            "$ref": "#/components/schemas/problem"
      description: File conflict
    "413":
      content:
        application/problem+json:
          schema:
            "$ref": "#/components/schemas/problem"
      description: Exceed File Size Limit
  securitySchemes:
    curatorAccess:
      bearerFormat: JWT
      scheme: bearer
      type: http
      x-bearerInfoFunc: backend.corpora.lambdas.api.v1.authentication.curation_apikey_info_func
    curatorAccessLenient:
      bearerFormat: JWT
      scheme: bearer
      type: http
      x-bearerInfoFunc: backend.corpora.lambdas.api.v1.authentication.curation_apikey_info_func_lenient<|MERGE_RESOLUTION|>--- conflicted
+++ resolved
@@ -524,11 +524,7 @@
         type: string
       nullable: true
       example: ["patient", "seqBatch"]
-<<<<<<< HEAD
-    collection_common:
-=======
     collection_list:
->>>>>>> 605d5872
       description: Full Collection metadata
       properties:
         access_type:
@@ -688,17 +684,10 @@
       allOf:
         - "$ref": "#/components/schemas/dataset_preview"
         - properties:
-<<<<<<< HEAD
-            X_approximate_distribution:
-              "$ref": "#/components/schemas/distribution"
+            assay:
+              "$ref": "#/components/schemas/ontology_elements"
             batch_condition:
               "$ref": "#/components/schemas/batch_condition"
-=======
-            batch_condition:
-              "$ref": "#/components/schemas/batch_condition"
-            assay:
-              "$ref": "#/components/schemas/ontology_elements"
->>>>>>> 605d5872
             cell_count:
               nullable: true
               type: integer
@@ -714,13 +703,7 @@
             development_stage:
               "$ref": "#/components/schemas/ontology_elements"
               nullable: true
-<<<<<<< HEAD
-            self_reported_ethnicity:
-=======
             disease:
-              "$ref": "#/components/schemas/ontology_elements"
-            ethnicity:
->>>>>>> 605d5872
               "$ref": "#/components/schemas/ontology_elements"
             explorer_url:
               "$ref": "#/components/schemas/explorer_url"
@@ -749,6 +732,8 @@
             schema_version:
               nullable: true
               type: string
+            self_reported_ethnicity:
+              "$ref": "#/components/schemas/ontology_elements"
             sex:
               "$ref": "#/components/schemas/ontology_elements"
             tissue:
@@ -757,9 +742,6 @@
               type: boolean
             x_approximate_distribution:
               "$ref": "#/components/schemas/distribution"
-            x_normalization:
-              nullable: true
-              type: string
           type: object
     dataset_asset:
       properties:
