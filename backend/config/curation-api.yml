openapi: 3.0.0
info:
  version: "1.0.0"
  title: Chan Zuckerberg Initiative cellxgene Data Portal Curator API
servers:
  - description: Production environment
    url: https://api.cellxgene.cziscience.com/
  - description: Development environment
    url: https://api.cellxgene.dev.single-cell.czi.technology
  - description: Staging environment
    url: https://api.cellxgene.staging.single-cell.czi.technology
paths:
  /v1/auth/token:
    post:
      summary: Generate an access token
      tags:
        - authentication
      description: >-
        Returns a bearer access token that must be passed as a parameter to requests that
        require authorization such as creating a new Collection.
      operationId: backend.corpora.lambdas.api.v1.curation.auth.token.post
      parameters:
        - in: header
          name: x-api-key
          schema:
            type: string
            example: "<YOUR-CURATOR-API-KEY>"
          required: true
          description: Your curation API key.
      responses:
        "201":
          description: Created
          content:
            application/json:
              schema:
                type: object
                properties:
                  access_token:
                    type: string
        "401":
          $ref: "#/components/responses/401"

  /v1/collections:
    get:
      summary: Fetch Collections metadata.
      description: >-
        * When the visibility parameter is unspecified or set to `PUBLIC`, a list of all public collections is returned.
        The Authorization header is not required. If a collection in the list has been deleted, then it is annotated
        with tombstone set to True.

        * When the visibility parameter is set to `PRIVATE`, a list of all private collections that the user is
        authorized to access is returned. The Authorization header is required. If a collection in the list is a private
        revision of a public collection, then it is annotated with revision_of.

        * Each collection in the list contains a subset of collection metadata as a preview.

        * To retrieve full collection metadata for a specific collection, `GET /v1/collections/{collection_id}`
        must be used.
      operationId: backend.corpora.lambdas.api.v1.curation.collections.actions.get
      security:
        - curatorAccessLenient: []
        - {}
      tags:
        - collection
      parameters:
        - $ref: "#/components/parameters/query_visibility"
        - name: curator
          description: >-
            Return collections owned by the specified curator. The use of this parameter is limited to curators 
            with permission to query all collections.
          in: query
          required: false
          schema:
            type: string
          examples:
            specified_curator:
              summary: Return collections owned by the specified curator
              value:
                name: "John Smith"
      responses:
        "200":
          description: OK
          content:
            application/json:
              schema:
                type: object
                properties:
                  collections:
                    type: array
                    items:
                      allOf:
                        - $ref: "#/components/schemas/collection_list"
        "401":
          $ref: "#/components/responses/401"
    post:
      summary: Create a Collection
      description: Create a new Collection
      operationId: backend.corpora.lambdas.api.v1.collection.create_collection
      tags:
        - collection
      security:
        - curatorAccess: []
      requestBody:
        content:
          application/json:
            schema:
              additionalProperties: false
              $ref: "#/components/schemas/collection_form_metadata"
              required:
                - name
                - description
                - contact_name
                - contact_email
      responses:
        "201":
          description: Created
          content:
            application/json:
              schema:
                type: object
                properties:
                  collection_id:
                    $ref: "#/components/schemas/collection_id"
        "400":
          $ref: "#/components/responses/400_multiple"
        "401":
          $ref: "#/components/responses/401"

  /v1/collections/{collection_id}:
    get:
      summary: Fetch a Collection with Datasets
      description: Fetch full Collection metadata and associated Datasets.
      operationId: backend.corpora.lambdas.api.v1.curation.collections.collection_id.actions.get
      security:
        - curatorAccessLenient: []
        - {}
      tags:
        - collection
      parameters:
        - $ref: "#/components/parameters/path_collection_id"
      responses:
        "200":
          description: OK
          content:
            application/json:
              schema:
                allOf:
                  - $ref: "#/components/schemas/collection_get"

        "404":
          $ref: "#/components/responses/404"
    patch:
      summary: Update a Collection's metadata.
      description: >-
        Update a private Collection or a Revision. If any Collection metadata fields are included in the body of the
        request, these fields SHALL be updated for the specified Collection. If links are included, they will fully
        replace all existing links. A DOI link that cannot be found at Crossref results in a 400 (BAD REQUEST).
      operationId: backend.corpora.lambdas.api.v1.curation.collections.collection_id.actions.patch
      security:
        - curatorAccess: []
      tags:
        - collection
      parameters:
        - $ref: "#/components/parameters/path_collection_id"
      requestBody:
        content:
          application/json:
            schema:
              additionalProperties: false
              $ref: "#/components/schemas/collection_form_metadata"
            examples:
              update_name:
                summary: Update the name
                value:
                  name: "New Collection name"
              update_description:
                summary: Update the description
                value:
                  description: "New Collection description"
      responses:
        "200":
          description: OK
          content:
            application/json:
              schema:
                allOf:
                  - $ref: "#/components/schemas/collection_form_metadata"
                  - type: object
                    properties:
                      publisher_metadata:
                        $ref: "#/components/schemas/publisher_metadata"
                required:
                  - links
                  - name
                  - description
                  - contact_name
                  - contact_email
                  - publisher_metadata
        "201":
          $ref: "#/components/responses/201"
        "400":
          $ref: "#/components/responses/400_multiple"
        "401":
          $ref: "#/components/responses/401"
        "403":
          $ref: "#/components/responses/403"
        "404":
          $ref: "#/components/responses/404"
    delete:
      summary: Delete a private collection.
      description: >-
        Delete a private collection or cancel a revision.
      operationId: backend.corpora.lambdas.api.v1.curation.collections.collection_id.actions.delete
      security:
        - curatorAccess: []
      tags:
        - collection
      parameters:
        - $ref: "#/components/parameters/path_collection_id"
      responses:
        "204":
          $ref: "#/components/responses/204"
        "401":
          $ref: "#/components/responses/401"
        "403":
          $ref: "#/components/responses/403"
        "405":
          $ref: "#/components/responses/405"

  /v1/collections/{collection_id}/revision:
    post:
      summary: Start a revision of a published Collection
      description: >-
        This starts a Revision of a published Collection. A Revision is a private Collection that is a copy of a
        published Collection. When published, a Revision replaces the original published Collection in-place. Only one
        ongoing Revision may exist per published Collection at any given time.

        All methods of updating or adding Datasets and metadata to a Revision work the same as for a private Collection.
      operationId: backend.corpora.lambdas.api.v1.curation.collections.collection_id.revision.post_collection_revision
      security:
        - curatorAccess: []
      tags:
        - collection
      parameters:
        - $ref: "#/components/parameters/path_collection_id"
      responses:
        "200":
          description: OK
          content:
            application/json:
              schema:
                type: object
                properties:
                  revision_id:
                    $ref: "#/components/schemas/collection_id"
        "401":
          $ref: "#/components/responses/401"
        "403":
          $ref: "#/components/responses/403"

  /v1/collections/{collection_id}/datasets:
    delete:
      summary: Delete a private Dataset
      description: >-
        Delete a Dataset. The **collection_id** MUST reference either a private Collection OR a Revision. MUST
        indicate the Dataset by providing *one* of either the **curator_tag** (non-null) OR the **dataset_id**
        parameters.
      operationId: backend.corpora.lambdas.api.v1.curation.collections.collection_id.datasets.actions.delete
      tags:
        - collection
      security:
        - curatorAccess: []
      parameters:
        - $ref: "#/components/parameters/path_collection_id"
        - $ref: "#/components/parameters/query_curator_tag"
        - $ref: "#/components/parameters/query_dataset_id"
      responses:
        "202":
          description: Accepted
          content:
            application/json:
              schema:
                type: string
        "400":
          $ref: "#/components/responses/400"
        "401":
          $ref: "#/components/responses/401"
        "403":
          $ref: "#/components/responses/403"
        "404":
          $ref: "#/components/responses/404"
    get:
      summary: Fetch a Dataset from a collection
      description: >-
        Fetch a Dataset from a collection. If a `dataset_id` or a `curator_tag` is provided as a query parameter
        the associated Dataset metadata is returned.
      operationId: backend.corpora.lambdas.api.v1.curation.collections.collection_id.datasets.actions.get
      tags:
        - collection
      parameters:
        - $ref: "#/components/parameters/path_collection_id"
        - $ref: "#/components/parameters/query_curator_tag"
        - $ref: "#/components/parameters/query_dataset_id"
      responses:
        "200":
          description: OK
          content:
            application/json:
              schema:
                - $ref: "#/components/schemas/dataset"
          $ref: "#/components/responses/400"
        "404":
          $ref: "#/components/responses/404"
    patch:
      summary: Update a Dataset's curator tag.
      tags:
        - collection
      description: >-
        Update a Dataset's curator-provided tag. The Dataset MUST NOT belong to a published Collection. MUST indicate
        the Dataset by providing *one* of either the **curator_tag** (non-null) OR the **dataset_id** parameters.
      security:
        - curatorAccess: []
      operationId: backend.corpora.lambdas.api.v1.curation.collections.collection_id.datasets.actions.patch
      parameters:
        - $ref: "#/components/parameters/path_collection_id"
        - $ref: "#/components/parameters/query_curator_tag"
        - $ref: "#/components/parameters/query_dataset_id"
      requestBody:
        content:
          application/json:
            schema:
              type: object
              additionalProperties: false
              properties:
                curator_tag:
                  type: string
                  description: curator-provided tag
            example:
              curator_tag: "new/curator_tag"
      responses:
        "204":
          $ref: "#/components/responses/204"
        "400":
          $ref: "#/components/responses/400_multiple"
        "401":
          $ref: "#/components/responses/401"
        "404":
          $ref: "#/components/responses/404"

  /v1/collections/{collection_id}/datasets/upload-link:
    put:
      summary: Upload a Dataset by providing a link
      description: >-
        Upload a Dataset. The Dataset will be uploaded from the provided link. MUST include a **curator_tag** in the
        request body; if an existing Dataset has this tag, the existing Dataset SHALL be replaced, otherwise a new
        Dataset will be added. MAY include the **id** of an existing Dataset, in which case the existing Dataset
        SHALL be replaced.
      operationId: backend.corpora.lambdas.api.v1.curation.collections.collection_id.datasets.upload_link.put
      tags:
        - collection
      security:
        - curatorAccess: []
      parameters:
        - $ref: "#/components/parameters/path_collection_id"
      requestBody:
        content:
          application/json:
            schema:
              type: object
              additionalProperties: false
              properties:
                curator_tag:
                  type: string
                id:
                  $ref: "#/components/schemas/dataset_id"
                link:
                  $ref: "#/components/schemas/upload_link"
            examples:
              tag:
                summary: Using the tag
                value:
                  curator_tag: "<new_or_existing_tag>"
                  link: "<download_link_for_data_source_file>"
              id:
                summary: Using the dataset uuid
                value:
                  id: "<existing_dataset_id>"
                  link: "<download_link_for_data_source_file>"
      responses:
        "202":
          $ref: "#/components/responses/202"
        "400":
          $ref: "#/components/responses/400_multiple"
        "401":
          $ref: "#/components/responses/401"
        "404":
          $ref: "#/components/responses/404"

  /v1/collections/{collection_id}/datasets/s3-upload-credentials:
    get:
      summary: Get credentials for uploading local files
      tags:
        - collection
      description: >-
        Retrieve temporary AWS credentials for uploading Dataset source files to S3 to create
        or update Datasets for the specified Collection.

        * Uploads to <root_bucket> MUST take the form of `s3://<root_bucket>/<collection_id>/<curator_tag>`.

        * `<collection_id>` MUST NOT be a published Collection. Only uploads to private Collections
        (unpublished OR ongoing Revision) will be processed.

        * If there is no Dataset with tag `<curator_tag>` in `<collection_id>`, a new Dataset SHALL be added.

        * If there is an existing Dataset with tag `<curator_tag>` in `<collection_id>`, the existing Dataset
        SHALL be replaced.


        The response contains the credentials required for uploading to our AWS S3 bucket:

        * access_key

        * secret_access_key

        * session_token


        To upload the files to S3, use the Python boto3 package. Once a file is successfully uploaded, it wil be
        processed and added to the Collection (specified in the S3 key path) with no further user action required.
        Include an email address in the S3 file upload metadata to receive processing and error notifications.
        Alternatively, use `/curation/collections/{collection_id}/datasets/status` to check on the processing
        status for a given Dataset.

      security:
        - curatorAccess: []
      operationId: backend.corpora.lambdas.api.v1.curation.collections.collection_id.datasets.upload_s3.get
      parameters:
        - $ref: "#/components/parameters/path_collection_id"
      responses:
        "200":
          description: OK
          content:
            application/json:
              schema:
                type: object
                properties:
                  Bucket:
                    type: string
                  credentials:
                    type: object
                    properties:
                      AccessKeyId:
                        type: string
                      SecretAccessKey:
                        type: string
                      SessionToken:
                        type: string
                  UploadKeyPrefix:
                    type: string
        "401":
          $ref: "#/components/responses/401"

  /v1/collections/{collection_id}/datasets/assets:
    get:
      summary: Retrieve links for downloading a dataset
      tags:
        - collection
      description: >-
        Generate URLs to download the files associated with the dataset. MUST include *one* of the **curator_tag**
        and **dataset_id** parameters.
      operationId: backend.corpora.lambdas.api.v1.curation.collections.collection_id.assets.get
      parameters:
        - $ref: "#/components/parameters/path_collection_id"
        - $ref: "#/components/parameters/query_curator_tag"
        - $ref: "#/components/parameters/query_dataset_id"
      responses:
        "200":
          description: OK
          content:
            application/json:
              schema:
                $ref: "#/components/schemas/asset_response"
        "202":
          description: Unable to retrieve one or more asset response fields.
          content:
            application/json:
              schema:
                $ref: "#/components/schemas/asset_response"
        "400":
          $ref: "#/components/responses/400"
        "404":
          $ref: "#/components/responses/404"

components:
  schemas:
    asset_response:
      properties:
        assets:
          items:
            properties:
              file_name:
                type: string
              file_size:
                type: number
              file_type:
                enum:
                  - H5AD
                  - RDS
                type: string
              presigned_url:
                type: string
            type: object
          type: array
        curator_tag:
          "$ref": "#/components/schemas/curator_tag"
        dataset_id:
          "$ref": "#/components/schemas/dataset_id"
      type: object
    collection_list:
      description: Full Collection metadata
      properties:
        access_type:
          enum:
            - READ
            - WRITE
          nullable: true
          type: string
        collection_url:
          type: string
        contact_email:
          nullable: true
          type: string
        contact_name:
          nullable: true
          type: string
        created_at:
          type: string
        curator_name:
          nullable: true
          type: string
        datasets:
          type: array
          items:
            $ref: "#/components/schemas/dataset_preview"
        description:
          type: string
        id:
          "$ref": "#/components/schemas/collection_id"
        links:
          "$ref": "#/components/schemas/links"
        name:
          nullable: true
          type: string
        processing_status:
          "$ref": "#/components/schemas/processing_status"
        published_at:
          nullable: true
          type: string
        publisher_metadata:
          "$ref": "#/components/schemas/publisher_metadata"
        revised_at:
          nullable: true
          type: string
        revising_in:
          type: string
          description: the id of the associated revision Collection, if one exists and the user is authorized
          nullable: true
        revision_of:
          description: the id of the published version of this Collection
          nullable: true
          type: string
<<<<<<< HEAD
        links:
          $ref: "#/components/schemas/links"
        published_at:
=======
        tombstone:
          type: boolean
        visibility:
          "$ref": "#/components/schemas/visibility"
      type: object
    collection_get:
      description: Full Collection metadata
      properties:
        access_type:
          enum:
            - READ
            - WRITE
          nullable: true
          type: string
        collection_url:
          type: string
        contact_email:
          nullable: true
>>>>>>> c204826d
          type: string
        contact_name:
          nullable: true
          type: string
        created_at:
          type: string
        curator_name:
          nullable: true
          type: string
        datasets:
          type: array
          items:
            $ref: "#/components/schemas/dataset"
        description:
          type: string
        id:
          "$ref": "#/components/schemas/collection_id"
        links:
          "$ref": "#/components/schemas/links"
        name:
          nullable: true
          type: string
        processing_status:
          "$ref": "#/components/schemas/processing_status"
        published_at:
          nullable: true
          type: string
        publisher_metadata:
          "$ref": "#/components/schemas/publisher_metadata"
        revised_at:
          nullable: true
          type: string
        revising_in:
          type: string
          description: the id of the associated revision Collection, if one exists and the user is authorized
          nullable: true
        revision_of:
          description: the id of the published version of this Collection
          nullable: true
          type: string
        tombstone:
          type: boolean
        visibility:
          "$ref": "#/components/schemas/visibility"
      type: object
    collection_form_metadata:
      properties:
        contact_email:
          description: email of contact person for the collection
          type: string
        contact_name:
          description: name of the primary person of contact for the collection
          type: string
        description:
          description: description of the collection
          type: string
        links:
          "$ref": "#/components/schemas/links"
        name:
          description: name of the collection
          type: string
      type: object
    collection_id:
      description: A unique identifier of a Collection.
      example: fedcba98-7654-3210-fedc-ba9876543210
      type: string
    conversion_status:
      description:
        Status for a Dataset asset generated during initial Dataset source
        file processing
      enum:
        - CONVERTED
        - CONVERTING
        - FAILED
        - NA
        - UPLOADING
        - UPLOADED
        - SKIPPED
      type: string
    curator_tag:
      description:
        A curator-provided tag for a Dataset that serves as a unique identifier
        *within a Collection*.
      example: an/example/curator_tag.h5ad
      type: string
    dataset:
      allOf:
        - "$ref": "#/components/schemas/dataset_preview"
        - properties:
            assay:
              "$ref": "#/components/schemas/ontology_elements"
            cell_count:
              nullable: true
              type: integer
            cell_type:
              "$ref": "#/components/schemas/ontology_elements"
            curator_tag:
              "$ref": "#/components/schemas/curator_tag"
              nullable: true
            dataset_assets:
              items:
                "$ref": "#/components/schemas/dataset_asset"
              type: array
            development_stage:
              "$ref": "#/components/schemas/ontology_elements"
              nullable: true
            disease:
              "$ref": "#/components/schemas/ontology_elements"
            ethnicity:
              "$ref": "#/components/schemas/ontology_elements"
            explorer_url:
              "$ref": "#/components/schemas/explorer_url"
            id:
              "$ref": "#/components/schemas/dataset_id"
            is_primary_data:
              "$ref": "#/components/schemas/is_primary_data"
            mean_genes_per_cell:
              nullable: true
              type: number
            name:
              nullable: true
              type: string
            organism:
              "$ref": "#/components/schemas/ontology_elements"
            processing_status:
              "$ref": "#/components/schemas/processing_status"
            revised_at:
              nullable: true
              type: string
            revision:
              nullable: true
              type: integer
            schema_version:
              nullable: true
              type: string
            sex:
              "$ref": "#/components/schemas/ontology_elements"
            tissue:
              "$ref": "#/components/schemas/ontology_elements"
            tombstone:
              type: boolean
            x_approximate_distribution:
              "$ref": "#/components/schemas/distribution"
            x_normalization:
              nullable: true
              type: string
          type: object
    dataset_asset:
      properties:
        filename:
          type: string
        filetype:
          enum:
            - H5AD
            - RDS
          type: string
      type: object
    dataset_id:
      description: A unique identifier of a Dataset.
      example: 01234567-89ab-cdef-0123-456789abcdef
      type: string
    dataset_preview:
      properties:
        assay:
          "$ref": "#/components/schemas/ontology_elements"
        curator_tag:
          "$ref": "#/components/schemas/curator_tag"
          nullable: true
        disease:
          "$ref": "#/components/schemas/ontology_elements"
        id:
          "$ref": "#/components/schemas/dataset_id"
        organism:
          "$ref": "#/components/schemas/ontology_elements"
        tissue:
          "$ref": "#/components/schemas/ontology_elements"
        tombstone:
          type: boolean
      type: object
    distribution:
      description:
        Cellxgene runs a heuristic to detect the approximate distribution
        of the data in X so that it can accurately calculate statistical properties
        of the data. This field enables the curator to override this heuristic and
        specify the data distribution explicitly.
      enum:
        - COUNT
        - NORMAL
      type: string
      nullable: true
    explorer_url:
      description:
        The url at which a given Dataset may be explored using the cellxgene
        visualization tool
      nullable: true
      type: string
    is_primary_data:
      description:
        Describes whether cellular observations for this dataset are all
        canonical (PRIMARY), all non-canonical (SECONDARY), or contain a mixture (BOTH).
      enum:
        - PRIMARY
        - SECONDARY
        - BOTH
      nullable: true
      type: string
    links:
      items:
        additionalProperties: false
        properties:
          link_name:
            nullable: true
            type: string
          link_type:
            enum:
              - PROTOCOL
              - RAW_DATA
              - DOI
              - LAB_WEBSITE
              - OTHER
              - DATA_SOURCE
            nullable: true
            type: string
          link_url:
            nullable: true
            type: string
        required:
          - link_url
          - link_type
        type: object
      type: array
    ontology_element:
      properties:
        label:
          type: string
        ontology_term_id:
          type: string
      type: object
    ontology_elements:
      default: []
      items:
        "$ref": "#/components/schemas/ontology_element"
      type: array
    problem:
      description: Error message container for HTTP APIs.
      properties:
        detail:
          type: string
        title:
          type: string
        type:
          type: string
      type: object
    processing_status:
      description: Processing status for a Dataset or Collection
      enum:
        - FAILURE
        - PENDING
        - SUCCESS
      nullable: true
      type: string
    publisher_metadata:
      nullable: true
      properties:
        authors:
          items:
            properties:
              family:
                type: string
              given:
                type: string
              name:
                type: string
            type: object
          type: array
        is_preprint:
          type: boolean
        journal:
          type: string
        published_day:
          type: number
        published_month:
          type: number
        published_year:
          type: number
      type: object
    upload_link:
      description: A user-provided link to the dataset source file.
      type: string
    visibility:
      default: PUBLIC
      description:
        Determines the visibility of the collection, that will either make
        the collection visible on the public sites or only viewable through obfuscated
        URLs.
      enum:
        - PUBLIC
        - PRIVATE
      type: string
  parameters:
    path_collection_id:
      description: The uuid of a Collection.
      in: path
      name: collection_id
      required: true
      schema:
        "$ref": "#/components/schemas/collection_id"
    query_curator_tag:
      description:
        A curator-provided tag. MUST be unique within a given Collection.
        MAY be used to uniquely identify a Dataset when using the Curator API. SHALL
        default to null for Datasets created using the Data Portal UI.
      in: query
      name: curator_tag
      required: false
      schema:
        "$ref": "#/components/schemas/curator_tag"
    query_dataset_id:
      description: The uuid of the Dataset.
      in: query
      name: dataset_id
      required: false
      schema:
        "$ref": "#/components/schemas/dataset_id"
    query_visibility:
      description: The 'visibility' of a Collection (and its constituent Datasets).
      in: query
      name: visibility
      required: false
      schema:
        "$ref": "#/components/schemas/visibility"
  responses:
    "200":
      description: OK
    "201":
      description: Created
    "202":
      description: Accepted
    "204":
      description: No content
    "400":
      content:
        application/problem+json:
          schema:
            "$ref": "#/components/schemas/problem"
      description: Invalid or missing parameter
    400_multiple:
      content:
        application/problem+json:
          schema:
            items:
              properties:
                name:
                  description: the errant parameter
                  type: string
                reason:
                  description: the specific problem with the parameter
                  type: string
                value:
                  description: the errant value
                  type: string
              type: object
            type: array
      description: Invalid or missing parameters
    "401":
      content:
        application/problem+json:
          schema:
            "$ref": "#/components/schemas/problem"
      description: Failed to authenticate
    "403":
      content:
        application/problem+json:
          schema:
            "$ref": "#/components/schemas/problem"
      description: Forbidden
    "404":
      content:
        application/problem+json:
          schema:
            "$ref": "#/components/schemas/problem"
      description: Resource not found
    "405":
      content:
        application/problem+json:
          schema:
            "$ref": "#/components/schemas/problem"
      description: Method not allowed
    "409":
      content:
        application/problem+json:
          schema:
            "$ref": "#/components/schemas/problem"
      description: File conflict
    "413":
      content:
        application/problem+json:
          schema:
            "$ref": "#/components/schemas/problem"
      description: Exceed File Size Limit
  securitySchemes:
    curatorAccess:
      bearerFormat: JWT
      scheme: bearer
      type: http
      x-bearerInfoFunc: backend.corpora.lambdas.api.v1.authentication.curation_apikey_info_func
    curatorAccessLenient:
      bearerFormat: JWT
      scheme: bearer
      type: http
      x-bearerInfoFunc: backend.corpora.lambdas.api.v1.authentication.curation_apikey_info_func_lenient<|MERGE_RESOLUTION|>--- conflicted
+++ resolved
@@ -569,11 +569,6 @@
           description: the id of the published version of this Collection
           nullable: true
           type: string
-<<<<<<< HEAD
-        links:
-          $ref: "#/components/schemas/links"
-        published_at:
-=======
         tombstone:
           type: boolean
         visibility:
@@ -592,7 +587,6 @@
           type: string
         contact_email:
           nullable: true
->>>>>>> c204826d
           type: string
         contact_name:
           nullable: true
