openapi: 3.0.0
info:
  version: "1.0.0"
  title: Chan Zuckerberg Initiative cellxgene Data Portal Curator API
servers:
  - description: Production environment
    url: https://api.cellxgene.cziscience.com/
  - description: Development environment
    url: https://api.cellxgene.dev.single-cell.czi.technology
  - description: Staging environment
    url: https://api.cellxgene.staging.single-cell.czi.technology
paths:
  /v1/auth/token:
    post:
      summary: Generate an access token
      tags:
        - authentication
      description: >-
        Returns a bearer access token that must be passed as a parameter to requests that
        require authorization such as creating a new Collection.
      operationId: backend.corpora.lambdas.api.v1.curation.auth.token.post
      parameters:
        - in: header
          name: x-api-key
          schema:
            type: string
            example: "<YOUR-CURATOR-API-KEY>"
          required: true
          description: Your curation API key.
      responses:
        "201":
          description: Created
          content:
            application/json:
              schema:
                type: object
                properties:
                  access_token:
                    type: string
        "401":
          $ref: "#/components/responses/401"

  /v1/collections:
    get:
      summary: Fetch Collections metadata.
      description: >-
        * When the visibility parameter is unspecified or set to `PUBLIC`, a list of all public collections is returned.
        The Authorization header is not required. If a collection in the list has been deleted, then it is annotated
        with tombstone set to True.

        * When the visibility parameter is set to `PRIVATE`, a list of all private collections that the user is
        authorized to access is returned. The Authorization header is required. If a collection in the list is a private
        revision of a public collection, then it is annotated with revision_of.

        * Each collection in the list contains a subset of collection metadata as a preview.

        * To retrieve full collection metadata for a specific collection, `GET /v1/collections/{collection_id}`
        must be used.
      operationId: backend.corpora.lambdas.api.v1.curation.collections.actions.get
      security:
        - curatorAccessLenient: []
        - {}
      tags:
        - collection
      parameters:
        - $ref: "#/components/parameters/query_visibility"
        - name: curator
          description: >-
            Return collections owned by the specified curator. The use of this parameter is limited to curators 
            with permission to query all collections.
          in: query
          required: false
          schema:
            type: string
          examples:
            specified_curator:
              summary: Return collections owned by the specified curator
              value:
                name: "John Smith"
      responses:
        "200":
          description: OK
          content:
            application/json:
              schema:
                type: object
                properties:
                  collections:
                    type: array
                    items:
                      allOf:
                        - $ref: "#/components/schemas/collection_list"
        "400":
          $ref: "#/components/responses/400"
        "401":
          $ref: "#/components/responses/401"
        "403":
          $ref: "#/components/responses/403"
    post:
      summary: Create a Collection
      description: Create a new Collection
      operationId: backend.corpora.lambdas.api.v1.collection.create_collection
      tags:
        - collection
      security:
        - curatorAccess: []
      requestBody:
        content:
          application/json:
            schema:
              additionalProperties: false
              $ref: "#/components/schemas/collection_form_metadata"
              required:
                - name
                - description
                - contact_name
                - contact_email
      responses:
        "201":
          description: Created
          content:
            application/json:
              schema:
                type: object
                properties:
                  collection_id:
                    $ref: "#/components/schemas/collection_id"
        "400":
          $ref: "#/components/responses/400_multiple"
        "401":
          $ref: "#/components/responses/401"

  /v1/collections/{collection_id}:
    get:
      summary: Fetch a Collection with Datasets
      description: Fetch full Collection metadata and associated Datasets.
      operationId: backend.corpora.lambdas.api.v1.curation.collections.collection_id.actions.get
      security:
        - curatorAccessLenient: []
        - {}
      tags:
        - collection
      parameters:
        - $ref: "#/components/parameters/path_collection_id"
      responses:
        "200":
          description: OK
          content:
            application/json:
              schema:
                allOf:
                  - $ref: "#/components/schemas/collection_get"

        "404":
          $ref: "#/components/responses/404"
    patch:
      summary: Update a Collection's metadata.
      description: >-
        Update a private Collection or a Revision. If any Collection metadata fields are included in the body of the
        request, these fields SHALL be updated for the specified Collection. If links are included, they will fully
        replace all existing links. A DOI link that cannot be found at Crossref results in a 400 (BAD REQUEST).
      operationId: backend.corpora.lambdas.api.v1.curation.collections.collection_id.actions.patch
      security:
        - curatorAccess: []
      tags:
        - collection
      parameters:
        - $ref: "#/components/parameters/path_collection_id"
      requestBody:
        content:
          application/json:
            schema:
              additionalProperties: false
              $ref: "#/components/schemas/collection_form_metadata"
            examples:
              update_name:
                summary: Update the name
                value:
                  name: "New Collection name"
              update_description:
                summary: Update the description
                value:
                  description: "New Collection description"
      responses:
        "200":
          description: OK
          content:
            application/json:
              schema:
                allOf:
                  - $ref: "#/components/schemas/collection_form_metadata"
                  - type: object
                    properties:
                      publisher_metadata:
                        $ref: "#/components/schemas/publisher_metadata"
                required:
                  - links
                  - name
                  - description
                  - contact_name
                  - contact_email
                  - publisher_metadata
        "201":
          $ref: "#/components/responses/201"
        "400":
          $ref: "#/components/responses/400_multiple"
        "401":
          $ref: "#/components/responses/401"
        "403":
          $ref: "#/components/responses/403"
        "404":
          $ref: "#/components/responses/404"
    delete:
      summary: Delete a private collection.
      description: >-
        Delete a private collection or cancel a revision.
      operationId: backend.corpora.lambdas.api.v1.curation.collections.collection_id.actions.delete
      security:
        - curatorAccess: []
      tags:
        - collection
      parameters:
        - $ref: "#/components/parameters/path_collection_id"
      responses:
        "204":
          $ref: "#/components/responses/204"
        "401":
          $ref: "#/components/responses/401"
        "403":
          $ref: "#/components/responses/403"
        "405":
          $ref: "#/components/responses/405"

  /v1/collections/{collection_id}/revision:
    post:
      summary: Start a revision of a published Collection
      description: >-
        This starts a Revision of a published Collection. A Revision is a private Collection that is a copy of a
        published Collection. When published, a Revision replaces the original published Collection in-place. Only one
        ongoing Revision may exist per published Collection at any given time.

        All methods of updating or adding Datasets and metadata to a Revision work the same as for a private Collection.
      operationId: backend.corpora.lambdas.api.v1.curation.collections.collection_id.revision.post_collection_revision
      security:
        - curatorAccess: []
      tags:
        - collection
      parameters:
        - $ref: "#/components/parameters/path_collection_id"
      responses:
        "200":
          description: OK
          content:
            application/json:
              schema:
                type: object
                properties:
                  revision_id:
                    $ref: "#/components/schemas/collection_id"
        "401":
          $ref: "#/components/responses/401"
        "403":
          $ref: "#/components/responses/403"

  /v1/collections/{collection_id}/datasets:
    delete:
      summary: Delete a private Dataset
      description: >-
        Delete a Dataset. The **collection_id** MUST reference either a private Collection OR a Revision. MUST
        indicate the Dataset by providing *one* of either the **curator_tag** (non-null) OR the **dataset_id**
        parameters.
      operationId: backend.corpora.lambdas.api.v1.curation.collections.collection_id.datasets.actions.delete
      tags:
        - collection
      security:
        - curatorAccess: []
      parameters:
        - $ref: "#/components/parameters/path_collection_id"
        - $ref: "#/components/parameters/query_curator_tag"
        - $ref: "#/components/parameters/query_dataset_id"
      responses:
        "202":
          description: Accepted
          content:
            application/json:
              schema:
                type: string
        "400":
          $ref: "#/components/responses/400"
        "401":
          $ref: "#/components/responses/401"
        "403":
          $ref: "#/components/responses/403"
        "404":
          $ref: "#/components/responses/404"
    get:
      summary: Fetch a Dataset from a collection
      description: >-
        Fetch a Dataset from a collection. If a `dataset_id` or a `curator_tag` is provided as a query parameter
        the associated Dataset metadata is returned.
      operationId: backend.corpora.lambdas.api.v1.curation.collections.collection_id.datasets.actions.get
      tags:
        - collection
      parameters:
        - $ref: "#/components/parameters/path_collection_id"
        - $ref: "#/components/parameters/query_curator_tag"
        - $ref: "#/components/parameters/query_dataset_id"
      responses:
        "200":
          description: OK
          content:
            application/json:
              schema:
                - $ref: "#/components/schemas/dataset"
          $ref: "#/components/responses/400"
        "404":
          $ref: "#/components/responses/404"
    patch:
      summary: Update a Dataset's curator tag.
      tags:
        - collection
      description: >-
        Update a Dataset's curator-provided tag. The Dataset MUST NOT belong to a published Collection. MUST indicate
        the Dataset by providing *one* of either the **curator_tag** (non-null) OR the **dataset_id** parameters.
      security:
        - curatorAccess: []
      operationId: backend.corpora.lambdas.api.v1.curation.collections.collection_id.datasets.actions.patch
      parameters:
        - $ref: "#/components/parameters/path_collection_id"
        - $ref: "#/components/parameters/query_curator_tag"
        - $ref: "#/components/parameters/query_dataset_id"
      requestBody:
        content:
          application/json:
            schema:
              type: object
              additionalProperties: false
              properties:
                curator_tag:
                  type: string
                  description: curator-provided tag
            example:
              curator_tag: "new/curator_tag"
      responses:
        "204":
          $ref: "#/components/responses/204"
        "400":
          $ref: "#/components/responses/400_multiple"
        "401":
          $ref: "#/components/responses/401"
        "404":
          $ref: "#/components/responses/404"

  /v1/collections/{collection_id}/datasets/upload-link:
    put:
      summary: Upload a Dataset by providing a link
      description: >-
        Upload a Dataset. The Dataset will be uploaded from the provided link. MUST include a **curator_tag** in the
        request body; if an existing Dataset has this tag, the existing Dataset SHALL be replaced, otherwise a new
        Dataset will be added. MAY include the **id** of an existing Dataset, in which case the existing Dataset
        SHALL be replaced.

        Only presigned AWS S3 URLs and Dropbox shared file links are supported.
      operationId: backend.corpora.lambdas.api.v1.curation.collections.collection_id.datasets.upload_link.put
      tags:
        - collection
      security:
        - curatorAccess: []
      parameters:
        - $ref: "#/components/parameters/path_collection_id"
      requestBody:
        content:
          application/json:
            schema:
              type: object
              additionalProperties: false
              properties:
                curator_tag:
                  type: string
                id:
                  $ref: "#/components/schemas/dataset_id"
                link:
                  $ref: "#/components/schemas/upload_link"
            examples:
              tag:
                summary: Using the tag
                value:
                  curator_tag: "<new_or_existing_tag>"
                  link: "<download_link_for_data_source_file>"
              id:
                summary: Using the dataset uuid
                value:
                  id: "<existing_dataset_id>"
                  link: "<download_link_for_data_source_file>"
      responses:
        "202":
          $ref: "#/components/responses/202"
        "400":
          $ref: "#/components/responses/400_multiple"
        "401":
          $ref: "#/components/responses/401"
        "404":
          $ref: "#/components/responses/404"

  /v1/collections/{collection_id}/datasets/s3-upload-credentials:
    get:
      summary: Get credentials for uploading local files
      tags:
        - collection
      description: >-
        Retrieve temporary AWS credentials for uploading Dataset source files to S3 to create
        or update Datasets for the specified Collection.

        * Uploads to <root_bucket> MUST take the form of `s3://<root_bucket>/<collection_id>/<curator_tag>`.

        * `<collection_id>` MUST NOT be a published Collection. Only uploads to private Collections
        (unpublished OR ongoing Revision) will be processed.

        * If there is no Dataset with tag `<curator_tag>` in `<collection_id>`, a new Dataset SHALL be added.

        * If there is an existing Dataset with tag `<curator_tag>` in `<collection_id>`, the existing Dataset
        SHALL be replaced.


        The response contains the credentials required for uploading to our AWS S3 bucket:

        * access_key

        * secret_access_key

        * session_token


        To upload the files to S3, use the Python boto3 package. Once a file is successfully uploaded, it wil be
        processed and added to the Collection (specified in the S3 key path) with no further user action required.
        Use `GET /curation/collections/{collection_id}/datasets/` with `curator_tag` or `id` query parameter  to check 
        on the processing status for a given Dataset.

      security:
        - curatorAccess: []
      operationId: backend.corpora.lambdas.api.v1.curation.collections.collection_id.datasets.upload_s3.get
      parameters:
        - $ref: "#/components/parameters/path_collection_id"
      responses:
        "200":
          description: OK
          content:
            application/json:
              schema:
                type: object
                properties:
                  Bucket:
                    type: string
                  credentials:
                    type: object
                    properties:
                      AccessKeyId:
                        type: string
                      SecretAccessKey:
                        type: string
                      SessionToken:
                        type: string
                  UploadKeyPrefix:
                    type: string
        "401":
          $ref: "#/components/responses/401"

  /v1/collections/{collection_id}/datasets/assets:
    get:
      summary: Retrieve links for downloading a dataset
      tags:
        - collection
      description: >-
        Generate Presigned S3 URLs to download the files associated with the dataset. MUST include *one* of the **curator_tag**
        and **dataset_id** parameters.
      operationId: backend.corpora.lambdas.api.v1.curation.collections.collection_id.assets.get
      parameters:
        - $ref: "#/components/parameters/path_collection_id"
        - $ref: "#/components/parameters/query_curator_tag"
        - $ref: "#/components/parameters/query_dataset_id"
      responses:
        "200":
          description: OK
          content:
            application/json:
              schema:
                $ref: "#/components/schemas/asset_response"
        "202":
          description: Unable to retrieve one or more asset response fields.
          content:
            application/json:
              schema:
                $ref: "#/components/schemas/asset_response"
        "400":
          $ref: "#/components/responses/400"
        "404":
          $ref: "#/components/responses/404"

components:
  schemas:
    asset_response:
      properties:
        assets:
          items:
            properties:
              file_name:
                type: string
              file_size:
                type: number
              file_type:
                enum:
                  - H5AD
                  - RDS
                type: string
              presigned_url:
                type: string
            type: object
          type: array
        curator_tag:
          "$ref": "#/components/schemas/curator_tag"
        dataset_id:
          "$ref": "#/components/schemas/dataset_id"
      type: object
    batch_condition:
      description: These keys define the batches that a normalization or integration algorithm should be aware of
      type: array
      items:
        type: string
      nullable: true
      example: ["patient", "seqBatch"]
    collection_list:
      description: Full Collection metadata
      properties:
        collection_url:
          type: string
        contact_email:
          nullable: true
          type: string
        contact_name:
          nullable: true
          type: string
        created_at:
          type: string
        curator_name:
          nullable: true
          type: string
        datasets:
          type: array
          items:
            $ref: "#/components/schemas/dataset_preview"
        description:
          type: string
        id:
          "$ref": "#/components/schemas/collection_id"
        links:
          "$ref": "#/components/schemas/links"
        name:
          nullable: true
          type: string
        processing_status:
          "$ref": "#/components/schemas/processing_status"
        published_at:
          nullable: true
          type: string
        publisher_metadata:
          "$ref": "#/components/schemas/publisher_metadata"
        revised_at:
          nullable: true
          type: string
        revising_in:
          type: string
          description: the id of the associated revision Collection, if one exists and the user is authorized
          nullable: true
        revision_of:
          description: the id of the published version of this Collection
          nullable: true
          type: string
        tombstone:
          type: boolean
        visibility:
          "$ref": "#/components/schemas/visibility"
      type: object
    collection_get:
      description: Full Collection metadata
      properties:
        collection_url:
          type: string
        contact_email:
          nullable: true
          type: string
        contact_name:
          nullable: true
          type: string
        created_at:
          type: string
        curator_name:
          nullable: true
          type: string
        datasets:
          type: array
          items:
            $ref: "#/components/schemas/dataset"
        description:
          type: string
        id:
          "$ref": "#/components/schemas/collection_id"
        links:
          "$ref": "#/components/schemas/links"
        name:
          nullable: true
          type: string
        processing_status:
          "$ref": "#/components/schemas/processing_status"
        published_at:
          nullable: true
          type: string
        publisher_metadata:
          "$ref": "#/components/schemas/publisher_metadata"
        revised_at:
          nullable: true
          type: string
        revising_in:
          type: string
          description: the id of the associated revision Collection, if one exists and the user is authorized
          nullable: true
        revision_of:
          description: the id of the published version of this Collection
          nullable: true
          type: string
        tombstone:
          type: boolean
        visibility:
          "$ref": "#/components/schemas/visibility"
      type: object
    collection_form_metadata:
      properties:
        contact_email:
          description: email of contact person for the collection
          type: string
        contact_name:
          description: name of the primary person of contact for the collection
          type: string
        description:
          description: description of the collection
          type: string
        links:
          "$ref": "#/components/schemas/links"
        name:
          description: name of the collection
          type: string
      type: object
    collection_id:
      description: A unique identifier of a Collection.
      example: fedcba98-7654-3210-fedc-ba9876543210
      type: string
    conversion_status:
      description:
        Status for a Dataset asset generated during initial Dataset source
        file processing
      enum:
        - CONVERTED
        - CONVERTING
        - FAILED
        - NA
        - UPLOADING
        - UPLOADED
        - SKIPPED
      type: string
    curator_tag:
      description:
        A curator-provided tag for a Dataset that serves as a unique identifier
        *within a Collection*.
      example: an/example/curator_tag.h5ad
      type: string
    dataset:
      allOf:
        - "$ref": "#/components/schemas/dataset_preview"
        - properties:
<<<<<<< HEAD
            X_approximate_distribution:
              "$ref": "#/components/schemas/distribution"
=======
>>>>>>> dbe0308d
            batch_condition:
              "$ref": "#/components/schemas/batch_condition"
            assay:
              "$ref": "#/components/schemas/ontology_elements"
            cell_count:
              nullable: true
              type: integer
            cell_type:
              "$ref": "#/components/schemas/ontology_elements"
            curator_tag:
              "$ref": "#/components/schemas/curator_tag"
              nullable: true
            dataset_assets:
              items:
                "$ref": "#/components/schemas/dataset_asset"
              type: array
            development_stage:
              "$ref": "#/components/schemas/ontology_elements"
              nullable: true
            disease:
              "$ref": "#/components/schemas/ontology_elements"
            ethnicity:
              "$ref": "#/components/schemas/ontology_elements"
            explorer_url:
              "$ref": "#/components/schemas/explorer_url"
            id:
              "$ref": "#/components/schemas/dataset_id"
            is_primary_data:
              "$ref": "#/components/schemas/is_primary_data"
            mean_genes_per_cell:
              nullable: true
              type: number
            title:
              nullable: true
              type: string
            organism:
              "$ref": "#/components/schemas/ontology_elements"
            processing_status:
              "$ref": "#/components/schemas/processing_status"
            revised_at:
              nullable: true
              type: string
            revision:
              nullable: true
              type: integer
            schema_version:
              nullable: true
              type: string
            sex:
              "$ref": "#/components/schemas/ontology_elements"
            tissue:
              "$ref": "#/components/schemas/ontology_elements"
            tombstone:
              type: boolean
            x_approximate_distribution:
              "$ref": "#/components/schemas/distribution"
            x_normalization:
              nullable: true
              type: string
          type: object
    dataset_asset:
      properties:
        filename:
          type: string
        filetype:
          enum:
            - H5AD
            - RDS
          type: string
      type: object
    dataset_id:
      description: A unique identifier of a Dataset.
      example: 01234567-89ab-cdef-0123-456789abcdef
      type: string
    dataset_preview:
      properties:
        assay:
          "$ref": "#/components/schemas/ontology_elements"
        curator_tag:
          "$ref": "#/components/schemas/curator_tag"
          nullable: true
        disease:
          "$ref": "#/components/schemas/ontology_elements"
        id:
          "$ref": "#/components/schemas/dataset_id"
        organism:
          "$ref": "#/components/schemas/ontology_elements"
        tissue:
          "$ref": "#/components/schemas/ontology_elements"
        tombstone:
          type: boolean
      type: object
    distribution:
      description:
        Cellxgene runs a heuristic to detect the approximate distribution
        of the data in X so that it can accurately calculate statistical properties
        of the data. This field enables the curator to override this heuristic and
        specify the data distribution explicitly.
      enum:
        - COUNT
        - NORMAL
      type: string
      nullable: true
    explorer_url:
      description:
        The url at which a given Dataset may be explored using the cellxgene
        visualization tool
      nullable: true
      type: string
    is_primary_data:
      description:
        Describes whether cellular observations for this dataset are all
        canonical (True), all non-canonical (False), or contain a mixture (True, False).
      items:
        type: boolean
      type: array
    links:
      items:
        additionalProperties: false
        properties:
          link_name:
            nullable: true
            type: string
          link_type:
            enum:
              - PROTOCOL
              - RAW_DATA
              - DOI
              - LAB_WEBSITE
              - OTHER
              - DATA_SOURCE
            nullable: true
            type: string
          link_url:
            nullable: true
            type: string
        required:
          - link_url
          - link_type
        type: object
      type: array
    ontology_element:
      properties:
        label:
          type: string
        ontology_term_id:
          type: string
      type: object
    ontology_elements:
      default: []
      items:
        "$ref": "#/components/schemas/ontology_element"
      type: array
    problem:
      description: Error message container for HTTP APIs.
      properties:
        detail:
          type: string
        title:
          type: string
        type:
          type: string
      type: object
    processing_status:
      description: Processing status for a Dataset or Collection
      enum:
        - FAILURE
        - PENDING
        - SUCCESS
      nullable: true
      type: string
    publisher_metadata:
      nullable: true
      properties:
        authors:
          items:
            properties:
              family:
                type: string
              given:
                type: string
              name:
                type: string
            type: object
          type: array
        is_preprint:
          type: boolean
        journal:
          type: string
        published_day:
          type: number
        published_month:
          type: number
        published_year:
          type: number
      type: object
    upload_link:
      description: A user-provided link to the dataset source file.
      type: string
    visibility:
      default: PUBLIC
      description:
        Determines the visibility of the collection, that will either make
        the collection visible on the public sites or only viewable through obfuscated
        URLs.
      enum:
        - PUBLIC
        - PRIVATE
      type: string
  parameters:
    path_collection_id:
      description: The uuid of a Collection.
      in: path
      name: collection_id
      required: true
      schema:
        "$ref": "#/components/schemas/collection_id"
    query_curator_tag:
      description:
        A curator-provided tag. MUST be unique within a given Collection.
        MAY be used to uniquely identify a Dataset when using the Curator API. SHALL
        default to null for Datasets created using the Data Portal UI.
      in: query
      name: curator_tag
      required: false
      schema:
        "$ref": "#/components/schemas/curator_tag"
    query_dataset_id:
      description: The uuid of the Dataset.
      in: query
      name: dataset_id
      required: false
      schema:
        "$ref": "#/components/schemas/dataset_id"
    query_visibility:
      description: The 'visibility' of a Collection (and its constituent Datasets).
      in: query
      name: visibility
      required: false
      schema:
        "$ref": "#/components/schemas/visibility"
  responses:
    "200":
      description: OK
    "201":
      description: Created
    "202":
      description: Accepted
    "204":
      description: No content
    "400":
      content:
        application/problem+json:
          schema:
            "$ref": "#/components/schemas/problem"
      description: Invalid or missing parameter
    400_multiple:
      content:
        application/problem+json:
          schema:
            items:
              properties:
                name:
                  description: the errant parameter
                  type: string
                reason:
                  description: the specific problem with the parameter
                  type: string
                value:
                  description: the errant value
                  type: string
              type: object
            type: array
      description: Invalid or missing parameters
    "401":
      content:
        application/problem+json:
          schema:
            "$ref": "#/components/schemas/problem"
      description: Failed to authenticate
    "403":
      content:
        application/problem+json:
          schema:
            "$ref": "#/components/schemas/problem"
      description: Forbidden
    "404":
      content:
        application/problem+json:
          schema:
            "$ref": "#/components/schemas/problem"
      description: Resource not found
    "405":
      content:
        application/problem+json:
          schema:
            "$ref": "#/components/schemas/problem"
      description: Method not allowed
    "409":
      content:
        application/problem+json:
          schema:
            "$ref": "#/components/schemas/problem"
      description: File conflict
    "413":
      content:
        application/problem+json:
          schema:
            "$ref": "#/components/schemas/problem"
      description: Exceed File Size Limit
  securitySchemes:
    curatorAccess:
      bearerFormat: JWT
      scheme: bearer
      type: http
      x-bearerInfoFunc: backend.corpora.lambdas.api.v1.authentication.curation_apikey_info_func
    curatorAccessLenient:
      bearerFormat: JWT
      scheme: bearer
      type: http
      x-bearerInfoFunc: backend.corpora.lambdas.api.v1.authentication.curation_apikey_info_func_lenient<|MERGE_RESOLUTION|>--- conflicted
+++ resolved
@@ -676,11 +676,6 @@
       allOf:
         - "$ref": "#/components/schemas/dataset_preview"
         - properties:
-<<<<<<< HEAD
-            X_approximate_distribution:
-              "$ref": "#/components/schemas/distribution"
-=======
->>>>>>> dbe0308d
             batch_condition:
               "$ref": "#/components/schemas/batch_condition"
             assay:
