--- conflicted
+++ resolved
@@ -620,13 +620,9 @@
           items:
             $ref: "#/components/schemas/dataset_preview"
         description:
-<<<<<<< HEAD
-          "$ref": "#/components/schemas/collection_description"
+          $ref: "#/components/schemas/collection_description"
         doi:
-          "$ref": "#/components/schemas/doi"
-=======
-          $ref: "#/components/schemas/collection_description"
->>>>>>> d200f430
+          $ref: "#/components/schemas/doi"
         id:
           $ref: "#/components/schemas/collection_id"
         links:
@@ -721,7 +717,7 @@
         description:
           $ref: "#/components/schemas/collection_description"
         doi:
-          "$ref": "#/components/schemas/doi"
+          $ref: "#/components/schemas/doi"
         id:
           $ref: "#/components/schemas/collection_id"
         links:
@@ -746,17 +742,17 @@
     collection_form_metadata:
       properties:
         contact_email:
-          "$ref": "#/components/schemas/contact_email"
+          $ref: "#/components/schemas/contact_email"
         contact_name:
-          "$ref": "#/components/schemas/contact_name"
+          $ref: "#/components/schemas/contact_name"
         description:
-          "$ref": "#/components/schemas/collection_description"
+          $ref: "#/components/schemas/collection_description"
         doi:
-          "$ref": "#/components/schemas/doi"
+          $ref: "#/components/schemas/doi"
         links:
           $ref: "#/components/schemas/links"
         name:
-          "$ref": "#/components/schemas/collection_name"
+          $ref: "#/components/schemas/collection_name"
       type: object
     collection_id:
       description: A unique identifier of a Collection.
