openapi: 3.0.0
info:
  version: "1.0.0"
  title: Chan Zuckerburg Initiative cellxgene Data Portal Curator API
servers:
  - description: Production environment
    url: https://api.cellxgene.cziscience.com/
  - description: Development environment
    url: https://api.cellxgene.dev.single-cell.czi.technology
  - description: Staging environment
    url: https://api.cellxgene.staging.single-cell.czi.technology
paths:
  /v1/auth/token:
    post:
      summary: Generate an access token
      tags:
        - authentication
      description: >-
        Returns a bearer access token that must be passed as a parameter to requests that
        require authorization such as creating a new Collection.
      operationId: backend.corpora.lambdas.api.v1.curation.auth.token.post
      parameters:
        - in: header
          name: x-api-key
          schema:
            type: string
            example: "<YOUR-CURATOR-API-KEY>"
          required: true
          description: Your curation API key.
      responses:
        "201":
          description: Created
          content:
            application/json:
              schema:
                type: object
                properties:
                  access_token:
                    type: string
        "401":
          $ref: "#/components/responses/401"

  /v1/collections:
    get:
      summary: Fetch Collections metadata.
      description: >-
        * When the visibility parameter is unspecified or set to `PUBLIC`, a list of all public collections is returned.
        The Authorization header is not required. If a collection in the list has been deleted, then it is annotated
        with tombstone set to True.

        * When the visibility parameter is set to `PRIVATE`, a list of all private collections that the user is
        authorized to access is returned. The Authorization header is required. If a collection in the list is a private
        revision of a public collection, then it is annotated with revision_of.

        * Each collection in the list contains a subset of collection metadata as a preview.

        * To retrieve full collection metadata for a specific collection, `GET /v1/collections/{collection_id}`
        must be used.
      operationId: backend.corpora.lambdas.api.v1.curation.collections.actions.get
      security:
        - curatorAccessLenient: []
        - {}
      tags:
        - collection
      parameters:
        - $ref: "#/components/parameters/query_visibility"
      responses:
        "200":
          description: OK
          content:
            application/json:
              schema:
                type: object
                properties:
                  collections:
                    type: array
                    items:
                      allOf:
                        - $ref: "#/components/schemas/collection_common"
                        - type: object
                          properties:
                            datasets:
                              type: array
                              items:
                                $ref: "#/components/schemas/dataset_preview"
        "401":
          $ref: "#/components/responses/401"
    post:
      summary: Create a Collection
      description: Create a new Collection
      operationId: backend.corpora.lambdas.api.v1.collection.create_collection
      tags:
        - collection
      security:
        - curatorAccess: []
      requestBody:
        content:
          application/json:
            schema:
              additionalProperties: false
              $ref: "#/components/schemas/collection_form_metadata"
              required:
                - name
                - description
                - contact_name
                - contact_email
      responses:
        "201":
          description: Created
          content:
            application/json:
              schema:
                type: object
                properties:
                  collection_id:
                    $ref: "#/components/schemas/collection_id"
        "400":
          $ref: "#/components/responses/400_multiple"
        "401":
          $ref: "#/components/responses/401"

  /v1/collections/{collection_id}:
    get:
      summary: Fetch a Collection with Datasets
      description: Fetch full Collection metadata and associated Datasets.
      operationId: backend.corpora.lambdas.api.v1.curation.collections.collection_id.actions.get
      security:
        - curatorAccessLenient: []
        - {}
      tags:
        - collection
      parameters:
        - $ref: "#/components/parameters/path_collection_id"
      responses:
        "200":
          description: OK
          content:
            application/json:
              schema:
                allOf:
                  - $ref: "#/components/schemas/collection_common"
                  - type: object
                    properties:
                      datasets:
                        type: array
                        items:
                          $ref: "#/components/schemas/dataset"
        "404":
          $ref: "#/components/responses/404"
    patch:
      summary: Update a Collection's metadata.
      description: >-
        Update a private Collection or a Revision. If any Collection metadata fields are included in the body of the
        request, these fields SHALL be updated for the specified Collection. If links are included, they will fully
        replace all existing links. A DOI link that cannot be found at Crossref results in a 400 (BAD REQUEST).
      operationId: backend.corpora.lambdas.api.v1.curation.collections.collection_id.actions.patch
      security:
        - curatorAccess: []
      tags:
        - collection
      parameters:
        - $ref: "#/components/parameters/path_collection_id"
      requestBody:
        content:
          application/json:
            schema:
              additionalProperties: false
              $ref: "#/components/schemas/collection_form_metadata"
            examples:
              update_name:
                summary: Update the name
                value:
                  name: "New Collection name"
              update_description:
                summary: Update the description
                value:
                  description: "New Collection description"
      responses:
        "200":
          description: OK
          content:
            application/json:
              schema:
                allOf:
                  - $ref: "#/components/schemas/collection_form_metadata"
                  - type: object
                    properties:
                      publisher_metadata:
                        $ref: "#/components/schemas/publisher_metadata"
                required:
                  - links
                  - name
                  - description
                  - contact_name
                  - contact_email
                  - publisher_metadata
        "201":
          $ref: "#/components/responses/201"
        "400":
          $ref: "#/components/responses/400_multiple"
        "401":
          $ref: "#/components/responses/401"
        "403":
          $ref: "#/components/responses/403"
        "404":
          $ref: "#/components/responses/404"
    delete:
      summary: Delete a private collection.
      description: >-
        Delete a private collection or cancel a revision.
      operationId: backend.corpora.lambdas.api.v1.curation.collections.collection_id.actions.delete
      security:
        - curatorAccess: []
      tags:
        - collection
      parameters:
        - $ref: "#/components/parameters/path_collection_id"
      responses:
        "204":
          $ref: "#/components/responses/204"
        "401":
          $ref: "#/components/responses/401"
        "403":
          $ref: "#/components/responses/403"
        "405":
          $ref: "#/components/responses/405"

  /v1/collections/{collection_id}/revision:
    post:
      summary: Start a revision of a published Collection
      description: >-
        This starts a Revision of a published Collection. A Revision is a private Collection that is a copy of a
        published Collection. When published, a Revision replaces the original published Collection in-place. Only one
        ongoing Revision may exist per published Collection at any given time.

        All methods of updating or adding Datasets and metadata to a Revision work the same as for a private Collection.
      operationId: backend.corpora.lambdas.api.v1.curation.collections.collection_id.revision.post_collection_revision
      security:
        - curatorAccess: []
      tags:
        - collection
      parameters:
        - $ref: "#/components/parameters/path_collection_id"
      responses:
        "200":
          description: OK
          content:
            application/json:
              schema:
                type: object
                properties:
                  revision_id:
                    $ref: "#/components/schemas/collection_id"
        "401":
          $ref: "#/components/responses/401"
        "409":
          $ref: "#/components/responses/409"

  /v1/collections/{collection_id}/datasets:
    delete:
      summary: Delete a private Dataset
      description: >-
        Delete a Dataset. The **collection_id** MUST reference either a private Collection OR a Revision. MUST
        indicate the Dataset by providing *one* of either the **curator_tag** (non-null) OR the **dataset_id**
        parameters.
      operationId: backend.corpora.lambdas.api.v1.curation.collections.collection_id.datasets.actions.delete
      tags:
        - collection
      security:
        - curatorAccess: []
      parameters:
        - $ref: "#/components/parameters/path_collection_id"
        - $ref: "#/components/parameters/query_curator_tag"
        - $ref: "#/components/parameters/query_dataset_id"
      responses:
        "202":
          description: Accepted
          content:
            application/json:
              schema:
                type: string
        "400":
          $ref: "#/components/responses/400"
        "401":
          $ref: "#/components/responses/401"
        "403":
          $ref: "#/components/responses/403"
        "404":
          $ref: "#/components/responses/404"
    get:
      summary: Fetch a Dataset from a collection
      description: >-
        Fetch a Dataset from a collection. If a `dataset_id` or a `curator_tag` is provided as a query parameter
        the associated Dataset metadata is returned.
      operationId: backend.corpora.lambdas.api.v1.curation.collections.collection_id.datasets.actions.get
      tags:
        - collection
      parameters:
        - $ref: "#/components/parameters/path_collection_id"
        - $ref: "#/components/parameters/query_curator_tag"
        - $ref: "#/components/parameters/query_dataset_id"
      responses:
        "200":
          description: OK
          content:
            application/json:
              schema:
                - $ref: "#/components/schemas/dataset"
          $ref: "#/components/responses/400"
        "404":
          $ref: "#/components/responses/404"
    patch:
      summary: Update a Dataset's curator tag.
      tags:
        - collection
      description: >-
        Update a Dataset's curator-provided tag. The Dataset MUST NOT belong to a published Collection. MUST indicate
        the Dataset by providing *one* of either the **curator_tag** (non-null) OR the **dataset_id** parameters.
      security:
        - curatorAccess: []
      operationId: backend.corpora.lambdas.api.v1.curation.collections.collection_id.datasets.actions.patch
      parameters:
        - $ref: "#/components/parameters/path_collection_id"
        - $ref: "#/components/parameters/query_curator_tag"
        - $ref: "#/components/parameters/query_dataset_id"
      requestBody:
        content:
          application/json:
            schema:
              type: object
              additionalProperties: false
              properties:
                curator_tag:
                  type: string
                  description: curator-provided tag
            example:
              curator_tag: "new/curator_tag"
      responses:
        "204":
          $ref: "#/components/responses/204"
        "400":
          $ref: "#/components/responses/400_multiple"
        "401":
          $ref: "#/components/responses/401"
        "404":
          $ref: "#/components/responses/404"

  /v1/collections/{collection_id}/datasets/upload-link:
    put:
      summary: Upload a Dataset by providing a link
      description: >-
        Upload a Dataset. The Dataset will be uploaded from the provided link. MUST include a **curator_tag** in the
        request body; if an existing Dataset has this tag, the existing Dataset SHALL be replaced, otherwise a new
        Dataset will be added. MAY include the **id** of an existing Dataset, in which case the existing Dataset
        SHALL be replaced.
      operationId: backend.corpora.lambdas.api.v1.curation.collections.collection_id.datasets.upload_link.put
      tags:
        - collection
      security:
        - curatorAccess: []
      parameters:
        - $ref: "#/components/parameters/path_collection_id"
      requestBody:
        content:
          application/json:
            schema:
              type: object
              additionalProperties: false
              properties:
                curator_tag:
                  type: string
                id:
                  $ref: "#/components/schemas/dataset_id"
                link:
                  $ref: "#/components/schemas/upload_link"
            examples:
              tag:
                summary: Using the tag
                value:
                  curator_tag: "<new_or_existing_tag>"
                  link: "<download_link_for_data_source_file>"
              id:
                summary: Using the dataset uuid
                value:
                  id: "<existing_dataset_id>"
                  link: "<download_link_for_data_source_file>"
      responses:
        "202":
          $ref: "#/components/responses/202"
        "400":
          $ref: "#/components/responses/400_multiple"
        "401":
          $ref: "#/components/responses/401"
        "404":
          $ref: "#/components/responses/404"

  /v1/collections/{collection_id}/datasets/s3-upload-credentials:
    get:
      summary: Get credentials for uploading local files
      tags:
        - collection
      description: >-
        Retrieve temporary AWS credentials for uploading Dataset source files to S3 to create
        or update Datasets for the specified Collection.

        * Uploads to <root_bucket> MUST take the form of `s3://<root_bucket>/<collection_id>/<curator_tag>`.

        * `<collection_id>` MUST NOT be a published Collection. Only uploads to private Collections
        (unpublished OR ongoing Revision) will be processed.

        * If there is no Dataset with tag `<curator_tag>` in `<collection_id>`, a new Dataset SHALL be added.

        * If there is an existing Dataset with tag `<curator_tag>` in `<collection_id>`, the existing Dataset
        SHALL be replaced.


        The response contains the credentials required for uploading to our AWS S3 bucket:

        * access_key

        * secret_access_key

        * session_token


        To upload the files to S3, use the Python boto3 package. Once a file is successfully uploaded, it wil be
        processed and added to the Collection (specified in the S3 key path) with no further user action required.
        Include an email address in the S3 file upload metadata to receive processing and error notifications.
        Alternatively, use `/curation/collections/{collection_id}/datasets/status` to check on the processing
        status for a given Dataset.

      security:
        - curatorAccess: []
      operationId: backend.corpora.lambdas.api.v1.curation.collections.collection_id.datasets.upload_s3.get
      parameters:
        - $ref: "#/components/parameters/path_collection_id"
      responses:
        "200":
          description: OK
          content:
            application/json:
              schema:
                type: object
                properties:
                  Bucket:
                    type: string
                  credentials:
                    type: object
                    properties:
                      AccessKeyId:
                        type: string
                      SecretAccessKey:
                        type: string
                      SessionToken:
                        type: string
                  UploadKeyPrefix:
                    type: string
        "401":
          $ref: "#/components/responses/401"

  /v1/collections/{collection_id}/datasets/assets:
    get:
      summary: Retrieve links for downloading a dataset
      tags:
        - collection
      description: >-
        Generate URLs to download the files associated with the dataset. MUST include *one* of the **curator_tag**
        and **dataset_id** parameters.
      operationId: backend.corpora.lambdas.api.v1.curation.collections.collection_id.assets.get
      parameters:
        - $ref: "#/components/parameters/path_collection_id"
        - $ref: "#/components/parameters/query_curator_tag"
        - $ref: "#/components/parameters/query_dataset_id"
      responses:
        "200":
          description: OK
          content:
            application/json:
              schema:
                $ref: "#/components/schemas/asset_response"
        "202":
          description: Unable to retrieve one or more asset response fields.
          content:
            application/json:
              schema:
                $ref: "#/components/schemas/asset_response"
        "400":
          $ref: "#/components/responses/400"
        "404":
          $ref: "#/components/responses/404"

components:
  schemas:
    asset_response:
      properties:
        assets:
          items:
            allOf:
              - "$ref": "#/components/schemas/dataset_asset"
              - properties:
                  file_size:
                    type: number
                  presigned_url:
                    type: string
                type: object
          type: array
        curator_tag:
          "$ref": "#/components/schemas/curator_tag"
        dataset_id:
          "$ref": "#/components/schemas/dataset_id"
      type: object
    collection_common:
      description: Full Collection metadata
      properties:
        access_type:
          enum:
            - READ
            - WRITE
          nullable: true
          type: string
        collection_url:
          type: string
        contact_email:
          nullable: true
          type: string
        contact_name:
          nullable: true
          type: string
        created_at:
          type: string
        curator_name:
          nullable: true
          type: string
        description:
          type: string
        id:
          "$ref": "#/components/schemas/collection_id"
        links:
          "$ref": "#/components/schemas/links"
        name:
          nullable: true
          type: string
        processing_status:
          "$ref": "#/components/schemas/processing_status"
        published_at:
          nullable: true
          type: string
        publisher_metadata:
          "$ref": "#/components/schemas/publisher_metadata"
        revised_at:
          nullable: true
          type: string
<<<<<<< HEAD
        revision_of:
=======
          description: the id of the published version of this Collection
          nullable: true
        revising_in:
          type: string
          description: the id of the associated revision Collection, if one exists and the user is authorized
>>>>>>> b7d0c3b9
          nullable: true
          type: string
        tombstone:
          type: boolean
        visibility:
          "$ref": "#/components/schemas/visibility"
      type: object
    collection_form_metadata:
      properties:
        contact_email:
          description: email of contact person for the collection
          type: string
        contact_name:
          description: name of the primary person of contact for the collection
          type: string
        description:
          description: description of the collection
          type: string
        links:
          "$ref": "#/components/schemas/links"
        name:
          description: name of the collection
          type: string
      type: object
    collection_id:
      description: A unique identifier of a Collection.
      example: fedcba98-7654-3210-fedc-ba9876543210
      type: string
    conversion_status:
      description:
        Status for a Dataset asset generated during initial Dataset source
        file processing
      enum:
        - CONVERTED
        - CONVERTING
        - FAILED
        - NA
        - UPLOADING
        - UPLOADED
        - SKIPPED
      type: string
    curator_tag:
      description:
        A curator-provided tag for a Dataset that serves as a unique identifier
        *within a Collection*.
      example: an/example/curator_tag.h5ad
      type: string
    dataset:
      allOf:
        - "$ref": "#/components/schemas/dataset_preview"
        - properties:
            X_approximate_distribution:
              "$ref": "#/components/schemas/distribution"
            X_normalization:
              nullable: true
              type: string
            cell_count:
              nullable: true
              type: integer
            cell_type:
              "$ref": "#/components/schemas/ontology_elements"
            dataset_assets:
              items:
                "$ref": "#/components/schemas/dataset_asset"
              type: array
            development_stage:
              "$ref": "#/components/schemas/ontology_elements"
              nullable: true
            ethnicity:
              "$ref": "#/components/schemas/ontology_elements"
            explorer_url:
              "$ref": "#/components/schemas/explorer_url"
            is_primary_data:
              "$ref": "#/components/schemas/is_primary_data"
            mean_genes_per_cell:
              nullable: true
              type: number
            name:
              nullable: true
              type: string
            processing_status:
              "$ref": "#/components/schemas/processing_status"
            revised_at:
              nullable: true
              type: string
            revision:
              nullable: true
              type: integer
            schema_version:
              nullable: true
              type: string
            sex:
              "$ref": "#/components/schemas/ontology_elements"
          type: object
    dataset_asset:
      properties:
        filename:
          type: string
        filetype:
          enum:
            - H5AD
            - RDS
          type: string
      type: object
    dataset_id:
      description: A unique identifier of a Dataset.
      example: 01234567-89ab-cdef-0123-456789abcdef
      type: string
    dataset_preview:
      properties:
        assay:
          "$ref": "#/components/schemas/ontology_elements"
        curator_tag:
          "$ref": "#/components/schemas/curator_tag"
          nullable: true
        disease:
          "$ref": "#/components/schemas/ontology_elements"
        id:
          "$ref": "#/components/schemas/dataset_id"
        organism:
          "$ref": "#/components/schemas/ontology_elements"
        tissue:
          "$ref": "#/components/schemas/ontology_elements"
        tombstone:
          type: boolean
      type: object
    distribution:
      description:
        Cellxgene runs a heuristic to detect the approximate distribution
        of the data in X so that it can accurately calculate statistical properties
        of the data. This field enables the curator to override this heuristic and
        specify the data distribution explicitly.
      enum:
        - COUNT
        - NORMAL
      type: string
    explorer_url:
      description:
        The url at which a given Dataset may be explored using the cellxgene
        visualization tool
      nullable: true
      type: string
    is_primary_data:
      description:
        Describes whether cellular observations for this dataset are all
        canonical (PRIMARY), all non-canonical (SECONDARY), or contain a mixture (BOTH).
      enum:
        - PRIMARY
        - SECONDARY
        - BOTH
      nullable: true
      type: string
    links:
      items:
        additionalProperties: false
        properties:
          link_name:
            nullable: true
            type: string
          link_type:
            enum:
              - PROTOCOL
              - RAW_DATA
              - DOI
              - LAB_WEBSITE
              - OTHER
              - DATA_SOURCE
            nullable: true
            type: string
          link_url:
            nullable: true
            type: string
        required:
          - link_url
          - link_type
        type: object
      type: array
    ontology_element:
      properties:
        label:
          type: string
        ontology_term_id:
          type: string
      type: object
    ontology_elements:
      default: []
      items:
        "$ref": "#/components/schemas/ontology_element"
      type: array
    problem:
      description: Error message container for HTTP APIs.
      properties:
        detail:
          type: string
        title:
          type: string
        type:
          type: string
      type: object
    processing_status:
      description: Processing status for a Dataset or Collection
      enum:
        - FAILURE
        - PENDING
        - SUCCESS
      nullable: true
      type: string
    publisher_metadata:
      nullable: true
      properties:
        authors:
          items:
            properties:
              family:
                type: string
              given:
                type: string
              name:
                type: string
            type: object
          type: array
        is_preprint:
          type: boolean
        journal:
          type: string
        published_day:
          type: number
        published_month:
          type: number
        published_year:
          type: number
      type: object
    upload_link:
      description: A user-provided link to the dataset source file.
      type: string
    visibility:
      default: PUBLIC
      description:
        Determines the visibility of the collection, that will either make
        the collection visible on the public sites or only viewable through obfuscated
        URLs.
      enum:
        - PUBLIC
        - PRIVATE
      type: string
  parameters:
    path_collection_id:
      description: The uuid of a Collection.
      in: path
      name: collection_id
      required: true
      schema:
        "$ref": "#/components/schemas/collection_id"
    query_curator_tag:
      description:
        A curator-provided tag. MUST be unique within a given Collection.
        MAY be used to uniquely identify a Dataset when using the Curator API. SHALL
        default to null for Datasets created using the Data Portal UI.
      in: query
      name: curator_tag
      required: false
      schema:
        "$ref": "#/components/schemas/curator_tag"
    query_dataset_id:
      description: The uuid of the Dataset.
      in: query
      name: dataset_id
      required: false
      schema:
        "$ref": "#/components/schemas/dataset_id"
    query_visibility:
      description: The 'visibility' of a Collection (and its constituent Datasets).
      in: query
      name: visibility
      required: false
      schema:
        "$ref": "#/components/schemas/visibility"
  responses:
    "200":
      description: OK
    "201":
      description: Created
    "202":
      description: Accepted
    "204":
      description: No content
    "400":
      content:
        application/problem+json:
          schema:
            "$ref": "#/components/schemas/problem"
      description: Invalid or missing parameter
    400_multiple:
      content:
        application/problem+json:
          schema:
            items:
              properties:
                name:
                  description: the errant parameter
                  type: string
                reason:
                  description: the specific problem with the parameter
                  type: string
                value:
                  description: the errant value
                  type: string
              type: object
            type: array
      description: Invalid or missing parameters
    "401":
      content:
        application/problem+json:
          schema:
            "$ref": "#/components/schemas/problem"
      description: Failed to authenticate
    "403":
      content:
        application/problem+json:
          schema:
            "$ref": "#/components/schemas/problem"
      description: Forbidden
    "404":
      content:
        application/problem+json:
          schema:
            "$ref": "#/components/schemas/problem"
      description: Resource not found
    "405":
      content:
        application/problem+json:
          schema:
            "$ref": "#/components/schemas/problem"
      description: Method not allowed
    "409":
      content:
        application/problem+json:
          schema:
            "$ref": "#/components/schemas/problem"
      description: File conflict
    "413":
      content:
        application/problem+json:
          schema:
            "$ref": "#/components/schemas/problem"
      description: Exceed File Size Limit
  securitySchemes:
    curatorAccess:
      bearerFormat: JWT
      scheme: bearer
      type: http
      x-bearerInfoFunc: backend.corpora.lambdas.api.v1.authentication.curation_apikey_info_func
    curatorAccessLenient:
      bearerFormat: JWT
      scheme: bearer
      type: http
      x-bearerInfoFunc: backend.corpora.lambdas.api.v1.authentication.curation_apikey_info_func_lenient<|MERGE_RESOLUTION|>--- conflicted
+++ resolved
@@ -550,15 +550,12 @@
         revised_at:
           nullable: true
           type: string
-<<<<<<< HEAD
+        revising_in:
+          type: string
+          description: the id of the associated revision Collection, if one exists and the user is authorized
+          nullable: true
         revision_of:
-=======
           description: the id of the published version of this Collection
-          nullable: true
-        revising_in:
-          type: string
-          description: the id of the associated revision Collection, if one exists and the user is authorized
->>>>>>> b7d0c3b9
           nullable: true
           type: string
         tombstone:
