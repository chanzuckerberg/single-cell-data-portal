--- conflicted
+++ resolved
@@ -963,11 +963,7 @@
                     $ref: "#/components/schemas/wmg_snapshot_id"
                   organism_terms:
                     $ref: "#/components/schemas/wmg_ontology_term_id_label_list"
-<<<<<<< HEAD
                   tissue_terms:
-=======
-                  tissue_type_terms:
->>>>>>> 9919094f
                     $ref: "#/components/schemas/wmg_ontology_term_id_label_list"
         "404":
           $ref: "#/components/responses/404"
@@ -986,25 +982,16 @@
                 filter:
                   type: object
                   required:
-<<<<<<< HEAD
+                    - gene_term_ids
                     - organism_term_id
                     - tissue_term_ids
-=======
-                    - gene_term_ids
-                    - organism_term_id
-                    - tissue_type_term_ids
->>>>>>> 9919094f
                   properties:
                       gene_term_ids:
                         $ref: "#/components/schemas/wmg_ontology_term_id_list"
                       organism_term_id:
                         type: string
-<<<<<<< HEAD
                       tissue_term_ids:
                         minItems: 1
-=======
-                      tissue_type_term_ids:
->>>>>>> 9919094f
                         $ref: "#/components/schemas/wmg_ontology_term_id_list"
                       dataset_ids:
                         type: array
