openapi: 3.0.0
info:
  version: "1.0.0"
  title: Chan Zuckerburg Initiative cellxgene Data Portal API
  description: >-
    This API is under development, and subject frequent breaking changes without notice. Users are encouraged to use the
    https://cellxgene.cziscience.com to access the cellxgene Data Portal.
servers:
  - description: Production environment
    url: https://api.corpora.cziscience.com
  - description: Development environment
    url: https://api.dev.corpora.cziscience.com
  - description: Staging environment
    url: https://api.staging.corpora.cziscience.com
paths:
  /dp/v1/wmg/cell_types:
    get:
      tags:
        - wmg
      summary: Get WMG cell types (WMG FEATURE PROTOTYPE)
      security:
        - cxguserCookieLenient: []
        - {}
      description: >-
        JSON of all genes
      operationId: backend.corpora.lambdas.api.v1.wmg.get_cell_types
      parameters: []
      responses:
        "200":
          description: OK
          content:
            application/json:
              schema:
                type: array
                items:
                  type: object
                  required:
                    - id
                    - name
                  properties:
                    id:
                      type: string
                    name:
                      type: string
        "400":
          $ref: "#/components/responses/400"
  /dp/v1/wmg/genes:
    get:
      tags:
        - wmg
      summary: Get WMG genes (WMG FEATURE PROTOTYPE)
      security:
        - cxguserCookieLenient: []
        - {}
      description: >-
        JSON of all cell types
      operationId: backend.corpora.lambdas.api.v1.wmg.get_genes
      parameters: []
      responses:
        "200":
          description: OK
          content:
            application/json:
              schema:
                type: array
                items:
                  type: object
                  required:
                    - id
                    - name
                  properties:
                    id:
                      type: string
                    name:
                      type: string
        "400":
          $ref: "#/components/responses/400"
  /dp/v1/wmg/genes/{gene_name}:
    get:
      tags:
        - wmg
      summary: Get WMG gene expression for a given gene name (WMG FEATURE PROTOTYPE)
      security:
        - cxguserCookieLenient: []
        - {}
      description: >-
        JSON of gene expression for a given gene
      operationId: backend.corpora.lambdas.api.v1.wmg.get_gene_expression
      parameters:
        - name: gene_name
          in: path
          required: true
          schema:
            type: string
          description: The name of the gene
      responses:
        "200":
          description: OK
          content:
            application/json:
              schema:
                type: array
                items:
                  type: object
                  required:
                    - id
                    - pc
                    - me
                  properties:
                    id:
                      type: string
                    pc:
                      type: number
                      format: float
                    me:
                      type: number
                      format: float
        "400":
          $ref: "#/components/responses/400"
  /dp/v1/collections:
    get:
      tags:
        - collections
      summary: List published collections in Corpora
      security:
        - cxguserCookieLenient: []
        - {}
      description: >-
        This lists all collections and their UUIDs that currently exist in the corpora. If a parameter is specified as
        a filter, then only collections that meet the status criteria will be outputted.
      operationId: backend.corpora.lambdas.api.v1.collection.get_collections_list
      parameters:
        - $ref: "#/components/parameters/query_user_uuid"
        - name: from_date
          in: query
          schema:
            type: integer
          description: The date after which collections should have been created. In seconds since epoch.
        - name: to_date
          in: query
          description: The date before which collections should have been created. In seconds since epoch.
          schema:
            type: integer
      responses:
        "200":
          description: OK
          content:
            application/json:
              schema:
                type: object
                required:
                  - collections
                properties:
                  collections:
                    type: array
                    items:
                      type: object
                      required:
                        - id
                        - created_at
                      properties:
                        id:
                          $ref: "#/components/schemas/collection_uuid"
                        created_at:
                          type: number
                  from_date:
                    type: integer
                  to_date:
                    type: integer
        "400":
          $ref: "#/components/responses/400"
    post:
      tags:
        - collections
      summary: Create a collection
      security:
        - cxguserCookie: []
      description: >-
        Creates a new collection in corpora. Once a collection is created it can be linked to datasets.
      operationId: backend.corpora.lambdas.api.v1.collection.create_collection
      requestBody:
        content:
          application/json:
            schema:
              type: object
              additionalProperties: false
              required:
                - name
                - description
                - contact_name
                - contact_email
              properties:
                name:
                  type: string
                  description: name of the collection
                description:
                  type: string
                  description: description of the collection
                contact_name:
                  type: string
                  description: name of the primary person of contact for the collection
                contact_email:
                  type: string
                  description: email of contact person for the collection
                curator_name:
                  type: string
                  description: name of the curator of the collection.
                links:
                  $ref: "#/components/schemas/links"
      responses:
        "201":
          description: A new collection has been created.
          content:
            application/json:
              schema:
                type: object
                properties:
                  collection_uuid:
                    $ref: "#/components/schemas/collection_uuid"
        "400":
          $ref: "#/components/responses/400"
        "401":
          $ref: "#/components/responses/401"

  /dp/v1/collections/{collection_uuid}:
    get:
      tags:
        - collections
      summary: Get a collection's full details
      security:
        - cxguserCookieLenient: []
        - {}
      description: >-
        This will return all datasets and associated attributes.
      operationId: backend.corpora.lambdas.api.v1.collection.get_collection_details
      parameters:
        - $ref: "#/components/parameters/path_collection_uuid"
      responses:
        "200":
          description: OK
          content:
            application/json:
              schema:
                $ref: "#/components/schemas/collection"
        "401":
          $ref: "#/components/responses/401"
        "403":
          $ref: "#/components/responses/403"
        "404":
          $ref: "#/components/responses/404"
        "410":
          description: Gone
    post:
      tags:
        - collections
      summary: Start a revision of a public collection,
      security:
        - cxguserCookie: []
        - {}
      description: >-
        This will return a private version of the public collection with all datasets and assoicated attributes of the
        public collection.
      operationId: backend.corpora.lambdas.api.v1.collection.post_collection_revision
      parameters:
        - $ref: "#/components/parameters/path_collection_uuid"
      responses:
        "201":
          description: A new collection revision has been created.
          content:
            application/json:
              schema:
                $ref: "#/components/schemas/collection"
        "401":
          $ref: "#/components/responses/401"
        "403":
          $ref: "#/components/responses/403"
        "404":
          $ref: "#/components/responses/404"
        "409":
          $ref: "#/components/responses/409"

    put:
      tags:
        - collections
      summary: Update a private collection's details
      security:
        - cxguserCookie: []
      description: >-
        Update a private collection's summary, links, contact info, and description details.
      operationId: backend.corpora.lambdas.api.v1.collection.update_collection
      parameters:
        - $ref: "#/components/parameters/path_collection_uuid"
      requestBody:
        content:
          application/json:
            schema:
              type: object
              properties:
                name:
                  type: string
                  description: name of the collection
                description:
                  type: string
                  description: description of the collection
                contact_name:
                  type: string
                  description: name of the primary person of contact for the collection
                contact_email:
                  type: string
                  description: email of contact person for the collection
                curator_name:
                  type: string
                  description: name of the curator of the collection
                links:
                  $ref: "#/components/schemas/links"
      responses:
        "200":
          description: OK
          content:
            application/json:
              schema:
                $ref: "#/components/schemas/collection"
        "401":
          $ref: "#/components/responses/401"
        "403":
          $ref: "#/components/responses/403"

    delete:
      tags:
        - collections
      summary: Delete a collection
      security:
        - cxguserCookie: []
      description: >-
        Deletes an entire private collection from cellxgene data-portal, including any generated artifacts/assets and
        deployments.
      operationId: backend.corpora.lambdas.api.v1.collection.delete_collection
      parameters:
        - $ref: "#/components/parameters/path_collection_uuid"
      responses:
        "204":
          $ref: "#/components/responses/204"
        "401":
          $ref: "#/components/responses/401"

  /dp/v1/collections/{collection_uuid}/upload-links:
    post:
      summary: Start a dataset upload
      tags:
        - collections
        - datasets
      description: >-
        An authenticated user can upload a file from a shared link to add a dataset into their collection.
      security:
        - cxguserCookie: []
      operationId: backend.corpora.lambdas.api.v1.collection_uuid.upload.link
      parameters:
        - $ref: "#/components/parameters/path_collection_uuid"
      requestBody:
        content:
          application/json:
            schema:
              type: object
              properties:
                url:
                  description: The shared link generated by dropbox linking to a dataset.
                  type: string
              required:
                - url
      responses:
        "202":
          description: The upload request was accepted.
          content:
            application/json:
              schema:
                type: object
                properties:
                  dataset_uuid:
                    type: string
        "400":
          $ref: "#/components/responses/400"
        "401":
          $ref: "#/components/responses/401"
        "409":
          $ref: "#/components/responses/409"
        "413":
          $ref: "#/components/responses/413"

    put:
      summary: Replace an existing dataset.
      tags:
        - collections
        - datasets
      description: >-
        An authenticated user can upload a file from a shared link to replace an existing dataset in their collection.

        The existing dataset must be in an error state or completely uploaded before a replacement can be attempted.
        Once the upload of the replacement dataset is complete, the previous version of the dataset is removed and is
        no longer available for downloading through this collection. The replacement datasets are not publicly available
        until the collection revision is published. The old datasets are available in the public collection until the
        collection revision is published.
      security:
        - cxguserCookie: []
      operationId: backend.corpora.lambdas.api.v1.collection_uuid.upload.relink
      parameters:
        - $ref: "#/components/parameters/path_collection_uuid"
      requestBody:
        content:
          application/json:
            schema:
              type: object
              properties:
                url:
                  description: The shared link generated by dropbox linking to a dataset.
                  type: string
                id:
                  $ref: "#/components/schemas/dataset_uuid"
              required:
                - url
                - id
      responses:
        "202":
          description: The upload request was accepted.
          content:
            application/json:
              schema:
                type: object
                properties:
                  dataset_uuid:
                    type: string
        "400":
          $ref: "#/components/responses/400"
        "401":
          $ref: "#/components/responses/401"
        "403":
          $ref: "#/components/responses/403"
        "404":
          $ref: "#/components/responses/404"
        "405":
          $ref: "#/components/responses/405"
        "413":
          $ref: "#/components/responses/413"

  /dp/v1/collections/{collection_uuid}/genesets:
    post:
      tags:
        - collections
        - genesets
      summary: Add genesets to a collection
      security:
        - cxguserCookie: []
      description: >-
        Add genesets to a private collection
      operationId: backend.corpora.lambdas.api.v1.collection_uuid.gene_set.post
      parameters:
        - $ref: "#/components/parameters/path_collection_uuid"
      requestBody:
        content:
          application/json:
            schema:
              type: object
              properties:
                genesets:
                  description: A list of genesets including their gene symbols and descriptions
                  $ref: "#/components/schemas/user_defined_gene_sets"
      responses:
        "200":
          description: OK
          content:
            application/json:
              schema:
                type: array
                items:
                  $ref: "#/components/schemas/gene_set"
        "400":
          $ref: "#/components/responses/400"
        "403":
          $ref: "#/components/responses/403"

  /dp/v1/collections/{collection_uuid}/publish:
    post:
      tags:
        - collections
      summary: Publish a collection
      security:
        - cxguserCookie: []
      description: >-
        Update status of specified collection to PUBLIC.  This will make it
        visible on the public sites.

        If publishing modification to a previously published collection, this will replace the old collection with the new
        published collection. The old collection will no longer be accessible.
      operationId: backend.corpora.lambdas.api.v1.collection_uuid.publish.post
      parameters:
        - $ref: "#/components/parameters/path_collection_uuid"
      requestBody:
        content:
          application/json:
            schema:
              type: object
              properties:
                data_submission_policy_version:
                  type: string
                  description: Which data submission policy was the collection submitted under
      responses:
        "202":
          description: OK
          content:
            application/json:
              schema:
                type: object
                properties:
                  collection_uuid:
                    $ref: "#/components/schemas/collection_uuid"
                  visibility:
                    $ref: "#/components/schemas/visibility"
        "401":
          $ref: "#/components/responses/401"
        "403":
          $ref: "#/components/responses/403"
        "404":
          $ref: "#/components/responses/404"

  /dp/v1/collections/index:
    get:
      tags:
        - collections
      summary: >-
        Returns all public, non tombstoned collections. This endpoint is meant to be used for displaying collections
        in a compact view. It doesn't return all the fields, so it is not suitable for general usage.
      operationId: backend.corpora.lambdas.api.v1.collection.get_collections_index
      responses:
        "200":
          description: OK
          content:
            application/json:
              schema:
                type: array
                items:
                  type: object
                  required:
                    - id
                    - name
                    - published_at
                    - revised_at
                  properties:
                    id:
                      $ref: "#/components/schemas/collection_uuid"
                    created_at:
                      type: number
        "400":
          $ref: "#/components/responses/400"

  /dp/v1/datasets/{dataset_uuid}:
    delete:
      tags:
        - datasets
      summary: Delete a dataset
      description: >-
        Cancels the in process upload of a dataset to the data portal and cleans up (removes) any artifacts created
        in the upload process. If the dataset has already been uploaded and converted, this endpoint deletes it from
        the data portal and removes associated artifacts
      operationId: backend.corpora.lambdas.api.v1.dataset.delete_dataset
      security:
        - cxguserCookie: []
      parameters:
        - $ref: "#/components/parameters/path_dataset_uuid"
      responses:
        "202":
          $ref: "#/components/responses/202"
        "401":
          $ref: "#/components/responses/401"
        "403":
          $ref: "#/components/responses/403"
        "405":
          $ref: "#/components/responses/405"

  /dp/v1/datasets/meta:
    get:
      tags:
        - datasets
      summary: Given an explorer url return information identifying the dataset it represents
      description: >-
        Given a cellxgene Explorer url return some basic metadata about the dataset it represent in the cellxgene
        Portal data model including its associated dataset id, the s3_uri of the dataset, its tombstone status and
        the associated parent collection ID.
      operationId: backend.corpora.lambdas.api.v1.dataset.get_dataset_identifiers
      parameters:
        - in: query
          required: true
          name: url
          schema:
            type: string
          description: The url used to access this dataset in the explorer
      responses:
        "200":
          description: OK
          content:
            application/json:
              schema:
                type: object
                items:
                  $ref: "#/components/schemas/dataset_identifiers"
        "404":
          $ref: "#/components/responses/404"

  /dp/v1/datasets/{dataset_uuid}/assets:
    get:
      tags:
        - datasets
      summary: Dataset assets
      description: >-
        Return a list of all the dataset's assets
      operationId: backend.corpora.lambdas.api.v1.dataset.get_dataset_assets
      parameters:
        - $ref: "#/components/parameters/path_dataset_uuid"
      responses:
        "200":
          description: OK
          content:
            application/json:
              schema:
                type: object
        "401":
          $ref: "#/components/responses/401"
        "403":
          $ref: "#/components/responses/403"
        "404":
          $ref: "#/components/responses/404"

  /dp/v1/datasets/{dataset_uuid}/asset/{asset_uuid}:
    post:
      tags:
        - datasets
      summary: Request to download a dataset
      description: >-
        Request to download a file which on success will generate a pre-signed URL to download the dataset.
      operationId: backend.corpora.lambdas.api.v1.dataset.post_dataset_asset
      parameters:
        - $ref: "#/components/parameters/path_dataset_uuid"
        - name: asset_uuid
          in: path
          required: true
          schema:
            type: string
      responses:
        "200":
          description: OK
          content:
            application/json:
              schema:
                type: object
                properties:
                  dataset_uuid:
                    $ref: "#/components/schemas/dataset_uuid"
                  presigned_url:
                    type: string
                  file_name:
                    type: string
                  file_size:
                    type: number
        "401":
          $ref: "#/components/responses/401"
        "403":
          $ref: "#/components/responses/403"
        "404":
          $ref: "#/components/responses/404"

  /dp/v1/datasets/{dataset_uuid}/gene_sets:
    post:
      tags:
        - datasets
        - genesets
      summary: Update links between a dataset and gene sets
      security:
        - cxguserCookie: []
      description: >-
        Request to update (add or remove) linkages between a dataset and gene sets. The request must be made by the
        collection owner and the dataset and gene sets must all belong to the same private collection
      operationId: backend.corpora.lambdas.api.v1.dataset.post_dataset_gene_sets
      parameters:
        - $ref: "#/components/parameters/path_dataset_uuid"
      requestBody:
        content:
          application/json:
            schema:
              type: object
              required:
                - add
                - remove
              properties:
                add:
                  type: array
                  items:
                    type: string
                remove:
                  type: array
                  items:
                    type: string
      responses:
        "200":
          description: OK
          content:
            application/json:
              schema:
                type: array
                items:
                  $ref: "#/components/schemas/gene_set"
        "403":
          $ref: "#/components/responses/403"
        "404":
          $ref: "#/components/responses/404"

  /dp/v1/datasets/{dataset_uuid}/status:
    get:
      tags:
        - datasets
      summary: Get the status of a dataset upload.
      operationId: backend.corpora.lambdas.api.v1.dataset.get_status
      security:
        - cxguserCookie: []
      parameters:
        - $ref: "#/components/parameters/path_dataset_uuid"
      responses:
        "200":
          description: OK
          content:
            application/json:
              schema:
                type: object
                properties:
                  dataset_uuid:
                    $ref: "#/components/schemas/dataset_uuid"
                  processing_status:
                    type: string
                    enum: [PENDING, SUCCESS, FAILURE]
                  upload_status:
                    type: string
                    enum:
                      [
                        WAITING,
                        UPLOADING,
                        UPLOADED,
                        FAILED,
                        CANCEL_PENDING,
                        CANCELED,
                        NA,
                      ]
                  upload_message:
                    type: string
                  upload_progress:
                    type: number
                  validation_status:
                    type: string
                    enum: [VALIDATING, VALID, INVALID, NA]
                  validation_message:
                    type: string
                  h5ad_status:
                    type: string
                    enum:
                      [
                        CONVERTING,
                        CONVERTED,
                        UPLOADING,
                        UPLOADED,
                        SKIPPED,
                        FAILED,
                        NA,
                      ]
                  cxg_status:
                    type: string
                    enum:
                      [
                        CONVERTING,
                        CONVERTED,
                        UPLOADING,
                        UPLOADED,
                        SKIPPED,
                        FAILED,
                        NA,
                      ]
                  rds_status:
                    type: string
                    enum:
                      [
                        CONVERTING,
                        CONVERTED,
                        UPLOADING,
                        UPLOADED,
                        SKIPPED,
                        FAILED,
                        NA,
                      ]
        "400":
          $ref: "#/components/responses/400"
        "401":
          $ref: "#/components/responses/401"
        "403":
          $ref: "#/components/responses/403"

  /dp/v1/datasets/index:
    get:
      tags:
        - datasets
      summary: >-
        Returns all public, non tombstoned datasets. This endpoint is meant to be used for displaying datasets
        in a compact view. It doesn't return all the fields, so it is not suitable for general usage.
      security:
        - cxguserCookieLenient: []
        - {}
      description: >-
        STUB
      operationId: backend.corpora.lambdas.api.v1.dataset.get_datasets_index
      responses:
        "200":
          description: OK
          content:
            application/json:
              schema:
                type: array
                items:
                  type: object
                  properties:
                    id:
                      type: string
                    name:
                      type: string
                    collection_id:
                      type: string
                    assay:
                      $ref: "#/components/schemas/ontology_element_array"
                    tissue:
                      $ref: "#/components/schemas/ontology_element_array"
                    disease:
                      $ref: "#/components/schemas/ontology_element_array"
                    sex:
                      $ref: "#/components/schemas/ontology_element_array"
                    ethnicity:
                      $ref: "#/components/schemas/ontology_element_array"
                    organism:
                      $ref: "#/components/schemas/ontology_element_array"
                    development_stage:
                      $ref: "#/components/schemas/ontology_element_array"
                    cell_count:
                      type: integer
                    cell_type:
                      $ref: "#/components/schemas/ontology_element_array"
                    mean_genes_per_cell:
                      type: number
        "400":
          $ref: "#/components/responses/400"

  /dp/v1/genesets/{geneset_uuid}:
    delete:
      tags:
        - genesets
      summary: Delete a genese
      security:
        - cxguserCookie: []
      description: >-
        Delete a gene by set removing it from a collection and any data sets it was linked to.
      operationId: backend.corpora.lambdas.api.v1.gene_sets.delete
      parameters:
        - $ref: "#/components/parameters/path_geneset_uuid"
      responses:
        "202":
          $ref: "#/components/responses/202"
        "403":
          $ref: "#/components/responses/403"
        "405":
          $ref: "#/components/responses/405"

  /dp/v1/login:
    get:
      tags:
        - authentication
      summary: login to the system
      operationId: backend.corpora.lambdas.api.v1.authentication.login
      responses:
        "200":
          $ref: "#/components/responses/200"
        "401":
          $ref: "#/components/responses/401"
        "403":
          $ref: "#/components/responses/403"

  /dp/v1/logout:
    get:
      tags:
        - authentication
      summary: logout of the system
      operationId: backend.corpora.lambdas.api.v1.authentication.logout
      responses:
        "200":
          $ref: "#/components/responses/200"
        "401":
          $ref: "#/components/responses/401"
        "403":
          $ref: "#/components/responses/403"

  /dp/v1/userinfo:
    get:
      tags:
        - authentication
      summary: retrieve user information if the user is logged in
      operationId: backend.corpora.lambdas.api.v1.authentication.userinfo
      security:
        - cxguserCookie: []
      responses:
        "200":
          description: OK
          content:
            application/json:
              schema:
                $ref: "#/components/schemas/userinfo"
          $ref: "#/components/responses/200"
        "401":
          $ref: "#/components/responses/401"
        "403":
          $ref: "#/components/responses/403"

  /dp/v1/oauth2/callback:
    get:
      tags:
        - authentication
      summary: callback function from auth server after login
      operationId: backend.corpora.lambdas.api.v1.authentication.oauth2_callback
      responses:
        "200":
          $ref: "#/components/responses/200"
        "401":
          $ref: "#/components/responses/401"
        "403":
          $ref: "#/components/responses/403"
  /dp/v1/auth/key:
    get:
      summary: Fetch the identifier of the curator's active API key -- for use with Data Portal UI
      operationId: backend.corpora.lambdas.api.v1.auth.keys.get
      security:
        - cxguserCookie: [ ]
      responses:
        "200":
          description: OK
        "401":
          $ref: "#/components/responses/401"
        "404":
          $ref: "#/components/responses/404"
    post:
      summary: Generate the curator's API key -- for use with Data Portal UI
      description: >-
        Generate and return a curator API key for the user. If there is already a key associated with the
        user's curator profile, replace it with the new key.
      operationId: backend.corpora.lambdas.api.v1.auth.keys.post
      security:
        - cxguserCookie: []
      responses:
        "201":
          description: Created
          content:
            application/json:
              schema:
                type: object
                properties:
                  key:
                    type: string
        "401":
          $ref: "#/components/responses/401"
        "400":
          $ref: "#/components/responses/400"
    delete:
      summary: Delete the curator's API key -- for use with Data Portal UI
      operationId: backend.corpora.lambdas.api.v1.auth.keys.delete
      security:
        - cxguserCookie: []
      responses:
        "202":
          $ref: "#/components/responses/202"
        "401":
          $ref: "#/components/responses/401"
        "404":
          $ref: "#/components/responses/404"
  /dp/v1/deployed_version:
    get:
      summary: Returns version information
      operationId: backend.corpora.lambdas.api.v1.version.get
      responses:
        "200":
          $ref: "#/components/responses/200"

  /wmg/v1/primary_filter_dimensions:
    get:
      summary: Returns the ontology terms for organism and tissue type that can be used when specifying a WMG query.
      description: >-
      tags:
        - wmg
      operationId: backend.wmg.api.v1.primary_filter_dimensions
      parameters: []
      responses:
        "200":
          description: OK
          content:
            application/json:
              schema:
                type: object
                properties:
                  snapshot_id:
                    $ref: "#/components/schemas/wmg_snapshot_id"
                  organism_terms:
                    $ref: "#/components/schemas/wmg_ontology_term_id_label_list"
                  tissue_terms:
                    $ref: "#/components/schemas/wmg_ontology_term_id_label_list"
                  gene_terms:
                    # TODO: specify further: https://app.zenhub.com/workspaces/single-cell-5e2a191dad828d52cc78b028/issues/chanzuckerberg/single-cell-data-portal/1967
                    # `[{"<ontology_term_id>": "<ontology_term_label"}, ...]`
                    type: object
        "404":
          $ref: "#/components/responses/404"
  /wmg/v1/query:
    post:
      tags:
        - wmg
      operationId: backend.wmg.api.v1.query
      parameters: []
      requestBody:
        content:
          application/json:
            schema:
              type: object
              properties:
                filter:
                  type: object
                  required:
                    - gene_ontology_term_ids
                    - organism_ontology_term_id
                    - tissue_ontology_term_ids
                  properties:
<<<<<<< HEAD
                    gene_term_ids:
                      $ref: "#/components/schemas/wmg_ontology_term_id_list"
                    organism_term_id:
                      type: string
                    tissue_type_term_ids:
                      $ref: "#/components/schemas/wmg_ontology_term_id_list"
                    dataset_ids:
                      type: array
                      items:
                        type: string
                        format: uuid
                    disease_term_ids:
                      $ref: "#/components/schemas/wmg_ontology_term_id_list"
                    sex_term_ids:
                      $ref: "#/components/schemas/wmg_ontology_term_id_list"
                    development_stage_term_ids:
                      $ref: "#/components/schemas/wmg_ontology_term_id_list"
                    ethnicity_term_ids:
                      $ref: "#/components/schemas/wmg_ontology_term_id_list"
                response_option:
                  type: string
                  enum:
                    - include_filter_dims_include_dataset_links
                    - include_filter_dims_exclude_dataset_links
                    - exclude_filter_dims
=======
                      gene_ontology_term_ids:
                        $ref: "#/components/schemas/wmg_ontology_term_id_list"
                      organism_ontology_term_id:
                        type: string
                      tissue_ontology_term_ids:
                        $ref: "#/components/schemas/wmg_ontology_term_id_list"
                      dataset_ids:
                        type: array
                        items:
                          type: string
                          format: uuid
                      disease_ontology_term_ids:
                        $ref: "#/components/schemas/wmg_ontology_term_id_list"
                      sex_ontology_term_ids:
                        $ref: "#/components/schemas/wmg_ontology_term_id_list"
                      development_ontology_stage_term_ids:
                        $ref: "#/components/schemas/wmg_ontology_term_id_list"
                      ethnicity_ontology_term_ids:
                        $ref: "#/components/schemas/wmg_ontology_term_id_list"
                include_filter_dims:
                  type: boolean
                  default: false
>>>>>>> f4ade28a
              required:
                - filter
      responses:
        "200":
          description: OK
          content:
            application/json:
              example:
                {
                  'snapshot_id': '8ce15034-162a-4e2e-9987-eb1af08bd4d4',
                  'expression_summary': {
                    'gene1': {
                      'tissuetype1': [
                        { 'id': 'CL00000', 'me': 0.0, 'n': 0, 'pc': 0.0, 'tpc': 0.0 },
                        { 'id': 'CL00001', 'me': 0.0, 'n': 0, 'pc': 0.0, 'tpc': 0.0 },
                        { 'id': 'CL00002', 'me': 0.0, 'n': 0, 'pc': 0.0, 'tpc': 0.0 }
                      ],
                      'tissuetype2': [
                        { 'id': 'CL00000', 'me': 0.0, 'n': 0, 'pc': 0.0, 'tpc': 0.0 },
                        { 'id': 'CL00001', 'me': 0.0, 'n': 0, 'pc': 0.0, 'tpc': 0.0 },
                        { 'id': 'CL00002', 'me': 0.0, 'n': 0, 'pc': 0.0, 'tpc': 0.0 }
                      ]
                    },
                    'gene2': {
                      'tissuetype1': [
                        { 'id': 'CL00000', 'me': 0.0, 'n': 0, 'pc': 0.0, 'tpc': 0.0 },
                        { 'id': 'CL00001', 'me': 0.0, 'n': 0, 'pc': 0.0, 'tpc': 0.0 },
                        { 'id': 'CL00002', 'me': 0.0, 'n': 0, 'pc': 0.0, 'tpc': 0.0 }
                      ],
                      'tissuetype2': [
                        { 'id': 'CL00000', 'me': 0.0, 'n': 0, 'pc': 0.0, 'tpc': 0.0 },
                        { 'id': 'CL00001', 'me': 0.0, 'n': 0, 'pc': 0.0, 'tpc': 0.0 },
                        { 'id': 'CL00002', 'me': 0.0, 'n': 0, 'pc': 0.0, 'tpc': 0.0 }
                      ]
                    }
                  },
                  'term_id_labels': {
                    'cell_types': [
                      { 'CL00000': 'CL00000_label' },
                      { 'CL00001': 'CL00001_label' },
                      { 'CL00002': 'CL00002_label' }
                    ],
                    'genes': [
                      { 'gene1': 'gene1_label' },
                      { 'gene2': 'gene2_label' }
                    ]
                  }
                }
              schema:
                type: object
                required:
                  - expression_summary
                  - term_id_labels
                properties:
                  snapshot_id:
                    $ref: "#/components/schemas/wmg_snapshot_id"
                  expression_summary:
                    type: object
                    # we use `additionalProperties` instead of `properties`, since the object's property names are
                    # ontology term ids, rather than a fixed set of names
                    additionalProperties:
                      description: ->
                        One property per gene, where the gene ontology term id is the property name, and the property
                        value is an object of tissue types.
                      type: object
                      # we use `additionalProperties` instead of `properties`, since the object's property names are
                      # ontology term ids, rather than a fixed set of names
                      additionalProperties:
                        description: ->
                          One property per tissue type, where the tissue type ontology term id is the property name,
                          and the property value is an ordered array of viz matrix "dots" (data points). The ordering of
                          the array elements (cell types) should be preserved in the client's rendering of this
                          data.
                        type: array
                        items:
                          type: object
                          properties:
                            id:
                              description: cell type ontology term id
                              type: string
                            me:
                              description: mean expression
                              type: number
                              format: float
                              maxLength: 4
                            pc:
                              description: percentage of cells expressing gene within this cell type
                              type: number
                              format: float
                              maxLength: 4
                              minimum: 0.0
                              maximum: 100.0
                            tpc:
                              description: perecentage of cells for this cell type within tissue (cell type's cell count / tissue's total cell count)
                              type: number
                              format: float
                              maxLength: 4
                              minimum: 0.0
                              maximum: 100.0
                            n:
                              description: number of expressed cells (non-zero expression) within this cell type
                              type: integer
                              minimum: 0.0
                  term_id_labels:
                    type: object
                    required:
                      - genes
                      - cell_types
                    properties:
                      genes:
                        $ref: "#/components/schemas/wmg_ontology_term_id_label_list"
                      cell_types:
                        $ref: "#/components/schemas/wmg_ontology_term_id_label_list"
                  filter_dimensions:
                    type: object
                    properties:
                      datasets:
                        type: array
                        items:
                          type: object
                          properties:
                            id:
                              type: string
                              format: uuid
                            label:
                              type: string
                            collection_label:
                              type: string
                            collection_url:
                              type: string
                              format: url
                      disease_terms:
                        $ref: "#/components/schemas/wmg_ontology_term_id_label_list"
                      sex_terms:
                        $ref: "#/components/schemas/wmg_ontology_term_id_label_list"
                      development_stage_terms:
                        $ref: "#/components/schemas/wmg_ontology_term_id_label_list"
                      ethnicity_terms:
                        $ref: "#/components/schemas/wmg_ontology_term_id_label_list"

components:
  schemas:
    user_uuid:
      description: A unique identifier of a logged in User of Corpora.
      type: string
    userinfo:
      type: object
      properties:
        id:
          $ref: "#/components/schemas/user_uuid"
        name:
          description: The user's name
          type: string
        email:
          description: The user's email
          type: string
    collection_uuid:
      description: A unique identifier of a Collection.
      type: string
    dataset_uuid:
      description: A unique identifier of a Dataset.
      type: string
    geneset_uuid:
      description: A unique identifier of a gene set.
      type: string
    visibility:
      description: >-
        Determines the visibility of the collection, that will either make the collection visible on the public
        sites or only viewable through obfuscated URLs.
      type: string
      enum: [PUBLIC, PRIVATE]
    distribution:
      description: >-
        Cellxgene runs a heuristic to detect the approximate distribution of the data in X so that it can accurately
        calculate statistical properties of the data. This field enables the curator to override this heuristic
        and specify the data distribution explicitly.
      type: string
      enum: [COUNT, NORMAL]
    is_primary_data:
      description: >-
        Describes whether cellular observations for this dataset are all canonical (PRIMARY),
        all non-canonical (SECONDARY), or contain a mixture (BOTH).
      type: string
      enum: [PRIMARY, SECONDARY, BOTH]
    links:
      type: array
      items:
        type: object
        additionalProperties: false
        required:
          - link_url
          - link_type
        properties:
          link_name:
            type: string
          link_url:
            type: string
          link_type:
            type: string
            enum: [PROTOCOL, RAW_DATA, DOI, LAB_WEBSITE, OTHER, DATA_SOURCE]
    collection:
      type: object
      required:
        - name
        - description
        - id
        - visibility
        - links
        - datasets
        - created_at
        - updated_at
        - data_submission_policy_version
      properties:
        access_type:
          type: string
          enum: [READ, WRITE]
        created_at:
          type: number
        updated_at:
          type: number
        description:
          type: string
        name:
          type: string
        id:
          $ref: "#/components/schemas/collection_uuid"
        visibility:
          $ref: "#/components/schemas/visibility"
        links:
          $ref: "#/components/schemas/links"
        contact_name:
          type: string
        contact_email:
          type: string
        curator_name:
          type: string
        data_submission_policy_version:
          type: string
        datasets:
          type: array
          items:
            $ref: "#/components/schemas/dataset"
        genesets:
          type: array
          items:
            $ref: "#/components/schemas/gene_set"
    ontology_element:
      type: object
      properties:
        ontology_term_id:
          type: string
        label:
          type: string
    ontology_element_array:
      type: array
      items:
        $ref: "#/components/schemas/ontology_element"
    dataset:
      type: object
      required:
        - id
        - name
        - revision
        - collection_id
      properties:
        id:
          $ref: "#/components/schemas/dataset_uuid"
        assay:
          $ref: "#/components/schemas/ontology_element_array"
        tissue:
          $ref: "#/components/schemas/ontology_element_array"
        disease:
          $ref: "#/components/schemas/ontology_element_array"
        sex:
          $ref: "#/components/schemas/ontology_element_array"
        ethnicity:
          $ref: "#/components/schemas/ontology_element_array"
        organism:
          $ref: "#/components/schemas/ontology_element_array"
        development_stage:
          $ref: "#/components/schemas/ontology_element_array"
        name:
          type: string
        revision:
          type: integer
        dataset_deployments:
          type: array
          items:
            type: object
            properties:
              url:
                type: string
        linked_genesets:
          type: array
          items:
            type: string
        dataset_assets:
          type: array
          items:
            $ref: "#/components/schemas/dataset_asset"
        collection_id:
          $ref: "#/components/schemas/collection_uuid"
        is_primary_data:
          $ref: "#/components/schemas/is_primary_data"
        cell_type:
          $ref: "#/components/schemas/ontology_element_array"
        cell_count:
          type: integer
        X_normalization:
          type: string
        X_approximate_distribution:
          $ref: "#/components/schemas/distribution"
        schema_version:
          type: string
        tombstone:
          type: boolean
    dataset_asset:
      type: object
      properties:
        id:
          type: string
        dataset_id:
          type: string
        filetype:
          type: string
          enum: [H5AD, RDS, CXG]
        filename:
          type: string
        type:
          type: string
          enum: [REMIX, ORIGINAL]
        s3_uri:
          type: string
    gene_set:
      type: object
      properties:
        name:
          type: string
        id":
          type: string
        description:
          type: string
        linked_datasets:
          type: array
          items:
            type: string
    problem:
      type: object
      description: Error message container for HTTP APIs.
      properties:
        type:
          type: string
        title:
          type: string
        detail:
          type: string
    user_defined_gene_sets:
      type: object
      description: User created geneset information
      properties:
        gene_set_name:
          type: string
        gene_set_description:
          type: string
        genes:
          type: array
          items:
            type: object
            description: Gene specific information
            properties:
              gene_symbol:
                type: string
              gene_description:
                type: string
              additional_params:
                type: object
    dataset_identifiers:
      type: object
      description: Information for identifying and accessing a datatset
      required:
        - dataset_id
        - collection_id
        - tombstoned
      properties:
        dataset_id:
          type: string
        collection_id:
          type: string
        explorer_s3_uri:
          type: string
        tombstoned:
          type: boolean
    wmg_ontology_term_id_label_list:
      description: ->
        An array of ontology term ids and labels, where array elements are single-element objects of the
        form "<id>":"<label>"
      type: array
      items:
        description: ->
          A single-element object with the ontology term id as the element's property name and the ontology term label
          as the element's property value.
        type: object
        # TODO: fix: https://app.zenhub.com/workspaces/single-cell-5e2a191dad828d52cc78b028/issues/chanzuckerberg/single-cell-data-portal/1967
        # `{"<ontology_term_id>": "<ontology_term_label"}`
#        maxProperties: 1
#        additionalProperties:
#          type: string
    wmg_ontology_term_id_list:
      type: array
      items:
        type: string
    wmg_snapshot_id:
      type: string
      format: uuid

  parameters:
    path_collection_uuid:
      name: collection_uuid
      in: path
      required: true
      schema:
        $ref: "#/components/schemas/collection_uuid"
    path_dataset_uuid:
      name: dataset_uuid
      in: path
      required: true
      schema:
        $ref: "#/components/schemas/dataset_uuid"
    path_geneset_uuid:
      name: geneset_uuid
      in: path
      required: true
      schema:
        $ref: "#/components/schemas/geneset_uuid"
    path_filename:
      name: filename
      description: The name of a file to add, remove, or download.
      in: path
      required: true
      schema:
        type: string
    query_user_uuid:
      name: user_uuid
      description: an ID that represents the user.
      in: query
      schema:
        $ref: "#/components/schemas/user_uuid"
    query_visibility:
      name: visibility
      in: query
      schema:
        $ref: "#/components/schemas/visibility"
        default: PUBLIC

  responses:
    200:
      description: OK.
    201:
      description: Created.
    202:
      description: Accepted
    204:
      description: No Content
    400:
      description: Invalid parameter.
      content:
        application/problem+json:
          schema:
            $ref: "#/components/schemas/problem"
    401:
      description: Failed to authenticate.
      content:
        application/problem+json:
          schema:
            $ref: "#/components/schemas/problem"
    403:
      description: Unauthorized.
      content:
        application/problem+json:
          schema:
            $ref: "#/components/schemas/problem"
    404:
      description: Resource not found.
      content:
        application/problem+json:
          schema:
            $ref: "#/components/schemas/problem"
    405:
      description: Method not allowed.
      content:
        application/problem+json:
          schema:
            $ref: "#/components/schemas/problem"
    409:
      description: File conflict.
      content:
        application/problem+json:
          schema:
            $ref: "#/components/schemas/problem"
    413:
      description: Exceed File Size Limit
      content:
        application/problem+json:
          schema:
            $ref: "#/components/schemas/problem"
  securitySchemes:
    cxguserCookie:
      type: apiKey
      in: cookie
      name: cxguser
      x-apikeyInfoFunc: backend.corpora.lambdas.api.v1.authentication.apikey_info_func
    cxguserCookieLenient:
      type: apiKey
      in: cookie
      name: cxguser
      x-apikeyInfoFunc: backend.corpora.lambdas.api.v1.authentication.apikey_info_func_lenient<|MERGE_RESOLUTION|>--- conflicted
+++ resolved
@@ -1034,33 +1034,6 @@
                     - organism_ontology_term_id
                     - tissue_ontology_term_ids
                   properties:
-<<<<<<< HEAD
-                    gene_term_ids:
-                      $ref: "#/components/schemas/wmg_ontology_term_id_list"
-                    organism_term_id:
-                      type: string
-                    tissue_type_term_ids:
-                      $ref: "#/components/schemas/wmg_ontology_term_id_list"
-                    dataset_ids:
-                      type: array
-                      items:
-                        type: string
-                        format: uuid
-                    disease_term_ids:
-                      $ref: "#/components/schemas/wmg_ontology_term_id_list"
-                    sex_term_ids:
-                      $ref: "#/components/schemas/wmg_ontology_term_id_list"
-                    development_stage_term_ids:
-                      $ref: "#/components/schemas/wmg_ontology_term_id_list"
-                    ethnicity_term_ids:
-                      $ref: "#/components/schemas/wmg_ontology_term_id_list"
-                response_option:
-                  type: string
-                  enum:
-                    - include_filter_dims_include_dataset_links
-                    - include_filter_dims_exclude_dataset_links
-                    - exclude_filter_dims
-=======
                       gene_ontology_term_ids:
                         $ref: "#/components/schemas/wmg_ontology_term_id_list"
                       organism_ontology_term_id:
@@ -1083,7 +1056,6 @@
                 include_filter_dims:
                   type: boolean
                   default: false
->>>>>>> f4ade28a
               required:
                 - filter
       responses:
