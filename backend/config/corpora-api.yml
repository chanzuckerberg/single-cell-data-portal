--- conflicted
+++ resolved
@@ -282,25 +282,11 @@
           $ref: "#/components/responses/413"
 
     put:
-<<<<<<< HEAD
-      summary: Reupload a new version of an existing dataset
-=======
       summary: Replace an existing dataset.
->>>>>>> d5dc226a
       tags:
         - collections
         - datasets
       description: >-
-<<<<<<< HEAD
-        An authenticated user can upload a file to replace an existing dataset in a collection from a shared link.
-
-        If the upload is in an error state, this endpoint can be used with the dataset_id to restart the collection.
-        If a new link is provided, the new link will be used. If the collection is not in an error state, this endpoint
-        will return an error.
-
-        The previous version of the dataset is replaced with the new versions and is no longer available for
-        downloading through this collection.
-=======
         An authenticated user can upload a file from a shared link to replace an existing dataset in their collection.
 
         The existing dataset must be in an error start or completely uploaded before a replacement can be attempted.
@@ -308,7 +294,6 @@
         no longer available for downloading through this collection. The replacement datasets are not publicly available
         until the collection revision is published. The old datasets are available in the public collection until the
         collection revision is published.
->>>>>>> d5dc226a
       security:
         - cxguserCookie: []
       operationId: corpora.lambdas.api.v1.collection_uuid.upload.relink
