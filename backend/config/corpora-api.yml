--- conflicted
+++ resolved
@@ -1032,10 +1032,7 @@
                 filter:
                   type: object
                   required:
-<<<<<<< HEAD
-=======
                     - gene_ontology_term_ids
->>>>>>> 1c575153
                     - organism_ontology_term_id
                     - tissue_ontology_term_ids
                   properties:
@@ -1044,10 +1041,6 @@
                       organism_ontology_term_id:
                         type: string
                       tissue_ontology_term_ids:
-<<<<<<< HEAD
-                        minItems: 1
-=======
->>>>>>> 1c575153
                         $ref: "#/components/schemas/wmg_ontology_term_id_list"
                       dataset_ids:
                         type: array
