openapi: 3.0.0
info:
  version: "1.0.0"
  title: Chan Zuckerburg Initiative cellxgene Data Portal API
  description: >-
    This API is under development, and subject frequent breaking changes without notice. Users are encouraged to use the
    https://cellxgene.cziscience.com to access the cellxgene Data Portal.
servers:
  - description: Production environment
    url: https://api.corpora.cziscience.com
  - description: Development environment
    url: https://api.dev.corpora.cziscience.com
  - description: Staging environment
    url: https://api.staging.corpora.cziscience.com
paths:
  /dp/v1/collections:
    get:
      tags:
        - collections
      summary: List published collections in Corpora
      security:
        - cxguserCookie: []
        - { }
      description: >-
        This lists all collections and their UUIDs that currently exist in the corpora. If a parameter is specified as
        a filter, then only collections that meet the status criteria will be outputted.
      operationId: backend.corpora.lambdas.api.v1.collection.get_collections_list
      parameters:
        - $ref: "#/components/parameters/query_user_uuid"
        - name: from_date
          in: query
          schema:
            type: integer
          description: The date after which collections should have been created. In seconds since epoch.
        - name: to_date
          in: query
          description: The date before which collections should have been created. In seconds since epoch.
          schema:
            type: integer
      responses:
        "200":
          description: OK
          content:
            application/json:
              schema:
                type: object
                required:
                  - collections
                properties:
                  collections:
                    type: array
                    items:
                      type: object
                      required:
                        - id
                        - created_at
                      properties:
                        id:
                          $ref: "#/components/schemas/collection_uuid"
                        created_at:
                          type: number
                  from_date:
                    type: integer
                  to_date:
                    type: integer
        "400":
          $ref: "#/components/responses/400"
    post:
      tags:
        - collections
      summary: Create a collection
      security:
        - cxguserCookie: []
      description: >-
        Creates a new collection in corpora. Once a collection is created it can be linked to datasets.
      operationId: backend.corpora.lambdas.api.v1.collection.create_collection
      requestBody:
        content:
          application/json:
            schema:
              type: object
              required:
                - name
                - description
                - contact_name
                - contact_email
              properties:
                name:
                  type: string
                  description: name of the collection
                description:
                  type: string
                  description: description of the collection
                contact_name:
                  type: string
                  description: name of the primary person of contact for the collection
                contact_email:
                  type: string
                  description: email of contact person for the collection
                data_submission_policy_version:
                  type: string
                  description: Which data submission policy was the collection submitted under
                links:
                  $ref: "#/components/schemas/links"
      responses:
        "201":
          description: A new collection has been created.
          content:
            application/json:
              schema:
                type: object
                properties:
                  collection_uuid:
                    $ref: "#/components/schemas/collection_uuid"
        "400":
          $ref: "#/components/responses/400"
        "401":
          $ref: "#/components/responses/401"

  /dp/v1/collections/{collection_uuid}:
    get:
      tags:
        - collections
      summary: Get a collection's full details
      security:
        - cxguserCookie: []
        - { }
      description: >-
        This will return all datasets and associated attributes.
      operationId: backend.corpora.lambdas.api.v1.collection.get_collection_details
      parameters:
        - $ref: "#/components/parameters/path_collection_uuid"
        - $ref: "#/components/parameters/query_visibility"
      responses:
        "200":
          description: OK
          content:
            application/json:
              schema:
                $ref: "#/components/schemas/collection"
        "401":
          $ref: "#/components/responses/401"
        "403":
          $ref: "#/components/responses/403"
        "404":
          $ref: "#/components/responses/404"
    post:
      tags:
        - collections
      summary: Start a revision of a public collection,
      security:
        - cxguserCookie: []
        - { }
      description: >-
        This will return a private version of the public collection with all datasets and assoicated attributes of the
        public collection.
      operationId: backend.corpora.lambdas.api.v1.collection.post_collection_revision
      parameters:
        - $ref: "#/components/parameters/path_collection_uuid"
      responses:
        "201":
          description: A new collection revision has been created.
          content:
            application/json:
              schema:
                $ref: "#/components/schemas/collection"
        "401":
          $ref: "#/components/responses/401"
        "403":
          $ref: "#/components/responses/403"
        "404":
          $ref: "#/components/responses/404"
        "409":
          $ref: "#/components/responses/409"

    put:
      tags:
        - collections
      summary: Update a private collection's details
      security:
        - cxguserCookie: []
      description: >-
        Update a private collection's summary, links, contact info, and description details.
      operationId: backend.corpora.lambdas.api.v1.collection.update_collection
      parameters:
        - $ref: "#/components/parameters/path_collection_uuid"
      requestBody:
        content:
          application/json:
            schema:
              type: object
              properties:
                name:
                  type: string
                  description: name of the collection
                description:
                  type: string
                  description: description of the collection
                contact_name:
                  type: string
                  description: name of the primary person of contact for the collection
                contact_email:
                  type: string
                  description: email of contact person for the collection
                data_submission_policy_version:
                  type: string
                  description: Which data submission policy was the collection submitted under
                links:
                  $ref: "#/components/schemas/links"
      responses:
        "200":
          description: OK
          content:
            application/json:
              schema:
                $ref: "#/components/schemas/collection"
        "401":
          $ref: "#/components/responses/401"
        "403":
          $ref: "#/components/responses/403"

    delete:
      tags:
        - collections
      summary: Delete a collection
      security:
        - cxguserCookie: [ ]
      description: >-
        Deletes an entire private collection from cellxgene data-portal, including any generated artifacts/assets and
        deployments.
      operationId: backend.corpora.lambdas.api.v1.collection.delete_collection
      parameters:
        - $ref: "#/components/parameters/path_collection_uuid"
        - $ref: "#/components/parameters/query_visibility"
      responses:
        "204":
          $ref: "#/components/responses/204"
        "401":
          $ref: "#/components/responses/401"

  /dp/v1/collections/{collection_uuid}/upload-links:
    post:
      summary: Start an dataset upload
      tags:
        - collections
        - datasets
      description: >-
        An authenticated user can upload a file from a shared link to add a dataset into their collection.
      security:
        - cxguserCookie: []
      operationId: backend.corpora.lambdas.api.v1.collection_uuid.upload.link
      parameters:
        - $ref: "#/components/parameters/path_collection_uuid"
      requestBody:
        content:
          application/json:
            schema:
              type: object
              properties:
                url:
                  description: The shared link generated by dropbox linking to a dataset.
                  type: string
              required:
                - url
      responses:
        "202":
          description: The upload request was accepted.
          content:
            application/json:
              schema:
                type: object
                properties:
                  dataset_uuid:
                    type: string
        "400":
          $ref: "#/components/responses/400"
        "401":
          $ref: "#/components/responses/401"
        "409":
          $ref: "#/components/responses/409"
        "413":
          $ref: "#/components/responses/413"

    put:
      summary: Replace an existing dataset.
      tags:
        - collections
        - datasets
      description: >-
        An authenticated user can upload a file from a shared link to replace an existing dataset in their collection.

        The existing dataset must be in an error start or completely uploaded before a replacement can be attempted.
        Once the upload of the replacement dataset is complete, the previous version of the dataset is removed and is
        no longer available for downloading through this collection. The replacement datasets are not publicly available
        until the collection revision is published. The old datasets are available in the public collection until the
        collection revision is published.
      security:
        - cxguserCookie: []
      operationId: backend.corpora.lambdas.api.v1.collection_uuid.upload.relink
      parameters:
        - $ref: "#/components/parameters/path_collection_uuid"
      requestBody:
        content:
          application/json:
            schema:
              type: object
              properties:
                url:
                  description: The shared link generated by dropbox linking to a dataset.
                  type: string
                id:
                  $ref: "#/components/schemas/dataset_uuid"
              required:
                - url
                - id
      responses:
        "202":
          description: The upload request was accepted.
          content:
            application/json:
              schema:
                type: object
                properties:
                  dataset_uuid:
                    type: string
        "400":
          $ref: "#/components/responses/400"
        "401":
          $ref: "#/components/responses/401"
        "403":
          $ref: "#/components/responses/403"
        "404":
          $ref: "#/components/responses/404"
        "405":
          $ref: "#/components/responses/405"
        "413":
          $ref: "#/components/responses/413"

  /dp/v1/collections/{collection_uuid}/genesets:
    post:
      tags:
        - collections
        - genesets
      summary: Add genesets to a collection
      security:
        - cxguserCookie: []
      description: >-
        Add genesets to a private collection
      operationId: backend.corpora.lambdas.api.v1.collection_uuid.gene_set.post
      parameters:
        - $ref: "#/components/parameters/path_collection_uuid"
      requestBody:
        content:
          application/json:
            schema:
              type: object
              properties:
                genesets:
                  description: A list of genesets including their gene symbols and descriptions
                  $ref: "#/components/schemas/user_defined_gene_sets"
      responses:
        "200":
          description: OK
          content:
            application/json:
              schema:
                type: array
                items:
                  $ref: "#/components/schemas/gene_set"
        "400":
          $ref: "#/components/responses/400"
        "403":
          $ref: "#/components/responses/403"

  /dp/v1/collections/{collection_uuid}/publish:
    post:
      tags:
        - collections
      summary: Publish a collection
      security:
        - cxguserCookie: []
      description: >-
        Update status of specified collection to PUBLIC.  This will make it
        visible on the public sites.

        If publishing modification to a previously published collection, this will replace the old collection with the new
        published collection. The old collection will no longer be accessible.
      operationId: backend.corpora.lambdas.api.v1.collection_uuid.publish.post
      parameters:
        - $ref: "#/components/parameters/path_collection_uuid"
      responses:
        "202":
          description: OK
          content:
            application/json:
              schema:
                type: object
                properties:
                  collection_uuid:
                    $ref: "#/components/schemas/collection_uuid"
                  visibility:
                    $ref: "#/components/schemas/visibility"
        "401":
          $ref: "#/components/responses/401"
        "403":
          $ref: "#/components/responses/403"
        "404":
          $ref: "#/components/responses/404"

  /dp/v1/datasets/{dataset_uuid}:
    delete:
      tags:
        - datasets
      summary: Delete a dataset
      description: >-
        Cancels the in process upload of a dataset to the data portal and cleans up (removes) any artifacts created
        in the upload process. If the dataset has already been uploaded and converted, this endpoint deletes it from
        the data portal and removes associated artifacts
      operationId: backend.corpora.lambdas.api.v1.dataset.delete_dataset
      security:
        - cxguserCookie: []
      parameters:
        - $ref: "#/components/parameters/path_dataset_uuid"
      responses:
        "202":
          $ref: "#/components/responses/202"
        "401":
          $ref: "#/components/responses/401"
        "403":
          $ref: "#/components/responses/403"
        "405":
          $ref: "#/components/responses/405"

  /dp/v1/datasets/meta:
    get:
      tags:
        - datasets
      summary: Given an explorer url return information identifying the dataset it represents
      description: >-
        Given a cellxgene Explorer url return some basic metadata about the dataset it represent in the cellxgene
        Portal data model including its associated dataset id, the s3_uri of the dataset, its tombstone status and
        the associated parent collection ID.
      operationId: corpora.lambdas.api.v1.dataset.get_dataset_identifiers
      parameters:
        - in: query
          required: true
          name: url
          schema:
            type: string
          description: The url used to access this dataset in the explorer
      responses:
        "200":
          description: OK
          content:
            application/json:
              schema:
                type: object
                items:
                  $ref: "#/components/schemas/dataset_identifiers"
        "404":
          $ref: "#/components/responses/404"

  /dp/v1/datasets/{dataset_uuid}/asset/{asset_uuid}:
    post:
      tags:
        - datasets
      summary: Request to download a dataset
      description: >-
        Request to download a file which on success will generate a pre-signed URL to download the dataset.
      operationId: backend.corpora.lambdas.api.v1.dataset.post_dataset_asset
      parameters:
        - $ref: "#/components/parameters/path_dataset_uuid"
        - name: asset_uuid
          in: path
          required: true
          schema:
            type: string
      responses:
        "200":
          description: OK
          content:
            application/json:
              schema:
                type: object
                properties:
                  dataset_uuid:
                    $ref: "#/components/schemas/dataset_uuid"
                  presigned_url:
                    type: string
                  file_name:
                    type: string
                  file_size:
                    type: number
        "401":
          $ref: "#/components/responses/401"
        "403":
          $ref: "#/components/responses/403"
        "404":
          $ref: "#/components/responses/404"

  /dp/v1/datasets/{dataset_uuid}/gene_sets:
    post:
      tags:
        - datasets
        - genesets
      summary: Update links between a dataset and gene sets
      security:
        - cxguserCookie: [ ]
      description: >-
        Request to update (add or remove) linkages between a dataset and gene sets. The request must be made by the
        collection owner and the dataset and gene sets must all belong to the same private collection
      operationId: backend.corpora.lambdas.api.v1.dataset.post_dataset_gene_sets
      parameters:
        - $ref: "#/components/parameters/path_dataset_uuid"
      requestBody:
        content:
          application/json:
            schema:
              type: object
              required:
                - add
                - remove
              properties:
                add:
                  type: array
                  items:
                    type: string
                remove:
                  type: array
                  items:
                    type: string
      responses:
        "200":
          description: OK
          content:
            application/json:
              schema:
                type: array
                items:
                  $ref: "#/components/schemas/gene_set"
        "403":
          $ref: "#/components/responses/403"
        "404":
          $ref: "#/components/responses/404"

  /dp/v1/datasets/{dataset_uuid}/status:
    get:
      tags:
        - datasets
      summary: Get the status of a dataset upload.
      operationId: backend.corpora.lambdas.api.v1.dataset.get_status
      security:
        - cxguserCookie: []
      parameters:
        - $ref: "#/components/parameters/path_dataset_uuid"
      responses:
        "200":
          description: OK
          content:
            application/json:
              schema:
                type: object
                properties:
                  dataset_uuid:
                    $ref: "#/components/schemas/dataset_uuid"
                  processing_status:
                    type: string
                    enum: [PENDING, SUCCESS, FAILURE]
                  upload_status:
                    type: string
                    enum:
                      [
                        WAITING,
                        UPLOADING,
                        UPLOADED,
                        FAILED,
                        CANCEL_PENDING,
                        CANCELED,
                        NA,
                      ]
                  upload_message:
                    type: string
                  upload_progress:
                    type: number
                  validation_status:
                    type: string
                    enum: [VALIDATING, VALID, INVALID, NA]
                  validation_message:
                    type: string
                  conversion_loom_status:
                    type: string
                    enum: [CONVERTING, CONVERTED, FAILED, NA]
                  conversion_anndata_status:
                    type: string
                    enum: [CONVERTING, CONVERTED, FAILED, NA]
                  conversion_cxg_status:
                    type: string
                    enum: [CONVERTING, CONVERTED, FAILED, NA]
                  conversion_rds_status:
                    type: string
                    enum: [CONVERTING, CONVERTED, FAILED, NA]
        "400":
          $ref: "#/components/responses/400"
        "401":
          $ref: "#/components/responses/401"
        "403":
          $ref: "#/components/responses/403"

  /dp/v1/genesets/{geneset_uuid}:
    delete:
      tags:
        - genesets
      summary: Delete a genese
      security:
        - cxguserCookie: [ ]
      description: >-
        Delete a gene by set removing it from a collection and any data sets it was linked to.
      operationId: backend.corpora.lambdas.api.v1.gene_sets.delete
      parameters:
        - $ref: "#/components/parameters/path_geneset_uuid"
      responses:
        "202":
          $ref: "#/components/responses/202"
        "403":
          $ref: "#/components/responses/403"
        "405":
          $ref: "#/components/responses/405"

  /dp/v1/login:
    get:
      tags:
        - authentication
      summary: login to the system
      operationId: backend.corpora.lambdas.api.v1.authentication.login
      responses:
        "200":
          $ref: "#/components/responses/200"
        "401":
          $ref: "#/components/responses/401"
        "403":
          $ref: "#/components/responses/403"

  /dp/v1/logout:
    get:
      tags:
        - authentication
      summary: logout of the system
      operationId: backend.corpora.lambdas.api.v1.authentication.logout
      responses:
        "200":
          $ref: "#/components/responses/200"
        "401":
          $ref: "#/components/responses/401"
        "403":
          $ref: "#/components/responses/403"

  /dp/v1/userinfo:
    get:
      tags:
        - authentication
      summary: retrieve user information if the user is logged in
      operationId: backend.corpora.lambdas.api.v1.authentication.userinfo
      security:
        - cxguserCookie: []
      responses:
        "200":
          description: OK
          content:
            application/json:
              schema:
                $ref: "#/components/schemas/userinfo"
          $ref: "#/components/responses/200"
        "401":
          $ref: "#/components/responses/401"
        "403":
          $ref: "#/components/responses/403"

  /dp/v1/oauth2/callback:
    get:
      tags:
        - authentication
      summary: callback function from auth server after login
      operationId: backend.corpora.lambdas.api.v1.authentication.oauth2_callback
      responses:
        "200":
          $ref: "#/components/responses/200"
        "401":
          $ref: "#/components/responses/401"
        "403":
          $ref: "#/components/responses/403"

  /dp/v1/deployed_version:
    get:
      summary: Returns version information
      operationId: backend.corpora.lambdas.api.v1.version.get
      responses:
        "200":
          $ref: "#/components/responses/200"
components:
  schemas:
    user_uuid:
      description: A unique identifier of a logged in User of Corpora.
      type: string
    userinfo:
      type: object
      properties:
        id:
          $ref: "#/components/schemas/user_uuid"
        name:
          description: The user's name
          type: string
        email:
          description: The user's email
          type: string
    collection_uuid:
      description: A unique identifier of a Collection.
      type: string
    dataset_uuid:
      description: A unique identifier of a Dataset.
      type: string
    geneset_uuid:
      description: A unique identifier of a gene set.
      type: string
    visibility:
      description: >-
        Determines the visibility of the collection, that will either make the collection visible on the public
        sites or only viewable through obfuscated URLs.
      type: string
      enum: [PUBLIC, PRIVATE]
    links:
      type: array
      items:
        type: object
        required:
          - link_url
          - link_type
        properties:
          link_name:
            type: string
          link_url:
            type: string
          link_type:
            type: string
            enum: [PROTOCOL, RAW_DATA, DOI, LAB_WEBSITE, OTHER, DATA_SOURCE]
    collection:
      type: object
      required:
        - name
        - description
        - id
        - visibility
        - links
        - datasets
        - created_at
        - updated_at
        - data_submission_policy_version
      properties:
        access_type:
          type: string
          enum: [READ, WRITE]
        created_at:
          type: number
        updated_at:
          type: number
        description:
          type: string
        name:
          type: string
        id:
          $ref: "#/components/schemas/collection_uuid"
        visibility:
          $ref: "#/components/schemas/visibility"
        links:
          $ref: "#/components/schemas/links"
        obfuscated_uuid:
          type: string
        contact_name:
          type: string
        contact_email:
          type: string
        data_submission_policy_version:
          type: string
        datasets:
          type: array
          items:
            $ref: "#/components/schemas/dataset"
        genesets:
          type: array
          items:
            $ref: "#/components/schemas/gene_set"
    ontology_element:
      type: object
      properties:
        ontology_term_id:
          type: string
        label:
          type: string
    ontology_element_array:
      type: array
      items:
        $ref: "#/components/schemas/ontology_element"
    dataset:
      type: object
      required:
        - id
        - name
        - revision
        - collection_id
        - collection_visibility
      properties:
        id:
          $ref: "#/components/schemas/dataset_uuid"
        assay:
          $ref: "#/components/schemas/ontology_element_array"
        tissue:
          $ref: "#/components/schemas/ontology_element_array"
        disease:
          $ref: "#/components/schemas/ontology_element_array"
        sex:
          type: array
          items:
            type: string
        ethnicity:
          $ref: "#/components/schemas/ontology_element_array"
        organism:
          $ref: "#/components/schemas/ontology_element"
        development_stage:
          $ref: "#/components/schemas/ontology_element_array"
        name:
          type: string
        revision:
          type: integer
        dataset_deployments:
          type: array
          items:
            type: object
            properties:
              url:
                type: string
        linked_genesets:
          type: array
          items:
            type: string
        dataset_assets:
          type: array
          items:
            $ref: "#/components/schemas/dataset_asset"
        collection_id:
          $ref: "#/components/schemas/collection_uuid"
        collection_visibility:
          $ref: "#/components/schemas/visibility"
        cell_count:
          type: integer
        tombstone:
          type: boolean
    dataset_asset:
      type: object
      properties:
        id:
          type: string
        dataset_id:
          type: string
        filetype:
          type: string
          enum: [H5AD, RDS, LOOM, CXG]
        filename:
          type: string
        type:
          type: string
          enum: [REMIX, ORIGINAL]
        s3_uri:
          type: string
    gene_set:
      type: object
      properties:
        name:
          type: string
        id":
          type: string
        description:
          type: string
        linked_datasets:
          type: array
          items:
            type: string
    problem:
      type: object
      description: Error message container for HTTP APIs.
      properties:
        type:
          type: string
        title:
          type: string
        detail:
          type: string
    user_defined_gene_sets:
      type: object
      description: User created geneset information
      properties:
        gene_set_name:
          type: string
        gene_set_description:
          type: string
        genes:
          type: array
          items:
            type: object
            description: Gene specific information
            properties:
              gene_symbol:
                type: string
              gene_description:
                type: string
              additional_params:
                type: object
    dataset_identifiers:
      type: object
      description: Information for identifying and accessing a datatset
      required:
        - dataset_id
        - collection_id
        - tombstoned
      properties:
        dataset_id:
          type: string
        collection_id:
          type: string
        explorer_s3_uri:
          type: string
        tombstoned:
          type: boolean


  parameters:
    path_collection_uuid:
      name: collection_uuid
      in: path
      required: true
      schema:
        $ref: "#/components/schemas/collection_uuid"
    path_dataset_uuid:
      name: dataset_uuid
      in: path
      required: true
      schema:
        $ref: "#/components/schemas/dataset_uuid"
    path_geneset_uuid:
      name: geneset_uuid
      in: path
      required: true
      schema:
        $ref: "#/components/schemas/geneset_uuid"
    path_filename:
      name: filename
      description: The name of a file to add, remove, or download.
      in: path
      required: true
      schema:
        type: string
    query_user_uuid:
      name: user_uuid
      description: an ID that represents the user.
      in: query
      schema:
        $ref: "#/components/schemas/user_uuid"
    query_visibility:
      name: visibility
      in: query
      schema:
        $ref: "#/components/schemas/visibility"
        default: PUBLIC

  responses:
    200:
      description: OK.
    201:
      description: Created.
    202:
      description: Accepted
    204:
      description: No Content
    400:
      description: Invalid parameter.
      content:
        application/problem+json:
          schema:
            $ref: "#/components/schemas/problem"
    401:
      description: Failed to authenticate.
      content:
        application/problem+json:
          schema:
            $ref: "#/components/schemas/problem"
    403:
      description: Unauthorized.
      content:
        application/problem+json:
          schema:
            $ref: "#/components/schemas/problem"
    404:
      description: Resource not found.
      content:
        application/problem+json:
          schema:
            $ref: "#/components/schemas/problem"
    405:
      description: Method not allowed.
      content:
        application/problem+json:
          schema:
            $ref: "#/components/schemas/problem"
    409:
      description: File conflict.
      content:
        application/problem+json:
          schema:
            $ref: "#/components/schemas/problem"
    "413":
      description: Exceed File Size Limit
      content:
        application/problem+json:
          schema:
            $ref: "#/components/schemas/problem"
  securitySchemes:
    cxguserCookie:
      type: apiKey
      in: cookie
      name: cxguser
<<<<<<< HEAD
      x-apikeyInfoFunc: backend.corpora.lambdas.api.v1.authentication.apikey_info_func
    dummyAuth:
      type: apiKey
      in: header
      name: cxgpublic
      x-apikeyInfoFunc: backend.corpora.lambdas.api.v1.authentication.apikey_dummy_info_func
=======
      x-apikeyInfoFunc: corpora.lambdas.api.v1.authentication.apikey_info_func
>>>>>>> 97e1da8b
<|MERGE_RESOLUTION|>--- conflicted
+++ resolved
@@ -440,7 +440,7 @@
         Given a cellxgene Explorer url return some basic metadata about the dataset it represent in the cellxgene
         Portal data model including its associated dataset id, the s3_uri of the dataset, its tombstone status and
         the associated parent collection ID.
-      operationId: corpora.lambdas.api.v1.dataset.get_dataset_identifiers
+      operationId: backend.corpora.lambdas.api.v1.dataset.get_dataset_identifiers
       parameters:
         - in: query
           required: true
@@ -1026,13 +1026,4 @@
       type: apiKey
       in: cookie
       name: cxguser
-<<<<<<< HEAD
-      x-apikeyInfoFunc: backend.corpora.lambdas.api.v1.authentication.apikey_info_func
-    dummyAuth:
-      type: apiKey
-      in: header
-      name: cxgpublic
-      x-apikeyInfoFunc: backend.corpora.lambdas.api.v1.authentication.apikey_dummy_info_func
-=======
-      x-apikeyInfoFunc: corpora.lambdas.api.v1.authentication.apikey_info_func
->>>>>>> 97e1da8b
+      x-apikeyInfoFunc: backend.corpora.lambdas.api.v1.authentication.apikey_info_func