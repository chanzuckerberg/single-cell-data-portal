openapi: 3.0.0
info:
  version: "1.0.0"
  title: Chan Zuckerburg Initiative cellxgene Data Portal API
  description: >-
    This API is under development, and subject frequent breaking changes without notice. Users are encouraged to use the
    https://cellxgene.cziscience.com to access the cellxgene Data Portal.
servers:
  - description: Production environment
    url: https://api.corpora.cziscience.com
  - description: Development environment
    url: https://api.dev.corpora.cziscience.com
  - description: Staging environment
    url: https://api.staging.corpora.cziscience.com
paths:
  /dp/v1/submission:
    get:
      summary: List open submissions in Corpora
      tags:
        - submissions
      description: >-
        Lists all submissions by their UUIDs that currently exist in Corpora. If a parameter is specified as a filter,
        then only submissions that meet the given criteria will be outputted.
      operationId: corpora.lambdas.api.v1.submission.get_submissions_list
      parameters:
        - $ref: "#/components/parameters/query_user_uuid"
      responses:
        "200":
          description: OK
          content:
            application/json:
              schema:
                type: object
                properties:
                  submissions:
                    type: array
                    items:
                      type: object
                      properties:
                        id:
                          $ref: "#/components/schemas/collection_uuid"
                        name:
                          type: string
                        owner_id:
                          type: string
        "400":
          $ref: "#/components/responses/400"
        "401":
          $ref: "#/components/responses/401"
        "403":
          $ref: "#/components/responses/403"
        "404":
          $ref: "#/components/responses/404"

    post:
      summary: Create a new collection submission
      tags:
        - submissions
      description: >-
        Opens a new submission. If a collection UUID is not provided, then a collection UUID will be generated and a blank
        submission will be created. If a collection UUID is provided, a submission is opened to modify the existing
        collection. At most, one submission can be open for a collection. The collection UUID will be used to pre-populate the
        newly created submission. On success, a message will be returned with the collection UUID.
      operationId: corpora.lambdas.api.v1.submission.create_new_submission
      requestBody:
        content:
          application/json:
            schema:
              type: object
              properties:
                collection_uuid:
                  type: string
                  description: >-
                    If the submission is created in order to update an existing publicly published collection, then a
                    Collection UUID must be provided in order to backfill the new submission entity with the existing
                    collection details for modification.
      responses:
        "201":
          description: A new submissions has been created.
          content:
            application/json:
              schema:
                type: object
                properties:
                  collection_uuid:
                    $ref: "#/components/schemas/collection_uuid"
        "401":
          $ref: "#/components/responses/401"
        "403":
          $ref: "#/components/responses/403"
        "404":
          $ref: "#/components/responses/404"

  /dp/v1/submission/{collection_uuid}:
    get:
      summary: Get a collection's submission details by UUID
      tags:
        - submissions
      description: >-
        Returns all available metadata information about a collection submission, including URIs of datasets that are
        attached to the collection.
      operationId: corpora.lambdas.api.v1.submission.get_submission_details
      parameters:
        - $ref: "#/components/parameters/path_collection_uuid"
      responses:
        "200":
          description: Return the submission metadata.
          content:
            application/json:
              schema:
                $ref: "#/components/schemas/collection"
        "400":
          $ref: "#/components/responses/400"
        "401":
          $ref: "#/components/responses/401"
        "403":
          $ref: "#/components/responses/403"
        "404":
          $ref: "#/components/responses/404"

    delete:
      summary: Delete a submission
      tags:
        - submissions
      description: >-
        Deletes the submission associated with the given collection UUID. This does not delete the collection if the collection
        associated with the submission has been previously publicly published.
      operationId: corpora.lambdas.api.v1.submission.delete_submission
      parameters:
        - $ref: "#/components/parameters/path_collection_uuid"
      responses:
        "202":
          $ref: "#/components/responses/202"
        "400":
          $ref: "#/components/responses/400"
        "401":
          $ref: "#/components/responses/401"
        "403":
          $ref: "#/components/responses/403"
        "404":
          $ref: "#/components/responses/404"

  /dp/v1/submission/{collection_uuid}/dataset/{dataset_uuid}:
    delete:
      summary: Delete a collection's dataset file
      tags:
        - submissions
      description: >-
        Deletes a file from the collection’s S3 bucket if the file exists. If no such file exists, then a warning will be
        outputted.
      operationId: corpora.lambdas.api.v1.submission.delete_dataset_from_submission
      parameters:
        - $ref: "#/components/parameters/path_collection_uuid"
        - $ref: "#/components/parameters/path_dataset_uuid"
      responses:
        "202":
          description: Accepted
        "401":
          $ref: "#/components/responses/401"
        "403":
          $ref: "#/components/responses/403"
        "404":
          $ref: "#/components/responses/404"

  /dp/v1/submission/{collection_uuid}/validate:
    post:
      tags:
        - submissions
      summary: Validate a collection
      description: >-
        Validates the collection to ensure that the attestation requirement is fulfilled (if appropriate) and ensures that
        there is no PII in the matrix data files uploaded and outputs the result, specifying all errors. The result of
        the validation is also stored in the backend database.
      operationId: corpora.lambdas.api.v1.submission.validate_submission
      parameters:
        - $ref: "#/components/parameters/path_collection_uuid"
      responses:
        "200":
          description: OK
          content:
            application/json:
              schema:
                type: object
                properties:
                  collection_uuid:
                    $ref: "#/components/schemas/collection_uuid"
                  result:
                    type: string
                  message:
                    type: string
        "401":
          $ref: "#/components/responses/401"
        "403":
          $ref: "#/components/responses/403"
        "404":
          $ref: "#/components/responses/404"

  /dp/v1/submission/{collection_uuid}/save:
    post:
      tags:
        - submissions
      summary: Save a collection
      description: >-
        If needed (i.e. collection level metadata was not inputted via a form and instead embedded in the matrix file),
        extracts the collection-level metadata from the datasets or uses the given collection-level metadata add via the
        body parameter and saves it to the database. The new collection metadata state will be returned in the response on
        success.
      parameters:
        - $ref: "#/components/parameters/path_collection_uuid"
      operationId: corpora.lambdas.api.v1.submission.save_submission
      requestBody:
        content:
          application/json:
            schema:
              description: A schema that has fields for all available collection-level metadata.
              type: object
              properties:
                name:
                  type: string
                description:
                  type: string
                raw_data_link:
                  type: array
                  items:
                    type: string
                protocol_link:
                  type: array
                  items:
                    type: string
                other_information_link:
                  type: array
                  items:
                    type: string
      responses:
        "200":
          description: OK
          content:
            application/json:
              schema:
                type: object
                properties:
                  collection_uuid:
                    $ref: "#/components/schemas/collection_uuid"
        "400":
          $ref: "#/components/responses/400"
        "401":
          $ref: "#/components/responses/401"
        "403":
          $ref: "#/components/responses/403"
        "404":
          $ref: "#/components/responses/404"

  /dp/v1/collections:
    get:
      tags:
        - collections
      summary: List published collections in Corpora
      security:
        - cxguserCookie: []
        - dummyAuth: []
      description: >-
        This lists all collections and their UUIDs that currently exist in the corpora. If a parameter is specified as
        a filter, then only collections that meet the status criteria will be outputted.
      operationId: corpora.lambdas.api.v1.collection.get_collections_list
      parameters:
        - $ref: "#/components/parameters/query_user_uuid"
        - name: from_date
          in: query
          schema:
            type: integer
          description: The date after which collections should have been created. In seconds since epoch.
        - name: to_date
          in: query
          description: The date before which collections should have been created. In seconds since epoch.
          schema:
            type: integer
      responses:
        "200":
          description: OK
          content:
            application/json:
              schema:
                type: object
                required:
                  - collections
                properties:
                  collections:
                    type: array
                    items:
                      type: object
                      required:
                        - id
                        - created_at
                      properties:
                        id:
                          $ref: "#/components/schemas/collection_uuid"
                        created_at:
                          type: number
                  from_date:
                    type: integer
                  to_date:
                    type: integer
        "400":
          $ref: "#/components/responses/400"
    post:
      tags:
        - collections
      summary: Create a collection
      security:
        - cxguserCookie: []
      description: >-
        Creates a new collection in corpora. Once a collection is created it can be linked to datasets.
      operationId: corpora.lambdas.api.v1.collection.create_collection
      requestBody:
        content:
          application/json:
            schema:
              type: object
              required:
                - name
                - description
                - contact_name
                - contact_email
              properties:
                name:
                  type: string
                  description: name of the collecton
                description:
                  type: string
                  description: description of the collection
                contact_name:
                  type: string
                  description: name of the primary person of contact for the collection
                contact_email:
                  type: string
                  description: email of contact person for the collection
                data_submission_policy_version:
                  type: string
                  description: Which data submission policy was the collection submitted under
                links:
                  $ref: "#/components/schemas/links"
      responses:
        "201":
          description: A new collection has been created.
          content:
            application/json:
              schema:
                type: object
                properties:
                  collection_uuid:
                    $ref: "#/components/schemas/collection_uuid"
        "400":
          $ref: "#/components/responses/400"
        "401":
          $ref: "#/components/responses/401"

  /dp/v1/collections/{collection_uuid}:
    get:
      tags:
        - collections
      summary: Get a collection's full details
      security:
        - cxguserCookie: []
        - dummyAuth: []
      description: >-
        This will return all datasets and associated attributes.
      operationId: corpora.lambdas.api.v1.collection.get_collection_details
      parameters:
        - $ref: "#/components/parameters/path_collection_uuid"
        - $ref: "#/components/parameters/query_visibility"
      responses:
        "200":
          description: OK
          content:
            application/json:
              schema:
                $ref: "#/components/schemas/collection"
        "401":
          $ref: "#/components/responses/401"
        "403":
          $ref: "#/components/responses/403"
        "404":
          $ref: "#/components/responses/404"

    delete:
      tags:
        - collections
      summary: Delete a collection
      description: >-
        Deletes an entire collection from Corpora, including any generated artifacts/assets and deployments. If no such
        collection exists, then a warning will be outputted.
      operationId: corpora.lambdas.api.v1.collection.delete_collection
      parameters:
        - $ref: "#/components/parameters/path_collection_uuid"
      responses:
        "202":
          $ref: "#/components/responses/202"
        "401":
          $ref: "#/components/responses/401"
        "403":
          $ref: "#/components/responses/403"
        "404":
          $ref: "#/components/responses/404"

  /dp/v1/collections/{collection_uuid}/upload-links:
    post:
      summary: Start an dataset upload
      tags:
        - collections
      description: >-
        An authenticated user can upload a file from a shared link to a dataset in their collection.

        If the upload is in an error state, this endpoint can be used with the dataset_id to restart the collection.
        If a new link is provided, the new link will be used. If the collection is not in an error state, this endpoint
        will return an error.
      security:
        - cxguserCookie: [ ]
      operationId: corpora.lambdas.api.v1.collection_uuid.upload.link
      parameters:
        - $ref: "#/components/parameters/path_collection_uuid"
      requestBody:
        content:
          application/json:
            schema:
              type: object
              properties:
                url:
                  description: The shared link generated by dropbox linking to a dataset.
                  type: string
                dataset_uuid:
                  $ref: "#/components/schemas/dataset_uuid"
              required:
                - url
      responses:
        "202":
          description: The upload request was accepted.
          content:
            application/json:
              schema:
                type: object
                properties:
                  dataset_uuid:
                    type: string
        "400":
          $ref: "#/components/responses/400"
        "401":
          $ref: "#/components/responses/401"
        "409":
          $ref: "#/components/responses/409"
        "413":
          $ref: "#/components/responses/413"

<<<<<<< HEAD
  /dp/v1/collections/{collection_uuid}/publish:
    post:
      tags:
        - collection
      summary: Publish a collection
      security:
        - cxguserCookie: [ ]
      description: >-
        Update status of specified collection to PUBLIC.  This will make it
        visible on the public sites.

        If publishing modification to a previously published collection, this will replace the old collection with the new
        published collection. The old collection will no longer be accessible.
      operationId: corpora.lambdas.api.v1.collection_uuid.publish.post
      parameters:
        - $ref: "#/components/parameters/path_collection_uuid"
      responses:
        "200":
          description: OK
          content:
            application/json:
              schema:
                type: object
                properties:
                  collection_uuid:
                    $ref: "#/components/schemas/collection_uuid"
                  visibility:
                    $ref: "#/components/schemas/visibility"
        "400":
          $ref: "#/components/responses/400"
=======
  /dp/v1/datasets/{dataset_uuid}:
    delete:
      tags:
        - datasets
      summary: Delete a dataset
      description: >-
        Cancels the download of a dataset to the data portal and cleans up (removes) any artifacts created in the download process
      operationId: corpora.lambdas.api.v1.dataset.delete_dataset
      security:
        - cxguserCookie: [ ]
      parameters:
        - $ref: "#/components/parameters/path_dataset_uuid"
      responses:
        "202":
          $ref: "#/components/responses/202"
>>>>>>> 62c34e3d
        "401":
          $ref: "#/components/responses/401"
        "403":
          $ref: "#/components/responses/403"
<<<<<<< HEAD
        "404":
          $ref: "#/components/responses/404"

=======
        "405":
          $ref: "#/components/responses/405"
>>>>>>> 62c34e3d
  /dp/v1/datasets/{dataset_uuid}/asset/{asset_uuid}:
    post:
      tags:
        - dataset
      summary: Request to download a dataset
      description: >-
        Request to download a file which on success will generate a pre-signed URL to download the dataset.
      operationId: corpora.lambdas.api.v1.dataset.post_dataset_asset
      parameters:
        - $ref: "#/components/parameters/path_dataset_uuid"
        - name: asset_uuid
          in: path
          required: true
          schema:
            type: string
      responses:
        "200":
          description: OK
          content:
            application/json:
              schema:
                type: object
                properties:
                  dataset_uuid:
                    $ref: "#/components/schemas/dataset_uuid"
                  presigned_url:
                    type: string
                  file_name:
                    type: string
                  file_size:
                    type: number
        "401":
          $ref: "#/components/responses/401"
        "403":
          $ref: "#/components/responses/403"
        "404":
          $ref: "#/components/responses/404"

  /dp/v1/datasets/{dataset_uuid}/status:
    get:
      tags:
        - dataset
      summary: Get the status of a dataset upload.
      operationId: corpora.lambdas.api.v1.dataset.get_status
      security:
        - cxguserCookie: [ ]
      parameters:
        - $ref: "#/components/parameters/path_dataset_uuid"
      responses:
        "200":
          description: OK
          content:
            application/json:
              schema:
                type: object
                properties:
                  dataset_uuid:
                    $ref: "#/components/schemas/dataset_uuid"
                  upload_status:
                    type: string
                    enum: [WAITING, UPLOADING, UPLOADED, FAILED, CANCEL PENDING, CANCELED, NA]
                  upload_message:
                    type: string
                  upload_progress:
                    type: number
                  validation_status:
                    type: string
                    enum: [VALIDATING, VALID, INVALID, NA]
                  validation_message:
                    type: string
                  conversion_loom_status:
                    type: string
                    enum: [CONVERTING, CONVERTED, FAILED, NA]
                  conversion_anndata_status:
                    type: string
                    enum: [CONVERTING, CONVERTED, FAILED, NA]
                  conversion_cxg_status:
                    type: string
                    enum: [CONVERTING, CONVERTED, FAILED, NA]
                  conversion_rds_status:
                    type: string
                    enum: [ CONVERTING, CONVERTED, FAILED, NA ]
        "400":
          $ref: "#/components/responses/400"
        "401":
          $ref: "#/components/responses/401"
        "403":
          $ref: "#/components/responses/403"

  /dp/v1/login:
    get:
      tags:
        - authentication
      summary: login to the system
      operationId: corpora.lambdas.api.v1.authentication.login
      responses:
        "200":
          $ref: "#/components/responses/200"
        "401":
          $ref: "#/components/responses/401"
        "403":
          $ref: "#/components/responses/403"

  /dp/v1/logout:
    get:
      tags:
        - authentication
      summary: logout of the system
      operationId: corpora.lambdas.api.v1.authentication.logout
      responses:
        "200":
          $ref: "#/components/responses/200"
        "401":
          $ref: "#/components/responses/401"
        "403":
          $ref: "#/components/responses/403"

  /dp/v1/userinfo:
    get:
      tags:
        - authentication
      summary: retrieve user information if the user is logged in
      operationId: corpora.lambdas.api.v1.authentication.userinfo
      security:
        - cxguserCookie: []
      responses:
        "200":
          description: OK
          content:
            application/json:
              schema:
                $ref: "#/components/schemas/userinfo"
          $ref: "#/components/responses/200"
        "401":
          $ref: "#/components/responses/401"
        "403":
          $ref: "#/components/responses/403"

  /dp/v1/oauth2/callback:
    get:
      tags:
        - authentication
      summary: callback function from auth server after login
      operationId: corpora.lambdas.api.v1.authentication.oauth2_callback
      responses:
        "200":
          $ref: "#/components/responses/200"
        "401":
          $ref: "#/components/responses/401"
        "403":
          $ref: "#/components/responses/403"

components:
  schemas:
    user_uuid:
      description: A unique identifier of a logged in User of Corpora.
      type: string
    userinfo:
      type: object
      properties:
        id:
          $ref: "#/components/schemas/user_uuid"
        name:
          description: The user's name
          type: string
        email:
          description: The user's email
          type: string
    collection_uuid:
      description: A unique identifier of a Collection.
      type: string
    dataset_uuid:
      description: A unique identifier of a Dataset.
      type: string
    visibility:
      description: >-
        Determines the visibility of the collection, that will either make the collection visible on the public
        sites or only viewable through obfuscated URLs.
      type: string
      enum: [PUBLIC, PRIVATE]
    links:
      type: array
      items:
        type: object
        required:
          - link_url
          - link_type
        properties:
          link_name:
            type: string
          link_url:
            type: string
          link_type:
            type: string
            enum: [PROTOCOL, RAW_DATA, DOI, LAB_WEBSITE, OTHER]
    collection:
      type: object
      required:
        - name
        - description
        - id
        - visibility
        - links
        - datasets
        - created_at
        - updated_at
        - data_submission_policy_version
      properties:
        access_type:
          type: string
          enum: [READ, WRITE]
        created_at:
          type: number
        updated_at:
          type: number
        description:
          type: string
        name:
          type: string
        id:
          $ref: "#/components/schemas/collection_uuid"
        visibility:
          $ref: "#/components/schemas/visibility"
        links:
          $ref: "#/components/schemas/links"
        obfuscated_uuid:
          type: string
        contact_name:
          type: string
        contact_email:
          type: string
        data_submission_policy_version:
          type: string
        datasets:
          type: array
          items:
            $ref: "#/components/schemas/dataset"
    ontology_element:
      type: object
      properties:
        ontology_term_id:
          type: string
        label:
          type: string
    ontology_element_array:
      type: array
      items:
        $ref: "#/components/schemas/ontology_element"
    dataset:
      type: object
      required:
        - id
        - name
        - revision
        - collection_id
        - collection_visibility
      properties:
        id:
          $ref: "#/components/schemas/dataset_uuid"
        assay:
          $ref: "#/components/schemas/ontology_element_array"
        tissue:
          $ref: "#/components/schemas/ontology_element_array"
        disease:
          $ref: "#/components/schemas/ontology_element_array"
        sex:
          type: array
          items:
            type: string
        ethnicity:
          $ref: "#/components/schemas/ontology_element_array"
        organism:
          $ref: "#/components/schemas/ontology_element"
        development_stage:
          $ref: "#/components/schemas/ontology_element_array"
        name:
          type: string
        revision:
          type: integer
        dataset_deployments:
          type: array
          items:
            type: object
            properties:
              id:
                type: string
              environment:
                type: string
              url:
                type: string
        dataset_assets:
          type: array
          items:
            $ref: "#/components/schemas/dataset_asset"
        collection_id:
          $ref: "#/components/schemas/collection_uuid"
        collection_visibility:
          $ref: "#/components/schemas/visibility"
        cell_count:
          type: integer
    dataset_asset:
      type: object
      properties:
        id:
          type: string
        dataset_id:
          type: string
        filetype:
          type: string
          enum: [H5AD, RDS, LOOM, CXG]
        filename:
          type: string
        type:
          type: string
          enum: [REMIX, ORIGINAL]
        s3_uri:
          type: string
    problem:
      type: object
      description: Error message container for HTTP APIs.
      properties:
        type:
          type: string
        title:
          type: string
        detail:
          type: string
  parameters:
    path_collection_uuid:
      name: collection_uuid
      in: path
      required: true
      schema:
        $ref: "#/components/schemas/collection_uuid"
    path_dataset_uuid:
      name: dataset_uuid
      in: path
      required: true
      schema:
        $ref: "#/components/schemas/dataset_uuid"
    path_filename:
      name: filename
      description: The name of a file to add, remove, or download.
      in: path
      required: true
      schema:
        type: string
    query_user_uuid:
      name: user_uuid
      description: an ID that represents the user.
      in: query
      schema:
        $ref: "#/components/schemas/user_uuid"
    query_visibility:
      name: visibility
      in: query
      schema:
        $ref: "#/components/schemas/visibility"
        default: PUBLIC

  responses:
    200:
      description: OK.
    201:
      description: Created.
    202:
      description: Accepted
    400:
      description: Invalid parameter.
      content:
        application/problem+json:
          schema:
            $ref: "#/components/schemas/problem"
    401:
      description: Failed to authenticate.
      content:
        application/problem+json:
          schema:
            $ref: "#/components/schemas/problem"
    403:
      description: Unauthorized.
      content:
        application/problem+json:
          schema:
            $ref: "#/components/schemas/problem"
    404:
      description: Resource not found.
      content:
        application/problem+json:
          schema:
            $ref: "#/components/schemas/problem"
    405:
      description: Method not allowed.
      content:
        application/problem+json:
          schema:
            $ref: "#/components/schemas/problem"
    409:
      description: File conflict.
      content:
        application/problem+json:
          schema:
            $ref: "#/components/schemas/problem"
    "413":
      description: Exceed File Size Limit
      content:
        application/problem+json:
          schema:
            $ref: "#/components/schemas/problem"
  securitySchemes:
    cxguserCookie:
      type: apiKey
      in: cookie
      name: cxguser
      x-apikeyInfoFunc: corpora.lambdas.api.v1.authentication.apikey_info_func
    dummyAuth:
      type: apiKey
      in: header
      name: cxgpublic
      x-apikeyInfoFunc: corpora.lambdas.api.v1.authentication.apikey_dummy_info_func<|MERGE_RESOLUTION|>--- conflicted
+++ resolved
@@ -84,6 +84,8 @@
                 properties:
                   collection_uuid:
                     $ref: "#/components/schemas/collection_uuid"
+        "400":
+          $ref: "#/components/responses/400"
         "401":
           $ref: "#/components/responses/401"
         "403":
@@ -450,7 +452,6 @@
         "413":
           $ref: "#/components/responses/413"
 
-<<<<<<< HEAD
   /dp/v1/collections/{collection_uuid}/publish:
     post:
       tags:
@@ -479,9 +480,13 @@
                     $ref: "#/components/schemas/collection_uuid"
                   visibility:
                     $ref: "#/components/schemas/visibility"
-        "400":
-          $ref: "#/components/responses/400"
-=======
+        "401":
+          $ref: "#/components/responses/401"
+        "403":
+          $ref: "#/components/responses/403"
+        "404":
+          $ref: "#/components/responses/404"
+
   /dp/v1/datasets/{dataset_uuid}:
     delete:
       tags:
@@ -497,19 +502,13 @@
       responses:
         "202":
           $ref: "#/components/responses/202"
->>>>>>> 62c34e3d
-        "401":
-          $ref: "#/components/responses/401"
-        "403":
-          $ref: "#/components/responses/403"
-<<<<<<< HEAD
-        "404":
-          $ref: "#/components/responses/404"
-
-=======
+        "401":
+          $ref: "#/components/responses/401"
+        "403":
+          $ref: "#/components/responses/403"
         "405":
           $ref: "#/components/responses/405"
->>>>>>> 62c34e3d
+
   /dp/v1/datasets/{dataset_uuid}/asset/{asset_uuid}:
     post:
       tags:
