--- conflicted
+++ resolved
@@ -4,8 +4,6 @@
     "dev": "https://api.cellxgene.dev.single-cell.czi.technology",
 }
 
-<<<<<<< HEAD
 UNS_META_KEYS = ["spatial"]
-=======
-DATA_SUBMISSION_POLICY_VERSION = "2.0"
->>>>>>> e5b6216b
+
+DATA_SUBMISSION_POLICY_VERSION = "2.0"