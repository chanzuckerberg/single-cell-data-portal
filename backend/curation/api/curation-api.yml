openapi: 3.0.0
info:
  version: "1.0.0"
  title: Chan Zuckerberg Initiative CELLxGENE Discover API
  termsOfService: https://cellxgene.cziscience.com/tos
  contact:
    name: API Support
    email: cellxgene@chanzuckerberg.com
  description: |
    ## For Examples
    * [Python Notebooks](https://github.com/chanzuckerberg/single-cell-curation/tree/main/notebooks/curation_api/python_raw)
    * [R Notebooks](https://github.com/chanzuckerberg/single-cell-curation/tree/main/notebooks/curation_api/R)

    ## Data Model
    <!-- Data model diagram created via Lucid: https://lucid.app/lucidchart/8d085832-34f4-4413-9c1d-44e77d06e326/edit?invitationId=inv_ed354532-7256-4e0a-9ad0-b622905e5198&page=Vfzkzdv~I1fL# -->
    <img src="/static/discover-api-data-model.png" width="50%"/>
servers:
  - description: Production environment
    url: https://api.cellxgene.cziscience.com/
  - description: Development environment
    url: https://api.cellxgene.dev.single-cell.czi.technology
  - description: Staging environment
    url: https://api.cellxgene.staging.single-cell.czi.technology
paths:
  /v1/auth/token:
    post:
      summary: Generate an access token
      tags:
        - authentication
      description: |
        Returns a bearer access token that must be passed in an Authorization header to requests that
        require authorization such as creating a new Collection.
      operationId: backend.curation.api.v1.curation.auth.token.post
      parameters:
        - in: header
          name: x-api-key
          schema:
            type: string
            example: "<YOUR-CURATOR-API-KEY>"
          required: true
          description: Your curation API key.```
      responses:
        "201":
          description: Created
          content:
            application/json:
              schema:
                type: object
                properties:
                  access_token:
                    type: string
        "401":
          $ref: "#/components/responses/401"

  /v1/collections:
    get:
      summary: List Collections' metadata.
      description: |
        For each Collection in the list, the Datasets for that Collection include a subset of Dataset metadata as a 
        preview. To retrieve full Dataset metadata for a specific Collection, GET /v1/collections/{collection_id} must 
        be used.

        The default `visibility` is PUBLIC. When visibility is PUBLIC, then a list of all public Collections is 
        returned. 

        When the visibility parameter is set to PRIVATE, a list of all private Collections or private revisions of 
        public Collections that the user is authorized to access is returned. An access token MUST be set in the request
        header as: `Authorization: Bearer <access_token>`

        If a Collection in the list is a private revision of a public Collection, then it is annotated with 
        `revision_of`.

        * Optional: provide your access token in the request header as `Authorization: Bearer <access_token>`.
      operationId: backend.curation.api.v1.curation.collections.actions.get
      security:
        - curatorAccessLenient: []
        - {}
      tags:
        - collection
      parameters:
        - description: |
            The visibility of the Collections to query for (and its constituent Datasets).

            | visibility | description | Authorization Required |
            | ---------- | ----------- | -------------- |
            | PUBLIC   | All public Collections are returned. | No |
            | PRIVATE  | All private Collections that the user is authorized to access are returned. If a Collection in the list is a private Revision of a public Collection, then it is annotated with revision_of. | Yes |
          in: query
          name: visibility
          required: false
          schema:
            $ref: "#/components/schemas/visibility"
        - name: curator
          description: |
            Return Collections owned by the specified curator. The use of this parameter is limited to curators 
            with permission to query all Collections.
          in: query
          required: false
          schema:
            type: string
          example: "John Smith"
      responses:
        "200":
          description: OK
          content:
            application/json:
              schema:
                type: array
                items:
                  allOf:
                    - $ref: "#/components/schemas/collection_list"
        "400":
          $ref: "#/components/responses/400"
        "401":
          $ref: "#/components/responses/401"
        "403":
          $ref: "#/components/responses/403"
    post:
      summary: Create a Collection
      description: >
        Create a new private Collection

        * Required: provide your access token in the request header as `Authorization: Bearer <access_token>`.
      operationId: backend.curation.api.v1.curation.collections.actions.post
      tags:
        - collection
      security:
        - curatorAccess: []
      requestBody:
        content:
          application/json:
            schema:
              additionalProperties: false
              $ref: "#/components/schemas/collection_form_metadata"
              required:
                - name
                - description
                - contact_name
                - contact_email
      responses:
        "201":
          description: Created
          content:
            application/json:
              schema:
                type: object
                properties:
                  collection_id:
                    $ref: "#/components/schemas/collection_id"
        "400":
          $ref: "#/components/responses/400"
        "401":
          $ref: "#/components/responses/401"

  /v1/collections/{collection_id}:
    get:
      summary: Fetch a Collection with Datasets
      description: >
        Fetch full metadata for the Collection and its Datasets.

        An Authorization token must be provided in order to retrieve the id of an associated Revision for this Collection (the `revising_in` field), if such a Revision currently exists.

        * Optional: provide your access token in the request header as `Authorization: Bearer <access_token>`.
      operationId: backend.curation.api.v1.curation.collections.collection_id.actions.get
      security:
        - curatorAccessLenient: []
        - {}
      tags:
        - collection
      parameters:
        - $ref: "#/components/parameters/path_collection_id"
      responses:
        "200":
          description: OK
          content:
            application/json:
              schema:
                allOf:
                  - $ref: "#/components/schemas/collection_get"
        "403":
          $ref: "#/components/responses/403"
    patch:
      summary: Update a Collection's metadata.
      description: |
        Update a private Collection or a Revision. If any Collection metadata fields are included in the body of the
        request, these fields will be updated for the specified Collection. If links are included, they will fully
        replace all existing links. CELLxGENE Discover queries **Crossref** (link to their site) for the publication 
        metadata of the DOI such as the list of authors. If the DOI has not been submitted to Crossref by its 
        publisher, then the request returns a 400 (BAD REQUEST).

        * Required: provide your access token in the request header as `Authorization: Bearer <access_token>`.
      operationId: backend.curation.api.v1.curation.collections.collection_id.actions.patch
      security:
        - curatorAccess: []
      tags:
        - collection
      parameters:
        - $ref: "#/components/parameters/path_collection_id"
      requestBody:
        content:
          application/json:
            schema:
              additionalProperties: false
              $ref: "#/components/schemas/collection_form_metadata"
            examples:
              update_name:
                summary: Update the name
                value:
                  name: "New Collection name"
              update_description:
                summary: Update the description
                value:
                  description: "New Collection description"
      responses:
        "200":
          description: OK
          content:
            application/json:
              schema:
                allOf:
                  - $ref: "#/components/schemas/collection_form_metadata"
                  - type: object
                    properties:
                      publisher_metadata:
                        $ref: "#/components/schemas/publisher_metadata"
                required:
                  - doi
                  - links
                  - name
                  - description
                  - contact_name
                  - contact_email
                  - publisher_metadata
        "400":
          $ref: "#/components/responses/400"
        "401":
          $ref: "#/components/responses/401"
        "403":
          $ref: "#/components/responses/403"
        "405":
          $ref: "#/components/responses/405"
    delete:
      summary: Delete a private Collection.
      description: |
        Delete a private Collection or cancel a Revision.

        * Required: provide your access token in the request header as `Authorization: Bearer <access_token>`.
      operationId: backend.curation.api.v1.curation.collections.collection_id.actions.delete
      security:
        - curatorAccess: []
      tags:
        - collection
      parameters:
        - $ref: "#/components/parameters/path_collection_id"
      responses:
        "204":
          $ref: "#/components/responses/204"
        "401":
          $ref: "#/components/responses/401"
        "403":
          $ref: "#/components/responses/403"
        "405":
          $ref: "#/components/responses/405"

  /v1/collections/{collection_id}/revision:
    post:
      summary: Start a Revision of a published Collection
      description: |
        This starts a Revision of a published Collection. A Revision is a private Collection that is a copy of a
        published Collection. When published, a Revision replaces the original published Collection in-place. Only one
        ongoing Revision may exist per published Collection at any given time.

        All methods of updating or adding Datasets and metadata to a Revision work the same as for a private Collection.

        * Required: provide your access token in the request header as `Authorization: Bearer <access_token>`.
      operationId: backend.curation.api.v1.curation.collections.collection_id.revision.post
      security:
        - curatorAccess: []
      tags:
        - collection
      parameters:
        - $ref: "#/components/parameters/path_collection_id"
      responses:
        "200":
          description: OK
          content:
            application/json:
              schema:
                type: object
                properties:
                  collection_id:
                    $ref: "#/components/schemas/collection_id"
        "401":
          $ref: "#/components/responses/401"
        "403":
          $ref: "#/components/responses/403"

  /v1/collections/{collection_id}/datasets:
    post:
      summary: Create an empty Dataset and return the `id` to be used in a future upload.
      description: |
        Create a new empty Dataset and return the `id`. The `id` is used when uploading a datafile 
        to S3 to identify what Dataset the file belongs to.

        * Required: provide your access token in the request header as `Authorization: bearer <access_token>`.
      operationId: backend.curation.api.v1.curation.collections.collection_id.datasets.actions.post
      security:
        - curatorAccess: []
      tags:
        - collection
      parameters:
        - $ref: "#/components/parameters/path_collection_id"
      responses:
        "201":
          description: OK
          content:
            application/json:
              schema:
                type: object
                properties:
                  dataset_id:
                    $ref: "#/components/schemas/dataset_id"
        "401":
          $ref: "#/components/responses/401"
        "403":
          $ref: "#/components/responses/403"
        "405":
          $ref: "#/components/responses/405"

  /v1/collections/{collection_id}/datasets/{dataset_id}:
    delete:
      summary: Delete a Dataset or cancel processing for a Dataset in a private Collection or Revision.
      description: >-
        Delete or cancel processing for a Dataset with `dataset_id` in `collection_id`. 
        The `collection_id` MUST reference either a private Collection OR a 
        Revision.

        If the Dataset is being processed, then this endpoint will cancel processing and delete the Dataset. While 
        the cancellation process is occurring, the Dataset may still appear as part of the Collection for a few minutes, but will eventually be removed.

        * Required: provide your access token in the request header as `Authorization: bearer <access_token>`.
      operationId: backend.curation.api.v1.curation.collections.collection_id.datasets.dataset_id.actions.delete
      tags:
        - collection
      security:
        - curatorAccess: []
      parameters:
        - $ref: "#/components/parameters/path_collection_id"
        - $ref: "#/components/parameters/path_dataset_id"
      responses:
        "202":
          description: Accepted
          content:
            application/json:
              schema:
                type: string
        "400":
          $ref: "#/components/responses/400"
        "401":
          $ref: "#/components/responses/401"
        "403":
          $ref: "#/components/responses/403"
        "404":
          $ref: "#/components/responses/404"
        "405":
          $ref: "#/components/responses/405"
    get:
      summary: Fetch Dataset metadata from a Collection.
      description: |
        Fetch Dataset metadata for `dataset_id` in a `collection_id`.
      operationId: backend.curation.api.v1.curation.collections.collection_id.datasets.dataset_id.actions.get
      tags:
        - collection
      parameters:
        - $ref: "#/components/parameters/path_collection_id"
        - $ref: "#/components/parameters/path_dataset_id"
      responses:
        "200":
          description: OK
          content:
            application/json:
              schema:
                $ref: "#/components/schemas/dataset"
        "400":
          $ref: "#/components/responses/400"
        "404":
          $ref: "#/components/responses/404"
    put:
      summary: Upload a Dataset by providing a link
      description: |
        Upload a datafile to become a Dataset. MUST use an existing Dataset id for the `dataset_id` path parameter. The
        Dataset will be uploaded from the provided `link` which MUST either be a presigned AWS S3 URL or Dropbox shared
        file URL.

        * Required: provide your access token in the request header as `Authorization: Bearer <access_token>`.
      operationId: backend.curation.api.v1.curation.collections.collection_id.datasets.dataset_id.actions.put
      tags:
        - collection
      security:
        - curatorAccess: []
      parameters:
        - $ref: "#/components/parameters/path_collection_id"
        - $ref: "#/components/parameters/path_dataset_id"
      requestBody:
        content:
          application/json:
            schema:
              type: object
              additionalProperties: false
              properties:
                link:
                  description: |
                    A user-provided link to the Dataset source file. The Dataset will be uploaded from the provided 
                    `link` which MUST either be a presigned AWS S3  or Dropbox shared file URL.
                  type: string
      responses:
        "202":
          $ref: "#/components/responses/202"
        "400":
          $ref: "#/components/responses/400"
        "401":
          $ref: "#/components/responses/401"
        "403":
          $ref: "#/components/responses/403"
        "405":
          $ref: "#/components/responses/405"
        "404":
          $ref: "#/components/responses/404"
        "413":
          $ref: "#/components/responses/413"

  /v1/collections/{collection_id}/s3-upload-credentials:
    get:
      summary: Get credentials for uploading local files
      tags:
        - collection
      description: |
        Retrieve temporary AWS credentials for uploading Dataset source files to S3 to create
        or update Datasets for the specified Collection.


        * `<collection_id>` MUST NOT be a published Collection. Only uploads to private Collections
        (unpublished OR ongoing Revision) will be processed.

        * If there is an existing Dataset with `<dataset_id>` in `<collection_id>`, the existing Dataset
        SHALL be replaced.


        The response contains the credentials required for uploading to our AWS S3 bucket:

        * access_key

        * secret_access_key

        * session_token


        We recommend using an AWS SDK in your preferred language to perform the s3 upload, such as `boto3` in Python or
        `aws.s3` in R. To upload a datafile to a Dataset, the id of the Dataset (`<dataset_id>`) must be appended to the
        s3 key prefix (`<UploadKeyPrefix>`) that is returned in the response body from this endpoint. You must also
        retrieve the `Bucket` attribute on the response body. These values must be applied accordingly to the
        'upload file' (or equivalent) function in the s3 module of whichever AWS SDK you choose to use. Generally,
        these functions take a 'key' or 'object' argument in addition to a 'bucket' argument. Taking the values from the
        aforementioned `"UploadKeyPrefix"` and `"Bucket"` attributes that are returned on the response to this endpoint,
        this resolves to the following:

        * the object or key: `<UploadKeyPrefix>/<dataset_id>` (note: you must include the joining slash `/`)

        * the bucket: `<Bucket>`


        Once a file is successfully uploaded, it wil be processed and added to the Collection that you specified in your
        initial request to this endpoint, with no further user action required. Use
        `GET /curation/collections/{collection_id}/datasets/{dataset_id}` to retrieve metadata for the
        Dataset in question in order to check on its processing status.

        A Dataset uploaded directly to S3 in this manner will appear in the Collection only once the Dataset has started
        processing.

        * Required: provide your access token in the request header as `Authorization: Bearer <access_token>`.
      security:
        - curatorAccess: []
      operationId: backend.curation.api.v1.curation.collections.collection_id.s3_upload_credentials.get
      parameters:
        - $ref: "#/components/parameters/path_collection_id"
      responses:
        "200":
          description: OK
          content:
            application/json:
              schema:
                type: object
                properties:
                  Bucket:
                    description: The AWS S3 bucket to upload to.
                    type: string
                  credentials:
                    type: object
                    properties:
                      AccessKeyId:
                        type: string
                      SecretAccessKey:
                        type: string
                      SessionToken:
                        type: string
                  UploadKeyPrefix:
                    description: |
                      Use this as a prefix to the S3 Key used to upload the file to S3. This will help ensure that it is
                      processed correctly.
                    type: string
        "401":
          $ref: "#/components/responses/401"

  /v1/collections/{collection_id}/datasets/{dataset_id}/assets:
    get:
      summary: Retrieve links for downloading a Dataset
      tags:
        - collection
      description: |
        Generate Presigned S3 URLs to download the files associated with the `dataset_id`. 
        Pre-signed S3 URLs have a life span of up to 1 hour. You should
        generate a pre-signed URL immediately before each download to ensure it is current.
      operationId: backend.curation.api.v1.curation.collections.collection_id.datasets.dataset_id.assets.get
      parameters:
        - $ref: "#/components/parameters/path_collection_id"
        - $ref: "#/components/parameters/path_dataset_id"
      responses:
        "200":
          description: OK
          content:
            application/json:
              schema:
                $ref: "#/components/schemas/asset_response"
        "202":
          description: Unable to retrieve one or more asset response fields.
          content:
            application/json:
              schema:
                $ref: "#/components/schemas/asset_response"
        "400":
          $ref: "#/components/responses/400"
        "404":
          $ref: "#/components/responses/404"

<<<<<<< HEAD
  /v1/collection_versions/{collection_version_id}:
    get:
      summary: Fetch a Collection version with Dataset versions
      description: >
        Fetch full metadata for a Collection version and its Dataset versions. The `collection_version_id` must
        reference a *Collection version*, **NOT** a *Collection*.
      operationId: backend.curation.api.v1.curation.collection_versions.collection_version_id.actions.get
      tags:
        - collection_version
      parameters:
        - $ref: "#/components/parameters/path_collection_version_id"
=======
  /v1/collections/{collection_id}/versions:
    get:
      summary: Fetch all versions of a Collection with corresponding Dataset versions
      description: >
        Fetch full metadata for all versions of a Collection and their corresponding Dataset versions. The
        `collection_id` must reference a *Collection*, **NOT** a *Collection version*. Collection versions are returned
        in reverse-chronological order.
      operationId: backend.curation.api.v1.curation.collections.collection_id.versions.get
      tags:
        - collection
      parameters:
        - $ref: "#/components/parameters/path_collection_id"
>>>>>>> bdb5502d
      responses:
        "200":
          description: OK
          content:
            application/json:
              schema:
<<<<<<< HEAD
                allOf:
                  - $ref: "#/components/schemas/collection_get"
=======
                type: array
                items:
                  $ref: "#/components/schemas/collection_get"
>>>>>>> bdb5502d
        "403":
          $ref: "#/components/responses/403"

  /v1/datasets:
    get:
      summary: List all Datasets
      tags:
        - dataset
      description: |
        List all public Datasets with full metadata as well as Collection name and Collection doi.
      operationId: backend.curation.api.v1.curation.datasets.actions.get
      responses:
        "200":
          description: OK
          content:
            application/json:
              schema:
                type: array
                items:
                  $ref: "#/components/schemas/dataset_index"

  /v1/datasets/{dataset_id}/versions:
    get:
      summary: List all versions for a Dataset
      tags:
        - dataset
      description: |
        List all versions for a given Dataset. The `dataset_id` must reference a *Dataset*, **NOT** a *Dataset version*.
        Dataset versions are returned in reverse-chronological order.
      operationId: backend.curation.api.v1.curation.datasets.dataset_id.versions.actions.get
      parameters:
        - $ref: "#/components/parameters/path_dataset_id"
      responses:
        "200":
          description: OK
          content:
            application/json:
              schema:
                type: object
                properties:
                  datasets:
                    type: array
                    items:
                      $ref: "#/components/schemas/dataset_version"
        "404":
          $ref: "#/components/responses/404"

components:
  schemas:
    asset_response:
      items:
        properties:
          filename:
            $ref: "#/components/schemas/asset_filename"
          filesize:
            description: the size of the file in bytes.
            type: number
          filetype:
            $ref: "#/components/schemas/asset_filetype"
          presigned_url:
            description: A URL to download this asset.
            type: string
        type: object
      type: array
    asset_filetype:
      enum:
        - H5AD
        - RDS
      type: string
      description: the file type of the asset.
    asset_filename:
      type: string
      description: the file name of the asset.
    batch_condition:
      description: |
        These keys define the batches that a normalization or integration algorithm should be aware of.
        [batch condition schema](https://github.com/chanzuckerberg/single-cell-curation/blob/main/schema/3.0.0/schema.md#batch_condition)

      type: array
      items:
        type: string
      nullable: true
      example: ["patient", "seqBatch"]
    collection_list:
      description: Collection metadata
      properties:
        collection_id:
          $ref: "#/components/schemas/collection_id"
        collection_url:
          description: |
            The CELLxGENE Discover URL for the Collection. This points to the canonical link unless it's a revision, 
            in which case it points to the unpublished revision version.
          type: string
        collection_version_id:
          $ref: "#/components/schemas/collection_version_id"
        consortia:
          $ref: "#/components/schemas/consortia"
        contact_email:
          $ref: "#/components/schemas/contact_email"
        contact_name:
          $ref: "#/components/schemas/contact_name"
        created_at:
          type: string
        curator_name:
          $ref: "#/components/schemas/curator_name"
        datasets:
          type: array
          description: A preview of the metadata for each Dataset in the Collection.
          items:
            $ref: "#/components/schemas/dataset_preview"
        description:
          $ref: "#/components/schemas/collection_description"
        doi:
          $ref: "#/components/schemas/doi"
        links:
          $ref: "#/components/schemas/links"
        name:
          $ref: "#/components/schemas/collection_name"
        processing_status:
          $ref: "#/components/schemas/processing_status_collection"
        published_at:
          $ref: "#/components/schemas/published_at"
        publisher_metadata:
          $ref: "#/components/schemas/publisher_metadata"
        revised_at:
          $ref: "#/components/schemas/collection_revised_at"
        revising_in:
          $ref: "#/components/schemas/collection_revising_in"
        revision_of:
          $ref: "#/components/schemas/collection_revision_of"
        visibility:
          $ref: "#/components/schemas/visibility"
      type: object
    collection_url:
      description: The CELLxGENE Discover URL for the Collection.
      type: string
    consortia:
      type: array
      items:
        type: string
        description: |
          The broader research groups which contributed to this collection of datasets. Allowed consortia are:

          | Valid consortia |
          | ---------- |
          | Allen Institute for Brain Science   | 
          | BRAIN Initiative  |
          | CZ Biohub  |
          | CZI Neurodegeneration Challenge Network  |
          | CZI Single-Cell Biology  |
          | European Union’s Horizon 2020  |
          | GenitoUrinary Development Molecular Anatomy Project (GUDMAP)  |
          | Gut Cell Atlas  |
          | Human BioMolecular Atlas Program (HuBMAP)  |
          | Human Pancreas Analysis Program (HPAP) |
          | Human Tumor Atlas Network (HTAN)  |
          | Kidney Precision Medicine Project (KPMP)  |
          | LungMAP  |
          | SEA-AD  |
          | Wellcome HCA Strategic Science Support  |
    contact_email:
      description: The email of contact person for the Collection. Example email john.smith@email.com
      type: string
    contact_name:
      description: The name of the primary contact for the Collection
      type: string
    created_at:
      description: A timestamp of when the resource was created.
      type: string
    curator_name:
      description: The name of the curator for the Collection.
      nullable: true
      type: string
    collection_name:
      description: The name of the Collection.
      nullable: true
      type: string
    published_at:
      description: A timestamp of when the Collection was first published.
      nullable: true
      type: string
    collection_revised_at:
      description: A timestamp indicating the last time a Revision for this Collection was published.
      nullable: true
      type: string
    dataset_revised_at:
      description: A timestamp indicating the last time a Revision for this Dataset was published.
      nullable: true
      type: string
    collection_revising_in:
      type: string
      description: >
        If there is a private Revision for a public Collection, then `revising_in` is set to the id of 
        the private Revision in the metadata of the public Collection. The value is `None` if the user is not 
        authorized or no private Revision exists.
      nullable: true
    collection_revision_of:
      description: |
        If a private Collection is a Revision of a public Collection, then `revision_of` is set to the id of the 
        public Collection in the metadata of the private Collection. The value is `None` if no private Revision 
        exists.
      nullable: true
      type: string
    collection_tombstone:
      description: If this is True, then the Collection has been deleted from CELLxGENE Discover.
      type: boolean
    collection_description:
      description: A description of the Collection.
      type: string
    collection_get:
      description: Collection metadata
      properties:
        collection_id:
          $ref: "#/components/schemas/collection_id"
        collection_url:
          $ref: "#/components/schemas/collection_url"
        collection_version_id:
          $ref: "#/components/schemas/collection_id"
        consortia:
          $ref: "#/components/schemas/consortia"
        contact_email:
          $ref: "#/components/schemas/contact_email"
        contact_name:
          $ref: "#/components/schemas/contact_name"
        created_at:
          $ref: "#/components/schemas/created_at"
        curator_name:
          $ref: "#/components/schemas/curator_name"
        datasets:
          type: array
          description: A list of Dataset metadata associated with the Collection
          items:
            $ref: "#/components/schemas/dataset"
        description:
          $ref: "#/components/schemas/collection_description"
        doi:
          $ref: "#/components/schemas/doi"
        links:
          $ref: "#/components/schemas/links"
        name:
          $ref: "#/components/schemas/collection_name"
        processing_status:
          $ref: "#/components/schemas/processing_status_collection"
        published_at:
          $ref: "#/components/schemas/published_at"
        publisher_metadata:
          $ref: "#/components/schemas/publisher_metadata"
        revised_at:
          $ref: "#/components/schemas/collection_revised_at"
        revising_in:
          $ref: "#/components/schemas/collection_revising_in"
        revision_of:
          $ref: "#/components/schemas/collection_revision_of"
        visibility:
          $ref: "#/components/schemas/visibility"
      type: object
    collection_form_metadata:
      properties:
        consortia:
          $ref: "#/components/schemas/consortia"
        contact_email:
          $ref: "#/components/schemas/contact_email"
        contact_name:
          $ref: "#/components/schemas/contact_name"
        description:
          $ref: "#/components/schemas/collection_description"
        doi:
          $ref: "#/components/schemas/doi"
        links:
          $ref: "#/components/schemas/links"
        name:
          $ref: "#/components/schemas/collection_name"
      type: object
    collection_id:
      description: A unique identifier of a Collection.
      example: fedcba98-7654-3210-fedc-ba9876543210
      type: string
      format: uuid
    collection_version_id:
      description: A unique identifier of a Collection Version.
      example: fedcba98-7654-3210-fedc-ba9876543210
      type: string
      format: uuid
    dataset:
      properties:
        assay:
          $ref: "#/components/schemas/dataset_assay"
        batch_condition:
          $ref: "#/components/schemas/batch_condition"
        cell_count:
          description: The number of cells in the Dataset.
          nullable: true
          type: integer
        cell_type:
          description: |
            [cell type label](https://github.com/chanzuckerberg/single-cell-curation/blob/main/schema/3.0.0/schema.md#cell_type)
          default: []
          items:
            $ref: "#/components/schemas/ontology_element"
          type: array
        dataset_assets:
          description: |
            The assets associated with the Dataset. Links to download the files can be generated using
            *GET /v1/collections/{collection_id}/datasets/assets*
          items:
            properties:
              filename:
                $ref: "#/components/schemas/asset_filename"
              filetype:
                $ref: "#/components/schemas/asset_filetype"
            type: object
          type: array
        dataset_id:
          $ref: "#/components/schemas/dataset_id"
        dataset_version_id:
          $ref: "#/components/schemas/dataset_version_id"
        development_stage:
          description: |
            [development stage label](https://github.com/chanzuckerberg/single-cell-curation/blob/main/schema/3.0.0/schema.md#development_stage)
          default: []
          items:
            $ref: "#/components/schemas/ontology_element"
          type: array
          nullable: true
        disease:
          $ref: "#/components/schemas/dataset_disease"
        donor_id:
          $ref: "#/components/schemas/donor_id"
        explorer_url:
          $ref: "#/components/schemas/explorer_url"
        is_primary_data:
          $ref: "#/components/schemas/is_primary_data"
        mean_genes_per_cell:
          nullable: true
          type: number
        title:
          description: |
            [title](https://github.com/chanzuckerberg/single-cell-curation/blob/main/schema/3.0.0/schema.md#title)
          nullable: true
          type: string
        organism:
          $ref: "#/components/schemas/dataset_organism"
          nullable: true
        processing_status:
          $ref: "#/components/schemas/processing_status_dataset"
        processing_status_detail:
          type: string
          description: |
            When `processing_status` is set to VALIDATION_FAILURE, further details about the validation failures for
            the dataset can be found in `processing_status_detail`.
          nullable: true
        revised_at:
          $ref: "#/components/schemas/dataset_revised_at"
        schema_version:
          description: |
            The version of the CELLxGENE schema with which the Dataset complies to. [Schemas](https://github.com/chanzuckerberg/single-cell-curation/tree/main/schema)
          nullable: true
          type: string
        self_reported_ethnicity:
          description: |
            [self reported ethnicity label](https://github.com/chanzuckerberg/single-cell-curation/blob/main/schema/3.0.0/schema.md#self_reported_ethnicity)
          default: []
          items:
            $ref: "#/components/schemas/ontology_element"
          type: array
        sex:
          description: |
            [sex label](https://github.com/chanzuckerberg/single-cell-curation/blob/main/schema/3.0.0/schema.md#sex)
          default: []
          items:
            $ref: "#/components/schemas/ontology_element"
          type: array
        suspension_type:
          $ref: "#/components/schemas/suspension_type"
        tissue:
          $ref: "#/components/schemas/dataset_tissue"
        x_approximate_distribution:
          $ref: "#/components/schemas/distribution"
      type: object
    dataset_index:
      properties:
        assay:
          $ref: "#/components/schemas/dataset_assay"
        assets:
          $ref: "#/components/schemas/asset_response"
        batch_condition:
          $ref: "#/components/schemas/batch_condition"
        cell_count:
          description: The number of cells in the Dataset.
          nullable: true
          type: integer
        cell_type:
          description: |
            [cell type label](https://github.com/chanzuckerberg/single-cell-curation/blob/main/schema/3.0.0/schema.md#cell_type)
          default: []
          items:
            $ref: "#/components/schemas/ontology_element"
          type: array
        collection_doi:
          $ref: "#/components/schemas/doi"
        collection_id:
          $ref: "#/components/schemas/collection_id"
        collection_name:
          $ref: "#/components/schemas/collection_name"
        development_stage:
          description: |
            [development stage label](https://github.com/chanzuckerberg/single-cell-curation/blob/main/schema/3.0.0/schema.md#development_stage)
          default: []
          items:
            $ref: "#/components/schemas/ontology_element"
          type: array
          nullable: true
        dataset_id:
          $ref: "#/components/schemas/dataset_id"
        dataset_version_id:
          $ref: "#/components/schemas/dataset_version_id"
        disease:
          $ref: "#/components/schemas/dataset_disease"
        donor_id:
          $ref: "#/components/schemas/donor_id"
        explorer_url:
          $ref: "#/components/schemas/explorer_url"
        is_primary_data:
          $ref: "#/components/schemas/is_primary_data"
        mean_genes_per_cell:
          nullable: true
          type: number
        title:
          description: |
            [title](https://github.com/chanzuckerberg/single-cell-curation/blob/main/schema/3.0.0/schema.md#title)
          nullable: true
          type: string
        organism:
          $ref: "#/components/schemas/dataset_organism"
        processing_status:
          $ref: "#/components/schemas/processing_status_dataset"
        processing_status_detail:
          type: string
          description: |
            When `processing_status` is set to VALIDATION_FAILURE, further details about the validation failures for
            the dataset can be found in `processing_status_detail`.
          nullable: true
        revised_at:
          $ref: "#/components/schemas/dataset_revised_at"
        schema_version:
          description: |
            The version of the CELLxGENE schema with which the Dataset complies to. [Schemas](https://github.com/chanzuckerberg/single-cell-curation/tree/main/schema)
          nullable: true
          type: string
        self_reported_ethnicity:
          description: |
            [self reported ethnicity label](https://github.com/chanzuckerberg/single-cell-curation/blob/main/schema/3.0.0/schema.md#self_reported_ethnicity)
          default: []
          items:
            $ref: "#/components/schemas/ontology_element"
          type: array
        sex:
          description: |
            [sex label](https://github.com/chanzuckerberg/single-cell-curation/blob/main/schema/3.0.0/schema.md#sex)
          default: []
          items:
            $ref: "#/components/schemas/ontology_element"
          type: array
        suspension_type:
          $ref: "#/components/schemas/suspension_type"
        tissue:
          $ref: "#/components/schemas/dataset_tissue"
        x_approximate_distribution:
          $ref: "#/components/schemas/distribution"
      type: object
    dataset_version:
      properties:
        assay:
          $ref: "#/components/schemas/dataset_assay"
        batch_condition:
          $ref: "#/components/schemas/batch_condition"
        cell_count:
          description: The number of cells in the Dataset.
          nullable: true
          type: integer
        cell_type:
          description: |
            [cell type label](https://github.com/chanzuckerberg/single-cell-curation/blob/main/schema/3.0.0/schema.md#cell_type)
          default: []
          items:
            $ref: "#/components/schemas/ontology_element"
          type: array
        collection_id:
          $ref: "#/components/schemas/collection_id"
        collection_version_id:
          description: |
            The first Collection Version this Dataset Version was published under
          type: string
          format: uuid
        dataset_assets:
          description: |
            The assets associated with the Dataset. Links to download the files can be generated using
            *GET /v1/collections/{collection_id}/datasets/assets*
          items:
            properties:
              filename:
                $ref: "#/components/schemas/asset_filename"
              filetype:
                $ref: "#/components/schemas/asset_filetype"
            type: object
          type: array
        dataset_id:
          $ref: "#/components/schemas/dataset_id"
        dataset_version_id:
          $ref: "#/components/schemas/dataset_version_id"
        development_stage:
          description: |
            [development stage label](https://github.com/chanzuckerberg/single-cell-curation/blob/main/schema/3.0.0/schema.md#development_stage)
          default: []
          items:
            $ref: "#/components/schemas/ontology_element"
          type: array
          nullable: true
        disease:
          $ref: "#/components/schemas/dataset_disease"
        donor_id:
          $ref: "#/components/schemas/donor_id"
        explorer_url:
          $ref: "#/components/schemas/explorer_url"
        is_primary_data:
          $ref: "#/components/schemas/is_primary_data"
        mean_genes_per_cell:
          nullable: true
          type: number
        title:
          description: |
            [title](https://github.com/chanzuckerberg/single-cell-curation/blob/main/schema/3.0.0/schema.md#title)
          nullable: true
          type: string
        organism:
          $ref: "#/components/schemas/dataset_organism"
          nullable: true
        processing_status:
          $ref: "#/components/schemas/processing_status_dataset"
        processing_status_detail:
          type: string
          description: |
            When `processing_status` is set to VALIDATION_FAILURE, further details about the validation failures for
            the dataset can be found in `processing_status_detail`.
          nullable: true
        revised_at:
          $ref: "#/components/schemas/dataset_revised_at"
        schema_version:
          description: |
            The version of the CELLxGENE schema with which the Dataset complies to. [Schemas](https://github.com/chanzuckerberg/single-cell-curation/tree/main/schema)
          nullable: true
          type: string
        self_reported_ethnicity:
          description: |
            [self reported ethnicity label](https://github.com/chanzuckerberg/single-cell-curation/blob/main/schema/3.0.0/schema.md#self_reported_ethnicity)
          default: []
          items:
            $ref: "#/components/schemas/ontology_element"
          type: array
        sex:
          description: |
            [sex label](https://github.com/chanzuckerberg/single-cell-curation/blob/main/schema/3.0.0/schema.md#sex)
          default: []
          items:
            $ref: "#/components/schemas/ontology_element"
          type: array
        suspension_type:
          $ref: "#/components/schemas/suspension_type"
        tissue:
          $ref: "#/components/schemas/dataset_tissue"
        x_approximate_distribution:
          $ref: "#/components/schemas/distribution"
      type: object
    dataset_assay:
      description: |
        [assay label](https://github.com/chanzuckerberg/single-cell-curation/blob/main/schema/3.0.0/schema.md#assay)
      default: []
      items:
        $ref: "#/components/schemas/ontology_element"
      type: array
    dataset_disease:
      description: |
        [disease label](https://github.com/chanzuckerberg/single-cell-curation/blob/main/schema/3.0.0/schema.md#disease)
      default: []
      items:
        $ref: "#/components/schemas/ontology_element"
      type: array
    dataset_organism:
      description: |
        [organism label](https://github.com/chanzuckerberg/single-cell-curation/blob/main/schema/3.0.0/schema.md#organism)
      default: []
      items:
        $ref: "#/components/schemas/ontology_element"
      type: array
    dataset_tissue:
      description: |
        [tissue label](https://github.com/chanzuckerberg/single-cell-curation/blob/main/schema/3.0.0/schema.md#tissue)
      default: []
      items:
        $ref: "#/components/schemas/ontology_element"
      type: array
    dataset_tombstone:
      description: When True, this Dataset was withdrawn from the Data curation at the request of its submitter.
      type: boolean
    dataset_id:
      description: A unique identifier of a Dataset.
      example: 01234567-89ab-cdef-0123-456789abcdef
      type: string
      format: uuid
    dataset_version_id:
      description: A unique identifier of a Dataset Version.
      example: 01234567-89ab-cdef-0123-456789abcdef
      type: string
      format: uuid
    dataset_preview:
      properties:
        assay:
          $ref: "#/components/schemas/dataset_assay"
        disease:
          $ref: "#/components/schemas/dataset_disease"
        dataset_id:
          $ref: "#/components/schemas/dataset_id"
        organism:
          $ref: "#/components/schemas/dataset_organism"
        tissue:
          $ref: "#/components/schemas/dataset_tissue"
        suspension_type:
          $ref: "#/components/schemas/suspension_type"
      type: object
    distribution:
      description:
        CELLxGENE Discover runs a heuristic to detect the approximate distribution
        of the data in X so that it can accurately calculate statistical properties
        of the data. This field enables the curator to override this heuristic and
        specify the data distribution explicitly. [x_approximate_distribution](https://github.com/chanzuckerberg/single-cell-curation/blob/main/schema/3.0.0/schema.md#x_approximate_distribution)
      enum:
        - COUNT
        - NORMAL
      type: string
      nullable: true
    doi:
      description: Document Object Identifier (DOI). Specifically, only the _CURIE reference_.
      type: string
      nullable: true
      example: "10.1093/ajae/aaq063"
    explorer_url:
      description: |
        The URL at which a given Dataset may be explored using CELLxGENE Explorer.
      nullable: true
      type: string
    donor_id:
      description: Free-text that identifies a unique individual that data were derived from.
      type: array
      items:
        type: string
      nullable: true
    is_primary_data:
      description: |
        [is_primary_data](https://github.com/chanzuckerberg/single-cell-curation/blob/main/schema/3.0.0/schema.md#is_primary_data)

        Describes whether cellular observations for this Dataset are all
        canonical (True), all non-canonical (False), or contain a mixture (True, False).
      items:
        type: boolean
      type: array
    links:
      items:
        additionalProperties: false
        description: A URL that links associated resources with the Collection.
        properties:
          link_name:
            description: A brief description of the URL.
            nullable: true
            type: string
          link_type:
            description: Any valid URL.
            enum:
              - PROTOCOL
              - RAW_DATA
              - LAB_WEBSITE
              - OTHER
              - DATA_SOURCE
            type: string
          link_url:
            description: The URL of the link.
            type: string
        required:
          - link_url
          - link_type
        type: object
      type: array
    ontology_element:
      properties:
        label:
          type: string
        ontology_term_id:
          type: string
      type: object
    problem:
      description: Error message container for HTTP APIs.
      properties:
        detail:
          type: string
        title:
          type: string
        type:
          type: string
      type: object
    processing_status_collection:
      description: |
        Processing status for a Collection
        | `processing_status` | Description |
        | ------------------- | ----------- |
        | `"FAILURE"` | one or more Datasets ran into an error during processing. More information can be found in the Dataset processing_status logs. |
        | `"PENDING"` | one or more Datasets are still being processed. |
        | `"SUCCESS"` | all Datasets have been processed successfully. |
        | `null` | the Collection has no Datasets. |
      enum:
        - FAILURE
        - PENDING
        - SUCCESS
      nullable: true
      type: string
    processing_status_dataset:
      description: |
        Processing status for a Dataset
        | `processing_status` | Description |
        | ------------------- | ----------- |
        | `"PENDING"` | the Dataset has is still being processed. |
        | `"SUCCESS"` | the Dataset has successfully been processed. |
        | `"VALIDATION_FAILURE"` | An error occured during validation. See `processing_status_detail`|
        | `"PIPELINE_FAILURE"`| An error occured during processing. |
        | `"INITIALIZED"` | Dataset id created, and awaiting upload. |
      enum:
        - PENDING
        - SUCCESS
        - VALIDATION_FAILURE
        - PIPELINE_FAILURE
        - INITIALIZED
      nullable: true
      type: string
    publisher_metadata:
      nullable: true
      properties:
        authors:
          items:
            properties:
              family:
                type: string
              given:
                type: string
              name:
                type: string
            type: object
          type: array
        is_preprint:
          type: boolean
        journal:
          type: string
        published_day:
          type: number
        published_month:
          type: number
        published_year:
          type: number
      type: object
    suspension_type:
      description: |
        [suspension_type](https://github.com/chanzuckerberg/single-cell-curation/blob/main/schema/3.0.0/schema.md#suspension_type)

        List of unique suspension types represented in the dataset, corresponding to dataset's assay(s).
        Possible item values are 'nucleus', 'cell', and/or 'na'.
      type: array
      items:
        type: string
      nullable: true
      example: ["cell"]
    visibility:
      default: PUBLIC
      description: |
        The visibility of the Collection.

        | visibility | description |
        | ---------- | ----------- | 
        | PUBLIC   | The Collection is published and accessible to all users of CELLxGENE Discover |
        | PRIVATE  | The Collection is in private review, either as a new Collection that has not been published or a Revision of a previously published Collection. |
      enum:
        - PUBLIC
        - PRIVATE
      type: string
  parameters:
    path_collection_id:
      description: The uuid of a Collection.
      in: path
      name: collection_id
      required: true
      schema:
        $ref: "#/components/schemas/collection_id"
    path_collection_version_id:
      description: The uuid of a Collection Version.
      in: path
      name: collection_version_id
      required: true
      schema:
        $ref: "#/components/schemas/collection_version_id"
    path_dataset_id:
      description: The uuid of the Dataset.
      in: path
      name: dataset_id
      required: true
      schema:
        $ref: "#/components/schemas/dataset_id"
  responses:
    "200":
      description: OK
    "201":
      description: Created
    "202":
      description: Accepted
    "204":
      description: No content
    "400":
      content:
        application/problem+json:
          schema:
            type: object
            properties:
              detail:
                type: string
              invalid_parameters:
                nullable: true
                type: array
                items:
                  type: object
                  properties:
                    name:
                      description: the errant parameter
                      type: string
                    reason:
                      description: the specific problem with the parameter
                      type: string
                    value:
                      description: the errant value
                      type: string
              title:
                type: string
              type:
                type: string
      description: Invalid or missing parameter
    "401":
      content:
        application/problem+json:
          schema:
            $ref: "#/components/schemas/problem"
      description: Failed to authenticate
    "403":
      content:
        application/problem+json:
          schema:
            $ref: "#/components/schemas/problem"
      description: Forbidden
    "404":
      content:
        application/problem+json:
          schema:
            $ref: "#/components/schemas/problem"
      description: Resource not found
    "405":
      content:
        application/problem+json:
          schema:
            $ref: "#/components/schemas/problem"
      description: Method not allowed
    "409":
      content:
        application/problem+json:
          schema:
            $ref: "#/components/schemas/problem"
      description: File conflict
    "413":
      content:
        application/problem+json:
          schema:
            $ref: "#/components/schemas/problem"
      description: Exceed File Size Limit
  securitySchemes:
    curatorAccess:
      bearerFormat: JWT
      scheme: bearer
      type: http
      x-bearerInfoFunc: backend.portal.api.app.v1.authentication.curation_access_token_func
    curatorAccessLenient:
      bearerFormat: JWT
      scheme: bearer
      type: http
      x-bearerInfoFunc: backend.portal.api.app.v1.authentication.curation_access_token_func_lenient<|MERGE_RESOLUTION|>--- conflicted
+++ resolved
@@ -542,19 +542,6 @@
         "404":
           $ref: "#/components/responses/404"
 
-<<<<<<< HEAD
-  /v1/collection_versions/{collection_version_id}:
-    get:
-      summary: Fetch a Collection version with Dataset versions
-      description: >
-        Fetch full metadata for a Collection version and its Dataset versions. The `collection_version_id` must
-        reference a *Collection version*, **NOT** a *Collection*.
-      operationId: backend.curation.api.v1.curation.collection_versions.collection_version_id.actions.get
-      tags:
-        - collection_version
-      parameters:
-        - $ref: "#/components/parameters/path_collection_version_id"
-=======
   /v1/collections/{collection_id}/versions:
     get:
       summary: Fetch all versions of a Collection with corresponding Dataset versions
@@ -567,21 +554,37 @@
         - collection
       parameters:
         - $ref: "#/components/parameters/path_collection_id"
->>>>>>> bdb5502d
       responses:
         "200":
           description: OK
           content:
             application/json:
               schema:
-<<<<<<< HEAD
-                allOf:
-                  - $ref: "#/components/schemas/collection_get"
-=======
                 type: array
                 items:
                   $ref: "#/components/schemas/collection_get"
->>>>>>> bdb5502d
+        "403":
+          $ref: "#/components/responses/403"
+
+  /v1/collection_versions/{collection_version_id}:
+    get:
+      summary: Fetch a Collection version with Dataset versions
+      description: >
+        Fetch full metadata for a Collection version and its Dataset versions. The `collection_version_id` must
+        reference a *Collection version*, **NOT** a *Collection*.
+      operationId: backend.curation.api.v1.curation.collection_versions.collection_version_id.actions.get
+      tags:
+        - collection_version
+      parameters:
+        - $ref: "#/components/parameters/path_collection_version_id"
+      responses:
+        "200":
+          description: OK
+          content:
+            application/json:
+              schema:
+                allOf:
+                  - $ref: "#/components/schemas/collection_get"
         "403":
           $ref: "#/components/responses/403"
 
