openapi: 3.0.0
info:
  version: "1.0.0"
  title: Chan Zuckerberg Initiative CELLxGENE Discover API
  termsOfService: https://cellxgene.cziscience.com/tos
  contact:
    name: API Support
    email: cellxgene@chanzuckerberg.com
  description: |
    ## For Examples
    * [Python Notebooks](https://github.com/chanzuckerberg/single-cell-curation/tree/main/notebooks/curation_api/python_raw)
    * [R Notebooks](https://github.com/chanzuckerberg/single-cell-curation/tree/main/notebooks/curation_api/R)

    ## Data Model
    <!-- Data model diagram created via Lucid: https://lucid.app/lucidchart/8d085832-34f4-4413-9c1d-44e77d06e326/edit?invitationId=inv_ed354532-7256-4e0a-9ad0-b622905e5198&page=Vfzkzdv~I1fL# -->
    <img src="/static/discover-api-data-model.png" width="50%"/>
servers:
  - description: Production environment
    url: https://api.cellxgene.cziscience.com/
  - description: Development environment
    url: https://api.cellxgene.dev.single-cell.czi.technology
  - description: Staging environment
    url: https://api.cellxgene.staging.single-cell.czi.technology
paths:
  /v1/auth/token:
    post:
      summary: Generate an access token
      tags:
        - authentication
      description: |
        Returns a bearer access token that must be passed in an Authorization header to requests that
        require authorization such as creating a new Collection.
      operationId: backend.curation.api.v1.curation.auth.token.post
      parameters:
        - in: header
          name: x-api-key
          schema:
            type: string
            example: "<YOUR-CURATOR-API-KEY>"
          required: true
          description: Your curation API key.```
      responses:
        "201":
          description: Created
          content:
            application/json:
              schema:
                type: object
                properties:
                  access_token:
                    type: string
        "401":
          $ref: "#/components/responses/401"

  /v1/collections:
    get:
      summary: List Collections' metadata.
      description: |
        For each Collection in the list, the Datasets for that Collection include a subset of Dataset metadata as a 
        preview. To retrieve full Dataset metadata for a specific Collection, GET /v1/collections/{collection_id} must 
        be used.

        The default `visibility` is PUBLIC. When visibility is PUBLIC, then a list of all public Collections is 
        returned. 

        When the visibility parameter is set to PRIVATE, a list of all private Collections or private revisions of 
        public Collections that the user is authorized to access is returned. An access token MUST be set in the request
        header as: `Authorization: Bearer <access_token>`

        If a Collection in the list is a private revision of a public Collection, then it is annotated with 
        `revision_of`.

        * Optional: provide your access token in the request header as `Authorization: Bearer <access_token>`.
      operationId: backend.curation.api.v1.curation.collections.actions.get
      security:
        - curatorAccessLenient: []
        - {}
      tags:
        - collection
      parameters:
        - description: |
            The visibility of the Collections to query for (and its constituent Datasets).

            | visibility | description | Authorization Required |
            | ---------- | ----------- | -------------- |
            | PUBLIC   | All public Collections are returned. | No |
            | PRIVATE  | All private Collections that the user is authorized to access are returned. If a Collection in the list is a private Revision of a public Collection, then it is annotated with revision_of. | Yes |
          in: query
          name: visibility
          required: false
          schema:
            $ref: "#/components/schemas/visibility"
        - name: curator
          description: |
            Return Collections owned by the specified curator. The use of this parameter is limited to curators 
            with permission to query all Collections.
          in: query
          required: false
          schema:
            type: string
          example: "John Smith"
      responses:
        "200":
          description: OK
          content:
            application/json:
              schema:
                type: array
                items:
                  allOf:
                    - $ref: "#/components/schemas/collection_list"
        "400":
          $ref: "#/components/responses/400"
        "401":
          $ref: "#/components/responses/401"
        "403":
          $ref: "#/components/responses/403"
    post:
      summary: Create a Collection
      description: >
        Create a new private Collection

        * Required: provide your access token in the request header as `Authorization: Bearer <access_token>`.
      operationId: backend.curation.api.v1.curation.collections.actions.post
      tags:
        - collection
      security:
        - curatorAccess: []
      requestBody:
        content:
          application/json:
            schema:
              additionalProperties: false
              $ref: "#/components/schemas/collection_form_metadata"
              required:
                - name
                - description
                - contact_name
                - contact_email
      responses:
        "201":
          description: Created
          content:
            application/json:
              schema:
                type: object
                properties:
                  collection_id:
                    $ref: "#/components/schemas/collection_id"
        "400":
          $ref: "#/components/responses/400"
        "401":
          $ref: "#/components/responses/401"

  /v1/collections/{collection_id}:
    get:
      summary: Fetch a Collection with Datasets
      description: >
        Fetch full metadata for the Collection and its Datasets.

        An Authorization token must be provided in order to retrieve the id of an associated Revision for this Collection (the `revising_in` field), if such a Revision currently exists.

        * Optional: provide your access token in the request header as `Authorization: Bearer <access_token>`.
      operationId: backend.curation.api.v1.curation.collections.collection_id.actions.get
      security:
        - curatorAccessLenient: []
        - {}
      tags:
        - collection
      parameters:
        - $ref: "#/components/parameters/path_collection_id"
      responses:
        "200":
          description: OK
          content:
            application/json:
              schema:
                allOf:
                  - $ref: "#/components/schemas/collection"
        "403":
          $ref: "#/components/responses/403"
    patch:
      summary: Update a Collection's metadata.
      description: |
        Update a private Collection or a Revision. If any Collection metadata fields are included in the body of the
        request, these fields will be updated for the specified Collection. If links are included, they will fully
        replace all existing links. CELLxGENE Discover queries **Crossref** (link to their site) for the publication 
        metadata of the DOI such as the list of authors. If the DOI has not been submitted to Crossref by its 
        publisher, then the request returns a 400 (BAD REQUEST).

        * Required: provide your access token in the request header as `Authorization: Bearer <access_token>`.
      operationId: backend.curation.api.v1.curation.collections.collection_id.actions.patch
      security:
        - curatorAccess: []
      tags:
        - collection
      parameters:
        - $ref: "#/components/parameters/path_collection_id"
      requestBody:
        content:
          application/json:
            schema:
              additionalProperties: false
              $ref: "#/components/schemas/collection_form_metadata"
            examples:
              update_name:
                summary: Update the name
                value:
                  name: "New Collection name"
              update_description:
                summary: Update the description
                value:
                  description: "New Collection description"
      responses:
        "200":
          description: OK
          content:
            application/json:
              schema:
                allOf:
                  - $ref: "#/components/schemas/collection_form_metadata"
                  - type: object
                    properties:
                      publisher_metadata:
                        $ref: "#/components/schemas/publisher_metadata"
                required:
                  - doi
                  - links
                  - name
                  - description
                  - contact_name
                  - contact_email
                  - publisher_metadata
        "400":
          $ref: "#/components/responses/400"
        "401":
          $ref: "#/components/responses/401"
        "403":
          $ref: "#/components/responses/403"
        "405":
          $ref: "#/components/responses/405"
    delete:
      summary: Delete a private Collection.
      description: |
        Delete a private Collection or cancel a Revision.

        * Required: provide your access token in the request header as `Authorization: Bearer <access_token>`.
      operationId: backend.curation.api.v1.curation.collections.collection_id.actions.delete
      security:
        - curatorAccess: []
      tags:
        - collection
      parameters:
        - $ref: "#/components/parameters/path_collection_id"
      responses:
        "204":
          $ref: "#/components/responses/204"
        "401":
          $ref: "#/components/responses/401"
        "403":
          $ref: "#/components/responses/403"
        "405":
          $ref: "#/components/responses/405"

  /v1/collections/{collection_id}/revision:
    post:
      summary: Start a Revision of a published Collection
      description: |
        This starts a Revision of a published Collection. A Revision is a private Collection that is a copy of a
        published Collection. When published, a Revision replaces the original published Collection in-place. Only one
        ongoing Revision may exist per published Collection at any given time.

        All methods of updating or adding Datasets and metadata to a Revision work the same as for a private Collection.

        * Required: provide your access token in the request header as `Authorization: Bearer <access_token>`.
      operationId: backend.curation.api.v1.curation.collections.collection_id.revision.post
      security:
        - curatorAccess: []
      tags:
        - collection
      parameters:
        - $ref: "#/components/parameters/path_collection_id"
      responses:
        "200":
          description: OK
          content:
            application/json:
              schema:
                type: object
                properties:
                  collection_id:
                    $ref: "#/components/schemas/collection_id"
        "401":
          $ref: "#/components/responses/401"
        "403":
          $ref: "#/components/responses/403"

  /v1/collections/{collection_id}/datasets:
    post:
      summary: Create an empty Dataset and return the `id` to be used in a future upload.
      description: |
        Create a new empty Dataset and return the `id`. The `id` is used when uploading a datafile 
        to S3 to identify what Dataset the file belongs to.

        * Required: provide your access token in the request header as `Authorization: bearer <access_token>`.
      operationId: backend.curation.api.v1.curation.collections.collection_id.datasets.actions.post
      security:
        - curatorAccess: []
      tags:
        - collection
      parameters:
        - $ref: "#/components/parameters/path_collection_id"
      responses:
        "201":
          description: OK
          content:
            application/json:
              schema:
                type: object
                properties:
                  dataset_id:
                    $ref: "#/components/schemas/dataset_id"
        "401":
          $ref: "#/components/responses/401"
        "403":
          $ref: "#/components/responses/403"
        "405":
          $ref: "#/components/responses/405"

  /v1/collections/{collection_id}/datasets/{dataset_id}:
    delete:
      summary: Delete a Dataset or cancel processing for a Dataset in a private Collection or Revision.
      description: >-
        Delete or cancel processing for a Dataset with `dataset_id` in `collection_id`. 
        The `collection_id` MUST reference either a private Collection OR a 
        Revision.

        If the Dataset is being processed, then this endpoint will cancel processing and delete the Dataset. While 
        the cancellation process is occurring, the Dataset may still appear as part of the Collection for a few minutes, but will eventually be removed.

        * Required: provide your access token in the request header as `Authorization: bearer <access_token>`.
      operationId: backend.curation.api.v1.curation.collections.collection_id.datasets.dataset_id.actions.delete
      tags:
        - collection
      security:
        - curatorAccess: []
      parameters:
        - $ref: "#/components/parameters/path_collection_id"
        - $ref: "#/components/parameters/path_dataset_id"
      responses:
        "202":
          description: Accepted
          content:
            application/json:
              schema:
                type: string
        "400":
          $ref: "#/components/responses/400"
        "401":
          $ref: "#/components/responses/401"
        "403":
          $ref: "#/components/responses/403"
        "404":
          $ref: "#/components/responses/404"
        "405":
          $ref: "#/components/responses/405"
    get:
      summary: Fetch Dataset metadata from a Collection.
      description: |
        Fetch Dataset metadata for `dataset_id` in a `collection_id`.
      operationId: backend.curation.api.v1.curation.collections.collection_id.datasets.dataset_id.actions.get
      tags:
        - collection
      parameters:
        - $ref: "#/components/parameters/path_collection_id"
        - $ref: "#/components/parameters/path_dataset_id"
      responses:
        "200":
          description: OK
          content:
            application/json:
              schema:
                $ref: "#/components/schemas/dataset"
        "400":
          $ref: "#/components/responses/400"
        "404":
          $ref: "#/components/responses/404"
    put:
      summary: Upload a Dataset by providing a link
      description: |
        Upload a datafile to become a Dataset. MUST use an existing Dataset id for the `dataset_id` path parameter. The
        Dataset will be uploaded from the provided `link` which MUST either be a presigned AWS S3 URL or Dropbox shared
        file URL.

        * Required: provide your access token in the request header as `Authorization: Bearer <access_token>`.
      operationId: backend.curation.api.v1.curation.collections.collection_id.datasets.dataset_id.actions.put
      tags:
        - collection
      security:
        - curatorAccess: []
      parameters:
        - $ref: "#/components/parameters/path_collection_id"
        - $ref: "#/components/parameters/path_dataset_id"
      requestBody:
        content:
          application/json:
            schema:
              type: object
              additionalProperties: false
              properties:
                link:
                  description: |
                    A user-provided link to the Dataset source file. The Dataset will be uploaded from the provided 
                    `link` which MUST either be a presigned AWS S3  or Dropbox shared file URL.
                  type: string
      responses:
        "202":
          $ref: "#/components/responses/202"
        "400":
          $ref: "#/components/responses/400"
        "401":
          $ref: "#/components/responses/401"
        "403":
          $ref: "#/components/responses/403"
        "405":
          $ref: "#/components/responses/405"
        "404":
          $ref: "#/components/responses/404"
        "413":
          $ref: "#/components/responses/413"

  /v1/collections/{collection_id}/s3-upload-credentials:
    get:
      summary: Get credentials for uploading local files
      tags:
        - collection
      description: |
        Retrieve temporary AWS credentials for uploading Dataset source files to S3 to create
        or update Datasets for the specified Collection.


        * `<collection_id>` MUST NOT be a published Collection. Only uploads to private Collections
        (unpublished OR ongoing Revision) will be processed.

        * If there is an existing Dataset with `<dataset_id>` in `<collection_id>`, the existing Dataset
        SHALL be replaced.


        The response contains the credentials required for uploading to our AWS S3 bucket:

        * access_key

        * secret_access_key

        * session_token


        We recommend using an AWS SDK in your preferred language to perform the s3 upload, such as `boto3` in Python or
        `aws.s3` in R. To upload a datafile to a Dataset, the id of the Dataset (`<dataset_id>`) must be appended to the
        s3 key prefix (`<UploadKeyPrefix>`) that is returned in the response body from this endpoint. You must also
        retrieve the `Bucket` attribute on the response body. These values must be applied accordingly to the
        'upload file' (or equivalent) function in the s3 module of whichever AWS SDK you choose to use. Generally,
        these functions take a 'key' or 'object' argument in addition to a 'bucket' argument. Taking the values from the
        aforementioned `"UploadKeyPrefix"` and `"Bucket"` attributes that are returned on the response to this endpoint,
        this resolves to the following:

        * the object or key: `<UploadKeyPrefix>/<dataset_id>` (note: you must include the joining slash `/`)

        * the bucket: `<Bucket>`


        Once a file is successfully uploaded, it wil be processed and added to the Collection that you specified in your
        initial request to this endpoint, with no further user action required. Use
        `GET /curation/collections/{collection_id}/datasets/{dataset_id}` to retrieve metadata for the
        Dataset in question in order to check on its processing status.

        A Dataset uploaded directly to S3 in this manner will appear in the Collection only once the Dataset has started
        processing.

        * Required: provide your access token in the request header as `Authorization: Bearer <access_token>`.
      security:
        - curatorAccess: []
      operationId: backend.curation.api.v1.curation.collections.collection_id.s3_upload_credentials.get
      parameters:
        - $ref: "#/components/parameters/path_collection_id"
      responses:
        "200":
          description: OK
          content:
            application/json:
              schema:
                type: object
                properties:
                  Bucket:
                    description: The AWS S3 bucket to upload to.
                    type: string
                  credentials:
                    type: object
                    properties:
                      AccessKeyId:
                        type: string
                      SecretAccessKey:
                        type: string
                      SessionToken:
                        type: string
                  UploadKeyPrefix:
                    description: |
                      Use this as a prefix to the S3 Key used to upload the file to S3. This will help ensure that it is
                      processed correctly.
                    type: string
        "401":
          $ref: "#/components/responses/401"

  /v1/collections/{collection_id}/versions:
    get:
      summary: Fetch all versions of a Collection with corresponding Dataset versions
      description: >
        Fetch full metadata for all versions of a Collection and their corresponding Dataset versions. The
        `collection_id` must reference a *Collection*, **NOT** a *Collection version*. Collection versions are returned
        in reverse-chronological order.
      operationId: backend.curation.api.v1.curation.collections.collection_id.versions.get
      tags:
        - collection_version
      parameters:
        - $ref: "#/components/parameters/path_collection_id"
      responses:
        "200":
          description: OK
          content:
            application/json:
              schema:
                type: array
                items:
                  $ref: "#/components/schemas/collection"
        "403":
          $ref: "#/components/responses/403"

  /v1/collection_versions/{collection_version_id}:
    get:
      summary: Fetch a Collection version with Dataset versions
      description: >
        Fetch full metadata for a published Collection version and its Dataset versions. The `collection_version_id` 
        must reference a *Collection version*, **NOT** a *Collection*.
      operationId: backend.curation.api.v1.curation.collection_versions.collection_version_id.actions.get
      tags:
        - collection_version
      parameters:
        - $ref: "#/components/parameters/path_collection_version_id"
      responses:
        "200":
          description: OK
          content:
            application/json:
              schema:
                allOf:
                  - $ref: "#/components/schemas/collection_version"
        "403":
          $ref: "#/components/responses/403"
        "404":
          $ref: "#/components/responses/404"
        "410":
          $ref: "#/components/responses/410"

  /v1/datasets:
    get:
      summary: List all Datasets
      tags:
        - dataset
      description: |
        List all public Datasets with full metadata as well as Collection name and Collection doi.
      operationId: backend.curation.api.v1.curation.datasets.actions.get
      responses:
        "200":
          description: OK
          content:
            application/json:
              schema:
                type: array
                items:
                  $ref: "#/components/schemas/dataset_index"

  /v1/datasets/{dataset_id}/versions:
    get:
      summary: List all versions for a Dataset
      tags:
        - dataset_version
      description: |
        List all versions for a given Dataset. The `dataset_id` must reference a *Dataset*, **NOT** a *Dataset version*.
        Dataset versions are returned in reverse-chronological order.
      operationId: backend.curation.api.v1.curation.datasets.dataset_id.versions.actions.get
      parameters:
        - $ref: "#/components/parameters/path_dataset_id"
      responses:
        "200":
          description: OK
          content:
            application/json:
              schema:
                type: array
                items:
                  $ref: "#/components/schemas/dataset_version"
        "403":
          $ref: "#/components/responses/403"
        "404":
          $ref: "#/components/responses/404"

  /v1/dataset_versions/{dataset_version_id}:
    get:
      summary: Get full metadata for a Dataset version
      tags:
        - dataset_version
      description: |
        Fetch Dataset metadata for a Dataset version. The `dataset_version_id` must reference a *Dataset version*,
        **NOT** a *Dataset*.
      operationId: backend.curation.api.v1.curation.dataset_versions.dataset_version_id.actions.get
      parameters:
        - $ref: "#/components/parameters/path_dataset_version_id"
      responses:
        "200":
          description: OK
          content:
            application/json:
              schema:
                $ref: "#/components/schemas/dataset_version"
        "403":
          $ref: "#/components/responses/403"
        "404":
          $ref: "#/components/responses/404"

components:
  schemas:
    asset_response:
      items:
        properties:
          filesize:
            description: the size of the file in bytes.
            type: number
          filetype:
            $ref: "#/components/schemas/asset_filetype"
          url:
            description: A URL to download this asset.
            type: string
        type: object
      type: array
    asset_filetype:
      enum:
        - H5AD
        - RDS
      type: string
      description: the file type of the asset.
    batch_condition:
      description: |
        These keys define the batches that a normalization or integration algorithm should be aware of.
        [batch condition schema](https://github.com/chanzuckerberg/single-cell-curation/blob/main/schema/3.0.0/schema.md#batch_condition)

      type: array
      items:
        type: string
      nullable: true
      example: ["patient", "seqBatch"]
    collection_list:
      description: Collection metadata
      properties:
        collection_id:
          $ref: "#/components/schemas/collection_id"
        collection_url:
          description: |
            The CELLxGENE Discover URL for the Collection. This points to the canonical link unless it's a revision, 
            in which case it points to the unpublished revision version.
          type: string
        collection_version_id:
          $ref: "#/components/schemas/collection_version_id"
        consortia:
          $ref: "#/components/schemas/consortia"
        contact_email:
          $ref: "#/components/schemas/contact_email"
        contact_name:
          $ref: "#/components/schemas/contact_name"
        created_at:
          type: string
        curator_name:
          $ref: "#/components/schemas/curator_name"
        datasets:
          type: array
          description: A preview of the metadata for each Dataset in the Collection.
          items:
            $ref: "#/components/schemas/dataset_preview"
        description:
          $ref: "#/components/schemas/collection_description"
        doi:
          $ref: "#/components/schemas/doi"
        links:
          $ref: "#/components/schemas/links"
        name:
          $ref: "#/components/schemas/collection_name"
        processing_status:
          $ref: "#/components/schemas/processing_status_collection"
        published_at:
          $ref: "#/components/schemas/published_at"
        publisher_metadata:
          $ref: "#/components/schemas/publisher_metadata"
        revised_at:
          $ref: "#/components/schemas/collection_revised_at"
        revising_in:
          $ref: "#/components/schemas/collection_revising_in"
        revision_of:
          $ref: "#/components/schemas/collection_revision_of"
        visibility:
          $ref: "#/components/schemas/visibility"
      type: object
    collection_url:
      description: The CELLxGENE Discover URL for the Collection.
      type: string
    consortia:
      type: array
      items:
        type: string
        description: |
          The broader research groups which contributed to this collection of datasets. Allowed consortia are:

          | Valid consortia |
          | ---------- |
          | Allen Institute for Brain Science   | 
          | BRAIN Initiative  |
          | CZ Biohub  |
          | CZI Neurodegeneration Challenge Network  |
          | CZI Single-Cell Biology  |
          | European Union’s Horizon 2020  |
          | GenitoUrinary Development Molecular Anatomy Project (GUDMAP)  |
          | Gut Cell Atlas  |
          | Human BioMolecular Atlas Program (HuBMAP)  |
          | Human Pancreas Analysis Program (HPAP) |
          | Human Tumor Atlas Network (HTAN)  |
          | Kidney Precision Medicine Project (KPMP)  |
          | LungMAP  |
          | SEA-AD  |
          | Wellcome HCA Strategic Science Support  |
    contact_email:
      description: The email of contact person for the Collection. Example email john.smith@email.com
      type: string
    contact_name:
      description: The name of the primary contact for the Collection
      type: string
    created_at:
      description: A timestamp of when the resource was created.
      type: string
    curator_name:
      description: The name of the curator for the Collection.
      nullable: true
      type: string
    collection_name:
      description: The name of the Collection.
      nullable: true
      type: string
    published_at:
      description: A timestamp of when the Collection was first published.
      nullable: true
      type: string
    dataset_published_at:
      description: A timestamp of when the Dataset was first published.
      nullable: true
      type: string
    dataset_version_published_at:
      description: A timestamp of when this Dataset Version was published.
      type: string
    collection_revised_at:
      description: A timestamp indicating the last time a Revision for this Collection was published.
      nullable: true
      type: string
    dataset_revised_at:
      description: A timestamp indicating the last time a Revision for this Dataset was published.
      nullable: true
      type: string
    collection_revising_in:
      type: string
      description: >
        If there is a private Revision for a public Collection, then `revising_in` is set to the id of 
        the private Revision in the metadata of the public Collection. The value is `None` if the user is not 
        authorized or no private Revision exists.
      nullable: true
    collection_revision_of:
      description: |
        If a private Collection is a Revision of a public Collection, then `revision_of` is set to the id of the 
        public Collection in the metadata of the private Collection. The value is `None` if no private Revision 
        exists.
      nullable: true
      type: string
    collection_tombstone:
      description: If this is True, then the Collection has been deleted from CELLxGENE Discover.
      type: boolean
    collection_description:
      description: A description of the Collection.
      type: string
    collection:
      description: Collection metadata
      properties:
        collection_id:
          $ref: "#/components/schemas/collection_id"
        collection_url:
          $ref: "#/components/schemas/collection_url"
        collection_version_id:
          $ref: "#/components/schemas/collection_id"
        consortia:
          $ref: "#/components/schemas/consortia"
        contact_email:
          $ref: "#/components/schemas/contact_email"
        contact_name:
          $ref: "#/components/schemas/contact_name"
        created_at:
          $ref: "#/components/schemas/created_at"
        curator_name:
          $ref: "#/components/schemas/curator_name"
        datasets:
          type: array
          description: A list of Dataset metadata associated with the Collection
          items:
            $ref: "#/components/schemas/dataset"
        description:
          $ref: "#/components/schemas/collection_description"
        doi:
          $ref: "#/components/schemas/doi"
        links:
          $ref: "#/components/schemas/links"
        name:
          $ref: "#/components/schemas/collection_name"
        processing_status:
          $ref: "#/components/schemas/processing_status_collection"
        published_at:
          $ref: "#/components/schemas/published_at"
        publisher_metadata:
          $ref: "#/components/schemas/publisher_metadata"
        revised_at:
          $ref: "#/components/schemas/collection_revised_at"
        revising_in:
          $ref: "#/components/schemas/collection_revising_in"
        revision_of:
          $ref: "#/components/schemas/collection_revision_of"
        visibility:
          $ref: "#/components/schemas/visibility"
      type: object
    collection_version:
      description: Collection version metadata
      properties:
        collection_id:
          $ref: "#/components/schemas/collection_id"
        collection_url:
          $ref: "#/components/schemas/collection_url"
        collection_version_id:
          $ref: "#/components/schemas/collection_id"
        consortia:
          $ref: "#/components/schemas/consortia"
        contact_email:
          $ref: "#/components/schemas/contact_email"
        contact_name:
          $ref: "#/components/schemas/contact_name"
        created_at:
          $ref: "#/components/schemas/created_at"
        curator_name:
          $ref: "#/components/schemas/curator_name"
        datasets:
          type: array
          description: A list of Dataset metadata associated with the Collection version
          items:
            $ref: "#/components/schemas/dataset_version"
        description:
          $ref: "#/components/schemas/collection_description"
        doi:
          $ref: "#/components/schemas/doi"
        links:
          $ref: "#/components/schemas/links"
        name:
          $ref: "#/components/schemas/collection_name"
<<<<<<< HEAD
        processing_status:
          $ref: "#/components/schemas/processing_status_collection"
=======
>>>>>>> 0e2022b7
        published_at:
          $ref: "#/components/schemas/published_at"
        publisher_metadata:
          $ref: "#/components/schemas/publisher_metadata"
        visibility:
          $ref: "#/components/schemas/visibility"
      type: object
    collection_form_metadata:
      properties:
        consortia:
          $ref: "#/components/schemas/consortia"
        contact_email:
          $ref: "#/components/schemas/contact_email"
        contact_name:
          $ref: "#/components/schemas/contact_name"
        description:
          $ref: "#/components/schemas/collection_description"
        doi:
          $ref: "#/components/schemas/doi"
        links:
          $ref: "#/components/schemas/links"
        name:
          $ref: "#/components/schemas/collection_name"
      type: object
    collection_id:
      description: A unique identifier of a Collection.
      example: fedcba98-7654-3210-fedc-ba9876543210
      type: string
      format: uuid
    collection_version_id:
      description: A unique identifier of a Collection Version.
      example: fedcba98-7654-3210-fedc-ba9876543210
      type: string
      format: uuid
    dataset:
      properties:
        assay:
          $ref: "#/components/schemas/dataset_assay"
        assets:
          $ref: "#/components/schemas/asset_response"
        batch_condition:
          $ref: "#/components/schemas/batch_condition"
        cell_count:
          description: The number of cells in the Dataset.
          nullable: true
          type: integer
        cell_type:
          description: |
            [cell type label](https://github.com/chanzuckerberg/single-cell-curation/blob/main/schema/3.0.0/schema.md#cell_type)
          default: []
          items:
            $ref: "#/components/schemas/ontology_element"
          type: array
        dataset_id:
          $ref: "#/components/schemas/dataset_id"
        dataset_version_id:
          $ref: "#/components/schemas/dataset_version_id"
        development_stage:
          description: |
            [development stage label](https://github.com/chanzuckerberg/single-cell-curation/blob/main/schema/3.0.0/schema.md#development_stage)
          default: []
          items:
            $ref: "#/components/schemas/ontology_element"
          type: array
          nullable: true
        disease:
          $ref: "#/components/schemas/dataset_disease"
        donor_id:
          $ref: "#/components/schemas/donor_id"
        explorer_url:
          $ref: "#/components/schemas/explorer_url"
        is_primary_data:
          $ref: "#/components/schemas/is_primary_data"
        mean_genes_per_cell:
          nullable: true
          type: number
        title:
          description: |
            [title](https://github.com/chanzuckerberg/single-cell-curation/blob/main/schema/3.0.0/schema.md#title)
          nullable: true
          type: string
        organism:
          $ref: "#/components/schemas/dataset_organism"
          nullable: true
        processing_status:
          $ref: "#/components/schemas/processing_status_dataset"
        processing_status_detail:
          type: string
          description: |
            When `processing_status` is set to VALIDATION_FAILURE, further details about the validation failures for
            the dataset can be found in `processing_status_detail`.
          nullable: true
        published_at:
          $ref: "#/components/schemas/dataset_published_at"
        revised_at:
          $ref: "#/components/schemas/dataset_revised_at"
        schema_version:
          description: |
            The version of the CELLxGENE schema with which the Dataset complies to. [Schemas](https://github.com/chanzuckerberg/single-cell-curation/tree/main/schema)
          nullable: true
          type: string
        self_reported_ethnicity:
          description: |
            [self reported ethnicity label](https://github.com/chanzuckerberg/single-cell-curation/blob/main/schema/3.0.0/schema.md#self_reported_ethnicity)
          default: []
          items:
            $ref: "#/components/schemas/ontology_element"
          type: array
        sex:
          description: |
            [sex label](https://github.com/chanzuckerberg/single-cell-curation/blob/main/schema/3.0.0/schema.md#sex)
          default: []
          items:
            $ref: "#/components/schemas/ontology_element"
          type: array
        suspension_type:
          $ref: "#/components/schemas/suspension_type"
        tissue:
          $ref: "#/components/schemas/dataset_tissue"
        x_approximate_distribution:
          $ref: "#/components/schemas/distribution"
      type: object
    dataset_index:
      properties:
        assay:
          $ref: "#/components/schemas/dataset_assay"
        assets:
          $ref: "#/components/schemas/asset_response"
        batch_condition:
          $ref: "#/components/schemas/batch_condition"
        cell_count:
          description: The number of cells in the Dataset.
          nullable: true
          type: integer
        cell_type:
          description: |
            [cell type label](https://github.com/chanzuckerberg/single-cell-curation/blob/main/schema/3.0.0/schema.md#cell_type)
          default: []
          items:
            $ref: "#/components/schemas/ontology_element"
          type: array
        collection_doi:
          $ref: "#/components/schemas/doi"
        collection_id:
          $ref: "#/components/schemas/collection_id"
        collection_name:
          $ref: "#/components/schemas/collection_name"
        dataset_id:
          $ref: "#/components/schemas/dataset_id"
        dataset_version_id:
          $ref: "#/components/schemas/dataset_version_id"
        development_stage:
          description: |
            [development stage label](https://github.com/chanzuckerberg/single-cell-curation/blob/main/schema/3.0.0/schema.md#development_stage)
          default: []
          items:
            $ref: "#/components/schemas/ontology_element"
          type: array
          nullable: true
        disease:
          $ref: "#/components/schemas/dataset_disease"
        donor_id:
          $ref: "#/components/schemas/donor_id"
        explorer_url:
          $ref: "#/components/schemas/explorer_url"
        is_primary_data:
          $ref: "#/components/schemas/is_primary_data"
        mean_genes_per_cell:
          nullable: true
          type: number
        title:
          description: |
            [title](https://github.com/chanzuckerberg/single-cell-curation/blob/main/schema/3.0.0/schema.md#title)
          nullable: true
          type: string
        organism:
          $ref: "#/components/schemas/dataset_organism"
        processing_status:
          $ref: "#/components/schemas/processing_status_dataset"
        processing_status_detail:
          type: string
          description: |
            When `processing_status` is set to VALIDATION_FAILURE, further details about the validation failures for
            the dataset can be found in `processing_status_detail`.
          nullable: true
        published_at:
          $ref: "#/components/schemas/dataset_published_at"
        revised_at:
          $ref: "#/components/schemas/dataset_revised_at"
        schema_version:
          description: |
            The version of the CELLxGENE schema with which the Dataset complies to. [Schemas](https://github.com/chanzuckerberg/single-cell-curation/tree/main/schema)
          nullable: true
          type: string
        self_reported_ethnicity:
          description: |
            [self reported ethnicity label](https://github.com/chanzuckerberg/single-cell-curation/blob/main/schema/3.0.0/schema.md#self_reported_ethnicity)
          default: []
          items:
            $ref: "#/components/schemas/ontology_element"
          type: array
        sex:
          description: |
            [sex label](https://github.com/chanzuckerberg/single-cell-curation/blob/main/schema/3.0.0/schema.md#sex)
          default: []
          items:
            $ref: "#/components/schemas/ontology_element"
          type: array
        suspension_type:
          $ref: "#/components/schemas/suspension_type"
        tissue:
          $ref: "#/components/schemas/dataset_tissue"
        x_approximate_distribution:
          $ref: "#/components/schemas/distribution"
      type: object
    dataset_version:
      properties:
        assay:
          $ref: "#/components/schemas/dataset_assay"
        assets:
          $ref: "#/components/schemas/asset_response"
        batch_condition:
          $ref: "#/components/schemas/batch_condition"
        cell_count:
          description: The number of cells in the Dataset.
          nullable: true
          type: integer
        cell_type:
          description: |
            [cell type label](https://github.com/chanzuckerberg/single-cell-curation/blob/main/schema/3.0.0/schema.md#cell_type)
          default: []
          items:
            $ref: "#/components/schemas/ontology_element"
          type: array
        collection_id:
          $ref: "#/components/schemas/collection_id"
        collection_version_id:
          description: |
            The first Collection Version this Dataset Version was published under
          type: string
          format: uuid
        dataset_id:
          $ref: "#/components/schemas/dataset_id"
        dataset_version_id:
          $ref: "#/components/schemas/dataset_version_id"
        development_stage:
          description: |
            [development stage label](https://github.com/chanzuckerberg/single-cell-curation/blob/main/schema/3.0.0/schema.md#development_stage)
          default: []
          items:
            $ref: "#/components/schemas/ontology_element"
          type: array
          nullable: true
        disease:
          $ref: "#/components/schemas/dataset_disease"
        donor_id:
          $ref: "#/components/schemas/donor_id"
        explorer_url:
          $ref: "#/components/schemas/explorer_url"
        is_primary_data:
          $ref: "#/components/schemas/is_primary_data"
        mean_genes_per_cell:
          nullable: true
          type: number
        title:
          description: |
            [title](https://github.com/chanzuckerberg/single-cell-curation/blob/main/schema/3.0.0/schema.md#title)
          nullable: true
          type: string
        organism:
          $ref: "#/components/schemas/dataset_organism"
          nullable: true
        published_at:
          $ref: "#/components/schemas/dataset_version_published_at"
        schema_version:
          description: |
            The version of the CELLxGENE schema with which the Dataset complies to. [Schemas](https://github.com/chanzuckerberg/single-cell-curation/tree/main/schema)
          nullable: true
          type: string
        self_reported_ethnicity:
          description: |
            [self reported ethnicity label](https://github.com/chanzuckerberg/single-cell-curation/blob/main/schema/3.0.0/schema.md#self_reported_ethnicity)
          default: []
          items:
            $ref: "#/components/schemas/ontology_element"
          type: array
        sex:
          description: |
            [sex label](https://github.com/chanzuckerberg/single-cell-curation/blob/main/schema/3.0.0/schema.md#sex)
          default: []
          items:
            $ref: "#/components/schemas/ontology_element"
          type: array
        suspension_type:
          $ref: "#/components/schemas/suspension_type"
        tissue:
          $ref: "#/components/schemas/dataset_tissue"
        x_approximate_distribution:
          $ref: "#/components/schemas/distribution"
      type: object
    dataset_assay:
      description: |
        [assay label](https://github.com/chanzuckerberg/single-cell-curation/blob/main/schema/3.0.0/schema.md#assay)
      default: []
      items:
        $ref: "#/components/schemas/ontology_element"
      type: array
    dataset_disease:
      description: |
        [disease label](https://github.com/chanzuckerberg/single-cell-curation/blob/main/schema/3.0.0/schema.md#disease)
      default: []
      items:
        $ref: "#/components/schemas/ontology_element"
      type: array
    dataset_organism:
      description: |
        [organism label](https://github.com/chanzuckerberg/single-cell-curation/blob/main/schema/3.0.0/schema.md#organism)
      default: []
      items:
        $ref: "#/components/schemas/ontology_element"
      type: array
    dataset_tissue:
      description: |
        [tissue label](https://github.com/chanzuckerberg/single-cell-curation/blob/main/schema/3.0.0/schema.md#tissue)
      default: []
      items:
        $ref: "#/components/schemas/ontology_element"
      type: array
    dataset_tombstone:
      description: When True, this Dataset was withdrawn from the Data curation at the request of its submitter.
      type: boolean
    dataset_id:
      description: A unique identifier of a Dataset.
      example: 01234567-89ab-cdef-0123-456789abcdef
      type: string
      format: uuid
    dataset_version_id:
      description: A unique identifier of a Dataset Version.
      example: 01234567-89ab-cdef-0123-456789abcdef
      type: string
      format: uuid
    dataset_preview:
      properties:
        assay:
          $ref: "#/components/schemas/dataset_assay"
        disease:
          $ref: "#/components/schemas/dataset_disease"
        dataset_id:
          $ref: "#/components/schemas/dataset_id"
        organism:
          $ref: "#/components/schemas/dataset_organism"
        tissue:
          $ref: "#/components/schemas/dataset_tissue"
        suspension_type:
          $ref: "#/components/schemas/suspension_type"
      type: object
    distribution:
      description:
        CELLxGENE Discover runs a heuristic to detect the approximate distribution
        of the data in X so that it can accurately calculate statistical properties
        of the data. This field enables the curator to override this heuristic and
        specify the data distribution explicitly. [x_approximate_distribution](https://github.com/chanzuckerberg/single-cell-curation/blob/main/schema/3.0.0/schema.md#x_approximate_distribution)
      enum:
        - COUNT
        - NORMAL
      type: string
      nullable: true
    doi:
      description: Document Object Identifier (DOI). Specifically, only the _CURIE reference_.
      type: string
      nullable: true
      example: "10.1093/ajae/aaq063"
    explorer_url:
      description: |
        The URL at which a given Dataset may be explored using CELLxGENE Explorer.
      nullable: true
      type: string
    donor_id:
      description: Free-text that identifies a unique individual that data were derived from.
      type: array
      items:
        type: string
      nullable: true
    is_primary_data:
      description: |
        [is_primary_data](https://github.com/chanzuckerberg/single-cell-curation/blob/main/schema/3.0.0/schema.md#is_primary_data)

        Describes whether cellular observations for this Dataset are all
        canonical (True), all non-canonical (False), or contain a mixture (True, False).
      items:
        type: boolean
      type: array
    links:
      items:
        additionalProperties: false
        description: A URL that links associated resources with the Collection.
        properties:
          link_name:
            description: A brief description of the URL.
            nullable: true
            type: string
          link_type:
            description: Any valid URL.
            enum:
              - PROTOCOL
              - RAW_DATA
              - LAB_WEBSITE
              - OTHER
              - DATA_SOURCE
            type: string
          link_url:
            description: The URL of the link.
            type: string
        required:
          - link_url
          - link_type
        type: object
      type: array
    ontology_element:
      properties:
        label:
          type: string
        ontology_term_id:
          type: string
      type: object
    problem:
      description: Error message container for HTTP APIs.
      properties:
        detail:
          type: string
        title:
          type: string
        type:
          type: string
      type: object
    processing_status_collection:
      description: |
        Processing status for a Collection
        | `processing_status` | Description |
        | ------------------- | ----------- |
        | `"FAILURE"` | one or more Datasets ran into an error during processing. More information can be found in the Dataset processing_status logs. |
        | `"PENDING"` | one or more Datasets are still being processed. |
        | `"SUCCESS"` | all Datasets have been processed successfully. |
        | `null` | the Collection has no Datasets. |
      enum:
        - FAILURE
        - PENDING
        - SUCCESS
      nullable: true
      type: string
    processing_status_dataset:
      description: |
        Processing status for a Dataset
        | `processing_status` | Description |
        | ------------------- | ----------- |
        | `"PENDING"` | the Dataset has is still being processed. |
        | `"SUCCESS"` | the Dataset has successfully been processed. |
        | `"VALIDATION_FAILURE"` | An error occured during validation. See `processing_status_detail`|
        | `"PIPELINE_FAILURE"`| An error occured during processing. |
        | `"INITIALIZED"` | Dataset id created, and awaiting upload. |
      enum:
        - PENDING
        - SUCCESS
        - VALIDATION_FAILURE
        - PIPELINE_FAILURE
        - INITIALIZED
      nullable: true
      type: string
    publisher_metadata:
      nullable: true
      properties:
        authors:
          items:
            properties:
              family:
                type: string
              given:
                type: string
              name:
                type: string
            type: object
          type: array
        is_preprint:
          type: boolean
        journal:
          type: string
        published_day:
          type: number
        published_month:
          type: number
        published_year:
          type: number
      type: object
    suspension_type:
      description: |
        [suspension_type](https://github.com/chanzuckerberg/single-cell-curation/blob/main/schema/3.0.0/schema.md#suspension_type)

        List of unique suspension types represented in the dataset, corresponding to dataset's assay(s).
        Possible item values are 'nucleus', 'cell', and/or 'na'.
      type: array
      items:
        type: string
      nullable: true
      example: ["cell"]
    visibility:
      default: PUBLIC
      description: |
        The visibility of the Collection.

        | visibility | description |
        | ---------- | ----------- | 
        | PUBLIC   | The Collection is published and accessible to all users of CELLxGENE Discover |
        | PRIVATE  | The Collection is in private review, either as a new Collection that has not been published or a Revision of a previously published Collection. |
      enum:
        - PUBLIC
        - PRIVATE
      type: string
  parameters:
    path_collection_id:
      description: The uuid of a Collection.
      in: path
      name: collection_id
      required: true
      schema:
        $ref: "#/components/schemas/collection_id"
    path_collection_version_id:
      description: The uuid of a Collection Version.
      in: path
      name: collection_version_id
      required: true
      schema:
        $ref: "#/components/schemas/collection_version_id"
    path_dataset_id:
      description: The uuid of the Dataset.
      in: path
      name: dataset_id
      required: true
      schema:
        $ref: "#/components/schemas/dataset_id"
    path_dataset_version_id:
      description: The uuid of the Dataset Version.
      in: path
      name: dataset_version_id
      required: true
      schema:
        $ref: "#/components/schemas/dataset_version_id"
  responses:
    "200":
      description: OK
    "201":
      description: Created
    "202":
      description: Accepted
    "204":
      description: No content
    "400":
      content:
        application/problem+json:
          schema:
            type: object
            properties:
              detail:
                type: string
              invalid_parameters:
                nullable: true
                type: array
                items:
                  type: object
                  properties:
                    name:
                      description: the errant parameter
                      type: string
                    reason:
                      description: the specific problem with the parameter
                      type: string
                    value:
                      description: the errant value
                      type: string
              title:
                type: string
              type:
                type: string
      description: Invalid or missing parameter
    "401":
      content:
        application/problem+json:
          schema:
            $ref: "#/components/schemas/problem"
      description: Failed to authenticate
    "403":
      content:
        application/problem+json:
          schema:
            $ref: "#/components/schemas/problem"
      description: Forbidden
    "404":
      content:
        application/problem+json:
          schema:
            $ref: "#/components/schemas/problem"
      description: Resource not found
    "405":
      content:
        application/problem+json:
          schema:
            $ref: "#/components/schemas/problem"
      description: Method not allowed
    "409":
      content:
        application/problem+json:
          schema:
            $ref: "#/components/schemas/problem"
      description: File conflict
    "410":
      content:
        application/problem+json:
          schema:
            $ref: "#/components/schemas/problem"
      description: Content has been removed
    "413":
      content:
        application/problem+json:
          schema:
            $ref: "#/components/schemas/problem"
      description: Exceed File Size Limit
  securitySchemes:
    curatorAccess:
      bearerFormat: JWT
      scheme: bearer
      type: http
      x-bearerInfoFunc: backend.portal.api.app.v1.authentication.curation_access_token_func
    curatorAccessLenient:
      bearerFormat: JWT
      scheme: bearer
      type: http
      x-bearerInfoFunc: backend.portal.api.app.v1.authentication.curation_access_token_func_lenient<|MERGE_RESOLUTION|>--- conflicted
+++ resolved
@@ -870,11 +870,6 @@
           $ref: "#/components/schemas/links"
         name:
           $ref: "#/components/schemas/collection_name"
-<<<<<<< HEAD
-        processing_status:
-          $ref: "#/components/schemas/processing_status_collection"
-=======
->>>>>>> 0e2022b7
         published_at:
           $ref: "#/components/schemas/published_at"
         publisher_metadata:
