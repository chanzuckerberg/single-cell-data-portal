--- conflicted
+++ resolved
@@ -37,13 +37,7 @@
     collection_versions = sorted(
         [
             reshape_for_curation_api(c_v, reshape_for_version_endpoint=True)
-<<<<<<< HEAD
-            for c_v in get_business_logic().get_all_published_collection_versions_from_canonical(
-                canonical_collection.id
-            )
-=======
             for c_v in all_collection_versions_with_calculated_values
->>>>>>> 1f1a473c
         ],
         key=lambda c: c["published_at"],
         reverse=True,
