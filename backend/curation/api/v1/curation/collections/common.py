from dataclasses import asdict
from typing import List, Optional, Tuple, Union
from urllib.parse import urlparse
from uuid import UUID

from backend.common.corpora_config import CorporaConfig
from backend.common.utils.http_exceptions import ForbiddenHTTPException, NotFoundHTTPException
from backend.layers.auth.user_info import UserInfo
from backend.layers.common.entities import (
    CollectionId,
    CollectionVersion,
    CollectionVersionId,
    CollectionVersionWithDatasets,
    DatasetArtifactType,
    DatasetId,
    DatasetProcessingStatus,
    DatasetValidationStatus,
    DatasetVersion,
    DatasetVersionId,
    Link,
    OntologyTermId,
    PublishedDatasetVersion,
)
from backend.portal.api.explorer_url import generate as generate_explorer_url
from backend.portal.api.providers import get_business_logic

allowed_dataset_asset_types = (DatasetArtifactType.H5AD, DatasetArtifactType.RDS)


def get_collections_base_url():
    return CorporaConfig().collections_base_url


def extract_dataset_assets(dataset_version: DatasetVersion):
    base_url = CorporaConfig().dataset_assets_base_url
    asset_list = list()
    for asset in dataset_version.artifacts:
        if asset.type not in allowed_dataset_asset_types:
            continue
        filesize = get_business_logic().s3_provider.get_file_size(asset.uri)
        if filesize is None:
            filesize = -1
        url = f"{base_url}/{dataset_version.version_id.id}.{asset.type}"
        result = {
            "filesize": filesize,
            "filetype": asset.type.upper(),
            "url": url,
        }
        asset_list.append(result)
    return asset_list


def extract_doi_from_links(links: List[Link]) -> Tuple[Optional[str], List[dict]]:
    """
    Pull out the DOI from the 'links' list and return it along with the altered links array
    :param links: a list of links.
    :return: the DOI link and the remaining links
    """
    doi, dict_links = None, []
    for link in links:
        if link.type == "DOI":
            doi = urlparse(link.uri).path.strip("/")
        else:
            dict_links.append(dict(link_name=link.name, link_url=link.uri, link_type=link.type))
    return doi, dict_links


def reshape_for_curation_api(
    collection_version: Union[CollectionVersion, CollectionVersionWithDatasets],
    user_info: UserInfo = None,
    reshape_for_version_endpoint: bool = False,
    preview: bool = False,
) -> dict:
    """
    Reshape Collection data for the Curation API response. Remove tombstoned Datasets.
    :param collection_version: the Collection Version being returned in the API response
    :param user_info:
    :param reshape_for_version_endpoint CollectionVersion is being returned in a version endpoint
    :param preview: bool - whether the dataset is in preview form or not.
    :return: the response.
    """
    business_logic = get_business_logic()
    is_published = collection_version.published_at is not None
    # get collection attributes based on endpoint type and published status
    collection_id = collection_version.collection_id.id
    if not reshape_for_version_endpoint:
        if is_published:
            # Published
            collection_url = f"{get_collections_base_url()}/collections/{collection_version.collection_id.id}"
            revision_of = None
            if not user_info or not user_info.is_user_owner_or_allowed(collection_version.owner):
                _revising_in = None
            else:
                _revising_in = business_logic.get_unpublished_collection_version_from_canonical(
                    collection_version.collection_id
                )
            revising_in = _revising_in.version_id.id if _revising_in else None
            use_canonical_url = True
        else:
            # Unpublished - need to determine if it's a revision or first time collection
            # For that, we look at whether the canonical collection is published
            is_revision = collection_version.canonical_collection.originally_published_at is not None
            if is_revision:
                # If it's a revision, both collection_id and collection_url need to point to the version_id,
                # and datasets should expose the private url (based on version_id)
                collection_id = collection_version.version_id.id
                collection_url = f"{get_collections_base_url()}/collections/{collection_version.version_id.id}"
                revision_of = collection_version.collection_id.id
                use_canonical_url = False
            else:
                # If it's an unpublished, unrevised collection, then collection_url will point to the permalink
                # (aka the link to the canonical_id) and the collection_id will point to version_id.
                # Also, revision_of should be None, and the datasets should expose the canonical url
                collection_url = f"{get_collections_base_url()}/collections/{collection_version.collection_id.id}"
                revision_of = None
                use_canonical_url = True
            revising_in = None
    else:
        collection_url = f"{get_collections_base_url()}/collections/{collection_version.version_id.id}"
        use_canonical_url = False
        revision_of = collection_version.collection_id.id
        revising_in = None

    # get collection dataset attributes
    response_datasets = reshape_datasets_for_curation_api(
        collection_version.datasets,
        use_canonical_url,
        preview,
        as_version=reshape_for_version_endpoint,
        is_published=is_published,
    )

    # build response
    doi, links = extract_doi_from_links(collection_version.metadata.links)
    response = dict(
        collection_id=collection_id,
        collection_url=collection_url,
        collection_version_id=collection_version.version_id.id,
        consortia=collection_version.metadata.consortia,
        contact_email=collection_version.metadata.contact_email,
        contact_name=collection_version.metadata.contact_name,
        created_at=collection_version.created_at,
        curator_name=collection_version.curator_name,
        datasets=response_datasets,
        description=collection_version.metadata.description,
        doi=doi,
        links=links,
        name=collection_version.metadata.name,
        published_at=collection_version.canonical_collection.originally_published_at,
        publisher_metadata=collection_version.publisher_metadata,
        visibility=get_visibility(collection_version),
    )
<<<<<<< HEAD
    if not reshape_for_version_endpoint:
        response.update(
            revised_at=collection_version.canonical_collection.revised_at,
            revising_in=revising_in,
            revision_of=revision_of,
        )
=======
    if not is_published:
        response.update(processing_status=get_collection_level_processing_status(collection_version.datasets))
>>>>>>> fe5441ab
    return response


def reshape_datasets_for_curation_api(
    datasets: List[Union[DatasetVersionId, DatasetVersion]],
    use_canonical_url: bool,
    preview: bool = False,
    as_version: bool = False,
    is_published: bool = False,
) -> List[dict]:
    active_datasets = []
    for dv in datasets:
        dataset_version = get_business_logic().get_dataset_version(dv) if isinstance(dv, DatasetVersionId) else dv
        reshaped_dataset = reshape_dataset_for_curation_api(
            dataset_version, use_canonical_url, preview, as_canonical=not as_version, is_published=is_published
        )
        active_datasets.append(reshaped_dataset)
    return active_datasets


def reshape_dataset_for_curation_api(
    dataset_version: DatasetVersion,
    use_canonical_url: bool,
    preview=False,
    as_canonical=True,
    is_published=False,
) -> dict:
    ds = dict()

    # Determine what columns to include from the dataset
    columns = EntityColumns.dataset_metadata_preview_cols if preview else EntityColumns.dataset_metadata_cols
    # Get dataset metadata fields.
    # Metadata can be None if the dataset isn't still fully processed, so we account for that
    if dataset_version.metadata is not None:
        for column in columns:
            col = getattr(dataset_version.metadata, column)
            if isinstance(col, OntologyTermId):
                col = [asdict(col)]
            elif isinstance(col, list) and len(col) != 0 and isinstance(col[0], OntologyTermId):
                col = [asdict(i) for i in col]
            ds[column] = col

    ds["dataset_id"] = dataset_version.dataset_id.id
    ds["dataset_version_id"] = dataset_version.version_id.id
    # Get none preview specific dataset fields
    if not preview:
        ds["assets"] = extract_dataset_assets(dataset_version)
        ds["title"] = ds.pop("name", None)
        ds["explorer_url"] = generate_explorer_url(dataset_version, use_canonical_url)
        ds["tombstone"] = False  # TODO this will always be false. Remove in the future
        if dataset_version.metadata is not None:
            ds["is_primary_data"] = is_primary_data_mapping.get(ds.pop("is_primary_data"), [])
            if ds["x_approximate_distribution"]:
                ds["x_approximate_distribution"] = ds["x_approximate_distribution"].upper()
        if not is_published and (status := dataset_version.status):
            if status.processing_status == DatasetProcessingStatus.FAILURE:
                if status.validation_status == DatasetValidationStatus.INVALID:
                    ds["processing_status_detail"] = status.validation_message
                    ds["processing_status"] = "VALIDATION_FAILURE"
                else:
                    ds["processing_status"] = "PIPELINE_FAILURE"
            else:
                ds["processing_status"] = status.processing_status
        if isinstance(dataset_version, PublishedDatasetVersion):
            ds["collection_id"] = dataset_version.collection_id.id
            ds["collection_version_id"] = dataset_version.collection_version_id.id
            ds["published_at"] = dataset_version.published_at
        if as_canonical:
            ds["published_at"] = dataset_version.canonical_dataset.published_at
            ds["revised_at"] = dataset_version.canonical_dataset.revised_at
    return ds


is_primary_data_mapping = {
    "PRIMARY": [True],
    "SECONDARY": [False],
    "BOTH": [True, False],
}


class EntityColumns:
    collections_cols = [
        "collection_id",
        "collection_version_id",
        "name",
        "visibility",
        "tombstone",
        "contact_name",
        "contact_email",
        "curator_name",
        "revised_at",
        "created_at",
        "published_at",
        "description",
        "publisher_metadata",
        "revision_of",
        "owner",  # Needed for determining view permissions
        "links",
        "datasets",
        "revising_in",
        "consortia",
    ]

    link_cols = [
        "link_name",
        "link_url",
        "link_type",
    ]

    dataset_metadata_preview_cols = [
        "tissue",
        "assay",
        "disease",
        "organism",
        "suspension_type",
    ]

    dataset_metadata_cols = [
        *dataset_metadata_preview_cols,
        "name",
        "is_primary_data",
        "sex",
        "self_reported_ethnicity",
        "development_stage",
        "cell_type",
        "cell_count",
        "x_approximate_distribution",
        "batch_condition",
        "mean_genes_per_cell",
        "schema_version",
        "donor_id",
    ]

    dataset_asset_cols = [
        "filetype",
        "filename",
    ]

    dataset_processing_status_cols = ["processing_status", "validation_message", "validation_status"]


def get_visibility(collection_version: CollectionVersion) -> str:
    return "PUBLIC" if collection_version.published_at else "PRIVATE"


def validate_uuid_else_forbidden(_id: str):
    try:
        UUID(_id)
    except ValueError as e:
        raise ForbiddenHTTPException() from e


def get_collection_level_processing_status(datasets: List[DatasetVersion]) -> str:
    if not datasets:  # Return None if no datasets.
        return None

    return_status = DatasetProcessingStatus.SUCCESS
    for dv in datasets:
        version = get_business_logic().get_dataset_version(dv) if isinstance(dv, DatasetVersionId) else dv
        status = version.status.processing_status
        if status:
            if status in (DatasetProcessingStatus.PENDING, DatasetProcessingStatus.INITIALIZED):
                return_status = DatasetProcessingStatus.PENDING
            elif status == DatasetProcessingStatus.FAILURE:
                return_status = status
    return return_status


def get_inferred_collection_version(collection_id: str) -> CollectionVersionWithDatasets:
    """
    Infer the collection version from either a CollectionId or a CollectionVersionId and return the CollectionVersion,
    if currently mapped published version or open unpublished version.
    :param collection_id: identifies the collection version
    :return: The CollectionVersion if it exists.
    """
    validate_uuid_else_forbidden(collection_id)
    business_logic = get_business_logic()

    # gets currently mapped collection version, or unpublished version if never published
    version = business_logic.get_collection_version_from_canonical(CollectionId(collection_id))
    if version is None:
        version = business_logic.get_collection_version(CollectionVersionId(collection_id))
        if version is None:
            raise NotFoundHTTPException()
        # Only allow fetch by Collection Version ID if unpublished revision of published collection
        if version.published_at is not None or version.canonical_collection.originally_published_at is None:
            raise ForbiddenHTTPException()
    if version.canonical_collection.tombstoned is True:
        raise ForbiddenHTTPException()
    return version


def get_dataset_version_from_canonical_id(dataset_id: str) -> Optional[DatasetVersion]:
    """
    Get the dataset version from a DatasetId and return the DatasetVersion.
    :param dataset_id: identifies the dataset version
    :return: The DatasetVersion if it exists.
    """
    validate_uuid_else_forbidden(dataset_id)
    return get_business_logic().get_dataset_version_from_canonical(DatasetId(dataset_id))


def is_owner_or_allowed_else_forbidden(collection_version, user_info):
    if not user_info.is_user_owner_or_allowed(collection_version.owner):
        raise ForbiddenHTTPException()<|MERGE_RESOLUTION|>--- conflicted
+++ resolved
@@ -150,17 +150,14 @@
         publisher_metadata=collection_version.publisher_metadata,
         visibility=get_visibility(collection_version),
     )
-<<<<<<< HEAD
     if not reshape_for_version_endpoint:
         response.update(
             revised_at=collection_version.canonical_collection.revised_at,
             revising_in=revising_in,
             revision_of=revision_of,
         )
-=======
     if not is_published:
         response.update(processing_status=get_collection_level_processing_status(collection_version.datasets))
->>>>>>> fe5441ab
     return response
 
 
