from dataclasses import asdict
from typing import List, Optional, Tuple, Union
from urllib.parse import urlparse
from uuid import UUID

from backend.common.corpora_config import CorporaConfig
from backend.common.utils.http_exceptions import ForbiddenHTTPException, NotFoundHTTPException
from backend.layers.auth.user_info import UserInfo
from backend.layers.common.entities import (
    CollectionId,
    CollectionVersion,
    CollectionVersionId,
    CollectionVersionWithDatasets,
    CollectionVersionWithPublishedDatasets,
    DatasetArtifactType,
    DatasetId,
    DatasetProcessingStatus,
    DatasetValidationStatus,
    DatasetVersion,
    DatasetVersionId,
    Link,
    OntologyTermId,
    PublishedDatasetVersion,
)
from backend.portal.api.explorer_url import generate as generate_explorer_url
from backend.portal.api.providers import get_business_logic

allowed_dataset_asset_types = (DatasetArtifactType.H5AD, DatasetArtifactType.RDS)


def get_collections_base_url():
    return CorporaConfig().collections_base_url


def extract_dataset_assets(dataset_version: DatasetVersion):
    base_url = CorporaConfig().dataset_assets_base_url
    asset_list = list()
    for asset in dataset_version.artifacts:
        if asset.type not in allowed_dataset_asset_types:
            continue
        filesize = get_business_logic().s3_provider.get_file_size(asset.uri)
        if filesize is None:
            filesize = -1
        url = f"{base_url}/{dataset_version.version_id.id}.{asset.type}"
        result = {
            "filesize": filesize,
            "filetype": asset.type.upper(),
            "url": url,
        }
        asset_list.append(result)
    return asset_list


def extract_doi_from_links(links: List[Link]) -> Tuple[Optional[str], List[dict]]:
    """
    Pull out the DOI from the 'links' list and return it along with the altered links array
    :param links: a list of links.
    :return: the DOI link and the remaining links
    """
    doi, dict_links = None, []
    for link in links:
        if link.type == "DOI":
            doi = urlparse(link.uri).path.strip("/")
        else:
            dict_links.append(dict(link_name=link.name, link_url=link.uri, link_type=link.type))
    return doi, dict_links


def reshape_for_curation_api(
    collection_version: Union[CollectionVersion, CollectionVersionWithDatasets, CollectionVersionWithPublishedDatasets],
    user_info: UserInfo = None,
    reshape_for_version_endpoint: bool = False,
    preview: bool = False,
) -> dict:
    """
    Reshape Collection data for the Curation API response. Remove tombstoned Datasets.
    :param collection_version: the Collection Version being returned in the API response
    :param user_info:
    :param reshape_for_version_endpoint CollectionVersion is being returned in a version endpoint
    :param preview: bool - whether the dataset is in preview form or not.
    :return: the response.
    """
    business_logic = get_business_logic()
    is_published = collection_version.published_at is not None
    # get collection attributes based on endpoint type and published status
    collection_id = collection_version.collection_id.id
    if not reshape_for_version_endpoint:
        published_at = collection_version.canonical_collection.originally_published_at
        if is_published:
            # Published
            collection_url = f"{get_collections_base_url()}/collections/{collection_version.collection_id.id}"
            revision_of = None
            if not user_info or not user_info.is_user_owner_or_allowed(collection_version.owner):
                _revising_in = None
            else:
                _revising_in = business_logic.get_unpublished_collection_version_from_canonical(
                    collection_version.collection_id
                )
            revising_in = _revising_in.version_id.id if _revising_in else None
            use_canonical_url = True
        else:
            # Unpublished - need to determine if it's a revision or first time collection
            # For that, we look at whether the canonical collection is published
            is_revision = collection_version.canonical_collection.originally_published_at is not None
            if is_revision:
                # If it's a revision, both collection_id and collection_url need to point to the version_id,
                # and datasets should expose the private url (based on version_id)
                collection_id = collection_version.version_id.id
                collection_url = f"{get_collections_base_url()}/collections/{collection_version.version_id.id}"
                revision_of = collection_version.collection_id.id
                use_canonical_url = False
            else:
                # If it's an unpublished, unrevised collection, then collection_url will point to the permalink
                # (aka the link to the canonical_id) and the collection_id will point to version_id.
                # Also, revision_of should be None, and the datasets should expose the canonical url
                collection_url = f"{get_collections_base_url()}/collections/{collection_version.collection_id.id}"
                revision_of = None
                use_canonical_url = True
            revising_in = None
    else:
        collection_url = f"{get_collections_base_url()}/collections/{collection_version.version_id.id}"
        use_canonical_url = False
        published_at = collection_version.published_at
        revision_of = collection_version.collection_id.id
        revising_in = None

    # get collection dataset attributes
<<<<<<< HEAD
    response_datasets = sorted(
        reshape_datasets_for_curation_api(
            collection_version.datasets, use_canonical_url, preview, as_version=reshape_for_version_endpoint
        ),
        key=lambda d: d["dataset_id"],  # For stable ordering
=======
    response_datasets = reshape_datasets_for_curation_api(
        collection_version.datasets,
        use_canonical_url,
        preview,
        as_version=reshape_for_version_endpoint,
        is_published=is_published,
>>>>>>> 0e2022b7
    )

    # build response
    doi, links = extract_doi_from_links(collection_version.metadata.links)
    response = dict(
        collection_id=collection_id,
        collection_url=collection_url,
        collection_version_id=collection_version.version_id.id,
        consortia=collection_version.metadata.consortia,
        contact_email=collection_version.metadata.contact_email,
        contact_name=collection_version.metadata.contact_name,
        created_at=collection_version.created_at,
        curator_name=collection_version.curator_name,
        datasets=response_datasets,
        description=collection_version.metadata.description,
        doi=doi,
        links=links,
        name=collection_version.metadata.name,
<<<<<<< HEAD
        processing_status=get_collection_level_processing_status(collection_version.datasets),
        published_at=published_at,
=======
        published_at=collection_version.canonical_collection.originally_published_at,
>>>>>>> 0e2022b7
        publisher_metadata=collection_version.publisher_metadata,
        visibility=get_visibility(collection_version),
    )
<<<<<<< HEAD
    if reshape_for_version_endpoint:
        del response["revised_at"], response["revising_in"], response["revision_of"]
=======
    if not reshape_for_version_endpoint:
        response.update(
            revised_at=collection_version.canonical_collection.revised_at,
            revising_in=revising_in,
            revision_of=revision_of,
        )
    if not is_published:
        response.update(processing_status=get_collection_level_processing_status(collection_version.datasets))
>>>>>>> 0e2022b7
    return response


def reshape_datasets_for_curation_api(
    datasets: List[Union[DatasetVersionId, DatasetVersion]],
    use_canonical_url: bool,
    preview: bool = False,
    as_version: bool = False,
    is_published: bool = False,
) -> List[dict]:
    active_datasets = []
    for dv in datasets:
        dataset_version = get_business_logic().get_dataset_version(dv) if isinstance(dv, DatasetVersionId) else dv
        reshaped_dataset = reshape_dataset_for_curation_api(
<<<<<<< HEAD
            dataset_version, use_canonical_url, preview, as_canonical=not as_version
=======
            dataset_version, use_canonical_url, preview, as_canonical=not as_version, is_published=is_published
>>>>>>> 0e2022b7
        )
        active_datasets.append(reshaped_dataset)
    return active_datasets


def reshape_dataset_for_curation_api(
    dataset_version: DatasetVersion,
    use_canonical_url: bool,
    preview=False,
    as_canonical=True,
    is_published=False,
) -> dict:
    ds = dict()

    # Determine what columns to include from the dataset
    columns = EntityColumns.dataset_metadata_preview_cols if preview else EntityColumns.dataset_metadata_cols
    # Get dataset metadata fields.
    # Metadata can be None if the dataset isn't still fully processed, so we account for that
    if dataset_version.metadata is not None:
        for column in columns:
            col = getattr(dataset_version.metadata, column)
            if isinstance(col, OntologyTermId):
                col = [asdict(col)]
            elif isinstance(col, list) and len(col) != 0 and isinstance(col[0], OntologyTermId):
                col = [asdict(i) for i in col]
            ds[column] = col

    ds["dataset_id"] = dataset_version.dataset_id.id
    ds["dataset_version_id"] = dataset_version.version_id.id
    # Get none preview specific dataset fields
    if not preview:
        ds["assets"] = extract_dataset_assets(dataset_version)
        ds["title"] = ds.pop("name", None)
        ds["explorer_url"] = generate_explorer_url(dataset_version, use_canonical_url)
        ds["tombstone"] = False  # TODO this will always be false. Remove in the future
        if dataset_version.metadata is not None:
            ds["is_primary_data"] = is_primary_data_mapping.get(ds.pop("is_primary_data"), [])
            if ds["x_approximate_distribution"]:
                ds["x_approximate_distribution"] = ds["x_approximate_distribution"].upper()
        if not is_published and (status := dataset_version.status):
            if status.processing_status == DatasetProcessingStatus.FAILURE:
                if status.validation_status == DatasetValidationStatus.INVALID:
                    ds["processing_status_detail"] = status.validation_message
                    ds["processing_status"] = "VALIDATION_FAILURE"
                else:
                    ds["processing_status"] = "PIPELINE_FAILURE"
            else:
                ds["processing_status"] = status.processing_status
        if isinstance(dataset_version, PublishedDatasetVersion):
            ds["collection_id"] = dataset_version.collection_id.id
            ds["collection_version_id"] = dataset_version.collection_version_id.id
            ds["published_at"] = dataset_version.published_at
        if as_canonical:
            ds["published_at"] = dataset_version.canonical_dataset.published_at
            ds["revised_at"] = dataset_version.canonical_dataset.revised_at
    return ds


is_primary_data_mapping = {
    "PRIMARY": [True],
    "SECONDARY": [False],
    "BOTH": [True, False],
}


class EntityColumns:
    collections_cols = [
        "collection_id",
        "collection_version_id",
        "name",
        "visibility",
        "tombstone",
        "contact_name",
        "contact_email",
        "curator_name",
        "revised_at",
        "created_at",
        "published_at",
        "description",
        "publisher_metadata",
        "revision_of",
        "owner",  # Needed for determining view permissions
        "links",
        "datasets",
        "revising_in",
        "consortia",
    ]

    link_cols = [
        "link_name",
        "link_url",
        "link_type",
    ]

    dataset_metadata_preview_cols = [
        "tissue",
        "assay",
        "disease",
        "organism",
        "suspension_type",
    ]

    dataset_metadata_cols = [
        *dataset_metadata_preview_cols,
        "name",
        "is_primary_data",
        "sex",
        "self_reported_ethnicity",
        "development_stage",
        "cell_type",
        "cell_count",
        "x_approximate_distribution",
        "batch_condition",
        "mean_genes_per_cell",
        "schema_version",
        "donor_id",
    ]

    dataset_asset_cols = [
        "filetype",
        "filename",
    ]

    dataset_processing_status_cols = ["processing_status", "validation_message", "validation_status"]


def get_visibility(collection_version: CollectionVersion) -> str:
    return "PUBLIC" if collection_version.published_at else "PRIVATE"


def validate_uuid_else_forbidden(_id: str):
    try:
        UUID(_id)
    except ValueError as e:
        raise ForbiddenHTTPException() from e


def get_collection_level_processing_status(datasets: List[DatasetVersion]) -> str:
    if not datasets:  # Return None if no datasets.
        return None

    return_status = DatasetProcessingStatus.SUCCESS
    for dv in datasets:
        version = get_business_logic().get_dataset_version(dv) if isinstance(dv, DatasetVersionId) else dv
        status = version.status.processing_status
        if status:
            if status in (DatasetProcessingStatus.PENDING, DatasetProcessingStatus.INITIALIZED):
                return_status = DatasetProcessingStatus.PENDING
            elif status == DatasetProcessingStatus.FAILURE:
                return_status = status
    return return_status


def get_inferred_collection_version(collection_id: str) -> CollectionVersionWithDatasets:
    """
    Infer the collection version from either a CollectionId or a CollectionVersionId and return the CollectionVersion,
    if currently mapped published version or open unpublished version.
    :param collection_id: identifies the collection version
    :return: The CollectionVersion if it exists.
    """
    validate_uuid_else_forbidden(collection_id)
    business_logic = get_business_logic()

    # gets currently mapped collection version, or unpublished version if never published
    version = business_logic.get_collection_version_from_canonical(CollectionId(collection_id))
    if version is None:
        version = business_logic.get_collection_version(CollectionVersionId(collection_id))
        if version is None:
            raise NotFoundHTTPException()
        # Only allow fetch by Collection Version ID if unpublished revision of published collection
        if version.published_at is not None or version.canonical_collection.originally_published_at is None:
            raise ForbiddenHTTPException()
    if version.canonical_collection.tombstoned is True:
        raise ForbiddenHTTPException()
    return version


def get_dataset_version_from_canonical_id(dataset_id: str) -> Optional[DatasetVersion]:
    """
    Get the dataset version from a DatasetId and return the DatasetVersion.
    :param dataset_id: identifies the dataset version
    :return: The DatasetVersion if it exists.
    """
    validate_uuid_else_forbidden(dataset_id)
    return get_business_logic().get_dataset_version_from_canonical(DatasetId(dataset_id))


def is_owner_or_allowed_else_forbidden(collection_version, user_info):
    if not user_info.is_user_owner_or_allowed(collection_version.owner):
        raise ForbiddenHTTPException()<|MERGE_RESOLUTION|>--- conflicted
+++ resolved
@@ -125,20 +125,15 @@
         revising_in = None
 
     # get collection dataset attributes
-<<<<<<< HEAD
     response_datasets = sorted(
         reshape_datasets_for_curation_api(
-            collection_version.datasets, use_canonical_url, preview, as_version=reshape_for_version_endpoint
+            collection_version.datasets,
+            use_canonical_url,
+            preview,
+            as_version=reshape_for_version_endpoint,
+            is_published=is_published,
         ),
         key=lambda d: d["dataset_id"],  # For stable ordering
-=======
-    response_datasets = reshape_datasets_for_curation_api(
-        collection_version.datasets,
-        use_canonical_url,
-        preview,
-        as_version=reshape_for_version_endpoint,
-        is_published=is_published,
->>>>>>> 0e2022b7
     )
 
     # build response
@@ -157,19 +152,10 @@
         doi=doi,
         links=links,
         name=collection_version.metadata.name,
-<<<<<<< HEAD
-        processing_status=get_collection_level_processing_status(collection_version.datasets),
         published_at=published_at,
-=======
-        published_at=collection_version.canonical_collection.originally_published_at,
->>>>>>> 0e2022b7
         publisher_metadata=collection_version.publisher_metadata,
         visibility=get_visibility(collection_version),
     )
-<<<<<<< HEAD
-    if reshape_for_version_endpoint:
-        del response["revised_at"], response["revising_in"], response["revision_of"]
-=======
     if not reshape_for_version_endpoint:
         response.update(
             revised_at=collection_version.canonical_collection.revised_at,
@@ -178,7 +164,6 @@
         )
     if not is_published:
         response.update(processing_status=get_collection_level_processing_status(collection_version.datasets))
->>>>>>> 0e2022b7
     return response
 
 
@@ -193,11 +178,7 @@
     for dv in datasets:
         dataset_version = get_business_logic().get_dataset_version(dv) if isinstance(dv, DatasetVersionId) else dv
         reshaped_dataset = reshape_dataset_for_curation_api(
-<<<<<<< HEAD
-            dataset_version, use_canonical_url, preview, as_canonical=not as_version
-=======
             dataset_version, use_canonical_url, preview, as_canonical=not as_version, is_published=is_published
->>>>>>> 0e2022b7
         )
         active_datasets.append(reshaped_dataset)
     return active_datasets
