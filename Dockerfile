FROM ubuntu:22.04

ENV APP_NAME=corpora-api
ENV DEPLOYMENT_STAGE=test
ENV EXPORT_ENV_VARS_TO_LAMBDA="APP_NAME DEPLOYMENT_STAGE"
ENV LC_ALL=C.UTF-8
ENV DEBIAN_FRONTEND=noninteractive

RUN apt-get update && \
    apt-get install -y python3 libhdf5-dev python3-h5py gettext moreutils build-essential libxml2-dev python3-dev python3-pip zlib1g-dev python3-requests python3-aiohttp llvm jq && \
    rm -rf /var/lib/apt/lists/*

# Don't re-run pip install unless either requirements.txt has changed.
WORKDIR /single-cell-data-portal
<<<<<<< HEAD
ADD requirements.txt /single-cell-data-portal/requirements.txt
ADD backend/api_server/requirements.txt /single-cell-data-portal/requirements-api.txt
RUN grep -v requirements.txt requirements.txt > reqs.txt \
    && cat requirements-api.txt >> reqs.txt \
    && python3 -m pip install -r reqs.txt
=======
ADD requirements.txt requirements.txt
ADD backend/corpora/api_server/requirements.txt requirements-api.txt
RUN python3 -m pip install -r requirements.txt -r requirements-api.txt
>>>>>>> 47b07838
EXPOSE 5000

# Install utilities to /single-cell-data-portal so we can run db migrations.
ADD tests /single-cell-data-portal/tests
ADD scripts /single-cell-data-portal/scripts
ADD backend /single-cell-data-portal/backend

ARG HAPPY_BRANCH="unknown"
ARG HAPPY_COMMIT=""
LABEL branch=${HAPPY_BRANCH}
LABEL commit=${HAPPY_COMMIT}
ENV COMMIT_SHA=${HAPPY_COMMIT}
ENV COMMIT_BRANCH=${HAPPY_BRANCH}

# Note: Using just 1 worker for dev/test env. Multiple workers are used in deployment envs, as defined in Terraform code.
CMD gunicorn --worker-class gevent --workers 1 --bind 0.0.0.0:5000 backend.api_server.app:app --max-requests 10000 --timeout 180 --keep-alive 5 --log-level info<|MERGE_RESOLUTION|>--- conflicted
+++ resolved
@@ -12,17 +12,9 @@
 
 # Don't re-run pip install unless either requirements.txt has changed.
 WORKDIR /single-cell-data-portal
-<<<<<<< HEAD
-ADD requirements.txt /single-cell-data-portal/requirements.txt
-ADD backend/api_server/requirements.txt /single-cell-data-portal/requirements-api.txt
-RUN grep -v requirements.txt requirements.txt > reqs.txt \
-    && cat requirements-api.txt >> reqs.txt \
-    && python3 -m pip install -r reqs.txt
-=======
 ADD requirements.txt requirements.txt
-ADD backend/corpora/api_server/requirements.txt requirements-api.txt
+ADD backend/api_server/requirements.txt requirements-api.txt
 RUN python3 -m pip install -r requirements.txt -r requirements-api.txt
->>>>>>> 47b07838
 EXPOSE 5000
 
 # Install utilities to /single-cell-data-portal so we can run db migrations.
