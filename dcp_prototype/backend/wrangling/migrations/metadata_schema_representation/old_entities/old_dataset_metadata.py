from dcp_prototype.backend.wrangling.migrations.metadata_schema_representation.old_entities.old_project import (  # noqa
    OldProject,
)
from dcp_prototype.backend.wrangling.migrations.metadata_schema_representation.old_entities.old_sequencing_protocol import (  # noqa
    OldSequencingProtocol,
)
from dcp_prototype.backend.wrangling.migrations.metadata_schema_representation.old_entities.old_library_prep_protocol import (  # noqa
    OldLibraryPrepProtocol,
)
from dcp_prototype.backend.wrangling.migrations.metadata_schema_representation.old_entities.old_cell_suspension import (  # noqa
    OldCellSuspension,
)
from dcp_prototype.backend.wrangling.migrations.metadata_schema_representation.old_entities.old_sequence_file import (  # noqa
    OldSequenceFile,
)
from dcp_prototype.backend.wrangling.migrations.metadata_schema_representation.old_entities.old_donor_organism import (  # noqa
    OldDonorOrganism,
)
from dcp_prototype.backend.wrangling.migrations.metadata_schema_representation.old_entities.old_specimen_from_organism import (  # noqa
    OldSpecimenFromOrganism,
)
from dcp_prototype.backend.wrangling.migrations.metadata_schema_representation.old_entities.old_analysis_file import (  # noqa
    OldAnalysisFile,
)

from dcp_prototype.backend.wrangling.migrations.utils.util import merge_dictionary_into
from dcp_prototype.backend.wrangling.migrations.utils.constants import ENTITY_TYPES
from pandas import DataFrame, ExcelWriter
import random
from dcp_prototype.backend.ledger.code.common.ledger_orm import (
    DBSessionMaker,
    AlignmentProtocol,
    Library,
    ProjectContributorJoin,
    SequenceFileAlignmentProtocolAnalysisFileProcessJoin,
    BiosamplePrepLibraryLibraryPrepProtocolProcessJoin,
    LibrarySequenceFileSequencingProtocolProcessJoin,
)
from dcp_prototype.backend.wrangling.migrations.utils.constants import SS2_ALIGNMENT_PROTOCOL
from dcp_prototype.backend.wrangling.migrations.utils.id_generator import (
    hca_accession_generator,
    hca_accession_transformer,
)
import threading


class OldDatasetMetadata:
    def __init__(self, sequencing_technology="ss2", s3_uri=None):
        self.sequencing_technology = sequencing_technology
        self.s3_uri = s3_uri

        self.donor_organisms = {}
        self.specimens = {}
        self.cell_suspensions = {}
        self.library_preps = {}
        self.projects = {}
        self.contributors = {}
        self.sequence_files = {}
        self.sequencing_protocols = {}
        self.analysis_files = {}

        self.libraries = []
        self.project_contributor_links = []
        self.sequence_file_analysis_file_links = []
        self.biosample_library_prep_project_links = []
        self.project_sequencing_protocol_sequence_file_links = []

        self.publish_mode = False
        self.old_metadata_structure = {}
        self.new_metadata_structure = {}

        self.project_name = ""

        self.locks = {}
        for etype in ENTITY_TYPES:
            self.locks[etype] = threading.Lock()

    def export_to_spreadsheet(self, spreadsheet_filename):
        """
        Write the experimental metadata representation graph to the given spreadsheet
        filename where each sheet represents a single type of entity and each row is a
        unique instance of that entity that exists in the experimental graph.
        """

        if not self.publish_mode:
            raise Exception(
                "Please run the save() method on the DataMetadata instance so that the "
                "linking can be finalized prior to export to spreadsheet."
            )
        with ExcelWriter(spreadsheet_filename) as excel_writer:
            for (sheet_name, entity_entries,) in self.old_metadata_structure.items():
                entity_transformation_to_dictionary_format = self._transform_metadata_entities_to_data_frame(  # noqa
                    entity_entries
                )
                entity_transformation_to_data_frame_format = DataFrame(
                    entity_transformation_to_dictionary_format,
                    columns=entity_transformation_to_dictionary_format.keys(),
                )
                entity_transformation_to_data_frame_format.to_excel(excel_writer, sheet_name=sheet_name, index=False)

    def export_to_database(self, db_session_maker: DBSessionMaker):
        session = db_session_maker.session()

        # STEP 1: POPULATE ENTITIES

        # BiosamplePrep table population
        biosample_preps = {}
        for id, old_biosample_prep in self.cell_suspensions.items():
            biosample_prep = old_biosample_prep.convert_to_new_entity()
            biosample_preps[id] = biosample_prep
            session.add(biosample_prep)

        # LibraryPrepProtocol table population
        library_prep_protocols = {}
        for id, old_library_prep in self.library_preps.items():
            library_prep = old_library_prep.convert_to_new_entity()
            library_prep_protocols[id] = library_prep
            session.add(library_prep)

        # Project table population
        projects = {}
        for id, old_project in self.projects.items():
            project = old_project.convert_to_new_entity()
            projects[id] = project
            session.add(project)

        # Contributor table population
        contributors = {}
        for id, old_contributor in self.contributors.items():
            contributor = old_contributor.convert_to_new_entity()
            contributors[id] = contributor
            session.add(contributor)

        # SequenceProtocol table population
        sequencing_protocols = {}
        for id, old_sequencing_protocol in self.sequencing_protocols.items():
            sequencing_protocol = old_sequencing_protocol.convert_to_new_entity()
            sequencing_protocols[id] = sequencing_protocol
            session.add(sequencing_protocol)

        # SequenceFile table population
        sequence_files = {}
        for id, old_sequence_file in self.sequence_files.items():
            sequence_file = old_sequence_file.convert_to_new_entity()
            sequence_files[id] = sequence_file
            session.add(sequence_file)

        # AnalysisFile table population
        analysis_files = {}
        for id, old_analysis_file in self.analysis_files.items():
            analysis_file = old_analysis_file.convert_to_new_entity()
            analysis_files[id] = analysis_file
            session.add(analysis_file)

        # AlignmentProtocol table population
        alignment_protocols = {}
        alignment_protocol = SS2_ALIGNMENT_PROTOCOL
        alignment_protocol.id = hca_accession_generator(AlignmentProtocol.__name__)
        alignment_protocols[alignment_protocol.id] = alignment_protocol
        session.add(alignment_protocol)

        # STEP 2: POPULATE LINKS

        # Library table population
        libraries = {}
        for id, project in projects.items():
            library_id = hca_accession_transformer(Library.__name__, id)
            library = Library(id=library_id, project=project)
            libraries[id] = library
            session.add(library)

        # ProjectContributorJoin table population
        for link in self.project_contributor_links:
            project = projects.get(link[0].corresponding_old_id)
            contributor = contributors.get(link[1].name)
            id = hca_accession_generator(ProjectContributorJoin.__name__)
            project_contributor = ProjectContributorJoin(id=id, project=project, contributor=contributor)
            session.add(project_contributor)

        # SequenceFileAlignmentProtocolAnalysisFileProcessJoin table population
        skipped_count = 0
        for link in self.sequence_file_analysis_file_links:
            if link[0] is None or link[1] is None:
                skipped_count += 1
                continue
            sequence_file = sequence_files.get(link[0].corresponding_old_id)
            analysis_file = analysis_files.get(link[1].corresponding_old_id)
            alignment_protocol = random.choice(list(alignment_protocols.values()))
            id = hca_accession_generator(SequenceFileAlignmentProtocolAnalysisFileProcessJoin.__name__)
            join_object = SequenceFileAlignmentProtocolAnalysisFileProcessJoin(
                id=id, sequence_file=sequence_file, analysis_file=analysis_file, alignment_protocol=alignment_protocol,
            )
            session.add(join_object)
        print(f"Had to skip {skipped_count} objects for " f"SequenceFileAlignmentProtocolAnalysisFileProcessJoin.")

        # BiosamplePrepLibraryLibraryPrepProtocolProcessJoin table population
        for link in self.biosample_library_prep_project_links:
            biosample = biosample_preps.get(link[0].corresponding_old_id)
            library_prep = library_prep_protocols.get(link[1].corresponding_old_id)
            library = libraries.get(link[2].corresponding_old_id)
            id = hca_accession_generator(BiosamplePrepLibraryLibraryPrepProtocolProcessJoin.__name__)
            join_object = BiosamplePrepLibraryLibraryPrepProtocolProcessJoin(
                id=id, biosample_prep=biosample, library=library, library_prep_protocol=library_prep,
            )
            session.add(join_object)

        # LibrarySequenceFileSequencingProtocolProcessJoin table population
        skipped_count = 0
        for link in self.project_sequencing_protocol_sequence_file_links:
            if link[0] is None or link[1] is None or link[2] is None:
                skipped_count += 1
                continue
            library = libraries.get(link[0].corresponding_old_id)
            sequencing_protocol = sequencing_protocols.get(link[1].corresponding_old_id)
            sequence_file = sequence_files.get(link[2].corresponding_old_id)
            id = hca_accession_generator(LibrarySequenceFileSequencingProtocolProcessJoin.__name__)
            join_object = LibrarySequenceFileSequencingProtocolProcessJoin(
                id=id, library=library, sequence_file=sequence_file, sequencing_protocol=sequencing_protocol,
            )
            session.add(join_object)

        print(f"Had to skip {skipped_count} objects.")
        print(f"Beginning commit to database")
        session.commit()

    def _transform_metadata_entities_to_data_frame(self, metadata_entities_list):
        """
        Transform each entity into its dictionary format and then merge them into a
        single dictionary where each key is an entity's attribute and the values are all
        the values of that attributes from all the entities in the given list.
        """

        dict_form_of_data = {}
        for metadata_entity in metadata_entities_list:
            dict_form_of_data = merge_dictionary_into(dict_form_of_data, metadata_entity.to_dictionary())
        return dict_form_of_data

    def save(self):
        """
        Extracts only the entities themselves from the maps that have been keeping track
        of the mapping between the inputted metadata entities and the ones that are now
        being created as abstract classes. Since the spreadsheet only requires the
        entities and the entities self-sufficiently capture the edges/relationships
        between the entities, flip the state of the object to publish mode so that it is
        clear that the entities being outputted reflect the full contents of a metadata
        spreadsheet.
        """

        self.publish_mode = True

        self.old_metadata_structure["Donor Organism"] = self.donor_organisms.values()
        self.old_metadata_structure["Specimen From Organism"] = self.specimens.values()
        self.old_metadata_structure["Cell Suspensions"] = self.cell_suspensions.values()
<<<<<<< HEAD
        self.old_metadata_structure[
            "Library Prep Protocols"
        ] = self.library_preps.values()
        self.old_metadata_structure["Libraries"] = self.libraries
        self.old_metadata_structure["Projects"] = self.projects.values()
        self.old_metadata_structure["Contributors"] = self.contributors.values()
        self.old_metadata_structure[
            "Sequencing Protocols"
        ] = self.sequencing_protocols.values()
=======
        self.old_metadata_structure["Library Prep Protocols"] = self.library_preps.values()
        self.old_metadata_structure["Libraries"] = self.libraries
        self.old_metadata_structure["Projects"] = self.projects.values()
        self.old_metadata_structure["Contributors"] = self.contributors.values()
        self.old_metadata_structure["Sequencing Protocols"] = self.sequencing_protocols.values()
>>>>>>> c1c39496
        self.old_metadata_structure["Sequence Files"] = self.sequence_files.values()

        if self.old_metadata_structure["Projects"]:
            self.project_name = list(self.old_metadata_structure["Projects"])[0].project_short_name
        else:
            self.project_name = "For some reason this project got no name."

        self.publish_mode = True

    def parse_flattened_row_of_json(self, row, entity_type):
        if entity_type == "donor_organism":
            donor_organism = OldDonorOrganism()
            donor_organism.populate_from_dcp_one_json_data_frame(row)
            with self.locks[entity_type]:
<<<<<<< HEAD
                if (
                    donor_organism.corresponding_old_id
                    not in self.donor_organisms.keys()
                ):
                    self.donor_organisms[
                        donor_organism.corresponding_old_id
                    ] = donor_organism
=======
                if donor_organism.corresponding_old_id not in self.donor_organisms.keys():
                    self.donor_organisms[donor_organism.corresponding_old_id] = donor_organism
>>>>>>> c1c39496

        if entity_type == "specimen_from_organism":
            specimen_from_organism = OldSpecimenFromOrganism()
            specimen_from_organism.populate_from_dcp_one_json_data_frame(row)
            with self.locks[entity_type]:
<<<<<<< HEAD
                if (
                    specimen_from_organism.corresponding_old_id
                    not in self.specimens.keys()
                ):
                    self.specimens[
                        specimen_from_organism.corresponding_old_id
                    ] = specimen_from_organism
=======
                if specimen_from_organism.corresponding_old_id not in self.specimens.keys():
                    self.specimens[specimen_from_organism.corresponding_old_id] = specimen_from_organism
>>>>>>> c1c39496

        if entity_type == "cell_suspension":
            cell_suspension = OldCellSuspension()
            cell_suspension.populate_from_dcp_one_json_data_frame(row)
            with self.locks[entity_type]:
<<<<<<< HEAD
                if (
                    cell_suspension.corresponding_old_id
                    not in self.cell_suspensions.keys()
                ):
                    self.cell_suspensions[
                        cell_suspension.corresponding_old_id
                    ] = cell_suspension
=======
                if cell_suspension.corresponding_old_id not in self.cell_suspensions.keys():
                    self.cell_suspensions[cell_suspension.corresponding_old_id] = cell_suspension
>>>>>>> c1c39496

        if entity_type == "library_preparation_protocol":
            library_prep = OldLibraryPrepProtocol()
            library_prep.populate_from_dcp_one_json_data_frame(row)
            with self.locks[entity_type]:
                if library_prep.corresponding_old_id not in self.library_preps.keys():
                    self.library_preps[library_prep.corresponding_old_id] = library_prep

        if entity_type == "project":
            project = OldProject()
            contributors = project.populate_from_dcp_one_json_data_frame(row)
            with self.locks[entity_type]:
                if project.corresponding_old_id not in self.projects.keys():
                    self.projects[project.corresponding_old_id] = project

                    for contributor in contributors:
                        if contributor.name not in self.contributors.keys():
                            self.contributors[contributor.name] = contributor
<<<<<<< HEAD
                            self.project_contributor_links.append(
                                (project, contributor)
                            )
=======
                            self.project_contributor_links.append((project, contributor))
>>>>>>> c1c39496

        if entity_type == "sequencing_protocol":
            protocol = OldSequencingProtocol()
            protocol.populate_from_dcp_one_json_data_frame(row)
            with self.locks[entity_type]:
<<<<<<< HEAD
                if (
                    protocol.corresponding_old_id
                    not in self.sequencing_protocols.keys()
                ):
=======
                if protocol.corresponding_old_id not in self.sequencing_protocols.keys():
>>>>>>> c1c39496
                    self.sequencing_protocols[protocol.corresponding_old_id] = protocol

        if entity_type == "sequence_file":
            sequence_file = OldSequenceFile()
            sequence_file.populate_from_dcp_one_json_data_frame(row)
            sequence_file.set_s3_uri(self.s3_uri)
            with self.locks[entity_type]:
                if sequence_file.corresponding_old_id not in self.sequence_files.keys():
<<<<<<< HEAD
                    self.sequence_files[
                        sequence_file.corresponding_old_id
                    ] = sequence_file
=======
                    self.sequence_files[sequence_file.corresponding_old_id] = sequence_file
>>>>>>> c1c39496

        if entity_type == "analysis_file":
            analysis_file = OldAnalysisFile()
            analysis_file.populate_from_dcp_one_json_data_frame(row)
            analysis_file.set_s3_uri(self.s3_uri)
            with self.locks[entity_type]:
                if analysis_file.corresponding_old_id not in self.analysis_files.keys():
<<<<<<< HEAD
                    self.analysis_files[
                        analysis_file.corresponding_old_id
                    ] = analysis_file
=======
                    self.analysis_files[analysis_file.corresponding_old_id] = analysis_file
>>>>>>> c1c39496

        if entity_type == "links":
            with self.locks[entity_type]:
                self.parse_links_dot_json(row)

    def parse_links_dot_json(self, row):
        link_index = 0

        while row.get(f"links.{str(link_index)}.process"):
            link_index_prefix = f"links.{str(link_index)}."

            # Link together Sequence Files and Analysis Files
            if row.get(f"{link_index_prefix}input_type") == "file":
                input_index = 0
                while row.get(f"{link_index_prefix}inputs.{str(input_index)}"):
                    seq_file_id = row.get(f"{link_index_prefix}inputs.{str(input_index)}")

                    output_index = 0
                    while row.get(f"{link_index_prefix}outputs.{str(output_index)}"):
                        anal_file_id = row.get(f"{link_index_prefix}outputs.{str(output_index)}")

                        self.sequence_file_analysis_file_links.append(
                            (self.sequence_files.get(seq_file_id), self.analysis_files.get(anal_file_id),)
                        )

                        output_index += 1

                    input_index += 1

            elif (
                row.get(f"{link_index_prefix}input_type") == "biomaterial"
                and row.get(f"{link_index_prefix}output_type") == "file"
            ):
                protocol_index = 0
                while row.get(f"{link_index_prefix}protocols.{str(protocol_index)}.protocol_type"):
                    protocol_type = row.get(f"{link_index_prefix}protocols.{str(protocol_index)}." f"protocol_type")
                    protocol_id = row.get(f"{link_index_prefix}protocols.{str(protocol_index)}." f"protocol_id")

                    # Link together sequence files and sequence protocol and project
                    if protocol_type == "sequencing_protocol":
                        file_index = 0
                        while row.get(f"{link_index_prefix}outputs.{str(file_index)}"):
                            sequence_file_id = row.get(f"{link_index_prefix}outputs.{str(file_index)}")

                            self.project_sequencing_protocol_sequence_file_links.append(
                                (
                                    random.choice(list(self.projects.values())),
                                    self.sequencing_protocols.get(protocol_id),
                                    self.sequence_files.get(sequence_file_id),
                                )
                            )

                            file_index += 1

                    # Link together biosample, library prep, and project
                    elif protocol_type == "library_preparation_protocol":
                        input_index = 0
                        while row.get(f"{link_index_prefix}inputs.{str(input_index)}"):
                            suspension_id = row.get(f"{link_index_prefix}inputs.{str(input_index)}")

                            self.biosample_library_prep_project_links.append(
                                (
                                    self.cell_suspensions.get(suspension_id),
                                    self.library_preps.get(protocol_id),
                                    random.choice(list(self.projects.values())),
                                )
                            )

                            input_index += 1

                    protocol_index += 1

            # Link together donor organism -> specimen from organism -> cell suspension
            # that will form a BiosamplePrep.
            elif (
                row.get(f"{link_index_prefix}input_type") == "biomaterial"
                and row.get(f"{link_index_prefix}output_type") == "biomaterial"
            ):
                # If a link has no protocols associated, then the link is between
                # donor organism and specimen
                if row.get(f"{link_index_prefix}protocols.0.protocol_type") is None or not row.get(
                    f"{link_index_prefix}protocols.0.protocol_type"
                ):
                    output_index = 0
                    while row.get(f"{link_index_prefix}outputs.{str(output_index)}"):
                        specimen_id = row.get(f"{link_index_prefix}outputs.{str(output_index)}")
                        specimen = self.specimens.get(specimen_id)

                        # Link together specimen and donor organism
                        input_index = 0
                        while row.get(f"{link_index_prefix}inputs.{str(input_index)}"):
                            donor_id = row.get(f"{link_index_prefix}inputs.{str(input_index)}")
                            specimen.set_donor_organism(self.donor_organisms.get(donor_id))

                            input_index += 1

                        output_index += 1

                # If a link has protocols associated with it, then the link is between
                # specimen and cell suspension
                else:
                    output_index = 0
                    while row.get(f"{link_index_prefix}outputs.{str(output_index)}"):
                        suspension_id = row.get(f"{link_index_prefix}outputs.{str(output_index)}")
                        suspension = self.cell_suspensions.get(suspension_id)

                        # Link together specimen and suspension
                        input_index = 0
                        while row.get(f"{link_index_prefix}inputs.{str(input_index)}"):
                            specimen_id = row.get(f"{link_index_prefix}inputs.{str(input_index)}")
                            suspension.set_specimen_from_organism(self.specimens.get(specimen_id))

                            input_index += 1

                        output_index += 1

            link_index += 1<|MERGE_RESOLUTION|>--- conflicted
+++ resolved
@@ -251,23 +251,11 @@
         self.old_metadata_structure["Donor Organism"] = self.donor_organisms.values()
         self.old_metadata_structure["Specimen From Organism"] = self.specimens.values()
         self.old_metadata_structure["Cell Suspensions"] = self.cell_suspensions.values()
-<<<<<<< HEAD
-        self.old_metadata_structure[
-            "Library Prep Protocols"
-        ] = self.library_preps.values()
-        self.old_metadata_structure["Libraries"] = self.libraries
-        self.old_metadata_structure["Projects"] = self.projects.values()
-        self.old_metadata_structure["Contributors"] = self.contributors.values()
-        self.old_metadata_structure[
-            "Sequencing Protocols"
-        ] = self.sequencing_protocols.values()
-=======
         self.old_metadata_structure["Library Prep Protocols"] = self.library_preps.values()
         self.old_metadata_structure["Libraries"] = self.libraries
         self.old_metadata_structure["Projects"] = self.projects.values()
         self.old_metadata_structure["Contributors"] = self.contributors.values()
         self.old_metadata_structure["Sequencing Protocols"] = self.sequencing_protocols.values()
->>>>>>> c1c39496
         self.old_metadata_structure["Sequence Files"] = self.sequence_files.values()
 
         if self.old_metadata_structure["Projects"]:
@@ -282,52 +270,22 @@
             donor_organism = OldDonorOrganism()
             donor_organism.populate_from_dcp_one_json_data_frame(row)
             with self.locks[entity_type]:
-<<<<<<< HEAD
-                if (
-                    donor_organism.corresponding_old_id
-                    not in self.donor_organisms.keys()
-                ):
-                    self.donor_organisms[
-                        donor_organism.corresponding_old_id
-                    ] = donor_organism
-=======
                 if donor_organism.corresponding_old_id not in self.donor_organisms.keys():
                     self.donor_organisms[donor_organism.corresponding_old_id] = donor_organism
->>>>>>> c1c39496
 
         if entity_type == "specimen_from_organism":
             specimen_from_organism = OldSpecimenFromOrganism()
             specimen_from_organism.populate_from_dcp_one_json_data_frame(row)
             with self.locks[entity_type]:
-<<<<<<< HEAD
-                if (
-                    specimen_from_organism.corresponding_old_id
-                    not in self.specimens.keys()
-                ):
-                    self.specimens[
-                        specimen_from_organism.corresponding_old_id
-                    ] = specimen_from_organism
-=======
                 if specimen_from_organism.corresponding_old_id not in self.specimens.keys():
                     self.specimens[specimen_from_organism.corresponding_old_id] = specimen_from_organism
->>>>>>> c1c39496
 
         if entity_type == "cell_suspension":
             cell_suspension = OldCellSuspension()
             cell_suspension.populate_from_dcp_one_json_data_frame(row)
             with self.locks[entity_type]:
-<<<<<<< HEAD
-                if (
-                    cell_suspension.corresponding_old_id
-                    not in self.cell_suspensions.keys()
-                ):
-                    self.cell_suspensions[
-                        cell_suspension.corresponding_old_id
-                    ] = cell_suspension
-=======
                 if cell_suspension.corresponding_old_id not in self.cell_suspensions.keys():
                     self.cell_suspensions[cell_suspension.corresponding_old_id] = cell_suspension
->>>>>>> c1c39496
 
         if entity_type == "library_preparation_protocol":
             library_prep = OldLibraryPrepProtocol()
@@ -346,26 +304,13 @@
                     for contributor in contributors:
                         if contributor.name not in self.contributors.keys():
                             self.contributors[contributor.name] = contributor
-<<<<<<< HEAD
-                            self.project_contributor_links.append(
-                                (project, contributor)
-                            )
-=======
                             self.project_contributor_links.append((project, contributor))
->>>>>>> c1c39496
 
         if entity_type == "sequencing_protocol":
             protocol = OldSequencingProtocol()
             protocol.populate_from_dcp_one_json_data_frame(row)
             with self.locks[entity_type]:
-<<<<<<< HEAD
-                if (
-                    protocol.corresponding_old_id
-                    not in self.sequencing_protocols.keys()
-                ):
-=======
                 if protocol.corresponding_old_id not in self.sequencing_protocols.keys():
->>>>>>> c1c39496
                     self.sequencing_protocols[protocol.corresponding_old_id] = protocol
 
         if entity_type == "sequence_file":
@@ -374,13 +319,7 @@
             sequence_file.set_s3_uri(self.s3_uri)
             with self.locks[entity_type]:
                 if sequence_file.corresponding_old_id not in self.sequence_files.keys():
-<<<<<<< HEAD
-                    self.sequence_files[
-                        sequence_file.corresponding_old_id
-                    ] = sequence_file
-=======
                     self.sequence_files[sequence_file.corresponding_old_id] = sequence_file
->>>>>>> c1c39496
 
         if entity_type == "analysis_file":
             analysis_file = OldAnalysisFile()
@@ -388,13 +327,7 @@
             analysis_file.set_s3_uri(self.s3_uri)
             with self.locks[entity_type]:
                 if analysis_file.corresponding_old_id not in self.analysis_files.keys():
-<<<<<<< HEAD
-                    self.analysis_files[
-                        analysis_file.corresponding_old_id
-                    ] = analysis_file
-=======
                     self.analysis_files[analysis_file.corresponding_old_id] = analysis_file
->>>>>>> c1c39496
 
         if entity_type == "links":
             with self.locks[entity_type]:
