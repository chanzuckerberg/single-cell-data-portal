# This deploys a Data Portal stack.
# 

data aws_secretsmanager_secret_version config {
  secret_id = var.happy_config_secret
}

locals {
  secret = jsondecode(data.aws_secretsmanager_secret_version.config.secret_string)
  alb_key = var.require_okta ? "private_albs" : "public_albs"

  custom_stack_name            = var.stack_name
  image_tag                    = var.image_tag
  priority                     = var.priority
  deployment_stage             = var.deployment_stage
  remote_dev_prefix            = var.stack_prefix
  wait_for_steady_state        = var.wait_for_steady_state
  batch_container_memory_limit = var.batch_container_memory_limit
  wmg_batch_container_memory_limit = var.wmg_batch_container_memory_limit
  wmg_desired_vcpus                = var.wmg_desired_vcpus

  migration_cmd                = ["make", "-C", "/single-cell-data-portal/backend", "db/init_remote_dev"]
  deletion_cmd                 = ["make", "-C", "/single-cell-data-portal/backend", "db/delete_remote_dev"]
  frontend_cmd                 = []
  # TODO: Assess whether this is safe for Portal API as well. Trying 1 worker in rdev portal backend containers, to minimize use of memory by TileDB (allocates multi-GB per process)
<<<<<<< HEAD
=======
  # Note: keep-alive timeout should always be greater than the idle timeout of the load balancer (60 seconds)
>>>>>>> 78ee16a2
  backend_cmd                  = ["gunicorn", "--worker-class", "gevent", "--workers", "1", "--bind", "0.0.0.0:5000", "backend.api_server.app:app", "--max-requests", "10000", "--timeout", "180", "--keep-alive", "61", "--log-level", "info"]
  data_load_path               = "s3://${local.secret["s3_buckets"]["env"]["name"]}/database/seed_data_2023.sql"

  vpc_id                          = local.secret["vpc_id"]
  subnets                         = local.secret["private_subnets"]
  security_groups                 = local.secret["security_groups"]
  zone                            = local.secret["zone_id"]
  cluster                         = local.secret["cluster_arn"]
  ecs_execution_role              = lookup(local.secret, "ecs_execution_role", "")

  frontend_image_repo             = local.secret["ecrs"]["frontend"]["url"]
  backend_image_repo              = local.secret["ecrs"]["backend"]["url"]
  upload_image_repo               = local.secret["ecrs"]["processing"]["url"]
  lambda_upload_success_repo      = local.secret["ecrs"]["upload_success"]["url"]
  lambda_upload_repo              = local.secret["ecrs"]["upload_failures"]["url"]
  lambda_dataset_submissions_repo = local.secret["ecrs"]["dataset_submissions"]["url"]
  wmg_upload_image_repo           = local.secret["ecrs"]["wmg_processing"]["url"]
  batch_role_arn                  = local.secret["batch_queues"]["upload"]["role_arn"]
  job_queue_arn                   = local.secret["batch_queues"]["upload"]["queue_arn"]
  wmg_batch_role_arn              = local.secret["batch_queues"]["wmg"]["role_arn"]
  external_dns                    = local.secret["external_zone_name"]
  internal_dns                    = local.secret["internal_zone_name"]

  frontend_listener_arn        = try(local.secret[local.alb_key]["frontend"]["listener_arn"], "")
  backend_listener_arn         = try(local.secret[local.alb_key]["backend"]["listener_arn"], "")
  frontend_alb_zone            = try(local.secret[local.alb_key]["frontend"]["zone_id"], "")
  backend_alb_zone             = try(local.secret[local.alb_key]["backend"]["zone_id"], "")
  frontend_alb_dns             = try(local.secret[local.alb_key]["frontend"]["dns_name"], "")
  backend_alb_dns              = try(local.secret[local.alb_key]["backend"]["dns_name"], "")

  artifact_bucket            = try(local.secret["s3_buckets"]["artifact"]["name"], "")
  cellxgene_bucket           = try(local.secret["s3_buckets"]["cellxgene"]["name"], "")
  dataset_submissions_bucket = try(local.secret["s3_buckets"]["dataset_submissions"]["name"], "")
  wmg_bucket                 = try(local.secret["s3_buckets"]["wmg"]["name"], "")

  ecs_role_arn                 = local.secret["service_roles"]["ecs_role"]
  sfn_role_arn                 = local.secret["service_roles"]["sfn_upload"]
  lambda_execution_role        = local.secret["service_roles"]["lambda_errorhandler"]

  frontend_url = try(join("", ["https://", module.frontend_dns[0].dns_prefix, ".", local.external_dns]), var.frontend_url)
  backend_url  = try(join("", ["https://", module.backend_dns[0].dns_prefix, ".", local.external_dns]), var.backend_url)
}

module frontend_dns {
  count                 = var.require_okta ? 1 : 0
  source                = "../dns"
  custom_stack_name     = local.custom_stack_name
  app_name              = "frontend"
  alb_dns               = local.frontend_alb_dns
  canonical_hosted_zone = local.frontend_alb_zone
  zone                  = local.internal_dns
}

module backend_dns {
  count                 = var.require_okta ? 1 : 0
  source                = "../dns"
  custom_stack_name     = local.custom_stack_name
  app_name              = "backend"
  alb_dns               = local.backend_alb_dns
  canonical_hosted_zone = local.backend_alb_zone
  zone                  = local.internal_dns
}

module frontend_service {
  source                     = "../service"
  custom_stack_name          = local.custom_stack_name
  app_name                   = "frontend"
  vpc                        = local.vpc_id
  image                      = "${local.frontend_image_repo}:${local.image_tag}"
  cluster                    = local.cluster
  desired_count              = var.frontend_instance_count
  listener                   = local.frontend_listener_arn
  subnets                    = local.subnets
  security_groups            = local.security_groups
  task_role_arn              = local.ecs_role_arn
  service_port               = 9000
  memory                     = var.frontend_memory
  cpu                        = 2048
  deployment_stage           = local.deployment_stage
  step_function_arn          = module.upload_sfn.step_function_arn
  host_match                 = try(join(".", [module.frontend_dns[0].dns_prefix, local.external_dns]), "")
  priority                   = local.priority
  api_url                    = local.backend_url
  frontend_url               = local.frontend_url
  remote_dev_prefix          = local.remote_dev_prefix
  dataset_submissions_bucket = local.dataset_submissions_bucket
  execution_role             = local.ecs_execution_role

  wait_for_steady_state = local.wait_for_steady_state
}

module backend_service {
  source                     = "../service"
  custom_stack_name          = local.custom_stack_name
  app_name                   = "backend"
  vpc                        = local.vpc_id
  image                      = "${local.backend_image_repo}:${local.image_tag}"
  cluster                    = local.cluster
  desired_count              = var.backend_instance_count
  listener                   = local.backend_listener_arn
  subnets                    = local.subnets
  security_groups            = local.security_groups
  task_role_arn              = local.ecs_role_arn
  service_port               = 5000
  memory                     = var.backend_memory
  cpu                        = 2048
  cmd                        = local.backend_cmd
  deployment_stage           = local.deployment_stage
  step_function_arn          = module.upload_sfn.step_function_arn
  host_match                 = try(join(".", [module.backend_dns[0].dns_prefix, local.external_dns]), "")
  priority                   = local.priority
  api_url                    = local.backend_url
  frontend_url               = local.frontend_url
  remote_dev_prefix          = local.remote_dev_prefix
  dataset_submissions_bucket = local.dataset_submissions_bucket
  execution_role             = local.ecs_execution_role

  wait_for_steady_state = local.wait_for_steady_state
}

module migrate_db {
  source            = "../migration"
  image             = "${local.backend_image_repo}:${local.image_tag}"
  task_role_arn     = local.ecs_role_arn
  cmd               = local.migration_cmd
  custom_stack_name = local.custom_stack_name
  remote_dev_prefix = local.remote_dev_prefix
  deployment_stage  = local.deployment_stage
  data_load_path    = local.data_load_path
  execution_role    = local.ecs_execution_role
}

module delete_db {
  count             = var.delete_protected ? 0 : 1
  source            = "../deletion"
  image             = "${local.backend_image_repo}:${local.image_tag}"
  task_role_arn     = local.ecs_role_arn
  cmd               = local.deletion_cmd
  custom_stack_name = local.custom_stack_name
  remote_dev_prefix = local.remote_dev_prefix
  deployment_stage  = local.deployment_stage
  execution_role    = local.ecs_execution_role
}

module upload_batch {
  source            = "../batch"
  image             = "${local.upload_image_repo}:${local.image_tag}"
  batch_role_arn    = local.batch_role_arn
  cmd               = ""
  custom_stack_name = local.custom_stack_name
  remote_dev_prefix = local.remote_dev_prefix
  deployment_stage  = local.deployment_stage
  artifact_bucket   = local.artifact_bucket
  cellxgene_bucket  = local.cellxgene_bucket
  frontend_url      = local.frontend_url
  batch_container_memory_limit = local.batch_container_memory_limit
}

module wmg_batch {
  source                        = "../wmg-batch"
  image                         = "${local.wmg_upload_image_repo}:${local.image_tag}"
  batch_role_arn                = local.wmg_batch_role_arn
  cmd                           = ""
  custom_stack_name             = local.custom_stack_name
  remote_dev_prefix             = local.remote_dev_prefix
  deployment_stage              = local.deployment_stage
  artifact_bucket               = local.artifact_bucket
  wmg_bucket                    = local.wmg_bucket
  desired_vcpus                 = local.wmg_desired_vcpus
  batch_container_memory_limit  = var.wmg_batch_container_memory_limit
}

module upload_success_lambda {
  source                     = "../lambda"
  image                      = "${local.lambda_upload_success_repo}:${local.image_tag}"
  name                       = "upload-success"
  custom_stack_name          = local.custom_stack_name
  remote_dev_prefix          = local.remote_dev_prefix
  deployment_stage           = local.deployment_stage
  artifact_bucket            = local.artifact_bucket
  cellxgene_bucket           = local.cellxgene_bucket
  lambda_execution_role      = local.lambda_execution_role
  subnets                    = local.subnets
  security_groups            = local.security_groups
}

module upload_error_lambda {
  source                     = "../lambda"
  image                      = "${local.lambda_upload_repo}:${local.image_tag}"
  name                       = "uploadfailures"
  custom_stack_name          = local.custom_stack_name
  remote_dev_prefix          = local.remote_dev_prefix
  deployment_stage           = local.deployment_stage
  artifact_bucket            = local.artifact_bucket
  cellxgene_bucket           = local.cellxgene_bucket
  lambda_execution_role      = local.lambda_execution_role
  subnets                    = local.subnets
  security_groups            = local.security_groups
}

module upload_sfn {
  source                 = "../sfn"
  job_definition_arn     = module.upload_batch.batch_job_definition_no_revision
  job_queue_arn          = local.job_queue_arn
  role_arn               = local.sfn_role_arn
  custom_stack_name      = local.custom_stack_name
  lambda_success_handler = module.upload_success_lambda.arn
  lambda_error_handler   = module.upload_error_lambda.arn
  deployment_stage       = local.deployment_stage
}

module dataset_submissions_lambda {
  source                     = "../lambda"
  image                      = "${local.lambda_dataset_submissions_repo}:${local.image_tag}"
  name                       = "dataset-submissions"
  custom_stack_name          = local.custom_stack_name
  remote_dev_prefix          = local.remote_dev_prefix
  deployment_stage           = local.deployment_stage
  artifact_bucket            = local.artifact_bucket
  cellxgene_bucket           = local.cellxgene_bucket
  lambda_execution_role      = aws_iam_role.dataset_submissions_lambda_service_role.arn
  step_function_arn          = module.upload_sfn.step_function_arn
  subnets                    = local.subnets
  security_groups            = local.security_groups
}

resource "aws_iam_role" "dataset_submissions_lambda_service_role" {
  name               = "corpora-dataset-submissions-service-role-${local.custom_stack_name}"
  path               = "/service-role/"
  assume_role_policy = data.aws_iam_policy_document.assume_role.json
}

data "aws_iam_policy_document" "assume_role" {
  statement {
    principals {
      type        = "Service"
      identifiers = ["lambda.amazonaws.com"]
    }

    actions = ["sts:AssumeRole"]
  }
}

data "aws_iam_policy_document" "lambda_step_function_execution_policy" {
  statement {
    sid    = "sfn"
    effect = "Allow"
    actions = [
      "states:StartExecution"
    ]
    resources = [
      module.upload_sfn.step_function_arn
    ]
  }
  statement {
    sid      = "cw"
    effect = "Allow"
    actions = [
      "logs:CreateLogGroup",
      "logs:CreateLogStream",
      "logs:PutLogEvents"
    ]
    resources = [
      "arn:aws:logs:*:*:*"
    ]
  }
  statement {
    sid    = "networking"
    effect = "Allow"
    actions = [
      "ec2:DescribeNetworkInterfaces",
      "ec2:CreateNetworkInterface",
      "ec2:DeleteNetworkInterface",
      "ec2:DescribeInstances",
      "ec2:AttachNetworkInterface",
      "ec2:DescribeSecurityGroups",
      "ec2:DescribeSubnets",
      "ec2:DescribeVpcs"
    ]
    resources = ["*"]
  }
  statement {
    actions = [
      "secretsmanager:DescribeSecret",
      "secretsmanager:GetSecretValue"
    ]
    resources = [
      "arn:aws:secretsmanager:us-west-2:${var.aws_account_id}:secret:corpora/backend/${var.deployment_stage}/*"
    ]
  }
  statement {
    sid     = "s3"
    effect  = "Allow"
    actions = [
      "s3:ListBucket",
      "s3:DeleteObject"
    ]
    resources = [
      "arn:aws:s3:::${local.artifact_bucket}",
      "arn:aws:s3:::${local.artifact_bucket}/*",
      "arn:aws:s3:::${local.cellxgene_bucket}",
      "arn:aws:s3:::${local.cellxgene_bucket}/*",
    ]
  }
}

resource "aws_iam_policy" "lambda_step_function_execution_policy" {
  name = "lambda-step-function-execution-policy-${local.custom_stack_name}"
  policy = data.aws_iam_policy_document.lambda_step_function_execution_policy.json
}

resource "aws_iam_role_policy_attachment" "lambda_step_function_execution_policy_attachment" {
  role       = aws_iam_role.dataset_submissions_lambda_service_role.name
  policy_arn = aws_iam_policy.lambda_step_function_execution_policy.arn
}

resource "aws_lambda_permission" "allow_dataset_submissions_lambda_execution" {
  statement_id  = "AllowExecutionFromS3Bucket"
  action        = "lambda:InvokeFunction"
  function_name = module.dataset_submissions_lambda.arn
  principal     = "s3.amazonaws.com"
  source_arn    = try(local.secret["s3_buckets"]["dataset_submissions"]["arn"], "")
}

resource "aws_s3_bucket_notification" "on_dataset_submissions_object_created" {
  bucket = local.dataset_submissions_bucket

  lambda_function {
    lambda_function_arn = module.dataset_submissions_lambda.arn
    events = ["s3:ObjectCreated:*"]
  }

  depends_on = [aws_lambda_permission.allow_dataset_submissions_lambda_execution]
}<|MERGE_RESOLUTION|>--- conflicted
+++ resolved
@@ -23,10 +23,7 @@
   deletion_cmd                 = ["make", "-C", "/single-cell-data-portal/backend", "db/delete_remote_dev"]
   frontend_cmd                 = []
   # TODO: Assess whether this is safe for Portal API as well. Trying 1 worker in rdev portal backend containers, to minimize use of memory by TileDB (allocates multi-GB per process)
-<<<<<<< HEAD
-=======
   # Note: keep-alive timeout should always be greater than the idle timeout of the load balancer (60 seconds)
->>>>>>> 78ee16a2
   backend_cmd                  = ["gunicorn", "--worker-class", "gevent", "--workers", "1", "--bind", "0.0.0.0:5000", "backend.api_server.app:app", "--max-requests", "10000", "--timeout", "180", "--keep-alive", "61", "--log-level", "info"]
   data_load_path               = "s3://${local.secret["s3_buckets"]["env"]["name"]}/database/seed_data_2023.sql"
 
