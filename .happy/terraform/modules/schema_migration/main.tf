data aws_region current {}

data aws_caller_identity current {}

locals {
  name = "schema-migration"
  job_definition_arn = "arn:aws:batch:${data.aws_region.current.name}:${data.aws_caller_identity.current.account_id}:job-definition/dp-${var.deployment_stage}-${var.custom_stack_name}-schema-migration"
  swap_job_definition_arn = "${local.job_definition_arn}-swap"
}

resource aws_cloudwatch_log_group batch_cloud_watch_logs_group {
  retention_in_days = 365
  name              = "/dp/${var.deployment_stage}/${var.custom_stack_name}/${local.name}-batch"
}

resource aws_batch_job_definition schema_migrations_swap {
  type = "container"
  name = "dp-${var.deployment_stage}-${var.custom_stack_name}-${local.name}-swap"
  container_properties = jsonencode({
    jobRoleArn= var.batch_role_arn,
    image= var.image,
    environment= [
      {
        name= "ARTIFACT_BUCKET",
        value= var.artifact_bucket
      },
      {
        name= "DEPLOYMENT_STAGE",
        value= var.deployment_stage
      },
      {
        name= "AWS_DEFAULT_REGION",
        value= data.aws_region.current.name
      },
      {
        name= "REMOTE_DEV_PREFIX",
        value= var.remote_dev_prefix
      },
      {
        name= "DATASETS_BUCKET",
        value= var.datasets_bucket
      },
    ],
    resourceRequirements = [
      {
        type= "VCPU",
        Value="32"
      },
      {
        Type="MEMORY",
        Value = "256000"
      }
    ]
    linuxParameters= {
     maxSwap= 0,
     swappiness= 60
    },
    logConfiguration= {
      logDriver= "awslogs",
      options= {
        awslogs-group= aws_cloudwatch_log_group.batch_cloud_watch_logs_group.id,
        awslogs-region= data.aws_region.current.name
      }
    }
  })
}

resource aws_batch_job_definition schema_migrations {
  type = "container"
  name = "dp-${var.deployment_stage}-${var.custom_stack_name}-${local.name}"
  container_properties = jsonencode({
    jobRoleArn= var.batch_role_arn,
    image= var.image,
    environment= [
      {
        name= "ARTIFACT_BUCKET",
        value= var.artifact_bucket
      },
      {
        name= "DEPLOYMENT_STAGE",
        value= var.deployment_stage
      },
      {
        name= "AWS_DEFAULT_REGION",
        value= data.aws_region.current.name
      },
      {
        name= "REMOTE_DEV_PREFIX",
        value= var.remote_dev_prefix
      },
      {
        name= "DATASETS_BUCKET",
        value= var.datasets_bucket
      },
    ],
    resourceRequirements = [
                  {
              type= "VCPU",
              Value="2"
            },
            {
              Type="MEMORY",
              Value = "2048"
            }
    ]
    logConfiguration= {
      logDriver= "awslogs",
      options= {
        awslogs-group= aws_cloudwatch_log_group.batch_cloud_watch_logs_group.id,
        awslogs-region= data.aws_region.current.name
      }
    }
  })
}

resource aws_batch_job_definition pubish_revisions {
  type = "container"
  name = "dp-${var.deployment_stage}-${var.custom_stack_name}-${local.name}-publish-revisions"
  container_properties = jsonencode({
    command = ["python3",
      "-m",
      "backend.layers.processing.publish_revisions",
    ],
    jobRoleArn= var.batch_role_arn,
    image= var.image,
    environment= [
      {
        name= "ARTIFACT_BUCKET",
        value= var.artifact_bucket
      },
      {
        name= "DEPLOYMENT_STAGE",
        value= var.deployment_stage
      },
      {
        name= "AWS_DEFAULT_REGION",
        value= data.aws_region.current.name
      },
      {
        name= "REMOTE_DEV_PREFIX",
        value= var.remote_dev_prefix
      },
      {
        name= "DATASETS_BUCKET",
        value= var.datasets_bucket
      },
    ],
    resourceRequirements = [
      {
        type= "VCPU",
        Value="2"
      },
      {
        Type="MEMORY",
        Value = "4096"
      }
    ]
    logConfiguration= {
      logDriver= "awslogs",
      options= {
        awslogs-group= aws_cloudwatch_log_group.batch_cloud_watch_logs_group.id,
        awslogs-region= data.aws_region.current.name
      }
    }
  })
}


resource aws_sfn_state_machine sfn_schema_migration {
  name     = "dp-${var.deployment_stage}-${var.custom_stack_name}-${local.name}-sfn"
  role_arn = var.sfn_role_arn

  definition = <<EOF
{
  "Comment": "Schema Migration State Machine",
  "StartAt": "DefineDefaults",
  "States": {
    "DefineDefaults": {
        "Type": "Pass",
        "Next": "ApplyDefaults",
        "ResultPath": "$.inputDefaults",
        "Parameters": {
          "limit_migration": "0"
        }
    },
    "ApplyDefaults": {
        "Type": "Pass",
        "Next": "GatherCollections",
        "Parameters": {
          "args.$": "States.JsonMerge($.inputDefaults, $$.Execution.Input, false)"
        },
        "ResultPath": "$.withDefaults",
        "OutputPath": "$.withDefaults.args"
    },
    "GatherCollections": {
      "Type": "Task",
      "Resource": "arn:aws:states:::batch:submitJob.sync",
      "Parameters": {
        "JobDefinition": "${resource.aws_batch_job_definition.schema_migrations.arn}",
        "JobName": "gather_collections",
        "JobQueue": "${var.job_queue_arn}",
        "Timeout": {
          "AttemptDurationSeconds": 600
        },
        "ContainerOverrides": {
          "Environment": [
            {
              "Name": "STEP_NAME",
              "Value": "gather_collections"
            },
            {
              "Name": "MIGRATE",
              "Value": "True"
            },
            {
              "Name": "TASK_TOKEN",
              "Value.$": "$$.Task.Token"
            },
            {
              "Name": "EXECUTION_ID",
              "Value.$": "$$.Execution.Name"
            },
            {
              "Name": "LIMIT_MIGRATION",
              "Value.$": "$.limit_migration"
            }
          ]
        }
      },
      "Next": "SpanCollections",
      "Retry": [ {
          "ErrorEquals": ["AWS.Batch.TooManyRequestsException", "Batch.BatchException", "Batch.AWSBatchException"],
          "IntervalSeconds": 2,
          "MaxAttempts": 7,
          "BackoffRate": 5
      } ],
      "Catch": [
        {
          "ErrorEquals": [
            "States.ALL"
          ],
          "Next": "report",
          "ResultPath": null
        }
      ]
    },
    "SpanCollections": {
      "Type": "Map",
      "ItemProcessor": {
        "ProcessorConfig": {
          "Mode": "DISTRIBUTED",
          "ExecutionType": "STANDARD"
        },
        "StartAt": "CollectionMigration",
        "States": {
          "CollectionMigration": {
            "Type": "Task",
            "Resource": "arn:aws:states:::batch:submitJob.sync",
            "Parameters": {
              "JobDefinition": "${resource.aws_batch_job_definition.schema_migrations.arn}",
              "JobName": "collection_migration",
              "JobQueue": "${var.job_queue_arn}",
              "Timeout": {
                "AttemptDurationSeconds": 600
              },
              "ContainerOverrides": {
                "Environment": [
                  {
                    "Name": "STEP_NAME",
                    "Value": "collection_migrate"
                  },
                  {
                    "Name": "MIGRATE",
                    "Value": "True"
                  },
                  {
                    "Name": "COLLECTION_ID",
                    "Value.$": "$.collection_id"
                  },
                  {
                    "Name": "COLLECTION_VERSION_ID",
                    "Value.$": "$.collection_version_id"
                  },
                  {
                    "Name": "TASK_TOKEN",
                    "Value.$": "$$.Task.Token"
                  },
                  {
                    "Name": "EXECUTION_ID",
                    "Value.$": "$.execution_id"
                  }
                ]
              }
            },
            "Next": "DatasetsExists",
            "Retry": [ {
                "ErrorEquals": ["AWS.Batch.TooManyRequestsException", "Batch.BatchException", "Batch.AWSBatchException"],
                "IntervalSeconds": 2,
                "MaxAttempts": 7,
                "BackoffRate": 5
            } ],
            "Catch": [
              {
                "ErrorEquals": [
                  "States.ALL"
                ],
                "ResultPath": null,
                "Next": "CollectionCleanup"
              }
            ]
          },
          "DatasetsExists": {
            "Type": "Choice",
            "Choices": [
              {
                "Variable": "$.key_name",
                "IsPresent": false,
                "Next": "CollectionCleanup"
              }
            ],
            "Default": "SpanDatasets"
          },
          "CollectionCleanup": {
            "Type": "Task",
            "Resource": "arn:aws:states:::batch:submitJob.sync",
            "Parameters": {
            "JobDefinition": "${resource.aws_batch_job_definition.schema_migrations.arn}",
            "JobName": "Collection_cleanup",
            "JobQueue": "${var.job_queue_arn}",
              "Timeout": {
                "AttemptDurationSeconds": 600
              },
              "ContainerOverrides": {
                "Environment": [
                  {
                    "Name": "STEP_NAME",
                    "Value": "collection_cleanup"
                  },
                  {
                    "Name": "MIGRATE",
                    "Value": "True"
                  },
                  {
                    "Name": "COLLECTION_VERSION_ID",
                    "Value.$": "$.collection_version_id"
                  },
                  {
                    "Name": "TASK_TOKEN",
                    "Value.$": "$$.Task.Token"
                  },
                  {
                    "Name": "EXECUTION_ID",
                    "Value.$": "$.execution_id"
                  }
                ]
              }
            },
            "End": true,
            "Retry": [ {
                "ErrorEquals": ["AWS.Batch.TooManyRequestsException", "Batch.BatchException", "Batch.AWSBatchException"],
                "IntervalSeconds": 2,
                "MaxAttempts": 7,
                "BackoffRate": 5
            } ],
            "Catch": [
              {
                "ErrorEquals": [
                  "States.ALL"
                ],
                "Next": "CollectionError",
                "ResultPath": null
              }
            ]
          },
          "SpanDatasets": {
            "Type": "Map",
            "ItemProcessor": {
              "ProcessorConfig": {
                "Mode": "DISTRIBUTED",
                "ExecutionType": "STANDARD"
              },
              "StartAt": "DatasetMigration",
              "States": {
                "DatasetMigration": {
                  "Type": "Task",
                  "Resource": "arn:aws:states:::batch:submitJob.sync",
                  "Parameters": {
                    "JobDefinition": "${resource.aws_batch_job_definition.schema_migrations_swap.arn}",
                    "JobName": "dataset_migration",
                    "JobQueue": "${var.job_queue_arn}",
                    "Timeout": {
                      "AttemptDurationSeconds": 36000
                    },
                    "ContainerOverrides": {
                      "Environment": [
                        {
                          "Name": "STEP_NAME",
                          "Value": "dataset_migrate"
                        },
                        {
                          "Name": "MIGRATE",
                          "Value": "True"
                        },
                        {
                          "Name": "DATASET_ID",
                          "Value.$": "$.dataset_id"
                        },
                        {
                          "Name": "DATASET_VERSION_ID",
                          "Value.$": "$.dataset_version_id"
                        },
                        {
                          "Name": "COLLECTION_VERSION_ID",
                          "Value.$": "$.collection_version_id"
                        },
                        {
                          "Name": "COLLECTION_ID",
                          "Value.$": "$.collection_id"
                        },
                        {
                          "Name": "TASK_TOKEN",
                          "Value.$": "$$.Task.Token"
                        },
                        {
                          "Name": "EXECUTION_ID",
                          "Value.$": "$.execution_id"
                        }
                      ]
                    }
                  },
                  "Next": "StepFunctionsStartExecution",
                  "Retry": [ {
                      "ErrorEquals": ["AWS.Batch.TooManyRequestsException", "Batch.BatchException", "Batch.AWSBatchException"],
                      "IntervalSeconds": 2,
                      "MaxAttempts": 7,
                      "BackoffRate": 5
                  } ],
                  "Catch": [
                    {
                      "ErrorEquals": [
                        "States.ALL"
                      ],
                      "Next": "DatasetError",
                      "ResultPath": null
                    }
                  ],
                  "ResultPath": "$.result"
                },
                "DatasetError": {
                  "Type": "Pass",
                  "End": true
                },
                "StepFunctionsStartExecution": {
                  "Type": "Task",
                  "Resource": "arn:aws:states:::states:startExecution.sync:2",
                  "Parameters": {
                    "StateMachineArn": "arn:aws:states:${data.aws_region.current.name}:${data.aws_caller_identity.current.account_id}:stateMachine:dp-${var.deployment_stage}-${var.custom_stack_name}-sfn",
                    "Name.$": "$.result.sfn_name",
                    "Input": {
                      "AWS_STEP_FUNCTIONS_STARTED_BY_EXECUTION_ID.$": "$$.Execution.Id",
                      "url.$": "$.result.uri",
                      "dataset_version_id.$": "$.result.dataset_version_id",
                      "collection_version_id.$": "$.result.collection_version_id",
                      "job_queue": "${var.job_queue_arn}"
                    }
                  },
                  "End": true,
                  "Catch": [
                    {
                      "ErrorEquals": [
                        "States.ALL"
                      ],
                      "Next": "DatasetError",
                      "ResultPath": null
                    }
                  ],
                  "ResultPath": null
                }
              }
            },
            "ItemReader": {
              "Resource": "arn:aws:states:::s3:getObject",
              "ReaderConfig": {
                "InputType": "JSON"
              },
              "Parameters": {
                "Bucket": "${var.artifact_bucket}",
                "Key.$": "$.key_name"
              }
            },
<<<<<<< HEAD
            "Next": "CollectionCleanup",
            "MaxConcurrency": 32,
=======
            "Next": "CollectionPublish",
            "MaxConcurrency": 10,
>>>>>>> 0d94a3af
            "Catch": [
              {
                "ErrorEquals": [
                  "States.ALL"
                ],
                "Next": "CollectionCleanup",
                "ResultPath": null
              }
            ],
            "OutputPath": "$[0]",
            "ToleratedFailurePercentage": 100
          },
          "CollectionError": {
            "Type": "Pass",
            "End": true
          }
        }
      },
      "ItemReader": {
        "Resource": "arn:aws:states:::s3:getObject",
        "ReaderConfig": {
          "InputType": "JSON"
        },
        "Parameters": {
          "Bucket": "${var.artifact_bucket}",
          "Key.$": "$.key_name"
        }
      },
      "MaxConcurrency": 10,
      "Next": "report",
      "Catch": [
        {
          "ErrorEquals": [
            "States.ALL"
          ],
          "Next": "report",
          "ResultPath": null
        }
      ],
      "ToleratedFailurePercentage": 20
    },
    "report": {
      "Type": "Task",
      "Resource": "arn:aws:states:::batch:submitJob.sync",
      "Parameters": {
        "JobDefinition": "${resource.aws_batch_job_definition.schema_migrations.arn}",
        "JobName": "report",
        "JobQueue": "${var.job_queue_arn}",
        "Timeout": {
          "AttemptDurationSeconds": 600
        },
        "ContainerOverrides": {
          "ResourceRequirements": [
            {
              "Type": "MEMORY",
              "Value": "8048"
            }
          ],
          "Environment": [
            {
              "Name": "STEP_NAME",
              "Value": "report"
            },
            {
              "Name": "MIGRATE",
              "Value": "True"
            },
            {
              "Name": "TASK_TOKEN",
              "Value.$": "$$.Task.Token"
            },
            {
              "Name": "EXECUTION_ID",
              "Value.$": "$$.Execution.Name"
            }
          ]
        }
      },
      "Retry": [ {
        "ErrorEquals": ["AWS.Batch.TooManyRequestsException", "Batch.BatchException", "Batch.AWSBatchException"],
        "IntervalSeconds": 2,
        "MaxAttempts": 7,
        "BackoffRate": 5
      } ],
      "End": true
    }
  }
}
EOF
}<|MERGE_RESOLUTION|>--- conflicted
+++ resolved
@@ -488,13 +488,8 @@
                 "Key.$": "$.key_name"
               }
             },
-<<<<<<< HEAD
             "Next": "CollectionCleanup",
-            "MaxConcurrency": 32,
-=======
-            "Next": "CollectionPublish",
             "MaxConcurrency": 10,
->>>>>>> 0d94a3af
             "Catch": [
               {
                 "ErrorEquals": [
