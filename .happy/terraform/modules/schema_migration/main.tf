data aws_region current {}

data aws_caller_identity current {}

locals {
  name = "schema-migration"
  job_definition_arn = "arn:aws:batch:${data.aws_region.current.name}:${data.aws_caller_identity.current.account_id}:job-definition/dp-${var.deployment_stage}-${var.custom_stack_name}-schema-migration"
  swap_job_definition_arn = "${local.job_definition_arn}-swap"
}

resource aws_cloudwatch_log_group batch_cloud_watch_logs_group {
  retention_in_days = 365
  name              = "/dp/${var.deployment_stage}/${var.custom_stack_name}/${local.name}-batch"
}

resource aws_batch_job_definition schema_migrations_swap {
  type = "container"
  name = "dp-${var.deployment_stage}-${var.custom_stack_name}-${local.name}-swap"
  container_properties = jsonencode({
    jobRoleArn= var.batch_role_arn,
    image= var.image,
    environment= [
      {
        name= "ARTIFACT_BUCKET",
        value= var.artifact_bucket
      },
      {
        name= "DEPLOYMENT_STAGE",
        value= var.deployment_stage
      },
      {
        name= "AWS_DEFAULT_REGION",
        value= data.aws_region.current.name
      },
      {
        name= "REMOTE_DEV_PREFIX",
        value= var.remote_dev_prefix
      },
      {
        name= "DATASETS_BUCKET",
        value= var.datasets_bucket
      },
    ],
    resourceRequirements = [
      {
        type= "VCPU",
<<<<<<< HEAD
        Value="38"
      },
      {
        Type="MEMORY",
        Value = "304000"
=======
        Value="32"
      },
      {
        Type="MEMORY",
        Value = "256000"
>>>>>>> 8f1849d5
      }
    ]
    linuxParameters= {
     maxSwap= 0,
     swappiness= 60
    },
    logConfiguration= {
      logDriver= "awslogs",
      options= {
        awslogs-group= aws_cloudwatch_log_group.batch_cloud_watch_logs_group.id,
        awslogs-region= data.aws_region.current.name
      }
    }
  })
}

resource aws_batch_job_definition schema_migrations {
  type = "container"
  name = "dp-${var.deployment_stage}-${var.custom_stack_name}-${local.name}"
  container_properties = jsonencode({
    jobRoleArn= var.batch_role_arn,
    image= var.image,
    environment= [
      {
        name= "ARTIFACT_BUCKET",
        value= var.artifact_bucket
      },
      {
        name= "DEPLOYMENT_STAGE",
        value= var.deployment_stage
      },
      {
        name= "AWS_DEFAULT_REGION",
        value= data.aws_region.current.name
      },
      {
        name= "REMOTE_DEV_PREFIX",
        value= var.remote_dev_prefix
      },
      {
        name= "DATASETS_BUCKET",
        value= var.datasets_bucket
      },
    ],
    resourceRequirements = [
                  {
              type= "VCPU",
              Value="2"
            },
            {
              Type="MEMORY",
              Value = "2048"
            }
    ]
    logConfiguration= {
      logDriver= "awslogs",
      options= {
        awslogs-group= aws_cloudwatch_log_group.batch_cloud_watch_logs_group.id,
        awslogs-region= data.aws_region.current.name
      }
    }
  })
}

resource aws_batch_job_definition pubish_revisions {
  type = "container"
  name = "dp-${var.deployment_stage}-${var.custom_stack_name}-${local.name}-publish-revisions"
  container_properties = jsonencode({
    command = ["python3",
      "-m",
      "backend.layers.processing.publish_revisions",
    ],
    jobRoleArn= var.batch_role_arn,
    image= var.image,
    environment= [
      {
        name= "ARTIFACT_BUCKET",
        value= var.artifact_bucket
      },
      {
        name= "DEPLOYMENT_STAGE",
        value= var.deployment_stage
      },
      {
        name= "AWS_DEFAULT_REGION",
        value= data.aws_region.current.name
      },
      {
        name= "REMOTE_DEV_PREFIX",
        value= var.remote_dev_prefix
      },
      {
        name= "DATASETS_BUCKET",
        value= var.datasets_bucket
      },
    ],
    resourceRequirements = [
      {
        type= "VCPU",
        Value="2"
      },
      {
        Type="MEMORY",
        Value = "4096"
      }
    ]
    logConfiguration= {
      logDriver= "awslogs",
      options= {
        awslogs-group= aws_cloudwatch_log_group.batch_cloud_watch_logs_group.id,
        awslogs-region= data.aws_region.current.name
      }
    }
  })
}


resource aws_sfn_state_machine sfn_schema_migration {
  name     = "dp-${var.deployment_stage}-${var.custom_stack_name}-${local.name}-sfn"
  role_arn = var.sfn_role_arn

  definition = <<EOF
{
  "Comment": "Schema Migration State Machine",
  "StartAt": "DefineDefaults",
  "States": {
    "DefineDefaults": {
        "Type": "Pass",
        "Next": "ApplyDefaults",
        "ResultPath": "$.inputDefaults",
        "Parameters": {
          "auto_publish": "False",
          "limit_migration": "0"
        }
    },
    "ApplyDefaults": {
        "Type": "Pass",
        "Next": "GatherCollections",
        "Parameters": {
          "args.$": "States.JsonMerge($.inputDefaults, $$.Execution.Input, false)"
        },
        "ResultPath": "$.withDefaults",
        "OutputPath": "$.withDefaults.args"
    },
    "GatherCollections": {
      "Type": "Task",
      "Resource": "arn:aws:states:::batch:submitJob.sync",
      "Parameters": {
        "JobDefinition": "${resource.aws_batch_job_definition.schema_migrations.arn}",
        "JobName": "gather_collections",
        "JobQueue": "${var.job_queue_arn}",
        "Timeout": {
          "AttemptDurationSeconds": 600
        },
        "ContainerOverrides": {
          "Environment": [
            {
              "Name": "STEP_NAME",
              "Value": "gather_collections"
            },
            {
              "Name": "MIGRATE",
              "Value": "True"
            },
            {
              "Name": "TASK_TOKEN",
              "Value.$": "$$.Task.Token"
            },
            {
              "Name": "EXECUTION_ID",
              "Value.$": "$$.Execution.Name"
            },
            {
              "Name": "AUTO_PUBLISH",
              "Value.$": "$.auto_publish"
            },
            {
              "Name": "LIMIT_MIGRATION",
              "Value.$": "$.limit_migration"
            }
          ]
        }
      },
      "Next": "SpanCollections",
      "Catch": [
        {
          "ErrorEquals": [
            "States.ALL"
          ],
          "Next": "report",
          "ResultPath": null
        }
      ]
    },
    "SpanCollections": {
      "Type": "Map",
      "ItemProcessor": {
        "ProcessorConfig": {
          "Mode": "INLINE"
        },
        "StartAt": "CollectionMigration",
        "States": {
          "CollectionMigration": {
            "Type": "Task",
            "Resource": "arn:aws:states:::batch:submitJob.sync",
            "Parameters": {
              "JobDefinition": "${resource.aws_batch_job_definition.schema_migrations.arn}",
              "JobName": "collection_migration",
              "JobQueue": "${var.job_queue_arn}",
              "Timeout": {
                "AttemptDurationSeconds": 600
              },
              "ContainerOverrides": {
                "Environment": [
                  {
                    "Name": "STEP_NAME",
                    "Value": "collection_migrate"
                  },
                  {
                    "Name": "MIGRATE",
                    "Value": "True"
                  },
                  {
                    "Name": "COLLECTION_ID",
                    "Value.$": "$.collection_id"
                  },
                  {
                    "Name": "COLLECTION_VERSION_ID",
                    "Value.$": "$.collection_version_id"
                  },
                  {
                    "Name": "CAN_PUBLISH",
                    "Value.$": "$.can_publish"
                  },
                  {
                    "Name": "TASK_TOKEN",
                    "Value.$": "$$.Task.Token"
                  },
                  {
                    "Name": "EXECUTION_ID",
                    "Value.$": "$$.Execution.Name"
                  }
                ]
              }
            },
            "Next": "DatasetsExists",
            "Catch": [
              {
                "ErrorEquals": [
                  "States.ALL"
                ],
                "ResultPath": "$.error",
                "Next": "CollectionPublish"
              }
            ]
          },
          "DatasetsExists": {
            "Type": "Choice",
            "Choices": [
              {
                "Variable": "$.no_datasets",
                "IsPresent": true,
                "Next": "CollectionPublish"
              }
            ],
            "Default": "SpanDatasets"
          },
          "CollectionPublish": {
            "Type": "Task",
            "Resource": "arn:aws:states:::batch:submitJob.sync",
            "Parameters": {
            "JobDefinition": "${resource.aws_batch_job_definition.schema_migrations.arn}",
            "JobName": "Collection_publish",
            "JobQueue": "${var.job_queue_arn}",
              "Timeout": {
                "AttemptDurationSeconds": 600
              },
              "ContainerOverrides": {
                "Environment": [
                  {
                    "Name": "STEP_NAME",
                    "Value": "collection_publish"
                  },
                  {
                    "Name": "MIGRATE",
                    "Value": "True"
                  },
                  {
                    "Name": "COLLECTION_VERSION_ID",
                    "Value.$": "$.collection_version_id"
                  },
                  {
                    "Name": "CAN_PUBLISH",
                    "Value.$": "$.can_publish"
                  },
                  {
                    "Name": "TASK_TOKEN",
                    "Value.$": "$$.Task.Token"
                  },
                  {
                    "Name": "EXECUTION_ID",
                    "Value.$": "$$.Execution.Name"
                  }
                ]
              }
            },
            "End": true,
            "Catch": [
              {
                "ErrorEquals": [
                  "States.ALL"
                ],
                "Next": "CollectionError",
                "ResultPath": "$.error"
              }
            ]
          },
          "SpanDatasets": {
            "Type": "Map",
            "ItemProcessor": {
              "ProcessorConfig": {
                "Mode": "INLINE"
              },
              "StartAt": "DatasetMigration",
              "States": {
                "DatasetMigration": {
                  "Type": "Task",
                  "Resource": "arn:aws:states:::batch:submitJob.sync",
                  "Parameters": {
                    "JobDefinition": "${local.swap_job_definition_arn}",
                    "JobName": "dataset_migration",
                    "JobQueue": "${var.job_queue_arn}",
                    "Timeout": {
                      "AttemptDurationSeconds": 36000
                    },
                    "ContainerOverrides": {
                      "Environment": [
                        {
                          "Name": "STEP_NAME",
                          "Value": "dataset_migrate"
                        },
                        {
                          "Name": "MIGRATE",
                          "Value": "True"
                        },
                        {
                          "Name": "DATASET_ID",
                          "Value.$": "$.dataset_id"
                        },
                        {
                          "Name": "DATASET_VERSION_ID",
                          "Value.$": "$.dataset_version_id"
                        },
                        {
                          "Name": "COLLECTION_VERSION_ID",
                          "Value.$": "$.collection_version_id"
                        },
                        {
                          "Name": "COLLECTION_ID",
                          "Value.$": "$.collection_id"
                        },
                        {
                          "Name": "TASK_TOKEN",
                          "Value.$": "$$.Task.Token"
                        },
                        {
                          "Name": "EXECUTION_ID",
                          "Value.$": "$$.Execution.Name"
                        }
                      ]
                    }
                  },
                  "Next": "StepFunctionsStartExecution",
                  "Catch": [
                    {
                      "ErrorEquals": [
                        "States.ALL"
                      ],
                      "Next": "DatasetError",
                      "ResultPath": "$.error"
                    }
                  ],
                  "ResultPath": "$.result"
                },
                "DatasetError": {
                  "Type": "Pass",
                  "End": true
                },
                "StepFunctionsStartExecution": {
                  "Type": "Task",
                  "Resource": "arn:aws:states:::states:startExecution.sync:2",
                  "Parameters": {
                    "StateMachineArn": "arn:aws:states:${data.aws_region.current.name}:${data.aws_caller_identity.current.account_id}:stateMachine:dp-${var.deployment_stage}-${var.custom_stack_name}-sfn",
                    "Name.$": "$.result.sfn_name",
                    "Input": {
                      "AWS_STEP_FUNCTIONS_STARTED_BY_EXECUTION_ID.$": "$$.Execution.Id",
                      "url.$": "$.result.uri",
                      "dataset_version_id.$": "$.result.dataset_version_id",
                      "collection_version_id.$": "$.result.collection_version_id",
                      "job_queue": "${var.job_queue_arn}"
                    }
                  },
                  "End": true,
                  "Catch": [
                    {
                      "ErrorEquals": [
                        "States.ALL"
                      ],
                      "Next": "DatasetError",
                      "ResultPath": "$.error"
                    }
                  ],
                  "ResultPath": "$.result"
                }
              }
            },
            "ItemsPath": "$.datasets",
            "Next": "CollectionPublish",
            "MaxConcurrency": 32,
            "Catch": [
              {
                "ErrorEquals": [
                  "States.ALL"
                ],
                "Next": "CollectionPublish",
                "ResultPath": "$.error"
              }
            ],
            "OutputPath": "$[0]"
          },
          "CollectionError": {
            "Type": "Pass",
            "End": true
          }
        }
      },
      "ItemsPath": "$",
      "MaxConcurrency": 40,
      "Next": "report",
      "Catch": [
        {
          "ErrorEquals": [
            "States.ALL"
          ],
          "Next": "report",
          "ResultPath": null
        }
      ]
    },
    "report": {
      "Type": "Task",
      "Resource": "arn:aws:states:::batch:submitJob.sync",
      "Parameters": {
        "JobDefinition": "${resource.aws_batch_job_definition.schema_migrations.arn}",
        "JobName": "report",
        "JobQueue": "${var.job_queue_arn}",
        "Timeout": {
          "AttemptDurationSeconds": 600
        },
        "ContainerOverrides": {
          "ResourceRequirements": [
            {
              "Type": "MEMORY",
              "Value": "8048"
            }
          ],
          "Environment": [
            {
              "Name": "STEP_NAME",
              "Value": "report"
            },
            {
              "Name": "MIGRATE",
              "Value": "True"
            },
            {
              "Name": "TASK_TOKEN",
              "Value.$": "$$.Task.Token"
            },
            {
              "Name": "EXECUTION_ID",
              "Value.$": "$$.Execution.Name"
            }
          ]
        }
      },
      "End": true
    }
  }
}
EOF
}<|MERGE_RESOLUTION|>--- conflicted
+++ resolved
@@ -44,19 +44,11 @@
     resourceRequirements = [
       {
         type= "VCPU",
-<<<<<<< HEAD
-        Value="38"
-      },
-      {
-        Type="MEMORY",
-        Value = "304000"
-=======
         Value="32"
       },
       {
         Type="MEMORY",
         Value = "256000"
->>>>>>> 8f1849d5
       }
     ]
     linuxParameters= {
