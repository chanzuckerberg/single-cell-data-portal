<<<<<<< HEAD
locals {
  name = "schema-migration"
  dataset_migrate_cpu = "4"
}

=======
>>>>>>> e115e6d4
data aws_region current {}

data aws_caller_identity current {}

locals {
  name = "schema-migration"
  job_definition_arn = "arn:aws:batch:${data.aws_region.current.name}:${data.aws_caller_identity.current.account_id}:job-definition/dp-${var.deployment_stage}-${var.custom_stack_name}-schema-migration"
  swap_job_definition_arn = "${local.job_definition_arn}-swap"
}

resource aws_cloudwatch_log_group batch_cloud_watch_logs_group {
  retention_in_days = 365
  name              = "/dp/${var.deployment_stage}/${var.custom_stack_name}/${local.name}-batch"
}

resource aws_batch_job_definition schema_migrations_swap {
  type = "container"
  name = "dp-${var.deployment_stage}-${var.custom_stack_name}-${local.name}-swap"
  container_properties = jsonencode({
    jobRoleArn= var.batch_role_arn,
    image= var.image,
    environment= [
      {
        name= "ARTIFACT_BUCKET",
        value= var.artifact_bucket
      },
      {
        name= "DEPLOYMENT_STAGE",
        value= var.deployment_stage
      },
      {
        name= "AWS_DEFAULT_REGION",
        value= data.aws_region.current.name
      },
      {
        name= "REMOTE_DEV_PREFIX",
        value= var.remote_dev_prefix
      },
<<<<<<< HEAD
=======
      {
        name= "DATASETS_BUCKET",
        value= var.datasets_bucket
      },
>>>>>>> e115e6d4
    ],
    resourceRequirements = [
      {
        type= "VCPU",
<<<<<<< HEAD
        Value=local.dataset_migrate_cpu
      },
      {
        Type="MEMORY",
        Value = "95000"
=======
        Value="6"
      },
      {
        Type="MEMORY",
        Value = "47500"
>>>>>>> e115e6d4
      }
    ]
    linuxParameters= {
     maxSwap= 200000,
     swappiness= 60
    },
    logConfiguration= {
      logDriver= "awslogs",
      options= {
        awslogs-group= aws_cloudwatch_log_group.batch_cloud_watch_logs_group.id,
        awslogs-region= data.aws_region.current.name
      }
    }
  })
}

resource aws_batch_job_definition schema_migrations {
  type = "container"
  name = "dp-${var.deployment_stage}-${var.custom_stack_name}-${local.name}"
  container_properties = jsonencode({
    jobRoleArn= var.batch_role_arn,
    image= var.image,
    environment= [
      {
        name= "ARTIFACT_BUCKET",
        value= var.artifact_bucket
      },
      {
        name= "DEPLOYMENT_STAGE",
        value= var.deployment_stage
      },
      {
        name= "AWS_DEFAULT_REGION",
        value= data.aws_region.current.name
      },
      {
        name= "REMOTE_DEV_PREFIX",
        value= var.remote_dev_prefix
      },
      {
        name= "DATASETS_BUCKET",
        value= var.datasets_bucket
      },
    ],
    resourceRequirements = [
                  {
              type= "VCPU",
              Value="2"
            },
            {
              Type="MEMORY",
              Value = "2048"
            }
    ]
    logConfiguration= {
      logDriver= "awslogs",
      options= {
        awslogs-group= aws_cloudwatch_log_group.batch_cloud_watch_logs_group.id,
        awslogs-region= data.aws_region.current.name
      }
    }
  })
}

resource aws_sfn_state_machine sfn_schema_migration {
  name     = "dp-${var.deployment_stage}-${var.custom_stack_name}-${local.name}-sfn"
  role_arn = var.sfn_role_arn

  definition = <<EOF
{
  "Comment": "Schema Migration State Machine",
  "StartAt": "DefineDefaults",
  "States": {
    "DefineDefaults": {
        "Type": "Pass",
        "Next": "ApplyDefaults",
        "ResultPath": "$.inputDefaults",
        "Parameters": {
          "auto_publish": "False"
        }
    },
    "ApplyDefaults": {
        "Type": "Pass",
        "Next": "GatherCollections",
        "Parameters": {
          "args.$": "States.JsonMerge($.inputDefaults, $$.Execution.Input, false)"
        },
        "ResultPath": "$.withDefaults",
        "OutputPath": "$.withDefaults.args"
    },
    "GatherCollections": {
      "Type": "Task",
      "Resource": "arn:aws:states:::batch:submitJob.sync",
      "Parameters": {
        "JobDefinition": "${resource.aws_batch_job_definition.schema_migrations.arn}",
        "JobName": "gather_collections",
        "JobQueue": "${var.job_queue_arn}",
        "Timeout": {
          "AttemptDurationSeconds": 600
        },
        "ContainerOverrides": {
          "Environment": [
            {
              "Name": "STEP_NAME",
              "Value": "gather_collections"
            },
            {
              "Name": "MIGRATE",
              "Value": "True"
            },
            {
              "Name": "TASK_TOKEN",
              "Value.$": "$$.Task.Token"
            },
            {
              "Name": "EXECUTION_ID",
              "Value.$": "$$.Execution.Name"
            },
            {
              "Name": "AUTO_PUBLISH",
              "Value.$": "$.auto_publish"
            }
          ]
        }
      },
      "Next": "SpanCollections",
      "Catch": [
        {
          "ErrorEquals": [
            "States.ALL"
          ],
          "Next": "report",
          "ResultPath": null
        }
      ]
    },
    "SpanCollections": {
      "Type": "Map",
      "ItemProcessor": {
        "ProcessorConfig": {
          "Mode": "INLINE"
        },
        "StartAt": "CollectionMigration",
        "States": {
          "CollectionMigration": {
            "Type": "Task",
            "Resource": "arn:aws:states:::batch:submitJob.sync",
            "Parameters": {
              "JobDefinition": "${resource.aws_batch_job_definition.schema_migrations.arn}",
              "JobName": "collection_migration",
              "JobQueue": "${var.job_queue_arn}",
              "Timeout": {
                "AttemptDurationSeconds": 600
              },
              "ContainerOverrides": {
                "Environment": [
                  {
                    "Name": "STEP_NAME",
                    "Value": "collection_migrate"
                  },
                  {
                    "Name": "MIGRATE",
                    "Value": "True"
                  },
                  {
                    "Name": "COLLECTION_ID",
                    "Value.$": "$.collection_id"
                  },
                  {
                    "Name": "COLLECTION_VERSION_ID",
                    "Value.$": "$.collection_version_id"
                  },
                  {
                    "Name": "CAN_PUBLISH",
                    "Value.$": "$.can_publish"
                  },
                  {
                    "Name": "TASK_TOKEN",
                    "Value.$": "$$.Task.Token"
                  },
                  {
                    "Name": "EXECUTION_ID",
                    "Value.$": "$$.Execution.Name"
                  }
                ]
              }
            },
            "Next": "DatasetsExists",
            "Catch": [
              {
                "ErrorEquals": [
                  "States.ALL"
                ],
                "ResultPath": "$.error",
                "Next": "CollectionPublish"
              }
            ]
          },
          "DatasetsExists": {
            "Type": "Choice",
            "Choices": [
              {
                "Variable": "$.no_datasets",
                "IsPresent": true,
                "Next": "CollectionPublish"
              }
            ],
            "Default": "SpanDatasets"
          },
          "CollectionPublish": {
            "Type": "Task",
            "Resource": "arn:aws:states:::batch:submitJob.sync",
            "Parameters": {
            "JobDefinition": "${resource.aws_batch_job_definition.schema_migrations.arn}",
            "JobName": "Collection_publish",
            "JobQueue": "${var.job_queue_arn}",
              "Timeout": {
                "AttemptDurationSeconds": 600
              },
              "ContainerOverrides": {
                "Environment": [
                  {
                    "Name": "STEP_NAME",
                    "Value": "collection_publish"
                  },
                  {
                    "Name": "MIGRATE",
                    "Value": "True"
                  },
                  {
                    "Name": "COLLECTION_VERSION_ID",
                    "Value.$": "$.collection_version_id"
                  },
                  {
                    "Name": "CAN_PUBLISH",
                    "Value.$": "$.can_publish"
                  },
                  {
                    "Name": "TASK_TOKEN",
                    "Value.$": "$$.Task.Token"
                  },
                  {
                    "Name": "EXECUTION_ID",
                    "Value.$": "$$.Execution.Name"
                  }
                ]
              }
            },
            "End": true,
            "Catch": [
              {
                "ErrorEquals": [
                  "States.ALL"
                ],
                "Next": "CollectionError",
                "ResultPath": "$.error"
              }
            ]
          },
          "SpanDatasets": {
            "Type": "Map",
            "ItemProcessor": {
              "ProcessorConfig": {
                "Mode": "INLINE"
              },
              "StartAt": "MemorySize",
              "States": {
                "MemorySize": {
                  "Type": "Choice",
                  "Choices": [
                    {
                      "Variable": "$.memory",
                      "StringEquals": "8",
                      "Next": "DatasetMigration8"
                    },
                    {
                      "Variable": "$.memory",
                      "StringEquals": "16",
                      "Next": "DatasetMigration16"
                    },
                    {
                      "Variable": "$.memory",
                      "StringEquals": "32",
                      "Next": "DatasetMigration32"
                    },
                    {
                      "Variable": "$.memory",
                      "StringEquals": "64",
                      "Next": "DatasetMigration64"
                    },
                    {
                      "Variable": "$.memory",
                      "StringEquals": "95",
                      "Next": "DatasetMigration95"
                    },
                    {
                      "Variable": "$.memory",
                      "StringEquals": "swap",
                      "Next": "DatasetMigrationSwap"
                    }
                  ],
                  "Default": "DatasetMigrationSwap"
                },
                "DatasetMigrationSwap": {
                  "Type": "Task",
                  "Resource": "arn:aws:states:::batch:submitJob.sync",
                  "Parameters": {
                    "JobDefinition": "${resource.aws_batch_job_definition.schema_migrations_swap.arn}",
                    "JobName": "dataset_migration",
                    "JobQueue": "${var.job_queue_arn}",
                    "Timeout": {
                      "AttemptDurationSeconds": 36000
                    },
                    "ContainerOverrides": {
                      "Environment": [
                        {
                          "Name": "STEP_NAME",
                          "Value": "dataset_migrate"
                        },
                        {
                          "Name": "MIGRATE",
                          "Value": "True"
                        },
                        {
                          "Name": "DATASET_ID",
                          "Value.$": "$.dataset_id"
                        },
                        {
                          "Name": "DATASET_VERSION_ID",
                          "Value.$": "$.dataset_version_id"
                        },
                        {
                          "Name": "COLLECTION_VERSION_ID",
                          "Value.$": "$.collection_version_id"
                        },
                        {
                          "Name": "COLLECTION_ID",
                          "Value.$": "$.collection_id"
                        },
                        {
                          "Name": "TASK_TOKEN",
                          "Value.$": "$$.Task.Token"
                        },
                        {
                          "Name": "EXECUTION_ID",
                          "Value.$": "$$.Execution.Name"
                        }
                      ]
                    }
                  },
                  "Catch": [
                    {
                      "ErrorEquals": [
                        "States.ALL"
                      ],
                      "Next": "DatasetError",
                      "ResultPath": "$.error"
                    }
                  ],
                  "ResultPath": "$.result",
                  "Next": "StepFunctionsStartExecution"
                },
                "DatasetMigration8": {
                  "Type": "Task",
                  "Resource": "arn:aws:states:::batch:submitJob.sync",
                  "Parameters": {
                    "JobDefinition": "${local.swap_job_definition_arn}",
                    "JobName": "dataset_migration",
                    "JobQueue": "${var.job_queue_arn}",
                    "Timeout": {
                      "AttemptDurationSeconds": 36000
                    },
                    "ContainerOverrides": {
                      "ResourceRequirements": [
                        {
                          "Type": "MEMORY",
                          "Value": "8192"
                        },
                        {
                         "Type": "VCPU",
                          "Value": "${local.dataset_migrate_cpu}"
                        }
                      ],
                      "Environment": [
                        {
                          "Name": "STEP_NAME",
                          "Value": "dataset_migrate"
                        },
                        {
                          "Name": "MIGRATE",
                          "Value": "True"
                        },
                        {
                          "Name": "DATASET_ID",
                          "Value.$": "$.dataset_id"
                        },
                        {
                          "Name": "DATASET_VERSION_ID",
                          "Value.$": "$.dataset_version_id"
                        },
                        {
                          "Name": "COLLECTION_VERSION_ID",
                          "Value.$": "$.collection_version_id"
                        },
                        {
                          "Name": "COLLECTION_ID",
                          "Value.$": "$.collection_id"
                        },
                        {
                          "Name": "TASK_TOKEN",
                          "Value.$": "$$.Task.Token"
                        },
                        {
                          "Name": "EXECUTION_ID",
                          "Value.$": "$$.Execution.Name"
                        }
                      ]
                    }
                  },

                  "Next": "StepFunctionsStartExecution",
                  "Catch": [
                    {
                      "ErrorEquals": [
                        "States.ALL"
                      ],
                      "Next": "DatasetError",
                      "ResultPath": "$.error"
                    }
                  ],
                  "ResultPath": "$.result"
                },
                "DatasetMigration16": {
                  "Type": "Task",
                  "Resource": "arn:aws:states:::batch:submitJob.sync",
                  "Parameters": {
                    "JobDefinition": "${resource.aws_batch_job_definition.schema_migrations.arn}",
                    "JobName": "dataset_migration",
                    "JobQueue": "${var.job_queue_arn}",
                    "Timeout": {
                      "AttemptDurationSeconds": 36000
                    },
                    "ContainerOverrides": {
                      "ResourceRequirements": [
                        {
                          "Type": "MEMORY",
                          "Value": "16384"
                        },
                        {
                         "Type": "VCPU",
                          "Value": "${local.dataset_migrate_cpu}"
                        }
                      ],
                      "Environment": [
                        {
                          "Name": "STEP_NAME",
                          "Value": "dataset_migrate"
                        },
                        {
                          "Name": "MIGRATE",
                          "Value": "True"
                        },
                        {
                          "Name": "DATASET_ID",
                          "Value.$": "$.dataset_id"
                        },
                        {
                          "Name": "DATASET_VERSION_ID",
                          "Value.$": "$.dataset_version_id"
                        },
                        {
                          "Name": "COLLECTION_VERSION_ID",
                          "Value.$": "$.collection_version_id"
                        },
                        {
                          "Name": "COLLECTION_ID",
                          "Value.$": "$.collection_id"
                        },
                        {
                          "Name": "TASK_TOKEN",
                          "Value.$": "$$.Task.Token"
                        },
                        {
                          "Name": "EXECUTION_ID",
                          "Value.$": "$$.Execution.Name"
                        }
                      ]
                    }
                  },
                  "Next": "StepFunctionsStartExecution",
                  "Catch": [
                    {
                      "ErrorEquals": [
                        "States.ALL"
                      ],
                      "Next": "DatasetError",
                      "ResultPath": "$.error"
                    }
                  ],
                  "ResultPath": "$.result"
                },
                "DatasetMigration32": {
                  "Type": "Task",
                  "Resource": "arn:aws:states:::batch:submitJob.sync",
                  "Parameters": {
                    "JobDefinition": "${resource.aws_batch_job_definition.schema_migrations.arn}",
                    "JobName": "dataset_migration",
                    "JobQueue": "${var.job_queue_arn}",
                    "Timeout": {
                      "AttemptDurationSeconds": 36000
                    },
                    "ContainerOverrides": {
                      "ResourceRequirements": [
                        {
                          "Type": "MEMORY",
                          "Value": "32768"
                        },
                        {
                         "Type": "VCPU",
                          "Value": "${local.dataset_migrate_cpu}"
                        }
                      ],
                      "Environment": [
                        {
                          "Name": "STEP_NAME",
                          "Value": "dataset_migrate"
                        },
                        {
                          "Name": "MIGRATE",
                          "Value": "True"
                        },
                        {
                          "Name": "DATASET_ID",
                          "Value.$": "$.dataset_id"
                        },
                        {
                          "Name": "DATASET_VERSION_ID",
                          "Value.$": "$.dataset_version_id"
                        },
                        {
                          "Name": "COLLECTION_VERSION_ID",
                          "Value.$": "$.collection_version_id"
                        },
                        {
                          "Name": "COLLECTION_ID",
                          "Value.$": "$.collection_id"
                        },
                        {
                          "Name": "TASK_TOKEN",
                          "Value.$": "$$.Task.Token"
                        },
                        {
                          "Name": "EXECUTION_ID",
                          "Value.$": "$$.Execution.Name"
                        }
                      ]
                    }
                  },
                  "Next": "StepFunctionsStartExecution",
                  "Catch": [
                    {
                      "ErrorEquals": [
                        "States.ALL"
                      ],
                      "Next": "DatasetError",
                      "ResultPath": "$.error"
                    }
                  ],
                  "ResultPath": "$.result"
                },
                "DatasetMigration64": {
                  "Type": "Task",
                  "Resource": "arn:aws:states:::batch:submitJob.sync",
                  "Parameters": {
                    "JobDefinition": "${resource.aws_batch_job_definition.schema_migrations.arn}",
                    "JobName": "dataset_migration",
                    "JobQueue": "${var.job_queue_arn}",
                    "Timeout": {
                      "AttemptDurationSeconds": 36000
                    },
                    "ContainerOverrides": {
                      "ResourceRequirements": [
                        {
                          "Type": "MEMORY",
                          "Value": "65536"
                        },
                        {
                         "Type": "VCPU",
                          "Value": "${local.dataset_migrate_cpu}"
                        }
                      ],
                      "Environment": [
                        {
                          "Name": "STEP_NAME",
                          "Value": "dataset_migrate"
                        },
                        {
                          "Name": "MIGRATE",
                          "Value": "True"
                        },
                        {
                          "Name": "DATASET_ID",
                          "Value.$": "$.dataset_id"
                        },
                        {
                          "Name": "DATASET_VERSION_ID",
                          "Value.$": "$.dataset_version_id"
                        },
                        {
                          "Name": "COLLECTION_VERSION_ID",
                          "Value.$": "$.collection_version_id"
                        },
                        {
                          "Name": "COLLECTION_ID",
                          "Value.$": "$.collection_id"
                        },
                        {
                          "Name": "TASK_TOKEN",
                          "Value.$": "$$.Task.Token"
                        },
                        {
                          "Name": "EXECUTION_ID",
                          "Value.$": "$$.Execution.Name"
                        }
                      ]
                    }
                  },
                  "Next": "StepFunctionsStartExecution",
                  "Catch": [
                    {
                      "ErrorEquals": [
                        "States.ALL"
                      ],
                      "Next": "DatasetError",
                      "ResultPath": "$.error"
                    }
                  ],
                  "ResultPath": "$.result"
                },
                "DatasetMigration95": {
                  "Type": "Task",
                  "Resource": "arn:aws:states:::batch:submitJob.sync",
                  "Parameters": {
                    "JobDefinition": "${resource.aws_batch_job_definition.schema_migrations.arn}",
                    "JobName": "dataset_migration",
                    "JobQueue": "${var.job_queue_arn}",
                    "Timeout": {
                      "AttemptDurationSeconds": 36000
                    },
                    "ContainerOverrides": {
                      "ResourceRequirements": [
                        {
                          "Type": "MEMORY",
                          "Value": "97280"
                        },
                        {
                         "Type": "VCPU",
                          "Value": "${local.dataset_migrate_cpu}"
                        }
                      ],
                      "Environment": [
                        {
                          "Name": "STEP_NAME",
                          "Value": "dataset_migrate"
                        },
                        {
                          "Name": "MIGRATE",
                          "Value": "True"
                        },
                        {
                          "Name": "DATASET_ID",
                          "Value.$": "$.dataset_id"
                        },
                        {
                          "Name": "DATASET_VERSION_ID",
                          "Value.$": "$.dataset_version_id"
                        },
                        {
                          "Name": "COLLECTION_VERSION_ID",
                          "Value.$": "$.collection_version_id"
                        },
                        {
                          "Name": "COLLECTION_ID",
                          "Value.$": "$.collection_id"
                        },
                        {
                          "Name": "TASK_TOKEN",
                          "Value.$": "$$.Task.Token"
                        },
                        {
                          "Name": "EXECUTION_ID",
                          "Value.$": "$$.Execution.Name"
                        }
                      ]
                    }
                  },

                  "Next": "StepFunctionsStartExecution",
                  "Catch": [
                    {
                      "ErrorEquals": [
                        "States.ALL"
                      ],
                      "Next": "DatasetError",
                      "ResultPath": "$.error"
                    }
                  ],
                  "ResultPath": "$.result"
                },
                "DatasetError": {
                  "Type": "Pass",
                  "End": true
                },
                "StepFunctionsStartExecution": {
                  "Type": "Task",
                  "Resource": "arn:aws:states:::states:startExecution.sync:2",
                  "Parameters": {
                    "StateMachineArn": "arn:aws:states:${data.aws_region.current.name}:${data.aws_caller_identity.current.account_id}:stateMachine:dp-${var.deployment_stage}-${var.custom_stack_name}-sfn",
                    "Name.$": "$.result.sfn_name",
                    "Input": {
                      "AWS_STEP_FUNCTIONS_STARTED_BY_EXECUTION_ID.$": "$$.Execution.Id",
                      "url.$": "$.result.uri",
                      "dataset_id.$": "$.result.dataset_version_id",
                      "collection_id.$": "$.result.collection_version_id",
                      "job_queue": "${var.job_queue_arn}"
                    }
                  },
                  "End": true,
                  "Catch": [
                    {
                      "ErrorEquals": [
                        "States.ALL"
                      ],
                      "Next": "DatasetError",
                      "ResultPath": "$.error"
                    }
                  ],
                  "ResultPath": "$.result"
                }
              }
            },
            "ItemsPath": "$.datasets",
            "Next": "CollectionPublish",
            "MaxConcurrency": 32,
            "Catch": [
              {
                "ErrorEquals": [
                  "States.ALL"
                ],
                "Next": "CollectionPublish",
                "ResultPath": "$.error"
              }
            ],
            "OutputPath": "$[0]"
          },
          "CollectionError": {
            "Type": "Pass",
            "End": true
          }
        }
      },
      "ItemsPath": "$",
      "MaxConcurrency": 40,
      "Next": "report",
      "Catch": [
        {
          "ErrorEquals": [
            "States.ALL"
          ],
          "Next": "report",
          "ResultPath": null
        }
      ]
    },
    "report": {
      "Type": "Task",
      "Resource": "arn:aws:states:::batch:submitJob.sync",
      "Parameters": {
        "JobDefinition": "${resource.aws_batch_job_definition.schema_migrations.arn}",
        "JobName": "report",
        "JobQueue": "${var.job_queue_arn}",
        "Timeout": {
          "AttemptDurationSeconds": 600
        },
        "ContainerOverrides": {
<<<<<<< HEAD
=======
          "ResourceRequirements": [
            {
              "Type": "MEMORY",
              "Value": "8048"
            }
          ],
>>>>>>> e115e6d4
          "Environment": [
            {
              "Name": "STEP_NAME",
              "Value": "report"
            },
            {
              "Name": "MIGRATE",
              "Value": "True"
            },
            {
              "Name": "TASK_TOKEN",
              "Value.$": "$$.Task.Token"
            },
            {
              "Name": "EXECUTION_ID",
              "Value.$": "$$.Execution.Name"
            }
          ]
        }
      },
      "End": true
    }
  }
}
EOF
}<|MERGE_RESOLUTION|>--- conflicted
+++ resolved
@@ -1,11 +1,3 @@
-<<<<<<< HEAD
-locals {
-  name = "schema-migration"
-  dataset_migrate_cpu = "4"
-}
-
-=======
->>>>>>> e115e6d4
 data aws_region current {}
 
 data aws_caller_identity current {}
@@ -44,30 +36,19 @@
         name= "REMOTE_DEV_PREFIX",
         value= var.remote_dev_prefix
       },
-<<<<<<< HEAD
-=======
       {
         name= "DATASETS_BUCKET",
         value= var.datasets_bucket
       },
->>>>>>> e115e6d4
     ],
     resourceRequirements = [
       {
         type= "VCPU",
-<<<<<<< HEAD
-        Value=local.dataset_migrate_cpu
-      },
-      {
-        Type="MEMORY",
-        Value = "95000"
-=======
         Value="6"
       },
       {
         Type="MEMORY",
         Value = "47500"
->>>>>>> e115e6d4
       }
     ]
     linuxParameters= {
@@ -434,7 +415,7 @@
                   "Type": "Task",
                   "Resource": "arn:aws:states:::batch:submitJob.sync",
                   "Parameters": {
-                    "JobDefinition": "${local.swap_job_definition_arn}",
+                    "JobDefinition": "${resource.aws_batch_job_definition.schema_migrations.arn}",
                     "JobName": "dataset_migration",
                     "JobQueue": "${var.job_queue_arn}",
                     "Timeout": {
@@ -504,23 +485,13 @@
                   "Type": "Task",
                   "Resource": "arn:aws:states:::batch:submitJob.sync",
                   "Parameters": {
-                    "JobDefinition": "${resource.aws_batch_job_definition.schema_migrations.arn}",
+                    "JobDefinition": "${local.swap_job_definition_arn}",
                     "JobName": "dataset_migration",
                     "JobQueue": "${var.job_queue_arn}",
                     "Timeout": {
                       "AttemptDurationSeconds": 36000
                     },
                     "ContainerOverrides": {
-                      "ResourceRequirements": [
-                        {
-                          "Type": "MEMORY",
-                          "Value": "16384"
-                        },
-                        {
-                         "Type": "VCPU",
-                          "Value": "${local.dataset_migrate_cpu}"
-                        }
-                      ],
                       "Environment": [
                         {
                           "Name": "STEP_NAME",
@@ -557,214 +528,6 @@
                       ]
                     }
                   },
-                  "Next": "StepFunctionsStartExecution",
-                  "Catch": [
-                    {
-                      "ErrorEquals": [
-                        "States.ALL"
-                      ],
-                      "Next": "DatasetError",
-                      "ResultPath": "$.error"
-                    }
-                  ],
-                  "ResultPath": "$.result"
-                },
-                "DatasetMigration32": {
-                  "Type": "Task",
-                  "Resource": "arn:aws:states:::batch:submitJob.sync",
-                  "Parameters": {
-                    "JobDefinition": "${resource.aws_batch_job_definition.schema_migrations.arn}",
-                    "JobName": "dataset_migration",
-                    "JobQueue": "${var.job_queue_arn}",
-                    "Timeout": {
-                      "AttemptDurationSeconds": 36000
-                    },
-                    "ContainerOverrides": {
-                      "ResourceRequirements": [
-                        {
-                          "Type": "MEMORY",
-                          "Value": "32768"
-                        },
-                        {
-                         "Type": "VCPU",
-                          "Value": "${local.dataset_migrate_cpu}"
-                        }
-                      ],
-                      "Environment": [
-                        {
-                          "Name": "STEP_NAME",
-                          "Value": "dataset_migrate"
-                        },
-                        {
-                          "Name": "MIGRATE",
-                          "Value": "True"
-                        },
-                        {
-                          "Name": "DATASET_ID",
-                          "Value.$": "$.dataset_id"
-                        },
-                        {
-                          "Name": "DATASET_VERSION_ID",
-                          "Value.$": "$.dataset_version_id"
-                        },
-                        {
-                          "Name": "COLLECTION_VERSION_ID",
-                          "Value.$": "$.collection_version_id"
-                        },
-                        {
-                          "Name": "COLLECTION_ID",
-                          "Value.$": "$.collection_id"
-                        },
-                        {
-                          "Name": "TASK_TOKEN",
-                          "Value.$": "$$.Task.Token"
-                        },
-                        {
-                          "Name": "EXECUTION_ID",
-                          "Value.$": "$$.Execution.Name"
-                        }
-                      ]
-                    }
-                  },
-                  "Next": "StepFunctionsStartExecution",
-                  "Catch": [
-                    {
-                      "ErrorEquals": [
-                        "States.ALL"
-                      ],
-                      "Next": "DatasetError",
-                      "ResultPath": "$.error"
-                    }
-                  ],
-                  "ResultPath": "$.result"
-                },
-                "DatasetMigration64": {
-                  "Type": "Task",
-                  "Resource": "arn:aws:states:::batch:submitJob.sync",
-                  "Parameters": {
-                    "JobDefinition": "${resource.aws_batch_job_definition.schema_migrations.arn}",
-                    "JobName": "dataset_migration",
-                    "JobQueue": "${var.job_queue_arn}",
-                    "Timeout": {
-                      "AttemptDurationSeconds": 36000
-                    },
-                    "ContainerOverrides": {
-                      "ResourceRequirements": [
-                        {
-                          "Type": "MEMORY",
-                          "Value": "65536"
-                        },
-                        {
-                         "Type": "VCPU",
-                          "Value": "${local.dataset_migrate_cpu}"
-                        }
-                      ],
-                      "Environment": [
-                        {
-                          "Name": "STEP_NAME",
-                          "Value": "dataset_migrate"
-                        },
-                        {
-                          "Name": "MIGRATE",
-                          "Value": "True"
-                        },
-                        {
-                          "Name": "DATASET_ID",
-                          "Value.$": "$.dataset_id"
-                        },
-                        {
-                          "Name": "DATASET_VERSION_ID",
-                          "Value.$": "$.dataset_version_id"
-                        },
-                        {
-                          "Name": "COLLECTION_VERSION_ID",
-                          "Value.$": "$.collection_version_id"
-                        },
-                        {
-                          "Name": "COLLECTION_ID",
-                          "Value.$": "$.collection_id"
-                        },
-                        {
-                          "Name": "TASK_TOKEN",
-                          "Value.$": "$$.Task.Token"
-                        },
-                        {
-                          "Name": "EXECUTION_ID",
-                          "Value.$": "$$.Execution.Name"
-                        }
-                      ]
-                    }
-                  },
-                  "Next": "StepFunctionsStartExecution",
-                  "Catch": [
-                    {
-                      "ErrorEquals": [
-                        "States.ALL"
-                      ],
-                      "Next": "DatasetError",
-                      "ResultPath": "$.error"
-                    }
-                  ],
-                  "ResultPath": "$.result"
-                },
-                "DatasetMigration95": {
-                  "Type": "Task",
-                  "Resource": "arn:aws:states:::batch:submitJob.sync",
-                  "Parameters": {
-                    "JobDefinition": "${resource.aws_batch_job_definition.schema_migrations.arn}",
-                    "JobName": "dataset_migration",
-                    "JobQueue": "${var.job_queue_arn}",
-                    "Timeout": {
-                      "AttemptDurationSeconds": 36000
-                    },
-                    "ContainerOverrides": {
-                      "ResourceRequirements": [
-                        {
-                          "Type": "MEMORY",
-                          "Value": "97280"
-                        },
-                        {
-                         "Type": "VCPU",
-                          "Value": "${local.dataset_migrate_cpu}"
-                        }
-                      ],
-                      "Environment": [
-                        {
-                          "Name": "STEP_NAME",
-                          "Value": "dataset_migrate"
-                        },
-                        {
-                          "Name": "MIGRATE",
-                          "Value": "True"
-                        },
-                        {
-                          "Name": "DATASET_ID",
-                          "Value.$": "$.dataset_id"
-                        },
-                        {
-                          "Name": "DATASET_VERSION_ID",
-                          "Value.$": "$.dataset_version_id"
-                        },
-                        {
-                          "Name": "COLLECTION_VERSION_ID",
-                          "Value.$": "$.collection_version_id"
-                        },
-                        {
-                          "Name": "COLLECTION_ID",
-                          "Value.$": "$.collection_id"
-                        },
-                        {
-                          "Name": "TASK_TOKEN",
-                          "Value.$": "$$.Task.Token"
-                        },
-                        {
-                          "Name": "EXECUTION_ID",
-                          "Value.$": "$$.Execution.Name"
-                        }
-                      ]
-                    }
-                  },
-
                   "Next": "StepFunctionsStartExecution",
                   "Catch": [
                     {
@@ -853,15 +616,12 @@
           "AttemptDurationSeconds": 600
         },
         "ContainerOverrides": {
-<<<<<<< HEAD
-=======
           "ResourceRequirements": [
             {
               "Type": "MEMORY",
               "Value": "8048"
             }
           ],
->>>>>>> e115e6d4
           "Environment": [
             {
               "Name": "STEP_NAME",
