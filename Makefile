--- conflicted
+++ resolved
@@ -156,10 +156,6 @@
 local-unit-test: ## Run backend tests in the dev environment
 	@if [ -z "$(path)" ]; then \
         echo "Running all tests"; \
-<<<<<<< HEAD
-		docker-compose exec -e DEV_MODE_COOKIES= -T backend bash -c "cd /corpora-data-portal && make container-unittest"; \
-		docker-compose exec -e DEV_MODE_COOKIES= -T processing bash -c "cd /corpora-data-portal && make processing-unittest"; \
-=======
 		export CI=""; \
 		ci_env=""; \
 		if [ ! -z "$(CODECOV_TOKEN)" ]; then \
@@ -167,7 +163,6 @@
 			CI=true; \
 		fi; \
 		docker-compose $(COMPOSE_OPTS) run --rm -e DEV_MODE_COOKIES= -e CI $$ci_env -T backend bash -c "cd /corpora-data-portal && make container-unittest && if [ "$${CI}" = "true" ]; then apt-get update && apt-get install -y git && bash <(curl -s https://codecov.io/bash) -cF backend,python,unitTest; fi"; \
->>>>>>> 31ea9e6a
 	else \
 		echo "Running test(s): $(path)"; \
 		docker-compose $(COMPOSE_OPTS) run --rm -e DEV_MODE_COOKIES= -T backend bash -c "cd /corpora-data-portal && python -m unittest $(path)"; \
