--- conflicted
+++ resolved
@@ -191,8 +191,6 @@
 	docker-compose run --rm -T backend bash -c \
 	"cd /single-cell-data-portal && coverage run  $(COVERAGE_RUN_ARGS) -m pytest --alluredir=./allure-results tests/unit/scripts/";
 
-<<<<<<< HEAD
-=======
 # We optionally pass BOTO_ENDPOINT_URL if it is set, even if it is
 # set to be the empty string.
 # Note that there is a distinction between BOTO_ENDPOINT_URL being
@@ -217,7 +215,6 @@
 	chamber -b secretsmanager exec corpora/backend/$${DEPLOYMENT_STAGE}/auth0-secret -- \
 		python3 -m scripts.smoke_tests.setup
 
->>>>>>> 70f77546
 .PHONY: local-smoke-test
 local-smoke-test: ## Run frontend/e2e tests in the dev environment
 	docker-compose $(COMPOSE_OPTS) run --rm -T frontend make smoke-test-with-local-dev
