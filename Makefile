--- conflicted
+++ resolved
@@ -14,22 +14,12 @@
 
 .PHONY: fmt
 fmt:
-<<<<<<< HEAD
-	pre-commit run black
-	pre-commit run autoflake
-	pre-commit run isort
-
-.PHONY: lint
-lint:
-	pre-commit run flake8 --all-files
-=======
 	black --config=pyproject.toml backend scripts tests
 	ruff check --fix --config=pyproject.toml backend tests scripts
 
 .PHONY: lint
 lint:
 	ruff check --config=pyproject.toml --diff backend tests
->>>>>>> 7a4e72b3
 
 .PHONY: unit-test
 unit-test: local-unit-test
