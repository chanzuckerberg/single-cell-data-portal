--- conflicted
+++ resolved
@@ -65,11 +65,7 @@
       run: |
         pip install -r requirements.txt
         brew install moreutils
-<<<<<<< HEAD
-        make package -C backend/chalice/api_server
-=======
         make package -C ./backend/chalice/api_server
->>>>>>> 769107ff
     - name: Run unit tests
       run: |
         make unit-test
