name: Push Tests

on:
  push:
    branches:
      - main
      - staging
      - prod
  pull_request:
    branches:
      - "*"
      - feature/schema-3-0-0

env:
  CODECOV_TOKEN: ${{ secrets.CODECOV_TOKEN }}
  DEPLOYMENT_STAGE: test
  # Force using BuildKit instead of normal Docker, required so that metadata
  # is written/read to allow us to use layers of previous builds as cache.
  DOCKER_BUILDKIT: 1
  COMPOSE_DOCKER_CLI_BUILD: 1
  DOCKER_REPO: ${{ secrets.ECR_REPO }}/

jobs:
  lint:
    runs-on: ubuntu-20.04
    steps:
      - name: Configure AWS Credentials
        uses: aws-actions/configure-aws-credentials@v1
        with:
          aws-access-key-id: ${{ secrets.AWS_ACCESS_KEY }}
          aws-secret-access-key: ${{ secrets.AWS_SECRET_ACCESS_KEY }}
          aws-region: us-west-2
          role-to-assume: ${{ secrets.AWS_ROLE_TO_ASSUME }}
          role-duration-seconds: 1800
      - name: Login to ECR
        uses: docker/login-action@v1
        with:
          registry: ${{ secrets.ECR_REPO }}
      - uses: actions/checkout@v2
      - name: Lint Python
        run: |
          docker-compose run --no-deps --rm backend make -C /single-cell-data-portal lint
      - name: Lint frontend
        run: |
          docker-compose run --no-deps --rm frontend make lint
      - uses: 8398a7/action-slack@v3
        with:
          status: ${{ job.status }}
          fields: repo,commit,author,eventName,workflow,job,mention
          mention: "here"
        env:
          SLACK_WEBHOOK_URL: ${{ secrets.SLACK_WEBHOOK }}
        if: failure() && (github.ref == 'refs/heads/main' || github.ref == 'refs/heads/staging' || github.ref == 'refs/heads/prod')

  e2e-test:
    timeout-minutes: 60
    runs-on: ubuntu-20.04
    defaults:
      run:
        working-directory: frontend
    steps:
      - uses: actions/setup-node@v2
        with:
          node-version: "16.14.2"
      - name: Configure AWS Credentials
        uses: aws-actions/configure-aws-credentials@v1
        with:
          aws-access-key-id: ${{ secrets.AWS_ACCESS_KEY }}
          aws-secret-access-key: ${{ secrets.AWS_SECRET_ACCESS_KEY }}
          aws-region: us-west-2
          role-to-assume: ${{ secrets.AWS_ROLE_TO_ASSUME }}
          role-duration-seconds: 1800
      - name: Login to ECR
        uses: docker/login-action@v1
        with:
          registry: ${{ secrets.ECR_REPO }}
      - uses: actions/checkout@v2
      - name: Install dependencies
        run: |
          npm ci
          npx playwright install --with-deps
          cp src/configs/dev.js src/configs/configs.js
          npm run dev&

      # Run E2E tests
      - name: Run E2E tests
        run: DEBUG=pw:api npm run e2e

      # Upload Playwright report as an artifact
      - uses: actions/upload-artifact@v3
        if: always()
        with:
          name: test-results
          path: /home/runner/work/single-cell-data-portal/single-cell-data-portal/frontend/playwright-report
          retention-days: 30

      # Upload Allure results as an artifact
      - uses: actions/upload-artifact@v3
        with:
          name: allure-results
          path: /home/runner/work/single-cell-data-portal/single-cell-data-portal/frontend/allure-results
          retention-days: 20

      - name: Install happy
        uses: chanzuckerberg/github-actions/.github/actions/install-happy@install-happy-v1.2.1
        with:
          happy_version: "0.23.0"
      - name: Push images
        if: (github.ref == 'refs/heads/main' || github.ref == 'refs/heads/staging' || github.ref == 'refs/heads/prod' )
        run: |
          echo "HAPPY_COMMIT=$(git rev-parse --verify HEAD)" >> envfile
          echo "HAPPY_BRANCH=$(git branch --show-current)" >> envfile
          happy push --docker-compose-env-file envfile --aws-profile "" --tag sha-${GITHUB_SHA:0:8} frontend backend
      - uses: 8398a7/action-slack@v3
        with:
          status: ${{ job.status }}
          fields: repo,commit,author,eventName,workflow,job,mention
          mention: "here"
        env:
          SLACK_WEBHOOK_URL: ${{ secrets.SLACK_WEBHOOK }}
        if: failure() && github.ref == 'refs/heads/main'

  build-extra-images:
    runs-on: ubuntu-20.04
    if: (github.ref == 'refs/heads/main' || github.ref == 'refs/heads/staging' || github.ref == 'refs/heads/prod' )
    steps:
      - name: Configure AWS Credentials
        uses: aws-actions/configure-aws-credentials@v1
        with:
          aws-access-key-id: ${{ secrets.AWS_ACCESS_KEY }}
          aws-secret-access-key: ${{ secrets.AWS_SECRET_ACCESS_KEY }}
          aws-region: us-west-2
          role-to-assume: ${{ secrets.AWS_ROLE_TO_ASSUME }}
          role-duration-seconds: 1800
      - name: Login to ECR
        uses: docker/login-action@v1
        with:
          registry: ${{ secrets.ECR_REPO }}
      - uses: actions/checkout@v2
      - name: Install happy
        uses: chanzuckerberg/github-actions/.github/actions/install-happy@install-happy-v1.2.1
        with:
          happy_version: "0.23.0"
      - name: Docker build, push, and tag
        shell: bash
        run: |
          happy push --aws-profile "" --tag sha-${GITHUB_SHA:0:8} upload_failures upload_success dataset_submissions processing wmg_processing
      - uses: 8398a7/action-slack@v3
        with:
          status: ${{ job.status }}
          fields: repo,commit,author,eventName,workflow,job,mention
          mention: "here"
        env:
          SLACK_WEBHOOK_URL: ${{ secrets.SLACK_WEBHOOK }}
        if: failure() && (github.ref == 'refs/heads/main' || github.ref == 'refs/heads/staging' || github.ref == 'refs/heads/prod')

  push-prod-images:
    needs:
      - backend-unit-test
      - processing-unit-test
      - wmg-processing-unit-test
      - e2e-test
      - lint
      - build-extra-images
    runs-on: ubuntu-20.04
    if: (github.ref == 'refs/heads/main' || github.ref == 'refs/heads/staging' || github.ref == 'refs/heads/prod')
    steps:
      - name: Configure AWS Credentials
        uses: aws-actions/configure-aws-credentials@v1
        with:
          aws-access-key-id: ${{ secrets.AWS_ACCESS_KEY }}
          aws-secret-access-key: ${{ secrets.AWS_SECRET_ACCESS_KEY }}
          aws-region: us-west-2
          role-to-assume: ${{ secrets.AWS_PROD_ROLE_TO_ASSUME }}
          role-duration-seconds: 1800
      - name: Login to ECR
        uses: docker/login-action@v1
        with:
          registry: ${{ secrets.ECR_REPO }}
      - name: Login to Prod ECR
        uses: docker/login-action@v1
        with:
          registry: ${{ secrets.ECR_REPO_PROD }}
      - name: push docker images to prod ecr repo
        if: ( github.ref == 'refs/heads/prod' )
        shell: bash
        run: |
          docker pull ${{ secrets.ECR_REPO }}/corpora-upload-failures:sha-${GITHUB_SHA:0:8}
          docker tag ${{ secrets.ECR_REPO }}/corpora-upload-failures:sha-${GITHUB_SHA:0:8} ${{ secrets.ECR_REPO_PROD }}/corpora-upload-failures:sha-${GITHUB_SHA:0:8}
          docker push ${{ secrets.ECR_REPO_PROD }}/corpora-upload-failures:sha-${GITHUB_SHA:0:8}
          docker pull ${{ secrets.ECR_REPO }}/corpora-upload-success:sha-${GITHUB_SHA:0:8}
          docker tag ${{ secrets.ECR_REPO }}/corpora-upload-success:sha-${GITHUB_SHA:0:8} ${{ secrets.ECR_REPO_PROD }}/corpora-upload-success:sha-${GITHUB_SHA:0:8}
          docker push ${{ secrets.ECR_REPO_PROD }}/corpora-upload-success:sha-${GITHUB_SHA:0:8}
          docker pull ${{ secrets.ECR_REPO }}/dataset-submissions:sha-${GITHUB_SHA:0:8}
          docker tag ${{ secrets.ECR_REPO }}/dataset-submissions:sha-${GITHUB_SHA:0:8} ${{ secrets.ECR_REPO_PROD }}/dataset-submissions:sha-${GITHUB_SHA:0:8}
          docker push ${{ secrets.ECR_REPO_PROD }}/dataset-submissions:sha-${GITHUB_SHA:0:8}

  backend-unit-test:
    runs-on: ubuntu-20.04
    steps:
      - name: Configure AWS Credentials
        uses: aws-actions/configure-aws-credentials@v1
        with:
          aws-access-key-id: ${{ secrets.AWS_ACCESS_KEY }}
          aws-secret-access-key: ${{ secrets.AWS_SECRET_ACCESS_KEY }}
          aws-region: us-west-2
          role-to-assume: ${{ secrets.AWS_ROLE_TO_ASSUME }}
          role-duration-seconds: 1800
      - name: Login to ECR
        uses: docker/login-action@v1
        with:
          registry: ${{ secrets.ECR_REPO }}
      - uses: actions/checkout@v2
        with:
          fetch-depth: 0
      - name: Get changed files
        id: changed-files
        uses: tj-actions/changed-files@v23.1
        with:
          files: |
            Dockerfile*
            **/Dockerfile
            requirements*.txt
            **/requirements*.txt
      - name: Check if containers need to be rebuilt
        if: steps.changed-files.outputs.any_changed == 'true'
        run: |
          echo "DOCKER_REPO=${DOCKER_REPO}" > .env.ecr
          make local-rebuild-backend
      - name: Run tests in docker-compose
        run: |
          echo "DOCKER_REPO=${DOCKER_REPO}" > .env.ecr
          make local-init-test-data
          make all-local-unit-test-backend

      # Upload Allure results as an artifact
      - uses: actions/upload-artifact@v3
        with:
          name: allure-results
          path: /home/runner/work/single-cell-data-portal/single-cell-data-portal/allure-results
          retention-days: 20

      - uses: 8398a7/action-slack@v3
        with:
          status: ${{ job.status }}
          fields: repo,commit,author,eventName,workflow,job,mention
          mention: "here"
        env:
          SLACK_WEBHOOK_URL: ${{ secrets.SLACK_WEBHOOK }}
        if: failure() && (github.ref == 'refs/heads/main' || github.ref == 'refs/heads/staging' || github.ref == 'refs/heads/prod')

  processing-unit-test:
    runs-on: ubuntu-20.04
    steps:
      - name: Configure AWS Credentials
        uses: aws-actions/configure-aws-credentials@v1
        with:
          aws-access-key-id: ${{ secrets.AWS_ACCESS_KEY }}
          aws-secret-access-key: ${{ secrets.AWS_SECRET_ACCESS_KEY }}
          aws-region: us-west-2
          role-to-assume: ${{ secrets.AWS_ROLE_TO_ASSUME }}
          role-duration-seconds: 1800
      - name: Login to ECR
        uses: docker/login-action@v1
        with:
          registry: ${{ secrets.ECR_REPO }}
      - uses: actions/checkout@v2
        with:
          fetch-depth: 0
      - name: Get changed files
        id: changed-files
        uses: tj-actions/changed-files@v23.1
        with:
          files: |
            Dockerfile*
            **/Dockerfile*
            requirements*.txt
            **/requirements*.txt
      - name: Check if containers need to be rebuilt
        if: steps.changed-files.outputs.any_changed == 'true'
        run: |
          echo "DOCKER_REPO=${DOCKER_REPO}" > .env.ecr
          make local-rebuild-processing
      - name: Run tests in docker-compose
        run: |
          echo "DOCKER_REPO=${DOCKER_REPO}" > .env.ecr
          make local-init-test-data
          make local-unit-test-processing
      - uses: 8398a7/action-slack@v3
        with:
          status: ${{ job.status }}
          fields: repo,commit,author,eventName,workflow,job,mention
          mention: "here"
        env:
          SLACK_WEBHOOK_URL: ${{ secrets.SLACK_WEBHOOK }}
        if: failure() && (github.ref == 'refs/heads/main' || github.ref == 'refs/heads/staging' || github.ref == 'refs/heads/prod')

  wmg-processing-unit-test:
    runs-on: ubuntu-20.04
    steps:
      - name: Configure AWS Credentials
        uses: aws-actions/configure-aws-credentials@v1
        with:
          aws-access-key-id: ${{ secrets.AWS_ACCESS_KEY }}
          aws-secret-access-key: ${{ secrets.AWS_SECRET_ACCESS_KEY }}
          aws-region: us-west-2
          role-to-assume: ${{ secrets.AWS_ROLE_TO_ASSUME }}
          role-duration-seconds: 1800
      - name: Login to ECR
        uses: docker/login-action@v1
        with:
          registry: ${{ secrets.ECR_REPO }}
      - uses: actions/checkout@v2
        with:
          fetch-depth: 0
      - name: Get changed files
        id: changed-files
        uses: tj-actions/changed-files@v23.1
        with:
          files: |
            Dockerfile*
            **/Dockerfile*
            requirements*.txt
            **/requirements*.txt
      - name: Check if containers need to be rebuilt
        if: steps.changed-files.outputs.any_changed == 'true'
        run: |
          echo "DOCKER_REPO=${DOCKER_REPO}" > .env.ecr
          make local-rebuild-processing
      - name: Run tests in docker-compose
        run: |
          echo "DOCKER_REPO=${DOCKER_REPO}" > .env.ecr
          make local-unit-test-wmg-processing
      - uses: 8398a7/action-slack@v3
        with:
          status: ${{ job.status }}
          fields: repo,commit,author,eventName,workflow,job,mention
          mention: "here"
        env:
          SLACK_WEBHOOK_URL: ${{ secrets.SLACK_WEBHOOK }}
        if: failure() && (github.ref == 'refs/heads/main' || github.ref == 'refs/heads/staging' || github.ref == 'refs/heads/prod')

  publish-test-report:
    needs:
      - backend-unit-test
      - e2e-test
    runs-on: ubuntu-20.04
    steps:
<<<<<<< HEAD
      - uses: actions/download-artifact@v3
        with:
          name: allure-results
          path: allure-results

      - # Create test results history as an Allure report
        - name: Create test results history as an Allure report
          uses: simple-elf/allure-report-action@master
          if: always()
          id: allure-report
          with:
            allure_results: allure-results
            gh_pages: gh-pages
            allure_report: allure-report
            allure_history: allure-history
=======
      # Create test results history as an Allure report
      - name: Create test results history as an Allure report
        uses: simple-elf/allure-report-action@master
        if: always()
        id: allure-report
        with:
          allure_results: allure-results
          gh_pages: gh-pages
          allure_report: allure-report
          allure_history: allure-history
>>>>>>> a409b273

      # Checkout gh-pages branch and get Allure result history
      - name: Get Allure history
        uses: actions/checkout@v3
        if: always()
        continue-on-error: true
        with:
          ref: gh-pages
          path: gh-pages

      # Deploy Allure report to github pages
      - name: Deploy report to Github Pages
        if: always()
        uses: peaceiris/actions-gh-pages@v3
        with:
          github_token: ${{ secrets.GITHUB_TOKEN }}
          publish_branch: gh-pages
          publish_dir: allure-history

      # Output the link to the github page for this current run
      - name: Post the link to the report in summary
        run: "echo 'Test Results Dashboard (Run #${{ github.run_number }}): https://chanzuckerberg.github.io/single-cell-data-portal/${{ github.run_number }}' >> $GITHUB_STEP_SUMMARY"

  add-image-tags:
    needs:
      - backend-unit-test
      - processing-unit-test
      - wmg-processing-unit-test
      - e2e-test
      - lint
      - build-extra-images
    runs-on: ubuntu-20.04
    if: (github.ref == 'refs/heads/main' || github.ref == 'refs/heads/staging' || github.ref == 'refs/heads/prod' )
    steps:
      - name: Configure AWS Credentials
        uses: aws-actions/configure-aws-credentials@v1
        with:
          aws-access-key-id: ${{ secrets.AWS_ACCESS_KEY }}
          aws-secret-access-key: ${{ secrets.AWS_SECRET_ACCESS_KEY }}
          aws-region: us-west-2
          role-to-assume: ${{ secrets.AWS_ROLE_TO_ASSUME }}
          role-duration-seconds: 1800
      - name: Login to ECR
        uses: docker/login-action@v1
        with:
          registry: ${{ secrets.ECR_REPO }}
      - uses: actions/checkout@v2
      - name: Install happy
        uses: chanzuckerberg/github-actions/.github/actions/install-happy@install-happy-v1.2.1
        with:
          happy_version: "0.23.0"
      - name: Docker re-tag
        shell: bash
        run: |
          happy addtags --aws-profile "" --source-tag sha-${GITHUB_SHA:0:8} --dest-tag branch-$(echo ${GITHUB_REF#refs/heads/} | sed 's/[\+\/]/-/g')
      - uses: 8398a7/action-slack@v3
        with:
          status: ${{ job.status }}
          fields: repo,commit,author,eventName,workflow,job,mention
          mention: "here"
        env:
          SLACK_WEBHOOK_URL: ${{ secrets.SLACK_WEBHOOK }}
        if: failure() && (github.ref == 'refs/heads/main' || github.ref == 'refs/heads/staging' || github.ref == 'refs/heads/prod')

  create_deployment:
    if: (github.ref == 'refs/heads/main' || github.ref == 'refs/heads/staging' || github.ref == 'refs/heads/prod' )
    needs:
      - push-prod-images
    runs-on: ubuntu-20.04
    steps:
      - name: Generate payload
        run: |
          echo "payload={\"tag\":\"sha-${GITHUB_SHA:0:8}\"}" >> $GITHUB_ENV
          if [[ "${{ github.ref }}" == "refs/heads/prod" ]]; then
            echo "DEPLOYMENT_STAGE=prod" >> $GITHUB_ENV
          elif [[ "${{ github.ref }}" == "refs/heads/staging" ]]; then
            echo "DEPLOYMENT_STAGE=stage" >> $GITHUB_ENV
          else
            echo "DEPLOYMENT_STAGE=dev" >> $GITHUB_ENV
          fi
      - uses: avakar/create-deployment@v1
        with:
          auto_merge: false
          environment: ${{ env.DEPLOYMENT_STAGE }}
          payload: ${{ env.payload }}
          required_contexts: "" # Temporary hack to avoid checking Github Status for the commit
          # TODO: Avoid circular dependency on the deploy step; this step hasn't finished yet so
          # it's not considered ready for deploy normally by required_contexts, but we need to
          # deploy for this to be considered ready.
          # Unfortunately there is no blocklist for required_contexts, only an allowlist, so
          # we'd have to enumerate every other Github PR status here, which can be constantly changing.
          # For now, we just ignore required_contexts to deploy on every success.
          # See https://github.community/t/can-i-avoid-creating-a-check-run-from-a-job-needed-for-deployments-api/16426
        env:
          GITHUB_TOKEN: ${{ secrets.CZIBUILDBOT_GITHUB_TOKEN }}<|MERGE_RESOLUTION|>--- conflicted
+++ resolved
@@ -346,23 +346,11 @@
       - e2e-test
     runs-on: ubuntu-20.04
     steps:
-<<<<<<< HEAD
       - uses: actions/download-artifact@v3
         with:
           name: allure-results
           path: allure-results
 
-      - # Create test results history as an Allure report
-        - name: Create test results history as an Allure report
-          uses: simple-elf/allure-report-action@master
-          if: always()
-          id: allure-report
-          with:
-            allure_results: allure-results
-            gh_pages: gh-pages
-            allure_report: allure-report
-            allure_history: allure-history
-=======
       # Create test results history as an Allure report
       - name: Create test results history as an Allure report
         uses: simple-elf/allure-report-action@master
@@ -373,7 +361,6 @@
           gh_pages: gh-pages
           allure_report: allure-report
           allure_history: allure-history
->>>>>>> a409b273
 
       # Checkout gh-pages branch and get Allure result history
       - name: Get Allure history
