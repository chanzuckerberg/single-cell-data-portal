--- conflicted
+++ resolved
@@ -102,11 +102,7 @@
     runs-on: ubuntu-22.04
     needs:
       - create-rdev
-<<<<<<< HEAD
-    if: github.event.action == "opened"
-=======
     if: github.event.action == 'opened'
->>>>>>> caa6cf17
     steps:
       - name: Summerize deployment
         id: summary
