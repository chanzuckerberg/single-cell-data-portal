name: Create/Update rdev for PR

on:
  pull_request:
    branches-ignore:
      - prod
    types:
      - opened
      - synchronize
      - reopened

# prevent the rdev from being updated in concurrent GHA
concurrency:
  group: pr-${{ github.event.number }}
  cancel-in-progress: false

env:
  # Force using BuildKit instead of normal Docker, required so that metadata
  # is written/read to allow us to use layers of previous builds as cache.
  DOCKER_BUILDKIT: 1
  COMPOSE_DOCKER_CLI_BUILD: 1
  DOCKER_REPO: ${{ secrets.ECR_REPO }}/
  STACK_NAME: pr-${{ github.event.number }}

permissions:
  id-token: write
  issues: write
  pull-requests: write

jobs:
  get_previous_image_digests:
    runs-on: ubuntu-22.04
    outputs:
      ecr_repos: ${{ steps.get_digests.outputs.ecr_repos }}
      image_digests: ${{ steps.get_digests.outputs.image_digests }}
    steps:
      - name: Configure AWS Credentials
        uses: aws-actions/configure-aws-credentials@v4
        with:
          aws-region: us-west-2
          role-to-assume: ${{ secrets.AWS_ROLE_TO_ASSUME }}
          role-duration-seconds: 1800
      - name: Login to ECR
        uses: docker/login-action@v3
        with:
          registry: ${{ secrets.ECR_REPO }}
      - name: Get previous image digests for each repo
        id: get_digests
        run: |
          ECR_REPOS=(corpora-frontend corpora-backend corpora-upload-failures corpora-upload-success \
            dataset-submissions corpora-upload wmg-processing cellguide-pipeline)
          IMAGE_DIGESTS=()
          for ecr_repo in "${ECR_REPOS[@]}"; do
            IMAGE_DIGESTS+=(`aws ecr list-images --repository-name $ecr_repo --filter tagStatus=TAGGED \
              | jq -r --arg STACK_NAME ${STACK_NAME} '[.imageIds[] \
              | select(.imageTag==$STACK_NAME)][0].imageDigest'`)
          done
          echo "ECR_REPOS=${ECR_REPOS[@]}" >> $GITHUB_OUTPUT
          echo "IMAGE_DIGESTS=${IMAGE_DIGESTS[@]}" >> $GITHUB_OUTPUT

  build_images:
<<<<<<< HEAD
    uses: ./.github/workflows/build-images.yml
    secrets: inherit
=======
    strategy:
      matrix:
        image:
          - frontend # pushed both the frontend and api_server images
          - upload_failures
          - upload_success
          - dataset_submissions
          - processing
          - wmg_processing
          - cellguide_pipeline
    runs-on: ubuntu-22.04
    needs:
      - get_previous_image_digests
    outputs:
      image_tag: ${{ steps.push_images.outputs.image_tag }}
    steps:
      - name: Configure AWS Credentials
        uses: aws-actions/configure-aws-credentials@v4
        with:
          aws-region: us-west-2
          role-to-assume: ${{ secrets.AWS_ROLE_TO_ASSUME }}
          role-duration-seconds: 1800
      - name: Login to ECR
        uses: docker/login-action@v3
        with:
          registry: ${{ secrets.ECR_REPO }}
      - uses: actions/checkout@v2
        with:
          fetch-depth: 1
      - name: Install happy
        uses: chanzuckerberg/github-actions/.github/actions/install-happy@install-happy-v1.4.2
        with:
          happy_version: "0.110.1"
      - name: Push images
        id: push_images
        run: |
          echo "HAPPY_COMMIT=$(git rev-parse --verify HEAD)" >> envfile
          echo "HAPPY_BRANCH=$(git branch --show-current)" >> envfile
          export IMAGE_TAG=sha-${GITHUB_SHA:0:7}
          export BRANCH_TAG=branch-$(echo ${GITHUB_REF_NAME} | sed 's/[\+\/]/-/g')
          echo "IMAGE_TAG=${IMAGE_TAG}" >> $GITHUB_OUTPUT
          happy push devstack --env dev --slice ${{ matrix.image }} \
          --docker-compose-env-file envfile --aws-profile "" \
          --tags ${STACK_NAME},${IMAGE_TAG},${BRANCH_TAG}
>>>>>>> faf5700f

  deploy-rdev:
    runs-on: ubuntu-22.04
    needs:
      - build_images
      - get_previous_image_digests
    steps:
      - name: Configure AWS Credentials
        uses: aws-actions/configure-aws-credentials@v4
        with:
          aws-region: us-west-2
          role-to-assume: ${{ secrets.AWS_ROLE_TO_ASSUME }}
          role-duration-seconds: 2700
      - name: Login to ECR
        uses: docker/login-action@v3
        with:
          registry: ${{ secrets.ECR_REPO }}
      - uses: actions/checkout@v2
        with:
          fetch-depth: 1
      - name: Update deployment
        uses: chanzuckerberg/github-actions/.github/actions/deploy-happy-stack@deploy-happy-stack-v1.7.2
        with:
          tfe-token: ${{ secrets.TFE_TOKEN }}
          stack-name: ${{ env.STACK_NAME }}
          tag: ${{ needs.build_images.outputs.image_tag }}
          happy_version: "0.110.1"

  delete-previous-images:
    runs-on: ubuntu-22.04
    needs:
      - get_previous_image_digests
      - deploy-rdev
    steps:
      - name: Configure AWS Credentials
        uses: aws-actions/configure-aws-credentials@v4
        with:
          aws-region: us-west-2
          role-to-assume: ${{ secrets.AWS_ROLE_TO_ASSUME }}
          role-duration-seconds: 2700
      - name: Login to ECR
        uses: docker/login-action@v3
        with:
          registry: ${{ secrets.ECR_REPO }}
      - name: Delete previous images
        run: |
          ECR_REPOS=(${{ needs.get_previous_image_digests.outputs.ecr_repos }})
          IMAGE_DIGESTS=(${{ needs.get_previous_image_digests.outputs.image_digests }})
          for ((i = 0; i < ${#ECR_REPOS[@]}; ++i)); do
            if [ ${IMAGE_DIGESTS[$i]} == "null" ]; then
              continue
            fi
            aws ecr batch-delete-image --repository-name ${ECR_REPOS[$i]} --image-ids imageDigest=${IMAGE_DIGESTS[$i]}
          done

  summarize:
    runs-on: ubuntu-22.04
    if: github.event.action == 'opened'
    steps:
      - name: Summerize deployment
        id: summary
        run: |
          summary="## Deployment Summary"
          summary+="\n- api_server_url: https://${{ env.STACK_NAME }}-backend.rdev.single-cell.czi.technology"
          summary+="\n- frontend_url: https://${{ env.STACK_NAME }}-frontend.rdev.single-cell.czi.technology"
          summary+="\n- delete_db_task_definition_arn: arn:aws:ecs:us-west-2:***:task-definition/dp-rdev-${{ env.STACK_NAME}}-deletion:1"
          summary+="\n- migrate_db_task_definition_arn: arn:aws:ecs:us-west-2:***:task-definition/dp-rdev-${{ env.STACK_NAME}}-migration:1"
          echo "SUMMARY=$summary" >> $GITHUB_OUTPUT
      - name: Post Comment
        uses: actions/github-script@v6
        with:
          script: |
            github.rest.issues.createComment({
              issue_number: context.issue.number,
              owner: context.repo.owner,
              repo: context.repo.repo,
              body: "${{ steps.summary.outputs.summary}}"
            })

  functional-test:
    runs-on: ubuntu-22.04
    timeout-minutes: 30
    needs:
      - deploy-rdev
      - seed-wmg-cellguide-rdev
    steps:
      - name: Configure AWS Credentials
        uses: aws-actions/configure-aws-credentials@v4
        with:
          aws-region: us-west-2
          role-to-assume: ${{ secrets.AWS_ROLE_TO_ASSUME }}
          role-duration-seconds: 2700
      - uses: actions/checkout@v2
        with:
          fetch-depth: 1
      # TODO: Wait until the deployment is complete and return 200 responses from the version endpoint.
      - uses: actions/setup-python@v5
        with:
          python-version: "3.10"
      - name: Run functional test
        run: |
          pip3 install -r tests/functional/requirements.txt
          DEPLOYMENT_STAGE=rdev STACK_NAME=${{ env.STACK_NAME }} make functional-test

  seed-wmg-cellguide-rdev:
    runs-on: ubuntu-22.04
    needs:
      - deploy-rdev
    steps:
      - name: Configure AWS Credentials
        uses: aws-actions/configure-aws-credentials@v4
        with:
          aws-region: us-west-2
          role-to-assume: ${{ secrets.AWS_ROLE_TO_ASSUME }}
          role-duration-seconds: 1800
      - name: Checkout Repository
        uses: actions/checkout@v2

      - name: Grant Execute Permission to Bash Script
        run: |
          chmod +x ./scripts/populate_rdev_with_cellguide_data.sh ./scripts/populate_rdev_with_wmg_data.sh

      - name: Seed cell guide data
        run: |
          ./scripts/populate_rdev_with_cellguide_data.sh ${{ env.STACK_NAME }}
      - name: Seed WMG data
        run: |
          ./scripts/populate_rdev_with_wmg_data.sh ${{ env.STACK_NAME }}

  seed-database-e2e-tests:
    runs-on: ubuntu-22.04
    needs:
      - deploy-rdev
    steps:
      - name: Configure AWS Credentials
        uses: aws-actions/configure-aws-credentials@v4
        with:
          aws-region: us-west-2
          role-to-assume: ${{ secrets.AWS_ROLE_TO_ASSUME }}
          role-duration-seconds: 1800
      - name: Checkout Repository
        uses: actions/checkout@v2
        with:
          fetch-depth: 1
      - name: Seed database for e2e tests
        run: |
          pip3 install -r scripts/smoke_tests/requirements.txt
          STACK_NAME=${{ env.STACK_NAME }} DEPLOYMENT_STAGE=rdev python3 -m scripts.smoke_tests.setup

  run-e2e-tests:
    needs:
      - seed-wmg-cellguide-rdev
      - seed-database-e2e-tests
    timeout-minutes: 30
    name: e2e-tests ${{ matrix.project }} ${{ matrix.shardCurrent }} of ${{ matrix.shardTotal }}
    runs-on: ubuntu-22.04
    strategy:
      fail-fast: false
      matrix:
        # Only run Chrome for now, since GHA only has 250 workers and will cancel jobs if it runs out
        project: [chromium]
        shardCurrent: [1, 2, 3, 4, 5, 6, 7, 8, 9, 10]
        shardTotal: [10]
    defaults:
      run:
        working-directory: frontend
    steps:
      - uses: actions/setup-node@v3
        with:
          node-version: "20.10.0"
      - name: Configure AWS Credentials
        uses: aws-actions/configure-aws-credentials@v4
        with:
          aws-region: us-west-2
          role-to-assume: ${{ secrets.AWS_ROLE_TO_ASSUME }}
          role-duration-seconds: 1800
      - name: Login to ECR
        uses: docker/login-action@v3
        with:
          registry: ${{ secrets.ECR_REPO }}
      - uses: actions/checkout@v3
        with:
          fetch-depth: 2
      - name: Install dependencies
        ### config.js set-up required due to transient test dependencies on API_URL
        run: |
          npm ci
          npx playwright install --with-deps
          cp src/configs/local.js src/configs/configs.js

      # Run e2e tests
      - name: Run e2e tests
        env:
          CI: true
          PROJECT: ${{ matrix.project }}
          SHARD: ${{ matrix.shardCurrent }}/${{ matrix.shardTotal }}
        run: DEBUG=pw:api RDEV_LINK=https://${{ env.STACK_NAME }}-frontend.rdev.single-cell.czi.technology npm run e2e-rdev-ci

      - name: Upload FE test results as an artifact
        if: always()
        uses: actions/upload-artifact@v3
        with:
          name: playwright-report ${{ matrix.project }} ${{ matrix.shardCurrent }} of ${{ matrix.shardTotal }}
          path: /home/runner/work/single-cell-data-portal/single-cell-data-portal/frontend/playwright-report
          retention-days: 14

      - name: Upload blob report to GitHub Actions Artifacts
        if: always()
        uses: actions/upload-artifact@v3
        with:
          name: all-blob-reports
          path: /home/runner/work/single-cell-data-portal/single-cell-data-portal/frontend/blob-report
          retention-days: 1

      # Upload Allure results as an artifact
      - uses: actions/upload-artifact@v3
        with:
          name: allure-results
          path: /home/runner/work/single-cell-data-portal/single-cell-data-portal/frontend/allure-results
          retention-days: 20

      - name: Install happy
        uses: chanzuckerberg/github-actions/.github/actions/install-happy@install-happy-v1.4.2
        with:
          happy_version: "0.110.1"

      - uses: 8398a7/action-slack@v3
        with:
          status: ${{ job.status }}
          fields: repo,commit,author,eventName,workflow,job,mention
          mention: "here"
        env:
          SLACK_WEBHOOK_URL: ${{ secrets.SLACK_WEBHOOK }}
        if: failure() && github.ref == 'refs/heads/main'

  merge-playwright-reports:
    # Merge reports after playwright-tests, even if some shards have failed
    if: always()
    needs: run-e2e-tests
    runs-on: ubuntu-latest
    defaults:
      run:
        working-directory: frontend
    steps:
      - uses: actions/checkout@v3
        with:
          fetch-depth: 2
      - uses: actions/setup-node@v3
        with:
          node-version: 18
      - name: Install dependencies
        run: npm ci

      - name: Download blob reports from GitHub Actions Artifacts
        uses: actions/download-artifact@v3
        with:
          name: all-blob-reports
          path: /home/runner/work/single-cell-data-portal/single-cell-data-portal/frontend/blob-reports

      - name: Merge into HTML Report
        run: npx playwright merge-reports --reporter html ./blob-reports

      - name: Upload HTML report
        uses: actions/upload-artifact@v3
        with:
          name: html-report--attempt-${{ github.run_attempt }}
          path: /home/runner/work/single-cell-data-portal/single-cell-data-portal/frontend/playwright-report
          retention-days: 30

  # https://github.com/myieye/web-languageforge/blob/develop/.github/workflows/e2e-tests.yml
  e2e-test:
    if: always()
    name: e2e-test
    runs-on: ubuntu-latest
    needs:
      - run-e2e-tests
    steps:
      - name: Check result
        run: |
          passed="${{ needs.run-e2e-tests.result }}"
          if [[ $passed == "success" ]]; then
            echo "Shards passed"
            exit 0
          else
            echo "Shards failed"
            exit 1
          fi

  e2e-logged-in-test:
    timeout-minutes: 30
    runs-on: ubuntu-22.04
    defaults:
      run:
        working-directory: frontend
    needs:
      - seed-wmg-cellguide-rdev
      - seed-database-e2e-tests
    steps:
      - uses: actions/setup-node@v2
        with:
          node-version: "20.10.0"
      - uses: actions/checkout@v3
        with:
          fetch-depth: 2
      - name: Configure AWS Credentials
        uses: aws-actions/configure-aws-credentials@v4
        with:
          aws-region: us-west-2
          role-to-assume: ${{ secrets.AWS_ROLE_TO_ASSUME }}
          role-duration-seconds: 2700
      - name: Install dependencies
        ### config.js set-up required due to transient test dependencies on API_URL
        run: |
          npm ci
          npx playwright install --with-deps
          cp src/configs/local.js src/configs/configs.js
      - name: Run e2e Logged In tests
        run: |
          DEBUG=pw:api RDEV_LINK=https://${{ env.STACK_NAME }}-frontend.rdev.single-cell.czi.technology npm run e2e-rdev-logged-in-ci
      - uses: actions/upload-artifact@v2
        if: always()
        with:
          name: logged-in-test-results
          path: frontend/playwright-report/
          retention-days: 30<|MERGE_RESOLUTION|>--- conflicted
+++ resolved
@@ -59,55 +59,8 @@
           echo "IMAGE_DIGESTS=${IMAGE_DIGESTS[@]}" >> $GITHUB_OUTPUT
 
   build_images:
-<<<<<<< HEAD
     uses: ./.github/workflows/build-images.yml
     secrets: inherit
-=======
-    strategy:
-      matrix:
-        image:
-          - frontend # pushed both the frontend and api_server images
-          - upload_failures
-          - upload_success
-          - dataset_submissions
-          - processing
-          - wmg_processing
-          - cellguide_pipeline
-    runs-on: ubuntu-22.04
-    needs:
-      - get_previous_image_digests
-    outputs:
-      image_tag: ${{ steps.push_images.outputs.image_tag }}
-    steps:
-      - name: Configure AWS Credentials
-        uses: aws-actions/configure-aws-credentials@v4
-        with:
-          aws-region: us-west-2
-          role-to-assume: ${{ secrets.AWS_ROLE_TO_ASSUME }}
-          role-duration-seconds: 1800
-      - name: Login to ECR
-        uses: docker/login-action@v3
-        with:
-          registry: ${{ secrets.ECR_REPO }}
-      - uses: actions/checkout@v2
-        with:
-          fetch-depth: 1
-      - name: Install happy
-        uses: chanzuckerberg/github-actions/.github/actions/install-happy@install-happy-v1.4.2
-        with:
-          happy_version: "0.110.1"
-      - name: Push images
-        id: push_images
-        run: |
-          echo "HAPPY_COMMIT=$(git rev-parse --verify HEAD)" >> envfile
-          echo "HAPPY_BRANCH=$(git branch --show-current)" >> envfile
-          export IMAGE_TAG=sha-${GITHUB_SHA:0:7}
-          export BRANCH_TAG=branch-$(echo ${GITHUB_REF_NAME} | sed 's/[\+\/]/-/g')
-          echo "IMAGE_TAG=${IMAGE_TAG}" >> $GITHUB_OUTPUT
-          happy push devstack --env dev --slice ${{ matrix.image }} \
-          --docker-compose-env-file envfile --aws-profile "" \
-          --tags ${STACK_NAME},${IMAGE_TAG},${BRANCH_TAG}
->>>>>>> faf5700f
 
   deploy-rdev:
     runs-on: ubuntu-22.04
@@ -171,7 +124,7 @@
         id: summary
         run: |
           summary="## Deployment Summary"
-          summary+="\n- api_server_url: https://${{ env.STACK_NAME }}-backend.rdev.single-cell.czi.technology"
+          summary+="\n- backend_url: https://${{ env.STACK_NAME }}-backend.rdev.single-cell.czi.technology"
           summary+="\n- frontend_url: https://${{ env.STACK_NAME }}-frontend.rdev.single-cell.czi.technology"
           summary+="\n- delete_db_task_definition_arn: arn:aws:ecs:us-west-2:***:task-definition/dp-rdev-${{ env.STACK_NAME}}-deletion:1"
           summary+="\n- migrate_db_task_definition_arn: arn:aws:ecs:us-west-2:***:task-definition/dp-rdev-${{ env.STACK_NAME}}-migration:1"
