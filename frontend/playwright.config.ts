import {
  devices,
  expect,
  PlaywrightTestConfig,
  ReporterDescription,
} from "@playwright/test";
import { matchers } from "expect-playwright";
import fs from "fs";
import { LOGIN_STATE_FILENAME } from "tests/common/constants";
import { COMMON_PLAYWRIGHT_CONTEXT } from "tests/common/context";
import featureFlags from "./tests/common/featureFlags";

expect.extend(matchers);

/**
 * (thuang): Add `czi-checker`, so Plausible will ignore it.
 * NOTE: This changes all browsers to use Desktop Chrome UA, so please look
 * out for bugs that could be caused by this.
 * https://github.com/matomo-org/device-detector/blob/master/regexes/bots.yml#L2762
 */
const CZI_CHECKER = " czi-checker";

/**
 * Set this environment variable to enable retry
 */
const SHOULD_RETRY = process.env.RETRY !== "false";

<<<<<<< HEAD
const CLIPBOARD_READ = "clipboard-read";
const CLIPBOARD_WRITE = "clipboard-write";
=======
if (!SHOULD_RETRY) {
  console.log('Skipping retry because "RETRY" is set to false');
}

>>>>>>> b6ec55bb
// 'github' for GitHub Actions CI to generate annotations, default otherwise
const PLAYWRIGHT_REPORTER = process.env.CI
  ? ([["github"], ["line"], ["allure-playwright"]] as ReporterDescription[])
  : ([
      ["list"],
      [
        "html",
        {
          open: "failure",
          host: "localhost",
          port: 9220,
          outputFolder: "./html-reports",
        },
      ],
    ] as ReporterDescription[]);

/**
 * See https://playwright.dev/docs/test-configuration.
 */
const config: PlaywrightTestConfig = {
  expect: {
    /**
     * Maximum time expect() should wait for the condition to be met.
     * For example in `await expect(locator).toHaveText();`
     */
    timeout: 10000,
  },

  /* Fail the build on CI if you accidentally left test.only in the source code. */
  forbidOnly: !!process.env.CI,

  /* Run tests in files in parallel */
  fullyParallel: true,

  globalSetup: require.resolve("./playwright-globalSetup"),

  /* Folder for test artifacts such as screenshots, videos, traces, etc. */
  outputDir: "playwright-report/",

  /* Configure projects for major browsers */
  projects: [
    {
      name: "chromium",
      use: {
        ...devices["Desktop Chrome"],
        userAgent: devices["Desktop Chrome"].userAgent + CZI_CHECKER,
        permissions: [CLIPBOARD_READ, CLIPBOARD_WRITE],
      },
    },
    {
      name: "firefox",
      use: {
        ...devices["Desktop Firefox"],
        userAgent: devices["Desktop Firefox"].userAgent + CZI_CHECKER,
      },
    },
    {
      name: "edge",
      use: {
        ...devices["Desktop Edge"],
        userAgent: devices["Desktop Edge"].userAgent + CZI_CHECKER,
        permissions: [CLIPBOARD_READ, CLIPBOARD_WRITE],
      },
    },
  ],

  /* Reporter to use. See https://playwright.dev/docs/test-reporters */
  reporter: PLAYWRIGHT_REPORTER,

  //retries: SHOULD_RETRY ? 2 : 0,

  /* The base directory, relative to the config file, for snapshot files created with toMatchSnapshot and toHaveScreenshot. */
  snapshotDir: "./__snapshots__",

  testDir: "tests",

  /**
   * Maximum time one test can run for.
   * (thuang): 5 mins because FF and Edge need extra time to tear down context
   */
  timeout: 5 * 60 * 1000,

  use: {
    ...COMMON_PLAYWRIGHT_CONTEXT,
    storageState: getStorageState(),
  },

  /* Opt out of parallel tests. */
  /**
   * By default Github Action's hosted runner has 2 CPUs, so Playwright will
   * spin up NUM_CPU / 2 workers, which is 1 worker. But locally it will run
   * tests with more workers
   * https://github.com/microsoft/playwright/issues/19408#issuecomment-1347341819
   */
  // workers: 1,

  /* Run your local dev server before starting the tests */
  // webServer: {
  //   command: 'npm run start',
  //   port: 3000,
  // },
};

function getStorageState(): {
  cookies: Array<{
    name: string;

    value: string;

    /**
     * domain and path are required
     */
    domain: string;

    /**
     * domain and path are required
     */
    path: string;

    /**
     * Unix time in seconds.
     */
    expires: number;

    httpOnly: boolean;

    secure: boolean;

    /**
     * sameSite flag
     */
    sameSite: "Strict" | "Lax" | "None";
  }>;
  origins: Array<{
    origin: string;

    localStorage: Array<{
      name: string;

      value: string;
    }>;
  }>;
} {
  const storageState = featureFlags;

  if (fs.existsSync(LOGIN_STATE_FILENAME)) {
    const loginState = JSON.parse(
      fs.readFileSync(LOGIN_STATE_FILENAME, "utf-8")
    );

    // Merge loginState with featureFlags
    storageState.cookies = storageState.cookies.concat(loginState.cookies);
    storageState.origins = storageState.origins.concat(loginState.origins);
  }

  return storageState;
}

export default config;<|MERGE_RESOLUTION|>--- conflicted
+++ resolved
@@ -25,15 +25,12 @@
  */
 const SHOULD_RETRY = process.env.RETRY !== "false";
 
-<<<<<<< HEAD
 const CLIPBOARD_READ = "clipboard-read";
 const CLIPBOARD_WRITE = "clipboard-write";
-=======
 if (!SHOULD_RETRY) {
   console.log('Skipping retry because "RETRY" is set to false');
 }
 
->>>>>>> b6ec55bb
 // 'github' for GitHub Actions CI to generate annotations, default otherwise
 const PLAYWRIGHT_REPORTER = process.env.CI
   ? ([["github"], ["line"], ["allure-playwright"]] as ReporterDescription[])
@@ -103,7 +100,7 @@
   /* Reporter to use. See https://playwright.dev/docs/test-reporters */
   reporter: PLAYWRIGHT_REPORTER,
 
-  //retries: SHOULD_RETRY ? 2 : 0,
+  retries: SHOULD_RETRY ? 2 : 0,
 
   /* The base directory, relative to the config file, for snapshot files created with toMatchSnapshot and toHaveScreenshot. */
   snapshotDir: "./__snapshots__",
