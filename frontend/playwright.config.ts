import {
  devices,
  expect,
  PlaywrightTestConfig,
  ReporterDescription,
} from "@playwright/test";
import { matchers } from "expect-playwright";
import fs from "fs";
import { LOGIN_STATE_FILENAME } from "tests/common/constants";
import { COMMON_PLAYWRIGHT_CONTEXT } from "tests/common/context";
import featureFlags from "./tests/common/featureFlags";

expect.extend(matchers);

/**
 * (thuang): Add `czi-checker`, so Plausible will ignore it.
 * NOTE: This changes all browsers to use Desktop Chrome UA, so please look
 * out for bugs that could be caused by this.
 * https://github.com/matomo-org/device-detector/blob/master/regexes/bots.yml#L2762
 */
const CZI_CHECKER = " czi-checker";

/**
<<<<<<< HEAD
 * Set this environment variable to try to enable retry
 */
const SHOULD_RETRY = process.env.RETRY !== "false";

const CLIPBOARD_READ = "clipboard-read";
const CLIPBOARD_WRITE = "clipboard-write";
=======
 * Set this environment variable to enable retry
 */
const SHOULD_RETRY = process.env.RETRY !== "false";

>>>>>>> 1139a759
// 'github' for GitHub Actions CI to generate annotations, default otherwise
const PLAYWRIGHT_REPORTER = process.env.CI
  ? ([["github"], ["line"], ["allure-playwright"]] as ReporterDescription[])
  : ([
      ["list"],
      [
        "html",
        {
          open: "failure",
          host: "localhost",
          port: 9220,
          outputFolder: "./html-reports",
        },
      ],
    ] as ReporterDescription[]);

/**
 * See https://playwright.dev/docs/test-configuration.
 */
const config: PlaywrightTestConfig = {
  expect: {
    /**
     * Maximum time expect() should wait for the condition to be met.
     * For example in `await expect(locator).toHaveText();`
     */
    timeout: 10000,
  },

  /* Fail the build on CI if you accidentally left test.only in the source code. */
  forbidOnly: !!process.env.CI,

  /* Run tests in files in parallel */
  fullyParallel: true,

  globalSetup: require.resolve("./playwright-globalSetup"),

  /* Folder for test artifacts such as screenshots, videos, traces, etc. */
  outputDir: "playwright-report/",

  /* Configure projects for major browsers */
  projects: [
    {
      name: "chromium",
      use: {
        ...devices["Desktop Chrome"],
        userAgent: devices["Desktop Chrome"].userAgent + CZI_CHECKER,
        permissions: [CLIPBOARD_READ, CLIPBOARD_WRITE],
      },
    },
    {
      name: "firefox",
      use: {
        ...devices["Desktop Firefox"],
        userAgent: devices["Desktop Firefox"].userAgent + CZI_CHECKER,
      },
    },
    {
      name: "edge",
      use: {
        ...devices["Desktop Edge"],
        userAgent: devices["Desktop Edge"].userAgent + CZI_CHECKER,
        permissions: [CLIPBOARD_READ, CLIPBOARD_WRITE],
      },
    },
  ],

  /* Reporter to use. See https://playwright.dev/docs/test-reporters */
  reporter: PLAYWRIGHT_REPORTER,

  retries: SHOULD_RETRY ? 2 : 0,

  /* The base directory, relative to the config file, for snapshot files created with toMatchSnapshot and toHaveScreenshot. */
  snapshotDir: "./__snapshots__",

  testDir: "tests",

  /* Maximum time one test can run for. */
  timeout: 3 * 60 * 1000,

  use: {
    ...COMMON_PLAYWRIGHT_CONTEXT,
    storageState: getStorageState(),
  },

  /* Opt out of parallel tests. */
  /**
   * By default Github Action's hosted runner has 2 CPUs, so Playwright will
   * spin up NUM_CPU / 2 workers, which is 1 worker. But locally it will run
   * tests with more workers
   * https://github.com/microsoft/playwright/issues/19408#issuecomment-1347341819
   */
  // workers: 1,

  /* Run your local dev server before starting the tests */
  // webServer: {
  //   command: 'npm run start',
  //   port: 3000,
  // },
};

function getStorageState(): {
  cookies: Array<{
    name: string;

    value: string;

    /**
     * domain and path are required
     */
    domain: string;

    /**
     * domain and path are required
     */
    path: string;

    /**
     * Unix time in seconds.
     */
    expires: number;

    httpOnly: boolean;

    secure: boolean;

    /**
     * sameSite flag
     */
    sameSite: "Strict" | "Lax" | "None";
  }>;
  origins: Array<{
    origin: string;

    localStorage: Array<{
      name: string;

      value: string;
    }>;
  }>;
} {
  const storageState = featureFlags;

  if (fs.existsSync(LOGIN_STATE_FILENAME)) {
    const loginState = JSON.parse(
      fs.readFileSync(LOGIN_STATE_FILENAME, "utf-8")
    );

    // Merge loginState with featureFlags
    storageState.cookies = storageState.cookies.concat(loginState.cookies);
    storageState.origins = storageState.origins.concat(loginState.origins);
  }

  return storageState;
}

export default config;<|MERGE_RESOLUTION|>--- conflicted
+++ resolved
@@ -21,19 +21,12 @@
 const CZI_CHECKER = " czi-checker";
 
 /**
-<<<<<<< HEAD
- * Set this environment variable to try to enable retry
+ * Set this environment variable to enable retry
  */
 const SHOULD_RETRY = process.env.RETRY !== "false";
 
 const CLIPBOARD_READ = "clipboard-read";
 const CLIPBOARD_WRITE = "clipboard-write";
-=======
- * Set this environment variable to enable retry
- */
-const SHOULD_RETRY = process.env.RETRY !== "false";
-
->>>>>>> 1139a759
 // 'github' for GitHub Actions CI to generate annotations, default otherwise
 const PLAYWRIGHT_REPORTER = process.env.CI
   ? ([["github"], ["line"], ["allure-playwright"]] as ReporterDescription[])
