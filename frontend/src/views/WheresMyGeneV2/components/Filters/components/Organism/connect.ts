--- conflicted
+++ resolved
@@ -1,10 +1,5 @@
-<<<<<<< HEAD
-import { useContext, useEffect, useMemo } from "react";
+import { useCallback, useContext, useEffect, useMemo, useState } from "react";
 import { Organism as IOrganism } from "src/views/WheresMyGeneV2/common/types";
-=======
-import { useCallback, useContext, useEffect, useMemo, useState } from "react";
-import { Organism as IOrganism } from "src/views/WheresMyGene/common/types";
->>>>>>> dbc6c597
 import { useAvailableOrganisms } from "src/common/queries/wheresMyGene";
 import {
   DispatchContext,
@@ -13,7 +8,7 @@
 import { selectOrganism } from "src/views/WheresMyGeneV2/common/store/actions";
 import { track } from "src/common/analytics";
 import { EVENTS } from "src/common/analytics/events";
-import { selectHasCustomFiltersOrGenesSelected } from "src/views/WheresMyGene/common/store/selectors";
+import { selectHasCustomFiltersOrGenesSelected } from "src/views/WheresMyGeneV2/common/store/selectors";
 
 export const useConnect = () => {
   const dispatch = useContext(DispatchContext);
