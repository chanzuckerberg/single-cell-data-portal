import cloneDeep from "lodash/cloneDeep";
import {
  Dispatch,
  memo,
  SetStateAction,
  useCallback,
  useContext,
  useEffect,
  useMemo,
  useRef,
  useState,
} from "react";
import { EMPTY_ARRAY } from "src/common/constants/utils";
import {
  CellTypeRow,
  generateTermsByKey,
  OntologyTerm,
  usePrimaryFilterDimensions,
} from "src/common/queries/wheresMyGene";
import {
  DispatchContext,
  State,
  StateContext,
} from "src/views/WheresMyGene/common/store";
import { addCellInfoCellType } from "src/views/WheresMyGene/common/store/actions";
import {
  CellType,
  ChartProps,
  GeneExpressionSummary,
  SORT_BY,
  Tissue,
} from "src/views/WheresMyGene/common/types";
import YAxisChart from "./components/YAxisChart";
import { useTrackHeatMapLoaded } from "./hooks/useTrackHeatMapLoaded";
import { memoize } from "lodash";
import {
  useSortedGeneNames,
  useTissueNameToCellTypeIdToGeneNameToCellTypeGeneExpressionSummaryDataMap,
} from "src/views/WheresMyGene/components/HeatMap/hooks/useSortedGeneNames";
import { useSortedCellTypesByTissueName } from "src/views/WheresMyGene/components/HeatMap/hooks/useSortedCellTypesByTissueName";
import {
  ChartWrapper,
  Container,
  ContainerWrapper,
  TopLeftCornerMask,
  XAxisMask,
  XAxisWrapper,
  YAxisWrapper,
} from "src/views/WheresMyGene/components/HeatMap/style";
import { CellCountLabel } from "src/views/WheresMyGene/components/HeatMap/components/XAxisChart/style";
import {
  HEATMAP_CONTAINER_ID,
  MARGIN_BETWEEN_HEATMAPS,
} from "src/views/WheresMyGene/common/constants";
import Loader from "src/views/WheresMyGene/components/Loader";
import XAxisChart from "src/views/WheresMyGene/components/HeatMap/components/XAxisChart";
import Chart from "src/views/WheresMyGene/components/HeatMap/components/Chart";
import { hyphenize } from "src/views/WheresMyGene/components/HeatMap/utils";

interface Props {
  className?: string;
  cellTypes: { [tissue: Tissue]: CellTypeRow[] };
  genes: State["selectedGenes"];
  selectedGeneExpressionSummariesByTissueName: {
    [tissueName: string]: GeneExpressionSummary[];
  };
  scaledMeanExpressionMax: number;
  scaledMeanExpressionMin: number;
  isLoadingAPI: boolean;
  isScaled: boolean;
  cellTypeSortBy: SORT_BY;
  geneSortBy: SORT_BY;
  selectedOrganismId: string;
  echartsRendererMode: "svg" | "canvas";
  setAllChartProps: Dispatch<
    SetStateAction<{
      [tissue: string]: ChartProps;
    }>
  >;
  allChartProps: { [tissue: string]: ChartProps };
  setTissuesByName: Dispatch<
    SetStateAction<{
      [name: string]: OntologyTerm;
    }>
  >;
  expandedTissues: Set<string>;
  setExpandedTissues: Dispatch<SetStateAction<Set<string>>>;
}

export default memo(function HeatMap({
  className,
  cellTypes,
  genes,
  selectedGeneExpressionSummariesByTissueName,
  scaledMeanExpressionMax,
  scaledMeanExpressionMin,
  isLoadingAPI,
  isScaled,
  cellTypeSortBy,
  geneSortBy,
  selectedOrganismId,
  echartsRendererMode,
  allChartProps,
  setAllChartProps,
  setTissuesByName,
  expandedTissues,
  setExpandedTissues,
}: Props): JSX.Element {
  useTrackHeatMapLoaded({ selectedGenes: genes });

  const {
    xAxisHeight,
    selectedFilters: { tissues: filteredTissues },
  } = useContext(StateContext);
  // Loading state per tissue
  const [isLoading, setIsLoading] = useState(setInitialIsLoading(cellTypes));
  const chartWrapperRef = useRef<HTMLDivElement>(null);
  const dispatch = useContext(DispatchContext);

  const { data } = usePrimaryFilterDimensions(2); //temp explicit version

  // Get tissueName to ID map for use in find marker genes
  const tissuesByName = useMemo(() => {
    let result: { [name: string]: OntologyTerm } = {};

    if (!data) return result;

    const { tissues } = data;

    result = generateTermsByKey(tissues, "name");

    setTissuesByName(result);

    return result;
  }, [data, setTissuesByName]);

  const generateMarkerGenes = (cellType: CellType, tissueID: string) => {
    if (!dispatch) return;
    dispatch(addCellInfoCellType({ cellType, tissueID }));
  };

  const tissueNameToCellTypeIdToGeneNameToCellTypeGeneExpressionSummaryDataMap =
    useTissueNameToCellTypeIdToGeneNameToCellTypeGeneExpressionSummaryDataMap(
      selectedGeneExpressionSummariesByTissueName
    );

  const sortedGeneNames = useSortedGeneNames({
    geneSortBy,
    genes,
    selectedCellTypes: cellTypes,
    tissueNameToCellTypeIdToGeneNameToCellTypeGeneExpressionSummaryDataMap,
  });

  const sortedCellTypesByTissueName = useSortedCellTypesByTissueName({
    cellTypeSortBy,
    genes,
    selectedCellTypes: cellTypes,
    tissueNameToCellTypeIdToGeneNameToCellTypeGeneExpressionSummaryDataMap,
  });

  const geneNameToIndex = useMemo(() => {
    const result: { [key: string]: number } = {};

    for (const [index, gene] of Object.entries(sortedGeneNames)) {
      result[gene] = Number(index);
    }

    return result;
  }, [sortedGeneNames]);

  const orderedSelectedGeneExpressionSummariesByTissueName = useMemo(() => {
    const result: { [tissueName: string]: GeneExpressionSummary[] } = {};

    for (const [tissueName, geneExpressionSummary] of Object.entries(
      selectedGeneExpressionSummariesByTissueName
    )) {
      // (thuang): sort() mutates the array, so we need to clone it
      result[tissueName] = cloneDeep(
        geneExpressionSummary.sort((a, b) => {
          if (!a || !b) return -1;

          return geneNameToIndex[a.name] - geneNameToIndex[b.name];
        })
      );
    }

    return result;
  }, [selectedGeneExpressionSummariesByTissueName, geneNameToIndex]);

  const initialDisplayedCellTypes = useMemo(
    () =>
      Object.entries(tissuesByName).reduce((acc, [_, { id }]) => {
        if (
          (filteredTissues.length > 0 && filteredTissues.includes(id)) ||
          filteredTissues.length === 0
        ) {
          acc.add(id + id);
        }
        return acc;
      }, new Set<string>()),
    [tissuesByName, filteredTissues]
  );

  // set of tissue names that are visible and set of cell types that are visible
  // presence is visible
  const [displayedCellTypes, setDisplayedCellTypes] = useState<Set<string>>(
    initialDisplayedCellTypes
  );

  useEffect(() => {
    setDisplayedCellTypes(initialDisplayedCellTypes);
    setExpandedTissues(new Set<string>());
  }, [initialDisplayedCellTypes, setExpandedTissues, selectedOrganismId]);

  const handleExpandCollapse = useCallback(
    (tissueID: string, tissueName: Tissue) => {
      const newDisplayedCellTypes = new Set<string>(displayedCellTypes);
      const newExpandedTissues = new Set<string>(expandedTissues);
      let addedTissue = false;

      if (expandedTissues.has(tissueID)) {
        newExpandedTissues.delete(tissueID);
      } else {
        newExpandedTissues.add(tissueID);
        addedTissue = true;
      }
      if (addedTissue) {
<<<<<<< HEAD
        sortedCellTypesByTissueName[tissueName].forEach((cellType) => {
          newDisplayedCellTypes.add(tissueID + cellType.cellTypeName);
=======
        sortedCellTypesByTissueName[tissue].forEach((cellType) => {
          newDisplayedCellTypes.add(tissue + cellType.cellTypeName);
>>>>>>> b3446657
        });
      } else {
        [...newDisplayedCellTypes].forEach((cellType) => {
          if (
            cellType.includes(tissueID) &&
            cellType !== `${tissueID}${tissueID}`
          ) {
            newDisplayedCellTypes.delete(cellType);
          }
        });
      }
      setDisplayedCellTypes(newDisplayedCellTypes);
      setExpandedTissues(newExpandedTissues);
    },
    [
      displayedCellTypes,
      expandedTissues,
      setExpandedTissues,
      sortedCellTypesByTissueName,
    ]
  );

  return (
    <>
      <ContainerWrapper>
        <TopLeftCornerMask height={xAxisHeight}>
          <CellCountLabel>Cell Count</CellCountLabel>
        </TopLeftCornerMask>
        <Container {...{ className }} id={HEATMAP_CONTAINER_ID}>
          {isLoadingAPI || isAnyTissueLoading(isLoading) ? <Loader /> : null}
          <XAxisWrapper id="x-axis-wrapper">
            <XAxisMask data-testid="x-axis-mask" height={xAxisHeight} />
            <XAxisChart geneNames={sortedGeneNames} />
          </XAxisWrapper>
          <YAxisWrapper top={0}>
            {Object.values(tissuesByName)
              .sort((a, b) =>
                // sort tissues alphabetically
                a.name.localeCompare(b.name)
              )
              .map((tissue: OntologyTerm) => {
                const tissueCellTypes = memoizedGetTissueCellTypes({
                  cellTypeSortBy,
                  cellTypes,
                  sortedCellTypesByTissueName,
                  tissue: tissue.name,
                  tissueID: tissue.id,
                  displayedCellTypes,
                });

                return (
                  tissueCellTypes.length > 0 && (
                    <YAxisChart
                      key={tissue.name}
                      tissue={tissue.name}
                      tissueID={tissue.id}
                      cellTypes={tissueCellTypes}
                      generateMarkerGenes={generateMarkerGenes}
                      selectedOrganismId={selectedOrganismId}
                      expandedTissues={expandedTissues}
                      handleExpandCollapse={handleExpandCollapse}
                    />
                  )
                );
              })}
          </YAxisWrapper>
          <ChartWrapper ref={chartWrapperRef} top={xAxisHeight}>
            {Object.values(tissuesByName)
              .sort((a, b) =>
                // sort tissues alphabetically
                a.name.localeCompare(b.name)
              )
              .map((tissue: OntologyTerm) => {
                const tissueCellTypes = memoizedGetTissueCellTypes({
                  cellTypeSortBy,
                  cellTypes,
                  sortedCellTypesByTissueName,
                  tissue: tissue.name,
                  tissueID: tissue.id,
                  displayedCellTypes: displayedCellTypes,
                });

                // Don't render anything if tissue has no cell types for some reason
                if (!tissueCellTypes.length) return;

                const selectedGeneData =
                  orderedSelectedGeneExpressionSummariesByTissueName[
                    tissue.name
                  ];

                /**
                 * (thuang): If there is no selected gene data, we don't want to render
                 * the chart, because it will cause the chart to render with 0 width,
                 * which is an error for echarts
                 */
                if (!selectedGeneData?.length) {
                  const height =
                    document.getElementById(`${hyphenize(tissue.name)}-y-axis`)
                      ?.clientHeight ?? 0;
                  return (
                    <div
                      id={`no-chart-data-${hyphenize(tissue.name)}`} // Not used, just to make it stand out
                      key={`${tissue.name}-${echartsRendererMode}`}
                      style={{
                        height: `${height + MARGIN_BETWEEN_HEATMAPS}px`,
                      }}
                    />
                  );
                }

                return (
                  <Chart
                    isScaled={isScaled}
                    /**
                     * (thuang): We use `key` to force re-render the HeatMap component
                     * when the renderer mode changes, so echarts can create new instances
                     */
                    key={`${tissue.name}-${echartsRendererMode}`}
                    tissue={tissue.name}
                    cellTypes={tissueCellTypes}
                    selectedGeneData={
                      orderedSelectedGeneExpressionSummariesByTissueName[
                        tissue.name
                      ]
                    }
                    setIsLoading={setIsLoading}
                    scaledMeanExpressionMax={scaledMeanExpressionMax}
                    scaledMeanExpressionMin={scaledMeanExpressionMin}
                    echartsRendererMode={echartsRendererMode}
                    setAllChartProps={setAllChartProps}
                    chartProps={allChartProps[tissue.name]}
                  />
                );
              })}
          </ChartWrapper>
        </Container>
      </ContainerWrapper>
    </>
  );
});

function getTissueCellTypes({
  cellTypes,
  sortedCellTypesByTissueName,
  tissue,
  tissueID,
  cellTypeSortBy,
  displayedCellTypes,
}: {
  cellTypes: { [tissue: Tissue]: CellTypeRow[] };
  sortedCellTypesByTissueName: { [tissue: string]: CellTypeRow[] };
  tissue: Tissue;
  tissueID: string;
  cellTypeSortBy: SORT_BY;
  displayedCellTypes: Set<string>;
}) {
  const tissueCellTypes = cellTypes[tissue];

  if (!tissueCellTypes || tissueCellTypes.length === 0) return [];
  const sortedTissueCellTypes = sortedCellTypesByTissueName[tissue];
  let ret =
    (cellTypeSortBy === SORT_BY.CELL_ONTOLOGY
      ? tissueCellTypes
      : sortedTissueCellTypes) || EMPTY_ARRAY;

  ret = ret.filter((cellType) =>
<<<<<<< HEAD
    displayedCellTypes.has(tissueID + cellType.cellTypeName)
=======
    displayedCellTypes.has(tissue + cellType.cellTypeName)
>>>>>>> b3446657
  );

  return ret;
}

const memoizedGetTissueCellTypes = memoize(
  getTissueCellTypes,
  ({
    cellTypes,
    sortedCellTypesByTissueName,
    tissue,
    tissueID,
    cellTypeSortBy,
    displayedCellTypes,
  }) => {
<<<<<<< HEAD
    return `${tissue}-${tissueID}-${cellTypeSortBy}-${[
      ...displayedCellTypes,
    ]?.join("")}-${cellTypes[tissue]
=======
    return `${tissue}-${cellTypeSortBy}-${[...displayedCellTypes]?.join(
      ""
    )}-${cellTypes[tissue]
>>>>>>> b3446657
      ?.map((cellType) => cellType.viewId)
      .join("")}-${sortedCellTypesByTissueName[tissue]?.join("")}`;
  }
);

function isAnyTissueLoading(isLoading: { [tissue: Tissue]: boolean }) {
  return Object.values(isLoading).some((isLoading) => isLoading);
}

function setInitialIsLoading(cellTypes: Props["cellTypes"]) {
  return Object.keys(cellTypes).reduce((isLoading, tissue) => {
    return { ...isLoading, [tissue]: false };
  }, {});
}<|MERGE_RESOLUTION|>--- conflicted
+++ resolved
@@ -225,13 +225,8 @@
         addedTissue = true;
       }
       if (addedTissue) {
-<<<<<<< HEAD
         sortedCellTypesByTissueName[tissueName].forEach((cellType) => {
           newDisplayedCellTypes.add(tissueID + cellType.cellTypeName);
-=======
-        sortedCellTypesByTissueName[tissue].forEach((cellType) => {
-          newDisplayedCellTypes.add(tissue + cellType.cellTypeName);
->>>>>>> b3446657
         });
       } else {
         [...newDisplayedCellTypes].forEach((cellType) => {
@@ -398,11 +393,7 @@
       : sortedTissueCellTypes) || EMPTY_ARRAY;
 
   ret = ret.filter((cellType) =>
-<<<<<<< HEAD
     displayedCellTypes.has(tissueID + cellType.cellTypeName)
-=======
-    displayedCellTypes.has(tissue + cellType.cellTypeName)
->>>>>>> b3446657
   );
 
   return ret;
@@ -418,15 +409,9 @@
     cellTypeSortBy,
     displayedCellTypes,
   }) => {
-<<<<<<< HEAD
     return `${tissue}-${tissueID}-${cellTypeSortBy}-${[
       ...displayedCellTypes,
     ]?.join("")}-${cellTypes[tissue]
-=======
-    return `${tissue}-${cellTypeSortBy}-${[...displayedCellTypes]?.join(
-      ""
-    )}-${cellTypes[tissue]
->>>>>>> b3446657
       ?.map((cellType) => cellType.viewId)
       .join("")}-${sortedCellTypesByTissueName[tissue]?.join("")}`;
   }
