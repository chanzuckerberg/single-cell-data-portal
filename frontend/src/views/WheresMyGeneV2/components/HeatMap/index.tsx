--- conflicted
+++ resolved
@@ -290,15 +290,6 @@
                * which is an error for echarts
                */
               if (!selectedGeneData?.length) {
-<<<<<<< HEAD
-                // const height =
-                //   document.getElementById(`y-axis-${tissue.name}`)
-                //     ?.clientHeight ?? 0;
-                return (
-                  <div
-                    key={`y-axis-${tissue.name}`}
-                    style={{ height: `${0}px` }} // This should be investigated more as to why it fixes dot alignment
-=======
                 const height =
                   document.getElementById(`${hyphenize(tissue.name)}-y-axis`)
                     ?.clientHeight ?? 0;
@@ -307,7 +298,6 @@
                     id={`no-chart-data-${hyphenize(tissue.name)}`} // Not used, just to make it stand out
                     key={`${tissue.name}-${echartsRendererMode}`}
                     style={{ height: `${height + X_AXIS_CHART_HEIGHT_PX}px` }}
->>>>>>> 810883ad
                   />
                 );
               }
