--- conflicted
+++ resolved
@@ -297,16 +297,9 @@
     dispatch(addGeneInfoGene(gene));
   };
 
-<<<<<<< HEAD
-  const sortedTissues = useMemo(() => {
-    return Object.keys(tissuesByName);
-  }, [tissuesByName]);
-
   const [loadedStateFromUrl, setLoadedStateFromUrl] =
     useState<LoadStateFromURLPayload | null>(null);
 
-=======
->>>>>>> 98e696f7
   return (
     <>
       <Head>
@@ -388,11 +381,8 @@
               availableFilters={availableFilters}
               tissues={tissuesByName}
               expandedTissues={expandedTissues}
-<<<<<<< HEAD
               setLoadedStateFromUrl={setLoadedStateFromUrl}
-=======
               filteredCellTypes={filteredCellTypes}
->>>>>>> 98e696f7
             />
           </Top>
 
