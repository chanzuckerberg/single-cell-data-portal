import NodeGroup from "react-move/NodeGroup";
import { Group } from "@visx/group";
import { localPoint } from "@visx/event";
import Node from "../Node";
import { HierarchyPointNode } from "@visx/hierarchy/lib/types";
import { TreeNodeWithState } from "../../common/types";
import { useCellTypeMetadata } from "src/common/queries/cellGuide";
import { NODE_SPACINGS, TREE_ANIMATION_DURATION } from "../../common/constants";
import { EVENTS } from "src/common/analytics/events";
import { track } from "src/common/analytics";
import { MouseEventHandler, useState } from "react";

interface AnimatedNodesProps {
  tree: HierarchyPointNode<TreeNodeWithState>;
  cellTypeId?: string;
  duration: number;
  setDuration: (duration: number) => void;
  toggleTriggerRender: () => void;
  showTooltip: (args: {
    tooltipLeft: number;
    tooltipTop: number;
    tooltipData: {
      n_cells: number;
      n_cells_rollup: number;
    };
  }) => void;
  hideTooltip: () => void;
}

interface AnimationState {
  top: number;
  left: number;
  opacity: number;
  timing: { duration: number };
}

interface AnimationNode {
  key: string;
  data: HierarchyPointNode<TreeNodeWithState>;
  state: AnimationState;
}

export default function AnimatedNodes({
  tree,
  cellTypeId,
  duration,
  setDuration,
  toggleTriggerRender,
  showTooltip,
  hideTooltip,
}: AnimatedNodesProps) {
  const [timerId, setTimerId] = useState<NodeJS.Timer | null>(null); // For hover event

  const { data: cellTypeMetadata } = useCellTypeMetadata() || {};
  const handleMouseOver = (
    event: React.MouseEvent<SVGElement>,
    datum: TreeNodeWithState
  ) => {
    const id = setTimeout(() => {
      track(EVENTS.CG_TREE_NODE_HOVER, {
        cell_type: datum.name,
      });
    }, 2000);
    setTimerId(id);

    if (
      event.target instanceof SVGElement &&
      event.target.ownerSVGElement !== null
    ) {
      const coords = localPoint(event.target.ownerSVGElement, event);
      if (coords) {
        showTooltip({
          tooltipLeft: coords.x,
          tooltipTop: coords.y,
          tooltipData: {
            n_cells: datum.n_cells,
            n_cells_rollup: datum.n_cells_rollup,
          },
        });
      }
    }
  };

  return (
    <NodeGroup
      data={tree.descendants()}
      keyAccessor={(d: HierarchyPointNode<TreeNodeWithState>) => d.data.id}
      start={(node: HierarchyPointNode<TreeNodeWithState>) => {
        return node.parent
          ? {
              top: node.parent.data.x0 ?? node.parent.x,
              left: node.parent.data.y0 ?? node.parent.y,
              opacity: 0,
              timing: { duration },
            }
          : {
              top: node.x,
              left: node.y,
              opacity: 0,
              timing: { duration },
            };
      }}
      enter={(node: HierarchyPointNode<TreeNodeWithState>) => {
        return {
          top: [node.x],
          left: [node.y],
          opacity: [1],
          timing: { duration },
        };
      }}
      update={(node: HierarchyPointNode<TreeNodeWithState>) => {
        return {
          top: [node.x],
          left: [node.y],
          opacity: [1],
          timing: { duration },
        };
      }}
      leave={() => {
        return { opacity: [0], timing: { duration: 0 } };
      }}
    >
<<<<<<< HEAD
      {(nodes) => {
        return (
          <Group>
            {nodes.map(({ key, data: node, state }) => {
              const isInCorpus =
                (node.data.id.split("__").at(0)?.replace("_", ":") ?? "") in
                (cellTypeMetadata ?? {});

              return (
                <Node
                  key={`${key}-node`}
                  isInCorpus={isInCorpus}
                  animationKey={key}
                  node={node}
                  isTargetNode={cellTypeId === node.data.id.split("__").at(0)}
                  handleMouseOver={handleMouseOver}
                  handleMouseOut={() => {
                    hideTooltip();
                    if (timerId) {
                      clearTimeout(timerId);
                      setTimerId(null);
                    }
                  }}
                  maxWidth={NODE_SPACINGS[1] - 20}
                  left={state.left}
                  top={state.top}
                  opacity={state.opacity}
                  handleClick={() => {
                    if (duration === 0) {
                      setDuration(TREE_ANIMATION_DURATION);
                    }

                    // If node id starts with dummy-child then it's multiple cell types
                    if (node.data.id.startsWith("dummy-child")) {
                      track(EVENTS.CG_TREE_NODE_CLICKED, {
                        cell_type: "multiple cell types",
                      });

                      if (node.parent) {
                        node.parent.data.showAllChildren = true;
                      }
                    } else {
                      track(EVENTS.CG_TREE_NODE_CLICKED, {
                        cell_type: node.data.name,
                      });
                    }

                    node.data.isExpanded = !node.data.isExpanded;
                    if (!node.data.isExpanded) {
                      node.data.showAllChildren = false;
                      collapseAllDescendants(node);
                    }
                    toggleTriggerRender();
                  }}
                />
              );
            })}
          </Group>
        );
      }}
=======
      {(nodes) => renderNodes(nodes)}
>>>>>>> 981b4ccb
    </NodeGroup>
  );

  function renderNode(animatedNode: {
    key: string;
    data: HierarchyPointNode<TreeNodeWithState>;
    state: AnimationState;
  }) {
    const { key, data: node, state } = animatedNode;

    const isInCorpus =
      (node.data.id.split("__")[0]?.replace("_", ":") ?? "") in
      cellTypeNamesById;

    return (
      <Node
        key={`${key}-node`}
        isInCorpus={isInCorpus}
        animationKey={key}
        node={node}
        isTargetNode={cellTypeId === node.data.id.split("__")[0]}
        handleMouseOver={handleMouseOver}
        handleMouseOut={handleMouseOut}
        maxWidth={NODE_SPACINGS[1] - 20}
        left={state.left}
        top={state.top}
        opacity={state.opacity}
        handleClick={
          handleNodeClick as unknown as MouseEventHandler<SVGGElement>
        }
      />
    );

    function handleNodeClick() {
      if (duration === 0) {
        setDuration(TREE_ANIMATION_DURATION);
      }

      if (node.data.id.startsWith("dummy-child")) {
        track(EVENTS.CG_TREE_NODE_CLICKED, {
          cell_type: "multiple cell types",
        });
        if (node.parent) {
          node.parent.data.showAllChildren = true;
        }
      } else {
        track(EVENTS.CG_TREE_NODE_CLICKED, { cell_type: node.data.name });
      }

      node.data.isExpanded = !node.data.isExpanded;
      if (!node.data.isExpanded) {
        node.data.showAllChildren = false;
        collapseAllDescendants(node);
      }
      toggleTriggerRender();
    }
  }

  function handleMouseOut() {
    hideTooltip();
    if (timerId) {
      clearTimeout(timerId);
      setTimerId(null);
    }
  }

  function renderNodes(nodes: AnimationNode[]) {
    return <Group>{nodes.map((node) => renderNode(node))}</Group>;
  }
}

function collapseAllDescendants(node: HierarchyPointNode<TreeNodeWithState>) {
  if (node.children) {
    for (const child of node.children) {
      child.data.isExpanded = false;
      collapseAllDescendants(child);
    }
  }
}<|MERGE_RESOLUTION|>--- conflicted
+++ resolved
@@ -120,70 +120,7 @@
         return { opacity: [0], timing: { duration: 0 } };
       }}
     >
-<<<<<<< HEAD
-      {(nodes) => {
-        return (
-          <Group>
-            {nodes.map(({ key, data: node, state }) => {
-              const isInCorpus =
-                (node.data.id.split("__").at(0)?.replace("_", ":") ?? "") in
-                (cellTypeMetadata ?? {});
-
-              return (
-                <Node
-                  key={`${key}-node`}
-                  isInCorpus={isInCorpus}
-                  animationKey={key}
-                  node={node}
-                  isTargetNode={cellTypeId === node.data.id.split("__").at(0)}
-                  handleMouseOver={handleMouseOver}
-                  handleMouseOut={() => {
-                    hideTooltip();
-                    if (timerId) {
-                      clearTimeout(timerId);
-                      setTimerId(null);
-                    }
-                  }}
-                  maxWidth={NODE_SPACINGS[1] - 20}
-                  left={state.left}
-                  top={state.top}
-                  opacity={state.opacity}
-                  handleClick={() => {
-                    if (duration === 0) {
-                      setDuration(TREE_ANIMATION_DURATION);
-                    }
-
-                    // If node id starts with dummy-child then it's multiple cell types
-                    if (node.data.id.startsWith("dummy-child")) {
-                      track(EVENTS.CG_TREE_NODE_CLICKED, {
-                        cell_type: "multiple cell types",
-                      });
-
-                      if (node.parent) {
-                        node.parent.data.showAllChildren = true;
-                      }
-                    } else {
-                      track(EVENTS.CG_TREE_NODE_CLICKED, {
-                        cell_type: node.data.name,
-                      });
-                    }
-
-                    node.data.isExpanded = !node.data.isExpanded;
-                    if (!node.data.isExpanded) {
-                      node.data.showAllChildren = false;
-                      collapseAllDescendants(node);
-                    }
-                    toggleTriggerRender();
-                  }}
-                />
-              );
-            })}
-          </Group>
-        );
-      }}
-=======
       {(nodes) => renderNodes(nodes)}
->>>>>>> 981b4ccb
     </NodeGroup>
   );
 
@@ -196,7 +133,7 @@
 
     const isInCorpus =
       (node.data.id.split("__")[0]?.replace("_", ":") ?? "") in
-      cellTypeNamesById;
+      cellTypeMetadata;
 
     return (
       <Node
