import styled from "@emotion/styled";
import {
  highlightColor,
  primaryColor,
  secondaryColor,
  tertiaryColor,
} from "../../common/constants";
<<<<<<< HEAD
import { gray500, spacesL, spacesM } from "src/common/theme";
import { Border } from "../Node/components/RectOrCircle/style";
import { fontBodyXxxs } from "@czi-sds/components";
=======
import { spacesL, spacesM } from "src/common/theme";
import { Border, NodeWrapper } from "../Node/components/RectOrCircle/style";
>>>>>>> 73a4a110

const SQUARE_SIZE = 14;
export const LegendWrapper = styled.div`
  display: flex;
  flex-direction: row;
  column-gap: ${spacesL}px;
  padding-left: ${spacesL}px;
  padding-top: ${spacesM}px;
  position: absolute;
  z-index: 1;
  user-select: none;
  background-color: #f8f8f8;
  border-radius: 14px;
  align-items: flex-end;
`;

export const LegendItemWrapper = styled.div`
  ${fontBodyXxxs}
  display: flex;
  flex-direction: column;
  align-items: center;
  color: ${gray500};
  font-weight: 500;
`;

export const MarkerScoreWrapper = styled.div`
  display: flex;
  justify-content: space-between;
  width: 100%;
`;

export const LegendItem = styled.div`
  display: flex;
  justify-content: space-between;
  width: 100%;
`;

export const IsInCorpus = styled.div`
  border-radius: 50%;
  width: ${SQUARE_SIZE}px;
  height: ${SQUARE_SIZE}px;
  background-color: ${primaryColor};
`;

export const IsNotInCorpus = styled.div`
  border-radius: 50%;
  width: ${SQUARE_SIZE}px;
  height: ${SQUARE_SIZE}px;
  background-color: ${tertiaryColor};
`;

export const FlexColumn = styled.div`
  display: flex;
  flex-direction: column;
  align-items: center;
`;

export const CenterText = styled.div`
  text-align: center;
`;

export const IsTargetNode = styled.div`
  border-radius: 50%;
  width: ${SQUARE_SIZE}px;
  height: ${SQUARE_SIZE}px;
  background-color: ${highlightColor};
`;

interface NoDescendantsProps {
  size: number;
}
export const NoDescendantsLine = styled.div<NoDescendantsProps>`
  position: absolute;
  width: ${(props) => props.size}px;
  height: 1px;
  background-color: ${secondaryColor};
  left: ${(props) => -props.size}px;
  top: ${(props) => props.size / 2 - 1}px;
  z-index: -1;
  border: 1px solid ${secondaryColor};
`;

export const StyledBorder = styled(Border)`
  border-left: 2px solid ${secondaryColor};
`;

export const StyledNodeWrapper = styled(NodeWrapper)`
  position: relative;
`;<|MERGE_RESOLUTION|>--- conflicted
+++ resolved
@@ -5,14 +5,9 @@
   secondaryColor,
   tertiaryColor,
 } from "../../common/constants";
-<<<<<<< HEAD
 import { gray500, spacesL, spacesM } from "src/common/theme";
-import { Border } from "../Node/components/RectOrCircle/style";
 import { fontBodyXxxs } from "@czi-sds/components";
-=======
-import { spacesL, spacesM } from "src/common/theme";
 import { Border, NodeWrapper } from "../Node/components/RectOrCircle/style";
->>>>>>> 73a4a110
 
 const SQUARE_SIZE = 14;
 export const LegendWrapper = styled.div`
