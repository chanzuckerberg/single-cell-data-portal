import React, {
  useMemo,
  useEffect,
  useState,
  Dispatch,
  SetStateAction,
} from "react";
import { Group } from "@visx/group";
import { Global } from "@emotion/react";
import { useTooltip, useTooltipInPortal } from "@visx/tooltip";
import { Tree, hierarchy } from "@visx/hierarchy";
import { HierarchyPointNode } from "@visx/hierarchy/lib/types";
import FullscreenIcon from "@mui/icons-material/Fullscreen";
import FullscreenExitIcon from "@mui/icons-material/FullscreenExit";
import {
  CellOntologyTreeResponse as TreeNode,
  useValidExplorerCxgs,
} from "src/common/queries/cellGuide";
import { BetaChip } from "src/components/Header/style";
import {
  TableTitleWrapper,
  TableTitle,
} from "../../CellGuideCard/components/common/style";
import { Zoom } from "@visx/zoom";
import { RectClipPath } from "@visx/clip-path";
import {
  CellOntologyTreeStateResponse,
  TissueCountsPerCellType,
  useCellOntologyTree,
  useCellOntologyTreeStateCellType,
  useCellOntologyTreeStateTissue,
  useMarkerGenePresenceQuery,
} from "src/common/queries/cellGuide";
import {
  TableUnavailableContainer,
  TableUnavailableHeader,
  TableUnavailableDescription,
} from "../../CellGuideCard/components/common/style";
import {
  FullscreenButton,
  HoverContainer,
  TooltipInPortalStyle,
  StyledSVG,
  RightAligned,
<<<<<<< HEAD
=======
  StyledTagFilter,
  WarningTooltipTextWrapper,
  WarningTooltipIcon,
>>>>>>> 698cfc91
} from "./style";
import { useFullScreen } from "../FullScreenProvider";
import {
  defaultMargin,
  backgroundColor,
  NODE_SPACINGS,
} from "./common/constants";
import { CellType, TreeNodeWithState } from "./common/types";
import Legend from "./components/Legend";
import AnimatedNodes from "./components/AnimatedNodes";
import AnimatedLinks from "./components/AnimatedLinks";
import {
  CELL_GUIDE_CARD_ONTOLOGY_DAG_VIEW,
  CELL_GUIDE_CARD_ONTOLOGY_DAG_VIEW_FULLSCREEN_BUTTON,
  CELL_GUIDE_CARD_ONTOLOGY_DAG_VIEW_HOVER_CONTAINER,
  CELL_GUIDE_CARD_ONTOLOGY_DAG_VIEW_TOOLTIP,
  MINIMUM_NUMBER_OF_HIDDEN_CHILDREN_FOR_DUMMY_NODE,
  ANIMAL_CELL_ID,
  CELL_GUIDE_CARD_ONTOLOGY_DAG_VIEW_CONTENT,
  CELLGUIDE_OPEN_INTEGRATED_EMBEDDING_TEST_ID,
  CELLGUIDE_OPEN_INTEGRATED_EMBEDDING_TOOLTIP_TEST_ID,
  SELECTED_ORGANISM_TO_DISPLAY_TEXT,
} from "src/views/CellGuide/components/common/OntologyDagView/constants";
import {
  ALL_TISSUES,
  TISSUE_AGNOSTIC,
} from "../../CellGuideCard/components/MarkerGeneTables/constants";
<<<<<<< HEAD
=======
import { Icon } from "@czi-sds/components";
import Link from "../../CellGuideCard/components/common/Link";
import { track } from "src/common/analytics";
import { EVENTS } from "src/common/analytics/events";
import HelpTooltip from "../../CellGuideCard/components/common/HelpTooltip";
import { getFormattedExplorerUrl } from "./utils";
>>>>>>> 698cfc91

interface TreeProps {
  skinnyMode?: boolean;
  inputWidth: number;
  inputHeight: number;
  selectedGene?: string;
  selectedOrganism?: string;
  cellTypeId?: string;
  cellTypeName?: string;
  tissueId: string;
  tissueName: string;
  selectGene?: (gene: string) => void;
<<<<<<< HEAD
  setCellInfoCellType?: (props: CellType | null) => void;
  geneDropdownComponent?: React.ReactNode;
=======
  setCellInfoCellType?: Dispatch<SetStateAction<CellType | null>>;
>>>>>>> 698cfc91
}

// This determines the initial Zoom position and scale
const initialTransformMatrixDefault = {
  scaleX: 1,
  scaleY: 1,
  translateX: 10,
  translateY: 500 / 2,
  skewX: 0,
  skewY: 0,
};

export default function OntologyDagView({
  cellTypeId,
  cellTypeName,
  tissueId,
  tissueName,
  inputWidth,
  inputHeight,
  selectedGene,
  selectedOrganism,
  setCellInfoCellType,
  geneDropdownComponent,
}: TreeProps) {
  selectedOrganism = selectedOrganism ?? "";

  const [width, setWidth] = useState(inputWidth);
  const [height, setHeight] = useState(inputHeight);

  const [initialTransformMatrix, setInitialTransformMatrix] = useState<
    typeof initialTransformMatrixDefault
  >(initialTransformMatrixDefault);

  // This toggler is used for centering the Zoom component on the target cell type.
  // It triggers a re-render of the Zoom component so that updates to the initialTransformMatrix
  // take effect.
  const [centeredNodeCoords, setCenteredNodeCoords] = useState<boolean>(false);

  const {
    isFullScreen,
    screenDimensions,
    enableFullScreen,
    disableFullScreen,
  } = useFullScreen();

  // Handle the resizing of the ontology view when full screen mode is toggled
  useEffect(() => {
    let newWidth = inputWidth;
    let newHeight = inputHeight;
    if (screenDimensions.width > 0 && isFullScreen) {
      newWidth = screenDimensions.width;
    }
    if (screenDimensions.height > 0 && isFullScreen) {
      newHeight = screenDimensions.height;
    }
    setWidth(newWidth);
    setHeight(newHeight);
  }, [screenDimensions, isFullScreen, inputWidth, inputHeight]);

  const { data: markerGenePresence, isLoading: isLoadingMarkerGenePresence } =
    useMarkerGenePresenceQuery();

  const selectedTissue =
    tissueName === TISSUE_AGNOSTIC ? ALL_TISSUES : tissueName;

  const cellTypesWithMarkerGeneStats: {
    [cellTypeId: string]: {
      me: number;
      pc: number;
      marker_score: number;
    };
  } | null = useMemo(() => {
    if (
      isLoadingMarkerGenePresence ||
      !markerGenePresence ||
      !selectedGene ||
      !selectedOrganism
    )
      return null;
    return (
      markerGenePresence?.[selectedGene]?.[selectedOrganism]?.[
        selectedTissue
      ]?.reduce((acc, markerGeneStats) => {
        const { cell_type_id, ...rest } = markerGeneStats;
        return {
          ...acc,
          [`${cell_type_id}__0`]: rest,
        };
      }, {}) ?? {}
    );
  }, [
    markerGenePresence,
    isLoadingMarkerGenePresence,
    selectedGene,
    selectedOrganism,
    selectedTissue,
  ]);

  // This is used to trigger a re-render of the ontology view
  const [triggerRender, setTriggerRender] = useState(false);
  const toggleTriggerRender = () => {
    setTriggerRender(!triggerRender);
  };
  // Animation duration - initially zero so the animation doesn't play on load
  const [duration, setDuration] = useState(0);

  const { data: validExplorerCxgs, isLoading: isLoadingValidExplorerCxgs } =
    useValidExplorerCxgs();

  const { explorerUrl, formattedSelectedOrganism } = getFormattedExplorerUrl({
    selectedOrganism,
    tissueId,
    cellTypeId,
  });
  const isExplorerCxgValid = useMemo(() => {
    if (isLoadingValidExplorerCxgs || !validExplorerCxgs) return false;
    const celltypeCxgs =
      validExplorerCxgs.organism_celltype_cxgs[formattedSelectedOrganism];
    const tissueCelltypeCxgs =
      validExplorerCxgs.organism_tissue_celltype_cxgs[
        formattedSelectedOrganism
      ];
    let valid = false;
    if (tissueId && cellTypeId) {
      valid = tissueCelltypeCxgs[tissueId]?.includes(cellTypeId);
    } else if (cellTypeId) {
      valid = celltypeCxgs?.includes(cellTypeId);
    } else if (tissueId) {
      valid = tissueCelltypeCxgs[tissueId]?.includes("CL:0000000");
    }

    return valid;
  }, [
    validExplorerCxgs,
    isLoadingValidExplorerCxgs,
    formattedSelectedOrganism,
    tissueId,
    cellTypeId,
  ]);

  // The raw cell ontology tree data. This is called "rawTree" because it does not contain
  // the "isExpanded" property that is used to track the expanded state of each node, along with
  // other properties like the positions of the nodes.
  const { data: rawTree } = useCellOntologyTree(selectedOrganism);
  const { data: initialTreeStateCell } = useCellOntologyTreeStateCellType(
    cellTypeId ?? "",
    selectedOrganism
  );
  const { data: initialTreeStateTissue } = useCellOntologyTreeStateTissue(
    tissueId ?? "",
    selectedOrganism
  );

  const parentMap = useMemo(() => {
    if (!rawTree) return null;
    const queue: TreeNodeWithState[] = [rawTree];
    const map = new Map<string, string>();
    while (queue.length > 0) {
      const node = queue.pop() as TreeNodeWithState;
      if (node.children) {
        for (const child of node.children) {
          map.set(child.id, node.id);
          queue.push(child);
        }
      }
    }
    return map;
  }, [rawTree]);

  const initialTreeState: CellOntologyTreeStateResponse | undefined =
    useMemo(() => {
      let initialTreeState;
      if (cellTypesWithMarkerGeneStats && parentMap) {
        const cellTypesWithMarkerGene = Object.keys(
          cellTypesWithMarkerGeneStats
        );
        initialTreeState = getInitialStateForSelectedGene(
          rawTree as TreeNode,
          parentMap,
          cellTypesWithMarkerGene
        );
      } else if (initialTreeStateCell && initialTreeStateTissue) {
        // When both cell and tissue tree states are available, inject the tissue tree counts
        // into the cell tree state.
        initialTreeState = {
          ...initialTreeStateCell,
          tissueCounts: initialTreeStateTissue.tissueCounts,
        };
      } else if (initialTreeStateCell) {
        initialTreeState = initialTreeStateCell;
      } else if (initialTreeStateTissue) {
        initialTreeState = initialTreeStateTissue;
      }
      return initialTreeState;
    }, [
      initialTreeStateCell,
      initialTreeStateTissue,
      rawTree,
      parentMap,
      cellTypesWithMarkerGeneStats,
    ]);

  // Populate the tree data structure nodes with "isExpanded".
  const treeData: TreeNodeWithState | null = useMemo(() => {
    let newTree = rawTree ? JSON.parse(JSON.stringify(rawTree)) : null;
    if (newTree && initialTreeState) {
      // if the cell type is a descendant of animal cell, set the root to be
      // animal cell.
      if (cellTypeId && isDescendant(newTree, cellTypeId, ANIMAL_CELL_ID)) {
        newTree = getSubTree(newTree, `${ANIMAL_CELL_ID}__0`);
      }
      if (initialTreeState.isExpandedNodes) {
        setIsExpandedInRawTree(
          newTree,
          initialTreeState.isExpandedNodes,
          initialTreeState.notShownWhenExpandedNodes
        );
      }
      if (initialTreeState.tissueCounts) {
        setCellCountsInRawTreeForTissueCardOntologyView(
          newTree,
          initialTreeState.tissueCounts
        );
        deleteNodesWithNoDescendantsForTissueCardOntologyView(newTree);
      }
    }
    return newTree;
  }, [rawTree, initialTreeState, cellTypeId]);

  // Create the tree data structure
  const data = useMemo(() => {
    if (!treeData) return null;
    return hierarchy(treeData, (d) => {
      if (d.isExpanded && d.children && initialTreeState) {
        const notShownWhenExpandedNodes =
          initialTreeState.notShownWhenExpandedNodes;
        /**
         * If a node is a key in `notShownWhenExpandedNodes`, then it is a parent to nodes
         * that should be collapsed. The text label of this "dummy" node is the number of hidden terms,
         * e.g. 52 cell types.
         * `showAllChildren` is a flag that is set to `true` when the user clicks on a collapsed node.
         * It indicates that all of the children of the node should be shown.
         */

        const hiddenChildren = d.children.filter(
          (child) =>
            !d.showAllChildren &&
            notShownWhenExpandedNodes[d.id]?.includes(child.id)
        );

        const newChildren = d.children.filter(
          (child) =>
            d.showAllChildren ||
            !notShownWhenExpandedNodes[d.id]?.includes(child.id)
        );

        if (newChildren.length === 0) {
          return hiddenChildren;
        } else if (
          hiddenChildren.length <=
          MINIMUM_NUMBER_OF_HIDDEN_CHILDREN_FOR_DUMMY_NODE
        ) {
          newChildren.push(...hiddenChildren);
        } else if (hiddenChildren.length > 0) {
          newChildren.push({
            id: `dummy-child-${d.id}`,
            name: `${hiddenChildren.length} cell types`,
            n_cells: 0,
            n_cells_rollup: 0,
            isExpanded: false,
          });
        }
        return newChildren;
      }
    });
    /**
     * TODO: Even though `triggerRender` is not used in the memo, it is used here to force a re-render
     * when the node components update the tree data in-place when users collapse and expand nodes.
     * This is a known anti-pattern and will be addressed in later work.
     * See this ticket: https://github.com/chanzuckerberg/single-cell-data-portal/issues/5478
     */
    // eslint-disable-next-line react-hooks/exhaustive-deps
  }, [treeData, triggerRender, initialTreeState]);

  // This useEffect is used to set the initial transform matrix when the tree data changes.
  // The initial transform matrix is used to center the tree view on the target node.
  // This hook is also used to set the initial positions of the nodes in the tree to `x0` and `y0`.
  useEffect(() => {
    if (data) {
      // This block sets the initial positions of the nodes in the tree to `x0` and `y0`.
      // This is used when animating transitions in node positions.
      data.each((node) => {
        const pointNode = node as HierarchyPointNode<TreeNodeWithState>;
        if (pointNode.x && pointNode.y) {
          node.data.x0 = pointNode.x;
          node.data.y0 = pointNode.y;
        }
      });
      // Now, we find the target node that has children visible.
      // By construction, only one copy of the target node in the tree will have children visible.
      // The target node is the node corresponding to the cell type id of the CellGuideCard.
      let targetNode = data
        .descendants()
        .find(
          (node) =>
            node.data.id.split("__").at(0) === cellTypeId && node.data.children
        ) as HierarchyPointNode<TreeNodeWithState> | undefined;
      // If no target nodes have children, just pick any target node.
      if (!targetNode) {
        targetNode = data
          .descendants()
          .find((node) => node.data.id.split("__").at(0) === cellTypeId) as
          | HierarchyPointNode<TreeNodeWithState>
          | undefined;
      }
      // If the target node is found and its position is known, set the initial transform matrix.
      // This will always be false when in tissue mode.
      if (
        targetNode &&
        targetNode.x !== undefined &&
        targetNode.y !== undefined
      ) {
        setInitialTransformMatrix({
          scaleX: 1,
          scaleY: 1,
          translateX: width / 2 - targetNode.y,
          translateY: height / 2 - targetNode.x,
          skewX: 0,
          skewY: 0,
        });
        setCenteredNodeCoords(true);
      }
    }
  }, [data, cellTypeId, width, height]);

  // Hover over node tooltip
  const {
    tooltipData,
    tooltipLeft,
    tooltipTop,
    tooltipOpen,
    showTooltip,
    hideTooltip,
  } = useTooltip<{
    n_cells: number;
    n_cells_rollup: number;
    marker_score?: number;
    me?: number;
    pc?: number;
  }>();

  const { TooltipInPortal, containerRef } = useTooltipInPortal({
    detectBounds: true,
    scroll: true,
  });

  const yMax = height - defaultMargin.top - defaultMargin.bottom;
  const xMax = width - defaultMargin.left - defaultMargin.right;

  const organismText =
    SELECTED_ORGANISM_TO_DISPLAY_TEXT[
      formattedSelectedOrganism as keyof typeof SELECTED_ORGANISM_TO_DISPLAY_TEXT
    ] || "unknown";

  const tooltipTextFirstPart = cellTypeId
    ? `View an integrated UMAP for all ${organismText} cells of type "${cellTypeName}" in ${
        tissueId ? `${tissueName} tissue` : "all tissues"
      }.`
    : `View an integrated UMAP for all ${organismText} cells in ${tissueName} tissue.`;

  return (
    <div data-testid={CELL_GUIDE_CARD_ONTOLOGY_DAG_VIEW}>
      <Global styles={TooltipInPortalStyle} />
<<<<<<< HEAD
      {!!cellTypeId && (
        <TableTitleWrapper>
          <TableTitle>Cell Ontology</TableTitle>
          {!isFullScreen && geneDropdownComponent}
        </TableTitleWrapper>
      )}
=======

      <TableTitleWrapper>
        <TableTitle>Cell Ontology</TableTitle>
        {explorerUrl !== "" && isExplorerCxgValid && (
          <HelpTooltip
            title={"Open Integrated Embedding"}
            dark
            buttonDataTestId={
              CELLGUIDE_OPEN_INTEGRATED_EMBEDDING_TOOLTIP_TEST_ID
            }
            placement="top"
            text={
              <>
                <b>{tooltipTextFirstPart}</b>
                <br />
                <br />
                UMAP was run using Scanpy&apos;s default parameters on the{" "}
                <a
                  href="https://docs.scvi-tools.org/en/stable/index.html"
                  target="_blank"
                  rel="noopener noreferrer"
                >
                  SCVI
                </a>{" "}
                embeddings provided by{" "}
                <a
                  href="https://cellxgene.cziscience.com/census-models"
                  target="_blank"
                  rel="noopener noreferrer"
                >
                  CELLxGENE Census
                </a>
                .
                <br />
                <br />
                The cell counts in the Explorer view may not match the cell
                counts in the ontology view because the integrated embeddings
                were generated from the long-term supported (LTS) Census data
                (12-15-2023).
                <br />
                <br />
                <>
                  <WarningTooltipTextWrapper>
                    <WarningTooltipIcon
                      sdsIcon="exclamationMarkCircle"
                      color="warning"
                      sdsSize="l"
                      sdsType="static"
                    />
                    <span>
                      UMAP embeddings are helpful for exploration, but may be
                      misleading for detailed biological analysis. See these
                      papers for more details:{" "}
                      <a
                        href="https://journals.plos.org/ploscompbiol/article?id=10.1371/journal.pcbi.1011288"
                        target="_blank"
                        rel="noopener noreferrer"
                      >
                        [1]
                      </a>{" "}
                      <a
                        href="https://www.cell.com/cell-systems/abstract/S2405-4712(23)00209-0"
                        target="_blank"
                        rel="noopener noreferrer"
                      >
                        [2]
                      </a>
                      .
                    </span>
                  </WarningTooltipTextWrapper>
                </>
              </>
            }
            // This is so that the tooltip can appear on hover over more content than just the
            // question mark icon image.
            extraContent={
              <>
                <Link
                  dataTestId={CELLGUIDE_OPEN_INTEGRATED_EMBEDDING_TEST_ID}
                  url={explorerUrl}
                  label="Open Integrated Embedding"
                  onClick={() => {
                    track(EVENTS.CG_OPEN_INTEGRATED_EMBEDDING_CLICKED, {
                      explorerUrl,
                      cellTypeName,
                      tissueName,
                      organismName: selectedOrganism,
                    });
                  }}
                />
                <BetaChip label="Beta" size="small" />
              </>
            }
          />
        )}
      </TableTitleWrapper>
>>>>>>> 698cfc91

      {data && initialTreeState ? (
        <Zoom<SVGSVGElement>
          key={centeredNodeCoords ? "centered" : "initial"}
          width={width}
          height={height}
          scaleXMin={0.25}
          scaleXMax={4}
          scaleYMin={0.25}
          scaleYMax={4}
          initialTransformMatrix={initialTransformMatrix}
          wheelDelta={(event: WheelEvent | React.WheelEvent<Element>) => {
            const newScale = event.deltaY > 0 ? 0.95 : 1.05;
            return { scaleX: newScale, scaleY: newScale };
          }}
        >
          {(zoom) => (
            <HoverContainer
              height={height}
              width={width}
              ref={containerRef}
              onMouseDown={() => {
                hideTooltip();
              }}
              isFullScreen={isFullScreen}
              data-testid={CELL_GUIDE_CARD_ONTOLOGY_DAG_VIEW_HOVER_CONTAINER}
            >
              {data && initialTreeState && (
                <Legend isTissue={!cellTypeId} selectedGene={selectedGene} />
              )}
              <RightAligned>
<<<<<<< HEAD
                {isFullScreen && geneDropdownComponent}
=======
                {!!selectedGene && (
                  <StyledTagFilter
                    data-testid={
                      CELL_GUIDE_CARD_ONTOLOGY_DAG_VIEW_DEACTIVATE_MARKER_GENE_MODE
                    }
                    label={selectedGene}
                    sx={{
                      backgroundColor: "#E0F0FF",
                      padding: 0,
                      margin: 0,
                    }}
                    deleteIcon={
                      <Icon
                        sdsIcon="xMark"
                        sdsSize="xs"
                        sdsType="button"
                        color="error"
                      />
                    }
                    onDelete={() => selectGene && selectGene(selectedGene)}
                    onClick={() => selectGene && selectGene(selectedGene)}
                  />
                )}
>>>>>>> 698cfc91
                <FullscreenButton
                  data-testid={
                    CELL_GUIDE_CARD_ONTOLOGY_DAG_VIEW_FULLSCREEN_BUTTON
                  }
                  onClick={isFullScreen ? disableFullScreen : enableFullScreen}
                >
                  {isFullScreen ? <FullscreenExitIcon /> : <FullscreenIcon />}
                </FullscreenButton>
              </RightAligned>

              {tooltipOpen && (
                <TooltipInPortal
                  // set this to random so it correctly updates with parent bounds
                  key={Math.random()}
                  top={tooltipTop}
                  left={tooltipLeft}
                >
                  <div data-testid={CELL_GUIDE_CARD_ONTOLOGY_DAG_VIEW_TOOLTIP}>
                    <b>{tooltipData?.n_cells}</b>
                    {" cells"}
                    {tissueName ? ` in ${selectedTissue.toLowerCase()}` : ""}
                    {tooltipData?.n_cells !== tooltipData?.n_cells_rollup && (
                      <>
                        <br />
                        <b>{tooltipData?.n_cells_rollup}</b>
                        {" descendant cells"}
                        {tissueName
                          ? ` in ${selectedTissue.toLowerCase()}`
                          : ""}
                      </>
                    )}
                    {tooltipData &&
                      !!tooltipData.marker_score &&
                      !!tooltipData.me &&
                      !!tooltipData.pc && (
                        <>
                          <br />
                          <br />
                          <b>{selectedGene} stats</b>
                          <br />
                          {"Marker score: "}
                          <b>{tooltipData.marker_score.toFixed(2)}</b>

                          <br />
                          {"Expression score: "}
                          <b>{tooltipData.me.toFixed(2)}</b>
                          <br />
                          {"% of cells: "}
                          <b>{(tooltipData.pc * 100).toFixed(2)}</b>
                        </>
                      )}
                  </div>
                </TooltipInPortal>
              )}
              <StyledSVG
                width={width}
                height={height}
                ref={zoom.containerRef}
                isDragging={zoom.isDragging}
                data-testid={CELL_GUIDE_CARD_ONTOLOGY_DAG_VIEW_CONTENT}
              >
                <RectClipPath id="zoom-clip" width={width} height={height} />
                <rect
                  width={width}
                  height={height}
                  rx={isFullScreen ? 0 : 14}
                  fill={backgroundColor}
                />
                <g transform={zoom.toString()}>
                  <Tree<TreeNodeWithState>
                    root={data}
                    size={[yMax, xMax]}
                    nodeSize={NODE_SPACINGS as [number, number]}
                  >
                    {(tree) => (
                      <Group top={defaultMargin.top} left={defaultMargin.left}>
                        <AnimatedLinks tree={tree} duration={duration} />
                        <AnimatedNodes
                          tree={tree}
                          tissueId={tissueId}
                          cellTypeId={cellTypeId}
                          duration={duration}
                          setDuration={setDuration}
                          toggleTriggerRender={toggleTriggerRender}
                          showTooltip={showTooltip}
                          hideTooltip={hideTooltip}
                          setCellInfoCellType={setCellInfoCellType}
                          cellTypesWithMarkerGeneStats={
                            cellTypesWithMarkerGeneStats
                          }
                        />
                      </Group>
                    )}
                  </Tree>
                </g>
              </StyledSVG>
            </HoverContainer>
          )}
        </Zoom>
      ) : (
        <TableUnavailableContainer>
          <TableUnavailableHeader>
            Cell ontology visualization unavailable
          </TableUnavailableHeader>
          <TableUnavailableDescription>
            The cell ontology visualization for this cell type is currently not
            available.
          </TableUnavailableDescription>
        </TableUnavailableContainer>
      )}
    </div>
  );
}

function setIsExpandedInRawTree(
  graph: TreeNodeWithState,
  isExpandedNodes: string[],
  notShownWhenExpandedNodes: ShownData
) {
  graph.isExpanded = isExpandedNodes.includes(graph.id);
  if (graph.children) {
    const hiddenNodes = notShownWhenExpandedNodes[graph.id] ?? [];
    // are all children contained in hiddenNodes?
    const allChildrenHidden = graph.children.every((child) =>
      hiddenNodes.includes(child.id)
    );
    graph.isExpanded = graph.isExpanded && !allChildrenHidden;
    for (const child of graph.children) {
      setIsExpandedInRawTree(child, isExpandedNodes, notShownWhenExpandedNodes);
    }
  }
}

function setCellCountsInRawTreeForTissueCardOntologyView(
  graph: TreeNodeWithState,
  tissueCounts: TissueCountsPerCellType
) {
  const cellTypeId = graph.id.split("__").at(0) ?? graph.id;
  // (alec) this makes it so that cell types that aren't present in the tissue will be removed
  // by deleteNodesWithNoDescendantsForTissueCardOntologyView
  graph.n_cells = tissueCounts[cellTypeId]?.n_cells ?? 0;
  graph.n_cells_rollup = tissueCounts[cellTypeId]?.n_cells_rollup ?? 0;

  if (graph.children) {
    for (const child of graph.children) {
      setCellCountsInRawTreeForTissueCardOntologyView(child, tissueCounts);
    }
  }
}

function deleteNodesWithNoDescendantsForTissueCardOntologyView(
  graph: TreeNodeWithState
): void {
  if (graph.children) {
    graph.children = graph.children.filter((child) => {
      deleteNodesWithNoDescendantsForTissueCardOntologyView(child);
      return child.n_cells_rollup !== 0;
    });
  }
}

function getInitialStateForSelectedGene(
  rawTree: TreeNodeWithState,
  parentMap: Map<string, string>,
  validCellTypes: string[]
): CellOntologyTreeStateResponse {
  // first get all the ancestors of each node in validCellTypes
  const ancestors = new Set<string>();
  for (const cellType of validCellTypes) {
    let current: string | undefined = cellType;
    while (current) {
      ancestors.add(current);
      current = parentMap.get(current);
    }
  }
  const validNodes = Array.from(ancestors);
  const tree: OntologyTree = JSON.parse(JSON.stringify(rawTree));

  truncateGraph(tree, validNodes);

  const isExpandedNodes = Array.from(new Set(getExpandedData(tree)));
  const notShownWhenExpandedNodes = getShownData(tree);

  let notShownWhenExpanded: ShownData = {};
  for (const i of notShownWhenExpandedNodes) {
    notShownWhenExpanded = { ...notShownWhenExpanded, ...i };
  }
  return {
    isExpandedNodes,
    notShownWhenExpandedNodes: notShownWhenExpanded,
  };
}

interface OntologyTree extends TreeNode {
  invalid_children_ids?: string[];
  parent?: string;
}

function filterChildren(
  graph: OntologyTree,
  validNodes: string[]
): OntologyTree[] {
  const newChildren: OntologyTree[] = [];
  const invalidChildrenIds: string[] = [];

  for (const child of graph.children ?? []) {
    if (validNodes.includes(child.id)) {
      newChildren.push(child);
    } else {
      invalidChildrenIds.push(child.id);
    }
  }

  if (invalidChildrenIds.length > 0) {
    newChildren.push({
      id: "",
      name: "",
      n_cells: 0,
      n_cells_rollup: 0,
      invalid_children_ids: invalidChildrenIds,
      parent: graph.id,
    });
  }

  return newChildren;
}

function truncateGraph(graph: OntologyTree, validNodes: string[]): void {
  const children = filterChildren(graph, validNodes);

  if (children.length === 0) {
    graph.children = undefined;
  } else {
    graph.children = children;
  }

  for (const child of graph.children ?? []) {
    if (child.id !== "") {
      truncateGraph(child, validNodes);
    }
  }
}

function getExpandedData(
  ontologyGraph: OntologyTree,
  isExpandedNodes: string[] = []
): string[] {
  if (ontologyGraph.children) {
    isExpandedNodes.push(ontologyGraph.id);
    for (const child of ontologyGraph.children) {
      getExpandedData(child, isExpandedNodes);
    }
  }
  return isExpandedNodes;
}

interface ShownData {
  [key: string]: string[];
}

function getShownData(
  graph: OntologyTree,
  notShownWhenExpandedNodes: ShownData[] = []
): ShownData[] {
  if (graph.children) {
    for (const child of graph.children) {
      if (
        child.id === "" &&
        child.invalid_children_ids &&
        child.invalid_children_ids.length > 0
      ) {
        notShownWhenExpandedNodes.push({
          [child.parent as string]: Array.from(
            new Set(child.invalid_children_ids)
          ),
        });
      } else {
        getShownData(child, notShownWhenExpandedNodes);
      }
    }
  }
  return notShownWhenExpandedNodes;
}

function getSubTree(
  tree: OntologyTree,
  targetNode: string
): OntologyTree | null {
  if (tree.id === targetNode) {
    return tree;
  }
  if (tree.children) {
    for (const child of tree.children) {
      const result = getSubTree(child, targetNode);
      if (result) {
        return result;
      }
    }
  }
  return null;
}

function isDescendant(
  tree: OntologyTree,
  targetNode: string,
  parentNode: string
): boolean {
  const targetNodeBase = targetNode.split("__")[0];
  const parentNodeBase = parentNode.split("__")[0];

  if (tree.id.split("__")[0] === parentNodeBase && tree.children) {
    return tree.children.some(
      (child) =>
        child.id.split("__")[0] === targetNodeBase ||
        isDescendant(child, targetNode, child.id)
    );
  } else if (tree.children) {
    return tree.children.some((child) =>
      isDescendant(child, targetNode, parentNode)
    );
  }

  return false;
}<|MERGE_RESOLUTION|>--- conflicted
+++ resolved
@@ -1,10 +1,4 @@
-import React, {
-  useMemo,
-  useEffect,
-  useState,
-  Dispatch,
-  SetStateAction,
-} from "react";
+import React, { useMemo, useEffect, useState } from "react";
 import { Group } from "@visx/group";
 import { Global } from "@emotion/react";
 import { useTooltip, useTooltipInPortal } from "@visx/tooltip";
@@ -42,12 +36,9 @@
   TooltipInPortalStyle,
   StyledSVG,
   RightAligned,
-<<<<<<< HEAD
-=======
   StyledTagFilter,
   WarningTooltipTextWrapper,
   WarningTooltipIcon,
->>>>>>> 698cfc91
 } from "./style";
 import { useFullScreen } from "../FullScreenProvider";
 import {
@@ -70,20 +61,18 @@
   CELLGUIDE_OPEN_INTEGRATED_EMBEDDING_TEST_ID,
   CELLGUIDE_OPEN_INTEGRATED_EMBEDDING_TOOLTIP_TEST_ID,
   SELECTED_ORGANISM_TO_DISPLAY_TEXT,
+  CELL_GUIDE_CARD_ONTOLOGY_DAG_VIEW_DEACTIVATE_MARKER_GENE_MODE,
 } from "src/views/CellGuide/components/common/OntologyDagView/constants";
 import {
   ALL_TISSUES,
   TISSUE_AGNOSTIC,
 } from "../../CellGuideCard/components/MarkerGeneTables/constants";
-<<<<<<< HEAD
-=======
 import { Icon } from "@czi-sds/components";
 import Link from "../../CellGuideCard/components/common/Link";
 import { track } from "src/common/analytics";
 import { EVENTS } from "src/common/analytics/events";
 import HelpTooltip from "../../CellGuideCard/components/common/HelpTooltip";
 import { getFormattedExplorerUrl } from "./utils";
->>>>>>> 698cfc91
 
 interface TreeProps {
   skinnyMode?: boolean;
@@ -96,12 +85,8 @@
   tissueId: string;
   tissueName: string;
   selectGene?: (gene: string) => void;
-<<<<<<< HEAD
   setCellInfoCellType?: (props: CellType | null) => void;
   geneDropdownComponent?: React.ReactNode;
-=======
-  setCellInfoCellType?: Dispatch<SetStateAction<CellType | null>>;
->>>>>>> 698cfc91
 }
 
 // This determines the initial Zoom position and scale
@@ -125,6 +110,7 @@
   selectedOrganism,
   setCellInfoCellType,
   geneDropdownComponent,
+  selectGene,
 }: TreeProps) {
   selectedOrganism = selectedOrganism ?? "";
 
@@ -475,14 +461,6 @@
   return (
     <div data-testid={CELL_GUIDE_CARD_ONTOLOGY_DAG_VIEW}>
       <Global styles={TooltipInPortalStyle} />
-<<<<<<< HEAD
-      {!!cellTypeId && (
-        <TableTitleWrapper>
-          <TableTitle>Cell Ontology</TableTitle>
-          {!isFullScreen && geneDropdownComponent}
-        </TableTitleWrapper>
-      )}
-=======
 
       <TableTitleWrapper>
         <TableTitle>Cell Ontology</TableTitle>
@@ -578,8 +556,8 @@
             }
           />
         )}
+        {!!cellTypeId && !isFullScreen && geneDropdownComponent}
       </TableTitleWrapper>
->>>>>>> 698cfc91
 
       {data && initialTreeState ? (
         <Zoom<SVGSVGElement>
@@ -611,9 +589,7 @@
                 <Legend isTissue={!cellTypeId} selectedGene={selectedGene} />
               )}
               <RightAligned>
-<<<<<<< HEAD
                 {isFullScreen && geneDropdownComponent}
-=======
                 {!!selectedGene && (
                   <StyledTagFilter
                     data-testid={
@@ -637,7 +613,6 @@
                     onClick={() => selectGene && selectGene(selectedGene)}
                   />
                 )}
->>>>>>> 698cfc91
                 <FullscreenButton
                   data-testid={
                     CELL_GUIDE_CARD_ONTOLOGY_DAG_VIEW_FULLSCREEN_BUTTON
