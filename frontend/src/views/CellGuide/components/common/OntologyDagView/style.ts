import styled from "@emotion/styled";
import { css } from "@emotion/react";
import { IconButton } from "@mui/material";
<<<<<<< HEAD
import { ButtonIcon } from "@czi-sds/components";
import { spacesL } from "src/common/theme";
=======
import { ButtonIcon, Icon, TagFilter } from "@czi-sds/components";
import { primary400, spacesL } from "src/common/theme";
>>>>>>> 698cfc91
import { HEADER_HEIGHT_PX } from "src/components/Header/style";

export const FullscreenButton = styled(IconButton)`
  visibility: hidden;
  transition: visibility 0.2s;
  z-index: 2;
`;

interface HoverContainerProps {
  isFullScreen: boolean;
  height: number;
  width: number;
}

export const RightAligned = styled.div`
  width: 100%;
  display: flex;
  flex-direction: row;
  justify-content: flex-end;
  align-items: center;
  z-index: 1;
  padding-right: ${spacesL}px;
`;

export const StyledButtonIcon = styled(ButtonIcon)`
  z-index: 1;
`;

export const HoverContainer = styled.div<HoverContainerProps>`
  position: relative;
  ${({ isFullScreen, height, width }) =>
    isFullScreen
      ? css`
          position: fixed;
          top: ${HEADER_HEIGHT_PX}px;
          left: 0;
          width: ${width}px;
          height: ${height}px;
          overflow: auto;
          z-index: 1000;
        `
      : css`
          height: ${height}px;
          width: ${width}px;
        `}

  &:hover {
    ${FullscreenButton} {
      visibility: visible;
    }
  }
`;

export const TooltipInPortalStyle = css`
  .visx-tooltip {
    z-index: 9999;
  }
`;

export const WarningTooltipTextWrapper = styled.div`
  display: flex;
  align-items: center;
`;

export const WarningTooltipIcon = styled(Icon)`
  margin-right: 4px;
`;

interface StyledSVGProps {
  isDragging: boolean;
}
export const StyledSVG = styled.svg<StyledSVGProps>`
  cursor: ${({ isDragging }) => (isDragging ? "grabbing" : "grab")};
  touch-action: none;
  position: absolute;
  top: 0;
  left: 0;
`;<|MERGE_RESOLUTION|>--- conflicted
+++ resolved
@@ -1,13 +1,8 @@
 import styled from "@emotion/styled";
 import { css } from "@emotion/react";
 import { IconButton } from "@mui/material";
-<<<<<<< HEAD
-import { ButtonIcon } from "@czi-sds/components";
-import { spacesL } from "src/common/theme";
-=======
 import { ButtonIcon, Icon, TagFilter } from "@czi-sds/components";
 import { primary400, spacesL } from "src/common/theme";
->>>>>>> 698cfc91
 import { HEADER_HEIGHT_PX } from "src/components/Header/style";
 
 export const FullscreenButton = styled(IconButton)`
@@ -85,4 +80,23 @@
   position: absolute;
   top: 0;
   left: 0;
+`;
+
+export const StyledTagFilter = styled(TagFilter)`
+  z-index: 1;
+  .MuiChip-label {
+    color: ${primary400};
+  }
+  .MuiSvgIcon-root {
+    fill: ${primary400};
+  }
+  &:hover {
+    background-color: #e0f0ff;
+    .MuiChip-label {
+      color: ${primary400};
+    }
+    .MuiSvgIcon-root {
+      fill: ${primary400};
+    }
+  }
 `;