--- conflicted
+++ resolved
@@ -38,15 +38,6 @@
   CELL_GUIDE_CARD_HEADER_TAG,
   CELL_GUIDE_CARD_SYNONYMS,
 } from "src/views/CellGuide/components/CellGuideCard/constants";
-<<<<<<< HEAD
-import CellGuideMobileHeader from "../CellGuideMobileHeader";
-import { Global } from "@emotion/react";
-import { StickySidebarStyle } from "./components/CellGuideCardSidebar/style";
-import { ButtonIcon } from "@czi-sds/components";
-import DropdownSelect from "./components/common/DropdownSelect";
-import { SelectChangeEvent } from "@mui/material/Select";
-=======
->>>>>>> d7484eaf
 import { useOrganAndOrganismFilterListForCelltype } from "./components/MarkerGeneTables/hooks/common";
 import {
   ALL_TISSUES,
@@ -60,16 +51,11 @@
 
 const RIGHT_SIDEBAR_WIDTH_PX = 400;
 
-<<<<<<< HEAD
-=======
-// This is the desired width of the CellGuideCard components right after the sidebar is hidden.
-const BREAKPOINT_WIDTH = 960;
-
 const SDS_INPUT_DROPDOWN_PROPS: InputDropdownProps = {
   sdsStyle: "square",
 } as InputDropdownProps;
 
->>>>>>> d7484eaf
+
 interface Props {
   name: string;
   seoDescription: string;
@@ -189,17 +175,23 @@
 
   const dropdownComponents = (
     <CellGuideCardHeaderInnerWrapper>
-      <DropdownSelect
-        handleChange={handleChangeOrganism}
-        options={organismsList}
-        selectedOption={selectedOrganism}
-        testId={CELL_GUIDE_CARD_GLOBAL_ORGANISM_FILTER_DROPDOWN}
+      <Dropdown
+        InputDropdownProps={SDS_INPUT_DROPDOWN_PROPS}
+        search
+        label={selectedOrganism?.name}
+        onChange={handleChangeOrganism}
+        options={sdsOrganismsList}
+        value={selectedOrganism}
+        data-testid={CELL_GUIDE_CARD_GLOBAL_ORGANISM_FILTER_DROPDOWN}
       />
-      <DropdownSelect
-        handleChange={handleChangeOrgan}
-        options={uniqueOrgans}
-        selectedOption={selectedOrgan}
-        testId={CELL_GUIDE_CARD_GLOBAL_TISSUE_FILTER_DROPDOWN}
+      <Dropdown
+        InputDropdownProps={SDS_INPUT_DROPDOWN_PROPS}
+        search
+        label={selectedOrgan?.name}
+        onChange={handleChangeOrgan}
+        options={sdsOrgansList}
+        value={selectedOrgan}
+        data-testid={CELL_GUIDE_CARD_GLOBAL_TISSUE_FILTER_DROPDOWN}
       />
     </CellGuideCardHeaderInnerWrapper>
   );
@@ -273,7 +265,6 @@
          */}
           {/* Intro section */}
           <div ref={sectionRef0} id="section-0" data-testid="section-0" />
-<<<<<<< HEAD
           {!skinnyMode && (
             <CellGuideCardHeader>
               <CellGuideCardHeaderInnerWrapper>
@@ -298,50 +289,6 @@
               {dropdownComponents}
             </CellGuideCardHeader>
           )}
-=======
-          <CellGuideCardHeader>
-            <CellGuideCardHeaderInnerWrapper>
-              <CellGuideCardName data-testid={CELL_GUIDE_CARD_HEADER_NAME}>
-                {titleizedCellTypeName}
-              </CellGuideCardName>
-              <a
-                href={`https://www.ebi.ac.uk/ols4/ontologies/cl/classes/http%253A%252F%252Fpurl.obolibrary.org%252Fobo%252F${cellTypeIdRaw}`}
-                target="_blank"
-                rel="noreferrer noopener"
-              >
-                <StyledTag
-                  data-testid={CELL_GUIDE_CARD_HEADER_TAG}
-                  label={cellTypeId}
-                  sdsType="secondary"
-                  sdsStyle="square"
-                  color="gray"
-                  hover
-                />
-              </a>
-            </CellGuideCardHeaderInnerWrapper>
-            <CellGuideCardHeaderInnerWrapper>
-              <Dropdown
-                InputDropdownProps={SDS_INPUT_DROPDOWN_PROPS}
-                search
-                label={selectedOrganism?.name}
-                onChange={handleChangeOrganism}
-                options={sdsOrganismsList}
-                value={selectedOrganism}
-                data-testid={CELL_GUIDE_CARD_GLOBAL_ORGANISM_FILTER_DROPDOWN}
-              />
-              <Dropdown
-                InputDropdownProps={SDS_INPUT_DROPDOWN_PROPS}
-                search
-                label={selectedOrgan?.name}
-                onChange={handleChangeOrgan}
-                options={sdsOrgansList}
-                value={selectedOrgan}
-                data-testid={CELL_GUIDE_CARD_GLOBAL_TISSUE_FILTER_DROPDOWN}
-              />
-            </CellGuideCardHeaderInnerWrapper>
-          </CellGuideCardHeader>
->>>>>>> d7484eaf
-
           <Description
             cellTypeId={cellTypeId}
             cellTypeName={cellTypeName}
@@ -387,12 +334,8 @@
             cellTypeId={cellTypeId}
             setGeneInfoGene={setGeneInfoGene}
             cellTypeName={cellTypeName}
-<<<<<<< HEAD
             skinnyMode={skinnyMode}
-            organName={selectedOrgan}
-=======
             organName={selectedOrgan.name}
->>>>>>> d7484eaf
             organId={selectedOrganId}
             organismName={selectedOrganism.name}
           />
