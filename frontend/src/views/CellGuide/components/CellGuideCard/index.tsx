import React, { useMemo } from "react";
import { Global } from "@emotion/react";
import {
  Wrapper,
  CellGuideCardName,
  CellGuideCardHeader,
  StyledTag,
  CellGuideView,
  CellGuideCardHeaderInnerWrapper,
  StyledRightSideBar,
  MobileTooltipTitle,
  MobileTooltipWrapper,
  MobileTooltipHeader,
  NavBarDropdownWrapper,
  CellGuideWrapper,
  StyledCellTagSideBar,
  StyledGeneTagSideBar,
  StyledDropdown,
} from "./style";
import Description from "./components/Description";
import MarkerGeneTables from "./components/MarkerGeneTables";
import OntologyDagView from "../common/OntologyDagView";
import FullScreenProvider from "../common/FullScreenProvider";
import SourceDataTable from "./components/SourceDataTable";
import CellGuideCardSidebar from "./components/CellGuideCardSidebar";
import CellGuideMobileHeader from "../CellGuideMobileHeader";
import GeneInfoSideBar from "src/components/GeneInfoSideBar";
import { titleize } from "src/common/utils/string";
import Head from "next/head";
import CellGuideBottomBanner from "../CellGuideBottomBanner";
import { StickySidebarStyle } from "./components/CellGuideCardSidebar/style";
import {
  CELL_GUIDE_CARD_GLOBAL_ORGANISM_FILTER_DROPDOWN,
  CELL_GUIDE_CARD_GLOBAL_TISSUE_FILTER_DROPDOWN,
  CELL_GUIDE_CARD_GLOBAL_MARKER_GENE_DROPDOWN,
  CELL_GUIDE_CARD_HEADER_NAME,
  CELL_GUIDE_CARD_HEADER_TAG,
  RIGHT_SIDEBAR_WIDTH_PX,
  NO_GENE,
} from "src/views/CellGuide/components/CellGuideCard/constants";
import {
  ALL_TISSUES,
  TISSUE_AGNOSTIC,
} from "./components/MarkerGeneTables/constants";
import {
  DefaultDropdownMenuOption,
  Dropdown,
  InputDropdownProps,
  ButtonIcon,
} from "@czi-sds/components";
import { useComponentWidth } from "./components/common/hooks/useIsComponentPastBreakpoint";
import { DEFAULT_ONTOLOGY_HEIGHT } from "../common/OntologyDagView/common/constants";
import { track } from "src/common/analytics";
import { EVENTS } from "src/common/analytics/events";
import CellGuideInfoSideBar from "../CellGuideInfoSideBar";
<<<<<<< HEAD
import { CellType } from "../common/OntologyDagView/common/types";
import { useComputationalMarkerGenesTableRowsAndFilters } from "./components/MarkerGeneTables/hooks/computational_markers";

const SELECT_A_GENE = "Color by Gene";
const NO_GENE_OPTIONS = { name: NO_GENE };
=======
import { useConnect } from "./connect";
import { SDSOrgan } from "src/views/CellGuide/components/CellGuideCard/types";
import { getCellTypeLink } from "src/views/CellGuide/common/utils";
>>>>>>> 698cfc91

export const SDS_INPUT_DROPDOWN_PROPS: InputDropdownProps = {
  sdsStyle: "square",
} as InputDropdownProps;

interface Props {
  name: string;
  seoDescription: string;
  synonyms?: string[];
}

export default function CellGuideCard({
  // From getServerSideProps
  name,
  // From getServerSideProps
  seoDescription: rawSeoDescription,
  // From getServerSideProps
  synonyms,
}: Props): JSX.Element {
  const {
    router,
    pageNavIsOpen,
    setPageNavIsOpen,
    selectedGene,
    sectionRef0,
    sectionRef1,
    sectionRef2,
    sectionRef3,
    selectGene,
    skinnyMode,
    tooltipContent,
    setTooltipContent,
    queryCellTypeId,
    cellTypeId,
    geneInfoGene,
    setGeneInfoGene,
    cellInfoCellType,
    setCellInfoCellType,
    sdsOrganismsList,
    sdsOrgansList,
    selectedOrgan,
    selectedOrganId,
    selectedOrganism,
    setSelectedOrganism,
  } = useConnect();

  const tissueName = selectedOrgan?.name || "";

  const cellGuideSideBar = useMemo(() => {
    return (
      <CellGuideCardSidebar
        sectionClickHandler={() => setPageNavIsOpen(false)}
        skinnyMode={skinnyMode}
        items={[
          { elementRef: sectionRef0, title: "Intro" },
          { elementRef: sectionRef1, title: "Cell Ontology" },
          { elementRef: sectionRef2, title: "Marker Genes" },
          { elementRef: sectionRef3, title: "Data" },
        ]}
      />
    );
  }, [
    skinnyMode,
    sectionRef0,
    sectionRef1,
    sectionRef2,
    sectionRef3,
    setPageNavIsOpen,
  ]);

  const cellTypeName = name || "";
  const titleizedCellTypeName = titleize(cellTypeName);

  const handleChangeOrgan = (
    option: DefaultDropdownMenuOption | null = null
  ) => {
    const { name, id } = (option || {}) as SDSOrgan;

    if (!option || !name || name === tissueName) return;

    const optionName = name === TISSUE_AGNOSTIC ? ALL_TISSUES : name;

    // Continue tracking the analytics event as All Tissues
    track(EVENTS.CG_SELECT_TISSUE, { tissue: optionName });

    const url = getCellTypeLink({ tissueId: id, cellTypeId });

    /**
     * (thuang): Product requirement to keep the scroll position
     */
    router.push(url, url, { scroll: false });
  };

  const handleChangeOrganism = (option: DefaultDropdownMenuOption | null) => {
    if (!option || option.name === selectedOrganism.name) return;
    setSelectedOrganism(option);
    track(EVENTS.CG_SELECT_ORGANISM, { organism: option.name });
  };

  function handleCloseGeneInfoSideBar() {
    setGeneInfoGene(null);
  }
  function handleCloseCellGuideInfoSideBar() {
    setGeneInfoGene(null);
    setCellInfoCellType(null);
  }

  const cellTypePrefix =
    tissueName === TISSUE_AGNOSTIC ? "" : `${tissueName} specific `;

<<<<<<< HEAD
  const { computationalMarkerGeneTableData } =
    useComputationalMarkerGenesTableRowsAndFilters({
      cellTypeId,
      organismName: selectedOrganism.name,
      organId: selectedOrganId,
    });

  const sdsGenesList = useMemo(() => {
    const genes = computationalMarkerGeneTableData.map((gene) => ({
      name: gene.symbol,
    }));

    return [NO_GENE_OPTIONS, ...genes];
  }, [computationalMarkerGeneTableData]);

  const handleChangeGene = (option: DefaultDropdownMenuOption | null) => {
    if (option?.name === NO_GENE_OPTIONS.name) {
      setSelectedGene(undefined);
    } else if (option) {
      setSelectedGene(option.name);
    }
  };

  const geneDropdownComponent = (
    <StyledDropdown
      InputDropdownProps={SDS_INPUT_DROPDOWN_PROPS}
      search
      label={selectedGene || SELECT_A_GENE}
      onChange={
        handleChangeGene as unknown as (
          options:
            | DefaultDropdownMenuOption
            | DefaultDropdownMenuOption[]
            | null
        ) => void
      }
      options={sdsGenesList}
      data-testid={CELL_GUIDE_CARD_GLOBAL_MARKER_GENE_DROPDOWN}
    />
  );
  const title = `${titleizedCellTypeName} Cell Types - CZ CELLxGENE CellGuide`;
  const seoDescription = `Find comprehensive information about "${cellTypeName}" cell types (synonyms: ${
=======
  const title = `${titleize(
    cellTypePrefix
  )}${titleizedCellTypeName} Cell Types - CZ CELLxGENE CellGuide`;

  const seoDescription = `Find comprehensive information about ${cellTypePrefix}"${cellTypeName}" cell types (synonyms: ${
>>>>>>> 698cfc91
    synonyms?.join(", ") || "N/A"
  }). ${rawSeoDescription}`;

  const OrganismSelectorDropdown = (
    <Dropdown
      InputDropdownProps={SDS_INPUT_DROPDOWN_PROPS}
      search
      label={selectedOrganism?.name}
      onChange={handleChangeOrganism}
      options={sdsOrganismsList}
      value={selectedOrganism}
      data-testid={CELL_GUIDE_CARD_GLOBAL_ORGANISM_FILTER_DROPDOWN}
    />
  );
  const dropdownComponents = (
    <CellGuideCardHeaderInnerWrapper>
      {OrganismSelectorDropdown}
      <Dropdown
        InputDropdownProps={SDS_INPUT_DROPDOWN_PROPS}
        search
        label={tissueName}
        onChange={handleChangeOrgan}
        options={sdsOrgansList}
        value={selectedOrgan}
        data-testid={CELL_GUIDE_CARD_GLOBAL_TISSUE_FILTER_DROPDOWN}
      />
    </CellGuideCardHeaderInnerWrapper>
  );
  const pageNav = (
    <div>
      {cellGuideSideBar}
      <NavBarDropdownWrapper>{dropdownComponents}</NavBarDropdownWrapper>
    </div>
  );
  const { width, containerRef } = useComponentWidth();

  const geneInfoGeneTitle = (
    <span>
      {geneInfoGene}{" "}
      <StyledGeneTagSideBar
        label="Gene"
        sdsType="secondary"
        sdsStyle="square"
        color="info"
        tagColor="info"
      />
    </span>
  );

  return (
    <>
      {/* This is a fix that overrides a global overflow css prop to get sticky elements to work */}
      <Global styles={StickySidebarStyle} />

      <Head>
        <title>{title}</title>
        <meta property="title" key="title" content={title} />
        <meta property="og:title" key="og:title" content={title} />
        <meta property="twitter:title" key="twitter:title" content={title} />

        <meta name="description" key="description" content={seoDescription} />
        <meta
          property="og:description"
          key="og:description"
          content={seoDescription}
        />
        <meta
          property="twitter:description"
          key="twitter:description"
          content={seoDescription}
        />

        {/* This prevents auto zooming on the input box on mobile */}
        <meta
          name="viewport"
          content="width=device-width, initial-scale=1, minimum-scale=1"
        />
      </Head>

      {/* Cell Guide Mobile Navigation */}
      {skinnyMode && (
        <CellGuideMobileHeader
          title={titleizedCellTypeName}
          pageNav={pageNav}
          pageNavIsOpen={pageNavIsOpen}
          setPageNavIsOpen={setPageNavIsOpen}
        />
      )}
      {/* when tooltipContent is null, remove the tooltip */}
      {/* setTooltipContent sets the title and content element */}
      {skinnyMode && tooltipContent && (
        <MobileTooltipWrapper>
          <MobileTooltipHeader>
            <MobileTooltipTitle>{tooltipContent.title}</MobileTooltipTitle>
            <ButtonIcon
              onClick={() => {
                setTooltipContent(null);
              }}
              sdsIcon="xMark"
              sdsSize="medium"
            />
          </MobileTooltipHeader>
          <div>{tooltipContent.element}</div>
        </MobileTooltipWrapper>
      )}
      <div>
        {/* Intro section */}
        <div ref={sectionRef0} id="section-0" data-testid="section-0" />
        {/* Don't show title of the cell card if we're on mobile, since the title is already in the header nav */}
        {!skinnyMode && (
          <CellGuideCardHeader width={width}>
            <CellGuideCardHeaderInnerWrapper>
              <CellGuideCardName data-testid={CELL_GUIDE_CARD_HEADER_NAME}>
                {titleizedCellTypeName}
              </CellGuideCardName>
              <a
                href={`https://www.ebi.ac.uk/ols4/ontologies/cl/classes/http%253A%252F%252Fpurl.obolibrary.org%252Fobo%252F${queryCellTypeId}`}
                target="_blank"
                rel="noreferrer noopener"
              >
                <StyledTag
                  data-testid={CELL_GUIDE_CARD_HEADER_TAG}
                  label={cellTypeId}
                  sdsType="secondary"
                  sdsStyle="square"
                  color="gray"
                  hover
                />
              </a>
            </CellGuideCardHeaderInnerWrapper>
            {dropdownComponents}
          </CellGuideCardHeader>
        )}
      </div>
      <CellGuideWrapper skinnyMode={skinnyMode}>
        <CellGuideView skinnyMode={skinnyMode}>
          {/* Flex item left */}
          <Wrapper skinnyMode={skinnyMode} ref={containerRef}>
            {/* (thuang): Somehow we need a parent to prevent error:
              NotFoundError: Failed to execute 'insertBefore' on 'Node'
            */}
            <Description
              cellTypeId={cellTypeId}
              cellTypeName={cellTypeName}
              skinnyMode={skinnyMode}
              setTooltipContent={setTooltipContent}
              synonyms={synonyms}
            />

            {/* Cell Ontology section */}
            <div ref={sectionRef1} id="section-1" data-testid="section-1" />
            {/* (thuang): Somehow we need a parent <div /> to prevent error:
          NotFoundError: Failed to execute 'insertBefore' on 'Node'
         */}
            <div>
              <FullScreenProvider cellInfoSideBarDisplayed={!!cellInfoCellType}>
                <OntologyDagView
                  key={`${cellTypeId}-${selectedOrganId}-${selectedGene}`}
                  cellTypeId={cellTypeId}
                  cellTypeName={cellTypeName}
                  tissueName={tissueName}
                  tissueId={selectedOrganId}
                  inputWidth={width}
                  setCellInfoCellType={setCellInfoCellType}
                  inputHeight={DEFAULT_ONTOLOGY_HEIGHT}
                  selectedOrganism={selectedOrganism.name}
                  selectedGene={selectedGene}
                  selectGene={selectGene}
                  geneDropdownComponent={geneDropdownComponent}
                />
              </FullScreenProvider>
            </div>

            {/* Marker Genes section */}
            <div ref={sectionRef2} id="section-2" data-testid="section-2" />
            <MarkerGeneTables
              setTooltipContent={setTooltipContent}
              key={cellTypeId}
              cellTypeId={cellTypeId}
              setGeneInfoGene={setGeneInfoGene}
              cellTypeName={cellTypeName}
              skinnyMode={skinnyMode}
              organName={tissueName}
              organId={selectedOrganId}
              organismName={selectedOrganism.name}
              selectedGene={selectedGene}
              selectGene={selectGene}
            />

            {/* Source Data section */}
            <div ref={sectionRef3} id="section-3" data-testid="section-3" />
            <SourceDataTable
              cellTypeId={cellTypeId}
              organId={selectedOrganId}
              organismName={selectedOrganism.name}
              skinnyMode={skinnyMode}
              setTooltipContent={setTooltipContent}
            />
          </Wrapper>

          {/* Side bar */}
          {!skinnyMode && cellGuideSideBar}
        </CellGuideView>
      </CellGuideWrapper>
      {cellInfoCellType ? (
        <StyledRightSideBar
          width={RIGHT_SIDEBAR_WIDTH_PX}
          skinnyMode={skinnyMode}
        >
          <CellGuideInfoSideBar
            cellInfoCellType={cellInfoCellType}
            setCellInfoCellType={setCellInfoCellType}
            handleClose={handleCloseCellGuideInfoSideBar}
            title={
              <span>
                {titleize(cellInfoCellType.cellTypeName)}{" "}
                <StyledCellTagSideBar
                  label="Cell Type"
                  sdsType="secondary"
                  sdsStyle="square"
                  color="info"
                  tagColor="info"
                />
              </span>
            }
            setGeneInfoGene={setGeneInfoGene}
            selectedOrganName={tissueName}
            selectedOrganId={selectedOrganId}
            organismName={selectedOrganism.name}
            selectedGene={selectedGene}
            selectGene={selectGene}
            setTooltipContent={setTooltipContent}
            skinnyMode={skinnyMode}
          />

          {
            // Split right sidebar view if fmg AND gene info is populated
            !!geneInfoGene && (
              <GeneInfoSideBar
                geneInfoGene={geneInfoGene}
                handleClose={handleCloseGeneInfoSideBar}
                title={geneInfoGeneTitle}
              />
            )
          }
        </StyledRightSideBar>
      ) : (
        // Gene info full right sidebar length
        geneInfoGene && (
          <StyledRightSideBar
            width={RIGHT_SIDEBAR_WIDTH_PX}
            skinnyMode={skinnyMode}
          >
            <GeneInfoSideBar
              geneInfoGene={geneInfoGene}
              handleClose={handleCloseGeneInfoSideBar}
              title={geneInfoGeneTitle}
            />
          </StyledRightSideBar>
        )
      )}
      {/* dont include long survey link text if in mobile view */}
      <CellGuideBottomBanner includeSurveyLink={!skinnyMode} />
    </>
  );
}<|MERGE_RESOLUTION|>--- conflicted
+++ resolved
@@ -53,17 +53,13 @@
 import { track } from "src/common/analytics";
 import { EVENTS } from "src/common/analytics/events";
 import CellGuideInfoSideBar from "../CellGuideInfoSideBar";
-<<<<<<< HEAD
-import { CellType } from "../common/OntologyDagView/common/types";
 import { useComputationalMarkerGenesTableRowsAndFilters } from "./components/MarkerGeneTables/hooks/computational_markers";
-
-const SELECT_A_GENE = "Color by Gene";
-const NO_GENE_OPTIONS = { name: NO_GENE };
-=======
 import { useConnect } from "./connect";
 import { SDSOrgan } from "src/views/CellGuide/components/CellGuideCard/types";
 import { getCellTypeLink } from "src/views/CellGuide/common/utils";
->>>>>>> 698cfc91
+
+const SELECT_A_GENE = "Color by Gene";
+const NO_GENE_OPTIONS = { name: NO_GENE };
 
 export const SDS_INPUT_DROPDOWN_PROPS: InputDropdownProps = {
   sdsStyle: "square",
@@ -93,6 +89,7 @@
     sectionRef2,
     sectionRef3,
     selectGene,
+    setSelectedGene,
     skinnyMode,
     tooltipContent,
     setTooltipContent,
@@ -174,7 +171,6 @@
   const cellTypePrefix =
     tissueName === TISSUE_AGNOSTIC ? "" : `${tissueName} specific `;
 
-<<<<<<< HEAD
   const { computationalMarkerGeneTableData } =
     useComputationalMarkerGenesTableRowsAndFilters({
       cellTypeId,
@@ -215,15 +211,11 @@
       data-testid={CELL_GUIDE_CARD_GLOBAL_MARKER_GENE_DROPDOWN}
     />
   );
-  const title = `${titleizedCellTypeName} Cell Types - CZ CELLxGENE CellGuide`;
-  const seoDescription = `Find comprehensive information about "${cellTypeName}" cell types (synonyms: ${
-=======
   const title = `${titleize(
     cellTypePrefix
   )}${titleizedCellTypeName} Cell Types - CZ CELLxGENE CellGuide`;
 
   const seoDescription = `Find comprehensive information about ${cellTypePrefix}"${cellTypeName}" cell types (synonyms: ${
->>>>>>> 698cfc91
     synonyms?.join(", ") || "N/A"
   }). ${rawSeoDescription}`;
 
