import React, { useCallback, useEffect, useMemo, useState } from "react";
import { useRouter } from "next/router";
import {
  Wrapper,
  CellGuideCardName,
  CellGuideCardHeader,
  StyledTag,
  CellGuideView,
  CellGuideCardHeaderInnerWrapper,
  LEFT_RIGHT_PADDING_PX,
  StyledRightSideBar,
  StyledSynonyms,
  FlexContainer,
  StyledOntologyId,
  MobileTooltipTitle,
  MobileTooltipWrapper,
  MobileTooltipHeader,
} from "./style";
import Description from "./components/Description";
import MarkerGeneTables from "./components/MarkerGeneTables";
import OntologyDagView from "../common/OntologyDagView";
import FullScreenProvider from "../common/FullScreenProvider";
import SourceDataTable from "./components/SourceDataTable";
import CellGuideCardSidebar from "./components/CellGuideCardSidebar";
import { Gene } from "src/views/WheresMyGene/common/types";
import { throttle } from "lodash";
import GeneInfoSideBar from "src/components/GeneInfoSideBar";
import { titleize } from "src/common/utils/string";
import Head from "next/head";
import CellGuideBottomBanner from "../CellGuideBottomBanner";
import { useCellTypeMetadata } from "src/common/queries/cellGuide";
import {
<<<<<<< HEAD
  SKINNY_MODE_BREAKPOINT_WIDTH,
=======
  CELL_GUIDE_CARD_GLOBAL_ORGANISM_FILTER_DROPDOWN,
  CELL_GUIDE_CARD_GLOBAL_TISSUE_FILTER_DROPDOWN,
>>>>>>> 90bdede4
  CELL_GUIDE_CARD_HEADER_NAME,
  CELL_GUIDE_CARD_HEADER_TAG,
  CELL_GUIDE_CARD_SYNONYMS,
} from "src/views/CellGuide/components/CellGuideCard/constants";
<<<<<<< HEAD
import CellGuideMobileHeader from "../CellGuideMobileHeader";
import { Global } from "@emotion/react";
import { StickySidebarStyle } from "./components/CellGuideCardSidebar/style";
import { ButtonIcon } from "@czi-sds/components";
=======
import DropdownSelect from "./components/common/DropdownSelect";
import { SelectChangeEvent } from "@mui/material/Select";
import { useOrganAndOrganismFilterListForCelltype } from "./components/MarkerGeneTables/hooks/common";
import {
  ALL_TISSUES,
  NO_ORGAN_ID,
} from "./components/MarkerGeneTables/constants";
>>>>>>> 90bdede4

const RIGHT_SIDEBAR_WIDTH_PX = 400;

interface Props {
  name: string;
  seoDescription: string;
}

export default function CellGuideCard({
  // From getServerSideProps
  name,
  // From getServerSideProps
  seoDescription: rawSeoDescription,
}: Props): JSX.Element {
  const router = useRouter();

  // Navigation
  const sectionRef0 = React.useRef(null);
  const sectionRef1 = React.useRef(null);
  const sectionRef2 = React.useRef(null);
  const sectionRef3 = React.useRef(null);

  const [skinnyMode, setSkinnyMode] = useState<boolean>(false);

  const cellGuideSideBar = useMemo(() => {
    return (
      <CellGuideCardSidebar
        skinnyMode={skinnyMode}
        items={[
          { elementRef: sectionRef0, title: "Intro" },
          { elementRef: sectionRef1, title: "Cell Ontology" },
          { elementRef: sectionRef2, title: "Marker Genes" },
          { elementRef: sectionRef3, title: "Data" },
        ]}
      />
    );
  }, [skinnyMode]);

  // Set the mobile tooltip view content
  const [tooltipContent, setTooltipContent] = useState<{
    title: string;
    element: JSX.Element;
  } | null>(null);

  // cell type id
  const { cellTypeId: cellTypeIdRaw } = router.query;
  const cellTypeId = (cellTypeIdRaw as string)?.replace("_", ":") ?? "";
  const cellTypeName = name || "";
  const titleizedCellTypeName = titleize(cellTypeName);

  const { data: cellTypesById } = useCellTypeMetadata();

  const cellType = cellTypesById && cellTypesById[cellTypeId];

  const { synonyms } = cellType || {};

  const handleResize = useCallback(() => {
    setSkinnyMode(
      window.innerWidth <
        SKINNY_MODE_BREAKPOINT_WIDTH + 2 * LEFT_RIGHT_PADDING_PX
    );
  }, []);

  const throttledHandleResize = useMemo(() => {
    return throttle(handleResize, 100);
  }, [handleResize]);

  useEffect(() => {
    throttledHandleResize();
    window.addEventListener("resize", throttledHandleResize);

    return () => window.removeEventListener("resize", throttledHandleResize);
  }, [throttledHandleResize]);

  const [geneInfoGene, setGeneInfoGene] = useState<Gene["name"] | null>(null);

  const { organismsList, organsMap } =
    useOrganAndOrganismFilterListForCelltype(cellTypeId);

  const uniqueOrgans = Array.from(organsMap.keys());

  const [selectedOrgan, setSelectedOrgan] = useState(ALL_TISSUES);
  const [selectedOrganId, setSelectedOrganId] = useState(NO_ORGAN_ID);

  const handleChangeOrgan = (event: SelectChangeEvent<unknown>) => {
    setSelectedOrgan(event.target.value as string);
    setSelectedOrganId(organsMap.get(event.target.value as string) ?? "");
  };

  const [selectedOrganism, setSelectedOrganism] = useState(organismsList[0]);

  const handleChangeOrganism = (event: SelectChangeEvent<unknown>) => {
    setSelectedOrganism(event.target.value as string);
  };

  function handleCloseGeneInfoSideBar() {
    setGeneInfoGene(null);
  }

  const title = `${titleizedCellTypeName} Cell Types - CZ CELLxGENE CellGuide`;
  const seoDescription = `Find comprehensive information about "${cellTypeName}" cell types (synonyms: ${
    synonyms?.join(", ") || "N/A"
  }). ${rawSeoDescription}`;

  return (
    <>
      {/* This is a fix that overrides a global overflow css prop to get sticky elements to work */}
      <Global styles={StickySidebarStyle} />

      <Head>
        <title>{title}</title>
        <meta property="title" key="title" content={title} />
        <meta property="og:title" key="og:title" content={title} />
        <meta property="twitter:title" key="twitter:title" content={title} />

        <meta name="description" key="description" content={seoDescription} />
        <meta
          property="og:description"
          key="og:description"
          content={seoDescription}
        />
        <meta
          property="twitter:description"
          key="twitter:description"
          content={seoDescription}
        />

        {/* This prevents auto zooming on the input box on mobile */}
        <meta
          name="viewport"
          content="width=device-width, initial-scale=1, minimum-scale=1, maximum-scale=1"
        />
      </Head>

      {/* Cell Guide Mobile Navigation */}
      {skinnyMode && (
        <CellGuideMobileHeader
          title={titleizedCellTypeName}
          pageNav={cellGuideSideBar}
        />
      )}

      {skinnyMode && tooltipContent && (
        <MobileTooltipWrapper>
          <MobileTooltipHeader>
            <MobileTooltipTitle>{tooltipContent.title}</MobileTooltipTitle>
            <ButtonIcon
              onClick={() => {
                setTooltipContent(null);
              }}
              sdsIcon="xMark"
              sdsSize="medium"
            />
          </MobileTooltipHeader>
          <div>{tooltipContent.element}</div>
        </MobileTooltipWrapper>
      )}

      <CellGuideView skinnyMode={skinnyMode}>
        {/* Flex item left */}
        <Wrapper>
          {/* (thuang): Somehow we need a parent to prevent error:
          NotFoundError: Failed to execute 'insertBefore' on 'Node'
         */}
          {/* Intro section */}
          <div ref={sectionRef0} id="section-0" data-testid="section-0" />
<<<<<<< HEAD
          {!skinnyMode && (
            <CellGuideCardHeader>
              <CellGuideCardHeaderInnerWrapper>
                <CellGuideCardName data-testid={CELL_GUIDE_CARD_HEADER_NAME}>
                  {titleizedCellTypeName}
                </CellGuideCardName>
                <a
                  href={`https://www.ebi.ac.uk/ols4/ontologies/cl/classes/http%253A%252F%252Fpurl.obolibrary.org%252Fobo%252F${cellTypeIdRaw}`}
                  target="_blank"
                  rel="noreferrer noopener"
                >
                  <StyledTag
                    data-testid={CELL_GUIDE_CARD_HEADER_TAG}
                    label={cellTypeId}
                    sdsType="secondary"
                    sdsStyle="square"
                    color="gray"
                    hover
                  />
                </a>
              </CellGuideCardHeaderInnerWrapper>
            </CellGuideCardHeader>
          )}

          <Description
            cellTypeId={cellTypeId}
            cellTypeName={cellTypeName}
            skinnyMode={skinnyMode}
            setTooltipContent={setTooltipContent}
=======
          <CellGuideCardHeader>
            <CellGuideCardHeaderInnerWrapper>
              <CellGuideCardName data-testid={CELL_GUIDE_CARD_HEADER_NAME}>
                {titleizedCellTypeName}
              </CellGuideCardName>
              <a
                href={`https://www.ebi.ac.uk/ols4/ontologies/cl/classes/http%253A%252F%252Fpurl.obolibrary.org%252Fobo%252F${cellTypeIdRaw}`}
                target="_blank"
                rel="noreferrer noopener"
              >
                <StyledTag
                  data-testid={CELL_GUIDE_CARD_HEADER_TAG}
                  label={cellTypeId}
                  sdsType="secondary"
                  sdsStyle="square"
                  color="gray"
                  hover
                />
              </a>
            </CellGuideCardHeaderInnerWrapper>
            <CellGuideCardHeaderInnerWrapper>
              <DropdownSelect
                handleChange={handleChangeOrganism}
                options={organismsList}
                selectedOption={selectedOrganism}
                testId={CELL_GUIDE_CARD_GLOBAL_ORGANISM_FILTER_DROPDOWN}
              />
              <DropdownSelect
                handleChange={handleChangeOrgan}
                options={uniqueOrgans}
                selectedOption={selectedOrgan}
                testId={CELL_GUIDE_CARD_GLOBAL_TISSUE_FILTER_DROPDOWN}
              />
            </CellGuideCardHeaderInnerWrapper>
          </CellGuideCardHeader>

          <Description cellTypeId={cellTypeId} cellTypeName={cellTypeName} />

          <StyledSynonyms
            synonyms={synonyms}
            data-testid={CELL_GUIDE_CARD_SYNONYMS}
>>>>>>> 90bdede4
          />

          <FlexContainer>
            {skinnyMode && (
              <StyledOntologyId
                cellTypeIdRaw={cellTypeIdRaw}
                ontologyId={cellTypeId}
              />
            )}
            <StyledSynonyms
              synonyms={synonyms}
              data-testid={CELL_GUIDE_CARD_SYNONYMS}
            />
          </FlexContainer>

          {/* Cell Ontology section */}
          <div ref={sectionRef1} id="section-1" data-testid="section-1" />
          {/* (thuang): Somehow we need a parent <div /> to prevent error:
          NotFoundError: Failed to execute 'insertBefore' on 'Node'
         */}
          <div>
            <FullScreenProvider>
              <OntologyDagView
                key={`${cellTypeId}-${selectedOrganId}`}
                cellTypeId={cellTypeId}
                tissueName={selectedOrgan}
                tissueId={selectedOrganId}
                skinnyMode={skinnyMode}
              />
            </FullScreenProvider>
          </div>

          {/* Marker Genes section */}
          <div ref={sectionRef2} id="section-2" data-testid="section-2" />
          <MarkerGeneTables
            setTooltipContent={setTooltipContent}
            key={cellTypeId}
            cellTypeId={cellTypeId}
            setGeneInfoGene={setGeneInfoGene}
            cellTypeName={cellTypeName}
<<<<<<< HEAD
            skinnyMode={skinnyMode}
=======
            organName={selectedOrgan}
            organId={selectedOrganId}
            organismName={selectedOrganism}
>>>>>>> 90bdede4
          />

          {/* Source Data section */}
          <div ref={sectionRef3} id="section-3" data-testid="section-3" />
          <SourceDataTable
            cellTypeId={cellTypeId}
            organName={selectedOrgan}
            organId={selectedOrganId}
            organismName={selectedOrganism}
          />
        </Wrapper>

        {/* Side bar */}
        {!skinnyMode && cellGuideSideBar}
      </CellGuideView>
      <StyledRightSideBar
        width={RIGHT_SIDEBAR_WIDTH_PX}
        skinnyMode={skinnyMode}
      >
        {geneInfoGene && (
          <GeneInfoSideBar
            geneInfoGene={geneInfoGene}
            handleClose={handleCloseGeneInfoSideBar}
            title={geneInfoGene}
          />
        )}
      </StyledRightSideBar>
      <CellGuideBottomBanner includeSurveyLink={!skinnyMode} />
    </>
  );
}<|MERGE_RESOLUTION|>--- conflicted
+++ resolved
@@ -30,22 +30,17 @@
 import CellGuideBottomBanner from "../CellGuideBottomBanner";
 import { useCellTypeMetadata } from "src/common/queries/cellGuide";
 import {
-<<<<<<< HEAD
   SKINNY_MODE_BREAKPOINT_WIDTH,
-=======
   CELL_GUIDE_CARD_GLOBAL_ORGANISM_FILTER_DROPDOWN,
   CELL_GUIDE_CARD_GLOBAL_TISSUE_FILTER_DROPDOWN,
->>>>>>> 90bdede4
   CELL_GUIDE_CARD_HEADER_NAME,
   CELL_GUIDE_CARD_HEADER_TAG,
   CELL_GUIDE_CARD_SYNONYMS,
 } from "src/views/CellGuide/components/CellGuideCard/constants";
-<<<<<<< HEAD
 import CellGuideMobileHeader from "../CellGuideMobileHeader";
 import { Global } from "@emotion/react";
 import { StickySidebarStyle } from "./components/CellGuideCardSidebar/style";
 import { ButtonIcon } from "@czi-sds/components";
-=======
 import DropdownSelect from "./components/common/DropdownSelect";
 import { SelectChangeEvent } from "@mui/material/Select";
 import { useOrganAndOrganismFilterListForCelltype } from "./components/MarkerGeneTables/hooks/common";
@@ -53,7 +48,6 @@
   ALL_TISSUES,
   NO_ORGAN_ID,
 } from "./components/MarkerGeneTables/constants";
->>>>>>> 90bdede4
 
 const RIGHT_SIDEBAR_WIDTH_PX = 400;
 
@@ -220,7 +214,6 @@
          */}
           {/* Intro section */}
           <div ref={sectionRef0} id="section-0" data-testid="section-0" />
-<<<<<<< HEAD
           {!skinnyMode && (
             <CellGuideCardHeader>
               <CellGuideCardHeaderInnerWrapper>
@@ -242,6 +235,20 @@
                   />
                 </a>
               </CellGuideCardHeaderInnerWrapper>
+              <CellGuideCardHeaderInnerWrapper>
+                <DropdownSelect
+                  handleChange={handleChangeOrganism}
+                  options={organismsList}
+                  selectedOption={selectedOrganism}
+                  testId={CELL_GUIDE_CARD_GLOBAL_ORGANISM_FILTER_DROPDOWN}
+                />
+                <DropdownSelect
+                  handleChange={handleChangeOrgan}
+                  options={uniqueOrgans}
+                  selectedOption={selectedOrgan}
+                  testId={CELL_GUIDE_CARD_GLOBAL_TISSUE_FILTER_DROPDOWN}
+                />
+              </CellGuideCardHeaderInnerWrapper>
             </CellGuideCardHeader>
           )}
 
@@ -250,49 +257,6 @@
             cellTypeName={cellTypeName}
             skinnyMode={skinnyMode}
             setTooltipContent={setTooltipContent}
-=======
-          <CellGuideCardHeader>
-            <CellGuideCardHeaderInnerWrapper>
-              <CellGuideCardName data-testid={CELL_GUIDE_CARD_HEADER_NAME}>
-                {titleizedCellTypeName}
-              </CellGuideCardName>
-              <a
-                href={`https://www.ebi.ac.uk/ols4/ontologies/cl/classes/http%253A%252F%252Fpurl.obolibrary.org%252Fobo%252F${cellTypeIdRaw}`}
-                target="_blank"
-                rel="noreferrer noopener"
-              >
-                <StyledTag
-                  data-testid={CELL_GUIDE_CARD_HEADER_TAG}
-                  label={cellTypeId}
-                  sdsType="secondary"
-                  sdsStyle="square"
-                  color="gray"
-                  hover
-                />
-              </a>
-            </CellGuideCardHeaderInnerWrapper>
-            <CellGuideCardHeaderInnerWrapper>
-              <DropdownSelect
-                handleChange={handleChangeOrganism}
-                options={organismsList}
-                selectedOption={selectedOrganism}
-                testId={CELL_GUIDE_CARD_GLOBAL_ORGANISM_FILTER_DROPDOWN}
-              />
-              <DropdownSelect
-                handleChange={handleChangeOrgan}
-                options={uniqueOrgans}
-                selectedOption={selectedOrgan}
-                testId={CELL_GUIDE_CARD_GLOBAL_TISSUE_FILTER_DROPDOWN}
-              />
-            </CellGuideCardHeaderInnerWrapper>
-          </CellGuideCardHeader>
-
-          <Description cellTypeId={cellTypeId} cellTypeName={cellTypeName} />
-
-          <StyledSynonyms
-            synonyms={synonyms}
-            data-testid={CELL_GUIDE_CARD_SYNONYMS}
->>>>>>> 90bdede4
           />
 
           <FlexContainer>
@@ -333,13 +297,10 @@
             cellTypeId={cellTypeId}
             setGeneInfoGene={setGeneInfoGene}
             cellTypeName={cellTypeName}
-<<<<<<< HEAD
             skinnyMode={skinnyMode}
-=======
             organName={selectedOrgan}
             organId={selectedOrganId}
             organismName={selectedOrganism}
->>>>>>> 90bdede4
           />
 
           {/* Source Data section */}
