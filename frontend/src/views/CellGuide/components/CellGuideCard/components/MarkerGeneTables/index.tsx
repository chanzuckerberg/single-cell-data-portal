--- conflicted
+++ resolved
@@ -216,19 +216,10 @@
       : MARKER_GENES_CANONICAL_BREAKPOINT_PX
   );
 
-<<<<<<< HEAD
-=======
-  const [canonicalMarkerGenes, setCanonicalMarkerGenes] =
-    useState<CanonicalMarkersQueryResponse>([]);
-
-  const { data: enrichedGenes } = useComputationalMarkers(cellTypeId);
-  const { data: canonicalMarkers } = useCanonicalMarkers(cellTypeId);
-
   const { specificityCopy } = useSelectedOrganForTooltipCopy({
     selectedOrganName: organName,
   });
 
->>>>>>> 698cfc91
   // Computational marker gene table column names
   const tableColumnNamesEnrichedGenes: Record<
     keyof TableRowEnrichedGenes,
