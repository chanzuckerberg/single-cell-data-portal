import React, {
  ReactElement,
  ReactNode,
  useEffect,
  useMemo,
  useState,
} from "react";
import { ButtonIcon, Tooltip } from "@czi-sds/components";
import {
  TableTitle,
  TableTitleWrapper,
  TableUnavailableContainer,
  TableUnavailableHeader,
  TableUnavailableDescription,
  TableTitleInnerWrapper,
  FlexRow,
} from "../common/style";
import Link from "../common/Link";
import {
  PublicationLinkWrapper,
  TableSelectorButton,
  TableSelectorRow,
  TableTitleOuterWrapper,
  StyledHeadCellContent,
  MarkerStrengthContainer,
} from "./style";
import Table from "../common/Table";
import DropdownSelect from "../common/DropdownSelect";
import { SelectChangeEvent } from "@mui/material/Select";
import { Pagination } from "@mui/material";
import {
  CanonicalMarkersQueryResponse,
  EnrichedGenesQueryResponse,
  useCanonicalMarkers,
  useEnrichedGenes,
} from "src/common/queries/cellGuide";
import HelpTooltip from "../common/HelpTooltip";
import { ROUTES } from "src/common/constants/routes";
import { track } from "src/common/analytics";
import { EVENTS } from "src/common/analytics/events";
import { FMG_GENE_STRENGTH_THRESHOLD } from "src/views/WheresMyGene/common/constants";
import { CENSUS_LINK } from "src/components/Header/components/Nav";

export const CELL_GUIDE_CARD_MARKER_GENES_TABLE_DROPDOWN_ORGANISM =
  "cell-guide-card-marker-genes-table-dropdown-organism";
export const CELL_GUIDE_CARD_MARKER_GENES_TABLE_DROPDOWN_ORGAN =
  "cell-guide-card-marker-genes-table-dropdown-organ";
export const CELL_GUIDE_CARD_CANONICAL_MARKER_GENES_TABLE =
  "cell-guide-card-canonical-marker-genes-table";
export const CELL_GUIDE_CARD_ENRICHED_GENES_TABLE =
  "cell-guide-card-enriched-genes-table";
export const CELL_GUIDE_CARD_CANONICAL_MARKER_GENES_TABLE_SELECTOR =
  "cell-guide-card-canonical-marker-genes-table-selector";
export const CELL_GUIDE_CARD_ENRICHED_GENES_TABLE_SELECTOR =
  "cell-guide-card-enriched-genes-table-selector";

export const EXPRESSION_SCORE_TOOLTIP_TEST_ID =
  "cell-guide-card-expression-score-tooltip";
export const PERCENT_OF_CELLS_TOOLTIP_TEST_ID =
  "cell-guide-card-percent-of-cells-tooltip";
export const MARKER_SCORE_TOOLTIP_TEST_ID =
  "cell-guide-card-marker-score-tooltip";

interface TableRowEnrichedGenes {
  symbol: ReactNode;
  name: string;
  marker_score: string;
  me: string;
  pc: string;
}
const tableColumnsEnrichedGenes: Array<keyof TableRowEnrichedGenes> = [
  "symbol",
  "name",
  "marker_score",
  "me",
  "pc",
];

const tableColumnNamesEnrichedGenes: Record<
  keyof TableRowEnrichedGenes,
  ReactElement | string
> = {
  symbol: "Symbol",
  name: "Name",
  marker_score: (
    <div>
      <StyledHeadCellContent>
        Marker Score
        <HelpTooltipWrapper
          buttonDataTestId={MARKER_SCORE_TOOLTIP_TEST_ID}
          content={
            <>
              Marker score interpretation:
              <br />
              <MarkerStrengthContainer>
                {"Low: <1 | Medium: 1-2 | High: >2"}
              </MarkerStrengthContainer>
              <br />
              <div>
                Marker genes are highly and uniquely expressed in the cell type
                relative to all other cell types.
              </div>
              <br />
              <div>
                <a href={ROUTES.FMG_DOCS} rel="noopener" target="_blank">
                  Click to read more about the identification method.
                </a>
              </div>
            </>
          }
        />
      </StyledHeadCellContent>
    </div>
  ),
  me: (
    <StyledHeadCellContent>
      Expression Score
      <HelpTooltipWrapper
        buttonDataTestId={EXPRESSION_SCORE_TOOLTIP_TEST_ID}
        content={
          <div>
            The expression score is the average{" "}
            <a
              href={ROUTES.WMG_DOCS_DATA_PROCESSING}
              target="_blank"
              rel="noreferrer noopener"
            >
              rankit-normalized gene expression
            </a>{" "}
            among cells in the cell type that have non-zero values.
          </div>
        }
      />
    </StyledHeadCellContent>
  ),
  pc: (
    <StyledHeadCellContent>
      % of Cells
      <HelpTooltipWrapper
        buttonDataTestId={PERCENT_OF_CELLS_TOOLTIP_TEST_ID}
        content={
          <div>
            Percentage of cells expressing a gene in the cell type. These
            numbers are calculated after cells with{" "}
            <a
              href={ROUTES.WMG_DOCS_DATA_PROCESSING}
              target="_blank"
              rel="noreferrer noopener"
            >
              low coverage and low expression values
            </a>{" "}
            have been filtered out.
          </div>
        }
      />
    </StyledHeadCellContent>
  ),
};

interface TableRowCanonicalGenes {
  symbol: ReactNode;
  name: string;
  references: ReactNode;
}
const tableColumnsCanonicalGenes: Array<keyof TableRowCanonicalGenes> = [
  "symbol",
  "name",
  "references",
];
const tableColumnNamesCanonicalGenes: Record<
  keyof TableRowCanonicalGenes,
  string
> = {
  symbol: "Symbol",
  name: "Name",
  references: "References",
};

type TableRow = (TableRowEnrichedGenes | TableRowCanonicalGenes) & {
  symbolId: string;
};

interface Props {
  cellTypeId: string;
  setGeneInfoGene: React.Dispatch<React.SetStateAction<string | null>>;
  cellTypeName: string;
}

const ROWS_PER_PAGE = 10;

export const MARKER_GENES_COMPUTATIONAL_TOOLTIP_TEST_ID =
  "marker-genes-computational-help-tooltip";
export const MARKER_GENES_CANONICAL_TOOLTIP_TEST_ID =
  "marker-genes-canonical-help-tooltip";

function getComputationalMarkerGenesTableRowsAndFilters({
  genes,
  selectedOrganism,
  selectedOrgan,
  setGeneInfoGene,
}: {
  genes: EnrichedGenesQueryResponse;
  selectedOrganism: string;
  selectedOrgan: string;
  setGeneInfoGene: Props["setGeneInfoGene"];
}): {
  selectedOrganismFilter: string;
  selectedOrganFilter: string;
  tableRows: TableRow[];
  uniqueOrganisms: string[];
  uniqueOrgans: string[];
} {
  return useMemo(() => {
    if (!genes)
      return {
        selectedOrganismFilter: selectedOrganism,
        selectedOrganFilter: selectedOrgan,
        tableRows: [],
        uniqueOrganisms: [],
        uniqueOrgans: [],
      };

    const organisms = new Set<string>();
    for (const markerGene of genes) {
      if (markerGene.marker_score < FMG_GENE_STRENGTH_THRESHOLD) continue;
      organisms.add(markerGene.organism);
    }

    const sortedOrganisms = Array.from(organisms).sort((a, b) => {
      if (a === "Homo sapiens") return -1;
      if (b === "Homo sapiens") return 1;
      return a.localeCompare(b);
    });

    const selectedOrganismFilter =
      selectedOrganism === "" || !sortedOrganisms.includes(selectedOrganism)
        ? sortedOrganisms.at(0) ?? ""
        : selectedOrganism;

    const organs = new Set<string>();
    for (const markerGene of genes) {
      if (markerGene.organism !== selectedOrganismFilter) continue;
      if (markerGene.marker_score < FMG_GENE_STRENGTH_THRESHOLD) continue;
      organs.add(markerGene.tissue);
    }

    const sortedOrgans = Array.from(organs).sort((a, b) => {
      if (a === "All Tissues") return -1;
      if (b === "All Tissues") return 1;
      return a.localeCompare(b);
    });

    const selectedOrganFilter =
      selectedOrgan === "" || !sortedOrgans.includes(selectedOrgan)
        ? sortedOrgans.at(0) ?? ""
        : selectedOrgan;

    const rows: TableRow[] = [];
    for (const markerGene of genes) {
      const { pc, me, name, symbol, organism, marker_score, tissue } =
        markerGene;
      if (organism !== selectedOrganismFilter) continue;
      if (tissue !== selectedOrganFilter) continue;
      if (marker_score < FMG_GENE_STRENGTH_THRESHOLD) continue;
      rows.push({
        symbolId: symbol,
        symbol: (
          <>
            {symbol}{" "}
            <ButtonIcon
              aria-label={`display gene info for ${symbol}`}
              sdsIcon="infoCircle"
              sdsSize="small"
              sdsType="secondary"
              onClick={() => setGeneInfoGene(symbol.toUpperCase())}
            />
          </>
        ),
        name,
        marker_score: marker_score.toFixed(2),
        me: me.toFixed(2),
        pc: (pc * 100).toFixed(1),
      });
    }

    return {
      selectedOrganismFilter,
      selectedOrganFilter,
      tableRows: rows,
      uniqueOrganisms: sortedOrganisms,
      uniqueOrgans: sortedOrgans,
    };
  }, [genes, selectedOrganism, selectedOrgan, setGeneInfoGene]);
}

function getCanonicalMarkerGenesTableRowsAndFilters({
  genes,
  selectedOrgan,
  setGeneInfoGene,
}: {
  genes: CanonicalMarkersQueryResponse;
  selectedOrgan: string;
  setGeneInfoGene: Props["setGeneInfoGene"];
}): {
  selectedOrganFilter: string;
  tableRows: TableRow[];
  uniqueOrgans: string[];
  uniqueOrganisms: string[];
} {
  return useMemo(() => {
    if (!genes)
      return {
        selectedOrganFilter: selectedOrgan,
        tableRows: [],
        uniqueOrgans: [],
        uniqueOrganisms: [],
      };

    const organs = new Set<string>();
    for (const markerGene of genes) {
      organs.add(markerGene.tissue_general);
    }

    const sortedOrgans = Array.from(organs).sort((a, b) => {
      if (a === "All Tissues") return -1;
      if (b === "All Tissues") return 1;
      return a.localeCompare(b);
    });

    const selectedOrganFilter =
      selectedOrgan === "" || !sortedOrgans.includes(selectedOrgan)
        ? sortedOrgans.at(0) ?? ""
        : selectedOrgan;

    const sortedOrganisms = ["Homo sapiens"]; // ASCTB tables only report data for humans

    const rows: (TableRow & {
      numReferences: number;
    })[] = [];

    const publicationTitlesToIndex = new Map();
    let index = 0;
    for (const markerGene of genes) {
      if (markerGene.tissue_general !== selectedOrganFilter) continue;
      const publicationTitles = markerGene.publication_titles.split(";;");
      for (let i = 0; i < publicationTitles.length; i += 1) {
        if (
          !publicationTitlesToIndex.has(publicationTitles[i]) &&
          publicationTitles[i] !== ""
        ) {
          publicationTitlesToIndex.set(publicationTitles[i], index);
          index += 1;
        }
      }
    }
    for (const markerGene of genes) {
      const { tissue_general, publication, publication_titles, symbol, name } =
        markerGene;

      if (tissue_general !== selectedOrganFilter) continue;
      // multiple publications for a single gene are joined by ";;"
      let publications = Array.from(new Set(publication.split(";;")));
      let publicationTitles = Array.from(
        new Set(publication_titles.split(";;"))
      );

      const sortedPublicationsAndTitles = publications
        .map((pub, i) => [pub, publicationTitles[i]])
        .sort((a, b) => {
          return (
            publicationTitlesToIndex.get(a[1]) -
            publicationTitlesToIndex.get(b[1])
          );
        })
        .filter((publicationTitle, index) => {
          return publicationTitle && publications[index];
        });

      publications = sortedPublicationsAndTitles.map((pub) => pub[0]);
      publicationTitles = sortedPublicationsAndTitles.map((pub) => pub[1]);

      const publicationLinks = (
        <PublicationLinkWrapper>
          {publicationTitles.map((publicationTitle, index) => {
            if (publicationTitle && publications[index]) {
              const referenceIndexLabel =
                publicationTitlesToIndex.get(publicationTitle) + 1;
              return (
                <Tooltip
                  key={`${publications[index]}-${index}-tooltip`}
                  placement="top"
                  width="default"
                  arrow={false}
                  title={
                    <div>
                      {publicationTitle.split("\n\n").at(0)}
                      <br />
                      <br />
                      <i>{publicationTitle.split("\n\n").at(1)}</i>
                    </div>
                  }
                  leaveDelay={0}
                >
                  <span key={`${publications[index]}-${index}-span`}>
                    <Link
                      key={`${publications[index]}-${index}`}
                      label={`[${referenceIndexLabel}]`}
                      url={`https://doi.org/${publications[index]}`}
                    />
                  </span>
                </Tooltip>
              );
            }
          })}
        </PublicationLinkWrapper>
      );

      rows.push({
        name,
        symbolId: symbol,
        symbol: (
          <>
            {symbol}{" "}
            <ButtonIcon
              aria-label={`display gene info for ${symbol}`}
              sdsIcon="infoCircle"
              sdsSize="small"
              sdsType="secondary"
              onClick={() => setGeneInfoGene(symbol.toUpperCase())}
            />
          </>
        ),
        references: publicationLinks,
        numReferences: sortedPublicationsAndTitles.length,
      });
    }

    // Sort rows by number of references
    if (rows.length) {
      rows.sort((a, b) => {
        return b.numReferences - a.numReferences;
      });
    }

    return {
      selectedOrganFilter,
      tableRows: rows,
      uniqueOrgans: sortedOrgans,
      uniqueOrganisms: sortedOrganisms,
    };
  }, [genes, selectedOrgan, setGeneInfoGene]);
}

const MarkerGeneTables = ({
  cellTypeId,
  cellTypeName,
  setGeneInfoGene,
}: Props) => {
  // 0 is canonical marker genes, 1 is computational marker genes
  const [activeTable, setActiveTable] = useState(0);
  const [selectedOrganCanonical, setSelectedOrganCanonical] = useState("");
  const [selectedOrganComputational, setSelectedOrganComputational] =
    useState("");
  const [selectedOrganismComputational, setSelectedOrganismComputational] =
    useState("");
  const [computationalMarkerGenes, setComputationalMarkerGenes] =
    useState<EnrichedGenesQueryResponse>([]);
  const [canonicalMarkerGenes, setCanonicalMarkerGenes] =
    useState<CanonicalMarkersQueryResponse>([]);

  const { data: enrichedGenes } = useEnrichedGenes(cellTypeId);
  const { data: canonicalMarkers } = useCanonicalMarkers(cellTypeId);

<<<<<<< HEAD
  useEffect(() => {
    if (enrichedGenes) {
      setComputationalMarkerGenes(enrichedGenes);
    }
  }, [enrichedGenes]);
=======
  let uniqueOrganisms = ["Homo sapiens"];
  let uniqueOrgans: string[] = ["All Tissues"];
  let tableRows: TableRow[];
  if (activeTable) {
    const { data: genes } = useEnrichedGenes(cellTypeId);
    uniqueOrganisms = useMemo(() => {
      if (!genes) return [];
      const organisms = new Set<string>();
      for (const markerGene of genes) {
        organisms.add(markerGene.organism);
      }
      if (!selectedOrganism && Array.from(organisms).includes("Homo sapiens"))
        setSelectedOrganism("Homo sapiens");
      else if (!selectedOrganism)
        setSelectedOrganism(Array.from(organisms).at(0) ?? "");
      // All Tissues always selected
      setSelectedOrgan("All Tissues");

      return Array.from(organisms).sort((a, b) => {
        if (a === "Homo sapiens") return -1;
        if (b === "Homo sapiens") return 1;
        return a.localeCompare(b);
      });
    }, [genes, cellTypeId]);

    tableRows = useMemo(() => {
      if (!genes) return [];
      const rows: TableRow[] = [];
      for (const markerGene of genes) {
        const { pc, me, name, symbol, organism, marker_score } = markerGene;
        if (organism !== selectedOrganism) continue;
        if (marker_score < FMG_GENE_STRENGTH_THRESHOLD) continue;
        rows.push({
          symbolId: symbol,
          symbol: (
            <>
              {symbol}{" "}
              <ButtonIcon
                aria-label={`display gene info for ${symbol}`}
                sdsIcon="infoCircle"
                sdsSize="small"
                sdsType="secondary"
                onClick={() => setGeneInfoGene(symbol.toUpperCase())}
              />
            </>
          ),
          name,
          marker_score: marker_score.toFixed(2),
          me: me.toFixed(2),
          pc: (pc * 100).toFixed(1),
        });
      }
      return rows;
    }, [genes, selectedOrganism, cellTypeId]);
  } else {
    const { data: genes } = useCanonicalMarkers(cellTypeId);
    uniqueOrgans = useMemo(() => {
      if (!genes) return [];
      const organs = new Set<string>();
      for (const markerGene of genes) {
        organs.add(markerGene.tissue);
      }
      // All Tissues selecteed by default
      if (!selectedOrgan) setSelectedOrgan("All Tissues");
      // Homo sapiens always selected
      setSelectedOrganism("Homo sapiens");
      const uniqueOrgans = Array.from(organs);

      // put "All Tissues" first in the array
      return uniqueOrgans.sort((a, b) => {
        if (a === "All Tissues") return -1;
        if (b === "All Tissues") return 1;
        return a.localeCompare(b);
      });
    }, [genes, cellTypeId]);

    tableRows = useMemo(() => {
      if (!genes) return [];
      const rows: (TableRow & {
        numReferences: number;
      })[] = [];

      const publicationTitlesToIndex = new Map();
      let index = 0;
      for (const markerGene of genes) {
        if (markerGene.tissue !== selectedOrgan) continue;
        const publicationTitles = markerGene.publication_titles.split(";;");
        for (let i = 0; i < publicationTitles.length; i += 1) {
          if (
            !publicationTitlesToIndex.has(publicationTitles[i]) &&
            publicationTitles[i] !== ""
          ) {
            publicationTitlesToIndex.set(publicationTitles[i], index);
            index += 1;
          }
        }
      }
      for (const markerGene of genes) {
        const { tissue, publication, publication_titles, symbol, name } =
          markerGene;

        if (tissue !== selectedOrgan) continue;

        // multiple publications for a single gene are joined by ";;"
        let publications = Array.from(new Set(publication.split(";;")));
        let publicationTitles = Array.from(
          new Set(publication_titles.split(";;"))
        );

        const sortedPublicationsAndTitles = publications
          .map((pub, i) => [pub, publicationTitles[i]])
          .sort((a, b) => {
            return (
              publicationTitlesToIndex.get(a[1]) -
              publicationTitlesToIndex.get(b[1])
            );
          })
          .filter((publicationTitle, index) => {
            return publicationTitle && publications[index];
          });

        publications = sortedPublicationsAndTitles.map((pub) => pub[0]);
        publicationTitles = sortedPublicationsAndTitles.map((pub) => pub[1]);

        const publicationLinks = (
          <PublicationLinkWrapper>
            {publicationTitles.map((publicationTitle, index) => {
              if (publicationTitle && publications[index]) {
                const referenceIndexLabel =
                  publicationTitlesToIndex.get(publicationTitle) + 1;
                return (
                  <Tooltip
                    key={`${publications[index]}-${index}-tooltip`}
                    placement="top"
                    width="default"
                    arrow={false}
                    title={
                      <div>
                        {publicationTitle.split("\n\n").at(0)}
                        <br />
                        <br />
                        <i>{publicationTitle.split("\n\n").at(1)}</i>
                      </div>
                    }
                    leaveDelay={0}
                  >
                    <span key={`${publications[index]}-${index}-span`}>
                      <Link
                        key={`${publications[index]}-${index}`}
                        label={`[${referenceIndexLabel}]`}
                        url={`https://doi.org/${publications[index]}`}
                      />
                    </span>
                  </Tooltip>
                );
              }
            })}
          </PublicationLinkWrapper>
        );

        rows.push({
          name,
          symbolId: symbol,
          symbol: (
            <>
              {symbol}{" "}
              <ButtonIcon
                aria-label={`display gene info for ${symbol}`}
                sdsIcon="infoCircle"
                sdsSize="small"
                sdsType="secondary"
                onClick={() => setGeneInfoGene(symbol.toUpperCase())}
              />
            </>
          ),
          references: publicationLinks,
          numReferences: sortedPublicationsAndTitles.length,
        });
      }
>>>>>>> 024d6520

  useEffect(() => {
    if (canonicalMarkers) {
      setCanonicalMarkerGenes(canonicalMarkers);
    }
  }, [canonicalMarkers]);

  const [page, setPage] = useState(1);

  const {
    uniqueOrganisms: uniqueOrganismsComputational,
    uniqueOrgans: uniqueOrgansComputational,
    tableRows: tableRowsComputational,
    selectedOrganFilter: selectedOrganFilterComputational,
    selectedOrganismFilter: selectedOrganismFilterComputational,
  } = getComputationalMarkerGenesTableRowsAndFilters({
    genes: computationalMarkerGenes,
    selectedOrgan: selectedOrganComputational,
    selectedOrganism: selectedOrganismComputational,
    setGeneInfoGene,
  });

  const {
    uniqueOrganisms: uniqueOrganismsCanonical,
    uniqueOrgans: uniqueOrgansCanonical,
    tableRows: tableRowsCanonical,
    selectedOrganFilter: selectedOrganFilterCanonical,
  } = getCanonicalMarkerGenesTableRowsAndFilters({
    genes: canonicalMarkerGenes,
    selectedOrgan: selectedOrganCanonical,
    setGeneInfoGene,
  });

  const uniqueOrganisms = activeTable
    ? uniqueOrganismsComputational
    : uniqueOrganismsCanonical;
  const uniqueOrgans = activeTable
    ? uniqueOrgansComputational
    : uniqueOrgansCanonical;
  const tableRows = activeTable ? tableRowsComputational : tableRowsCanonical;

  useEffect(() => {
    setPage(1);
    setSelectedOrganismComputational("");
    setSelectedOrganComputational("");
    setSelectedOrganCanonical("");
    setActiveTable(0);

    return () => {
      setSelectedOrganismComputational("");
      setSelectedOrganComputational("");
      setSelectedOrganCanonical("");
      setActiveTable(0);
      setPage(1);
    };
  }, [cellTypeId]);

  const genesForShareUrl = `${tableRows
    .map((row) => row.symbolId)
    .join("%2C")}&cellTypes=${cellTypeName.replace(" ", "+")}`;

  const handleChangeOrganismComputational = (
    event: SelectChangeEvent<unknown>
  ) => {
    setSelectedOrganismComputational(event.target.value as string);
  };
  const handleChangeOrganCanonical = (event: SelectChangeEvent<unknown>) => {
    setSelectedOrganCanonical(event.target.value as string);
  };
  const handleChangeOrganComputational = (
    event: SelectChangeEvent<unknown>
  ) => {
    setSelectedOrganComputational(event.target.value as string);
  };
  const enrichedGenesTooltipComponent = (
    <div>
      {"Computational marker genes are derived from the "}
      <Link label={"CELLxGENE Census"} url={CENSUS_LINK} />
      {". They are computed utilizing the same methodology as featured in our "}
      <Link
        label={"Find Marker Genes feature from the Gene Expression application"}
        url={ROUTES.FMG_DOCS}
      />
      {"."}
    </div>
  );
  const canonicalMarkerGenesTooltipComponent = (
    <div>
      {
        "Canonical marker genes and associated publications were derived from the "
      }
      <Link
        label={"Anatomical Structures, Cell Types and Biomarkers (ASCT+B)"}
        url={"https://humanatlas.io/asctb-tables"}
      />
      {
        " tables from the 5th Human Reference Atlas release (July 2023). The tables are authored and reviewed by an international team of anatomists, pathologists, physicians, and other experts."
      }
      <br />
      <br />
      <Link
        label={
          <i>
            Börner, Katy, et al. "Anatomical structures, cell types and
            biomarkers of the Human Reference Atlas." Nature cell biology 23.11
            (2021): 1117-1128.
          </i>
        }
        url={"https://www.nature.com/articles/s41556-021-00788-6"}
      />
    </div>
  );

  const pageCount = Math.ceil(tableRows.length / ROWS_PER_PAGE);
  const tableComponent = activeTable ? (
    <Table<TableRowEnrichedGenes>
      testId={CELL_GUIDE_CARD_ENRICHED_GENES_TABLE}
      columns={tableColumnsEnrichedGenes}
      rows={
        tableRows.slice(
          (page - 1) * ROWS_PER_PAGE,
          page * ROWS_PER_PAGE
        ) as TableRowEnrichedGenes[]
      }
      columnIdToName={tableColumnNamesEnrichedGenes}
    />
  ) : (
    <Table<TableRowCanonicalGenes>
      testId={CELL_GUIDE_CARD_CANONICAL_MARKER_GENES_TABLE}
      columns={tableColumnsCanonicalGenes}
      rows={
        tableRows.slice(
          (page - 1) * ROWS_PER_PAGE,
          page * ROWS_PER_PAGE
        ) as TableRowCanonicalGenes[]
      }
      columnIdToName={tableColumnNamesCanonicalGenes}
    />
  );
  const tableUnavailableComponent = (
    <TableUnavailableContainer>
      <TableUnavailableHeader>
        No {activeTable ? "computational" : "canonical"} marker genes
      </TableUnavailableHeader>
      <TableUnavailableDescription>
        {activeTable ? "Computational" : "Canonical"} marker genes for this cell
        type are unavailable at this time.
      </TableUnavailableDescription>
    </TableUnavailableContainer>
  );

  const handlePageChange = (
    _event: React.ChangeEvent<unknown>,
    page: number
  ) => {
    setPage(page);
  };

  const selectedOptionOrgan = activeTable
    ? selectedOrganFilterComputational
    : selectedOrganFilterCanonical;
  const handleChangeOrgan = activeTable
    ? handleChangeOrganComputational
    : handleChangeOrganCanonical;

  const selectedOptionOrganism = selectedOrganismFilterComputational;
  const handleChangeOrganism = handleChangeOrganismComputational;
  return (
    <div>
      <TableTitleWrapper>
        <TableTitleOuterWrapper>
          <TableTitleInnerWrapper columnGap={4}>
            <TableTitle>Marker Genes</TableTitle>
          </TableTitleInnerWrapper>
          <TableTitleInnerWrapper>
            {activeTable === 1 && (
              <DropdownSelect
                handleChange={handleChangeOrganism}
                options={uniqueOrganisms}
                selectedOption={selectedOptionOrganism}
                testId={CELL_GUIDE_CARD_MARKER_GENES_TABLE_DROPDOWN_ORGANISM}
              />
            )}
            <DropdownSelect
              handleChange={handleChangeOrgan}
              options={uniqueOrgans}
              selectedOption={selectedOptionOrgan}
              testId={CELL_GUIDE_CARD_MARKER_GENES_TABLE_DROPDOWN_ORGAN}
            />
            <Link
              url={`${ROUTES.WHERE_IS_MY_GENE}?genes=${genesForShareUrl}&ver=2`}
              label="Open in Gene Expression"
            />
          </TableTitleInnerWrapper>
        </TableTitleOuterWrapper>
      </TableTitleWrapper>
      <TableTitleOuterWrapper>
        <TableSelectorRow>
          <FlexRow>
            <TableSelectorButton
              data-testid={
                CELL_GUIDE_CARD_CANONICAL_MARKER_GENES_TABLE_SELECTOR
              }
              isActive={activeTable === 0}
              onClick={() => {
                setPage(1);
                setActiveTable(0);
                track(EVENTS.CG_CANONICAL_TAB_CLICKED);
              }}
            >
              Canonical (HuBMAP)
            </TableSelectorButton>
            <HelpTooltip
              buttonDataTestId={MARKER_GENES_CANONICAL_TOOLTIP_TEST_ID}
              text={canonicalMarkerGenesTooltipComponent}
            />
          </FlexRow>
          <FlexRow>
            <TableSelectorButton
              data-testid={CELL_GUIDE_CARD_ENRICHED_GENES_TABLE_SELECTOR}
              isActive={activeTable === 1}
              onClick={() => {
                setPage(1);
                setActiveTable(1);
                track(EVENTS.CG_COMPUTATIONAL_TAB_CLICKED);
              }}
            >
              Computational (CZI)
            </TableSelectorButton>
            <HelpTooltip
              buttonDataTestId={MARKER_GENES_COMPUTATIONAL_TOOLTIP_TEST_ID}
              text={enrichedGenesTooltipComponent}
            />
          </FlexRow>
        </TableSelectorRow>
      </TableTitleOuterWrapper>
      {tableRows.length > 0 ? (
        <div>
          {tableComponent}
          <Pagination
            count={pageCount}
            page={page}
            onChange={handlePageChange}
          />
        </div>
      ) : (
        tableUnavailableComponent
      )}
    </div>
  );
};

interface HelpTooltipWrapperProps {
  buttonDataTestId: string;
  content: ReactElement;
}
function HelpTooltipWrapper({
  buttonDataTestId,
  content,
}: HelpTooltipWrapperProps) {
  return (
    <HelpTooltip dark buttonDataTestId={buttonDataTestId} text={content} />
  );
}

export default MarkerGeneTables;<|MERGE_RESOLUTION|>--- conflicted
+++ resolved
@@ -318,7 +318,7 @@
 
     const organs = new Set<string>();
     for (const markerGene of genes) {
-      organs.add(markerGene.tissue_general);
+      organs.add(markerGene.tissue);
     }
 
     const sortedOrgans = Array.from(organs).sort((a, b) => {
@@ -341,7 +341,7 @@
     const publicationTitlesToIndex = new Map();
     let index = 0;
     for (const markerGene of genes) {
-      if (markerGene.tissue_general !== selectedOrganFilter) continue;
+      if (markerGene.tissue !== selectedOrganFilter) continue;
       const publicationTitles = markerGene.publication_titles.split(";;");
       for (let i = 0; i < publicationTitles.length; i += 1) {
         if (
@@ -354,10 +354,10 @@
       }
     }
     for (const markerGene of genes) {
-      const { tissue_general, publication, publication_titles, symbol, name } =
+      const { tissue, publication, publication_titles, symbol, name } =
         markerGene;
 
-      if (tissue_general !== selectedOrganFilter) continue;
+      if (tissue !== selectedOrganFilter) continue;
       // multiple publications for a single gene are joined by ";;"
       let publications = Array.from(new Set(publication.split(";;")));
       let publicationTitles = Array.from(
@@ -471,193 +471,11 @@
   const { data: enrichedGenes } = useEnrichedGenes(cellTypeId);
   const { data: canonicalMarkers } = useCanonicalMarkers(cellTypeId);
 
-<<<<<<< HEAD
   useEffect(() => {
     if (enrichedGenes) {
       setComputationalMarkerGenes(enrichedGenes);
     }
   }, [enrichedGenes]);
-=======
-  let uniqueOrganisms = ["Homo sapiens"];
-  let uniqueOrgans: string[] = ["All Tissues"];
-  let tableRows: TableRow[];
-  if (activeTable) {
-    const { data: genes } = useEnrichedGenes(cellTypeId);
-    uniqueOrganisms = useMemo(() => {
-      if (!genes) return [];
-      const organisms = new Set<string>();
-      for (const markerGene of genes) {
-        organisms.add(markerGene.organism);
-      }
-      if (!selectedOrganism && Array.from(organisms).includes("Homo sapiens"))
-        setSelectedOrganism("Homo sapiens");
-      else if (!selectedOrganism)
-        setSelectedOrganism(Array.from(organisms).at(0) ?? "");
-      // All Tissues always selected
-      setSelectedOrgan("All Tissues");
-
-      return Array.from(organisms).sort((a, b) => {
-        if (a === "Homo sapiens") return -1;
-        if (b === "Homo sapiens") return 1;
-        return a.localeCompare(b);
-      });
-    }, [genes, cellTypeId]);
-
-    tableRows = useMemo(() => {
-      if (!genes) return [];
-      const rows: TableRow[] = [];
-      for (const markerGene of genes) {
-        const { pc, me, name, symbol, organism, marker_score } = markerGene;
-        if (organism !== selectedOrganism) continue;
-        if (marker_score < FMG_GENE_STRENGTH_THRESHOLD) continue;
-        rows.push({
-          symbolId: symbol,
-          symbol: (
-            <>
-              {symbol}{" "}
-              <ButtonIcon
-                aria-label={`display gene info for ${symbol}`}
-                sdsIcon="infoCircle"
-                sdsSize="small"
-                sdsType="secondary"
-                onClick={() => setGeneInfoGene(symbol.toUpperCase())}
-              />
-            </>
-          ),
-          name,
-          marker_score: marker_score.toFixed(2),
-          me: me.toFixed(2),
-          pc: (pc * 100).toFixed(1),
-        });
-      }
-      return rows;
-    }, [genes, selectedOrganism, cellTypeId]);
-  } else {
-    const { data: genes } = useCanonicalMarkers(cellTypeId);
-    uniqueOrgans = useMemo(() => {
-      if (!genes) return [];
-      const organs = new Set<string>();
-      for (const markerGene of genes) {
-        organs.add(markerGene.tissue);
-      }
-      // All Tissues selecteed by default
-      if (!selectedOrgan) setSelectedOrgan("All Tissues");
-      // Homo sapiens always selected
-      setSelectedOrganism("Homo sapiens");
-      const uniqueOrgans = Array.from(organs);
-
-      // put "All Tissues" first in the array
-      return uniqueOrgans.sort((a, b) => {
-        if (a === "All Tissues") return -1;
-        if (b === "All Tissues") return 1;
-        return a.localeCompare(b);
-      });
-    }, [genes, cellTypeId]);
-
-    tableRows = useMemo(() => {
-      if (!genes) return [];
-      const rows: (TableRow & {
-        numReferences: number;
-      })[] = [];
-
-      const publicationTitlesToIndex = new Map();
-      let index = 0;
-      for (const markerGene of genes) {
-        if (markerGene.tissue !== selectedOrgan) continue;
-        const publicationTitles = markerGene.publication_titles.split(";;");
-        for (let i = 0; i < publicationTitles.length; i += 1) {
-          if (
-            !publicationTitlesToIndex.has(publicationTitles[i]) &&
-            publicationTitles[i] !== ""
-          ) {
-            publicationTitlesToIndex.set(publicationTitles[i], index);
-            index += 1;
-          }
-        }
-      }
-      for (const markerGene of genes) {
-        const { tissue, publication, publication_titles, symbol, name } =
-          markerGene;
-
-        if (tissue !== selectedOrgan) continue;
-
-        // multiple publications for a single gene are joined by ";;"
-        let publications = Array.from(new Set(publication.split(";;")));
-        let publicationTitles = Array.from(
-          new Set(publication_titles.split(";;"))
-        );
-
-        const sortedPublicationsAndTitles = publications
-          .map((pub, i) => [pub, publicationTitles[i]])
-          .sort((a, b) => {
-            return (
-              publicationTitlesToIndex.get(a[1]) -
-              publicationTitlesToIndex.get(b[1])
-            );
-          })
-          .filter((publicationTitle, index) => {
-            return publicationTitle && publications[index];
-          });
-
-        publications = sortedPublicationsAndTitles.map((pub) => pub[0]);
-        publicationTitles = sortedPublicationsAndTitles.map((pub) => pub[1]);
-
-        const publicationLinks = (
-          <PublicationLinkWrapper>
-            {publicationTitles.map((publicationTitle, index) => {
-              if (publicationTitle && publications[index]) {
-                const referenceIndexLabel =
-                  publicationTitlesToIndex.get(publicationTitle) + 1;
-                return (
-                  <Tooltip
-                    key={`${publications[index]}-${index}-tooltip`}
-                    placement="top"
-                    width="default"
-                    arrow={false}
-                    title={
-                      <div>
-                        {publicationTitle.split("\n\n").at(0)}
-                        <br />
-                        <br />
-                        <i>{publicationTitle.split("\n\n").at(1)}</i>
-                      </div>
-                    }
-                    leaveDelay={0}
-                  >
-                    <span key={`${publications[index]}-${index}-span`}>
-                      <Link
-                        key={`${publications[index]}-${index}`}
-                        label={`[${referenceIndexLabel}]`}
-                        url={`https://doi.org/${publications[index]}`}
-                      />
-                    </span>
-                  </Tooltip>
-                );
-              }
-            })}
-          </PublicationLinkWrapper>
-        );
-
-        rows.push({
-          name,
-          symbolId: symbol,
-          symbol: (
-            <>
-              {symbol}{" "}
-              <ButtonIcon
-                aria-label={`display gene info for ${symbol}`}
-                sdsIcon="infoCircle"
-                sdsSize="small"
-                sdsType="secondary"
-                onClick={() => setGeneInfoGene(symbol.toUpperCase())}
-              />
-            </>
-          ),
-          references: publicationLinks,
-          numReferences: sortedPublicationsAndTitles.length,
-        });
-      }
->>>>>>> 024d6520
 
   useEffect(() => {
     if (canonicalMarkers) {
