/* eslint-disable react/no-unescaped-entities */
import React, {
  Dispatch,
  ReactElement,
  ReactNode,
  SetStateAction,
  useEffect,
  useMemo,
  useState,
} from "react";
import { ButtonIcon, Tooltip } from "@czi-sds/components";
import {
  TableTitle,
  TableTitleWrapper,
  TableUnavailableContainer,
  TableUnavailableHeader,
  TableUnavailableDescription,
  TableTitleInnerWrapper,
  FlexRow,
} from "../common/style";
import Link from "../common/Link";
import {
  PublicationLinkWrapper,
  TableSelectorButton,
  TableSelectorRow,
  TableTitleOuterWrapper,
  StyledHeadCellContent,
  MarkerStrengthContainer,
  MarkerGenePagination,
  MarkerGeneInfo,
  MarkerGeneTooltipText,
  MarkerGeneTooltipSubtext,
  MarkerGeneTableWrapper,
} from "./style";
import Table from "../common/Table";
import { Pagination } from "@mui/material";
import {
  CanonicalMarkersQueryResponse,
  ComputationalMarkersQueryResponse,
  useAllTissuesLookupTables,
  useCanonicalMarkers,
  useComputationalMarkers,
} from "src/common/queries/cellGuide";
import { useComputationalMarkerGenesTableRowsAndFilters } from "./hooks/computational_markers";
import { useCanonicalMarkerGenesTableRowsAndFilters } from "./hooks/canonical_markers";
import HelpTooltip from "../common/HelpTooltip";
import { ROUTES } from "src/common/constants/routes";
import { track } from "src/common/analytics";
import { EVENTS } from "src/common/analytics/events";
import { CENSUS_LINK } from "src/components/Header/components/Nav";
import {
  CELL_GUIDE_CARD_CANONICAL_MARKER_GENES_TABLE,
  CELL_GUIDE_CARD_CANONICAL_MARKER_GENES_TABLE_SELECTOR,
  CELL_GUIDE_CARD_ENRICHED_GENES_TABLE,
  CELL_GUIDE_CARD_ENRICHED_GENES_TABLE_SELECTOR,
  EXPRESSION_SCORE_TOOLTIP_TEST_ID,
  MARKER_GENES_CANONICAL_TOOLTIP_TEST_ID,
  MARKER_GENES_COMPUTATIONAL_TOOLTIP_TEST_ID,
  MARKER_SCORE_TOOLTIP_TEST_ID,
  PERCENT_OF_CELLS_TOOLTIP_TEST_ID,
} from "src/views/CellGuide/components/CellGuideCard/components/MarkerGeneTables/constants";
import { FMG_GENE_STRENGTH_THRESHOLD } from "src/views/WheresMyGene/common/constants";

function getEmptyComputationalMarkerGenesTableUIMessageDetail(
  allFilteredByLowMarkerScore: boolean
): string {
  if (allFilteredByLowMarkerScore) {
    return (
      "There are no computational marker genes with marker scores above the threshold of " +
      FMG_GENE_STRENGTH_THRESHOLD +
      "."
    );
  }

  return "Computational marker genes for this cell type are unavailable at this time.";
}

function getEmptyCanonicalMarkerGenesTableUIMessageDetail(): string {
  return "Canonical marker genes for this cell type are unavailable at this time.";
}

const ROWS_PER_PAGE = 10;

// Computational marker gene table types
interface TableRowEnrichedGenes {
  symbol: ReactNode;
  name: string;
  marker_score: string;
  me: string;
  pc: string;
}
const tableColumnsEnrichedGenes: Array<keyof TableRowEnrichedGenes> = [
  "symbol",
  "name",
  "marker_score",
  "me",
  "pc",
];

// Canonical marker gene table types
interface TableRowCanonicalGenes {
  symbol: ReactNode;
  name: string;
  references: ReactNode;
}
const tableColumnsCanonicalGenes: Array<keyof TableRowCanonicalGenes> = [
  "symbol",
  "name",
  "references",
];

// Canonical marker gene table column names
const tableColumnNamesCanonicalGenes: Record<
  keyof TableRowCanonicalGenes,
  string
> = {
  symbol: "Symbol",
  name: "Name",
  references: "References",
};

// Table row type
type TableRow = (TableRowEnrichedGenes | TableRowCanonicalGenes) & {
  symbolId: string;
};

// Tooltip components
const enrichedGenesTooltipComponent = (
  <div>
    <MarkerGeneTooltipText>
      {"Computational marker genes are derived from the "}
      <Link label={"CELLxGENE Census"} url={CENSUS_LINK} />
      {". They are computed utilizing the same methodology as featured in our "}
      <Link
        label={"Find Marker Genes feature from the Gene Expression application"}
        url={ROUTES.FMG_DOCS}
      />
      {"."}
    </MarkerGeneTooltipText>
  </div>
);
const canonicalMarkerGenesTooltipComponent = (
  <div>
    <MarkerGeneTooltipText>
      {
        "Canonical marker genes and associated publications were derived from the "
      }
      <Link
        label={"Anatomical Structures, Cell Types and Biomarkers (ASCT+B)"}
        url={"https://humanatlas.io/asctb-tables"}
      />
      {
        " tables from the 5th Human Reference Atlas release (July 2023). The tables are authored and reviewed by an international team of anatomists, pathologists, physicians, and other experts."
      }
    </MarkerGeneTooltipText>
    <br />
    <MarkerGeneTooltipSubtext>
      <Link
        label={
          <i>
            Börner, Katy, et al. "Anatomical structures, cell types and
            biomarkers of the Human Reference Atlas." Nature cell biology 23.11
            (2021): 1117-1128.
          </i>
        }
        url={"https://www.nature.com/articles/s41556-021-00788-6"}
      />
    </MarkerGeneTooltipSubtext>
  </div>
);

interface Props {
  cellTypeId: string;
  setGeneInfoGene: React.Dispatch<React.SetStateAction<string | null>>;
  cellTypeName: string;
<<<<<<< HEAD
  skinnyMode: boolean;
  setTooltipContent: Dispatch<
    SetStateAction<{
      title: string;
      element: JSX.Element;
    } | null>
  >;
=======
  organName: string;
  organId: string;
  organismName: string;
>>>>>>> 90bdede4
}

const MarkerGeneTables = ({
  cellTypeId,
  cellTypeName,
  setGeneInfoGene,
<<<<<<< HEAD
  skinnyMode,
  setTooltipContent,
=======
  organName,
  organId,
  organismName,
>>>>>>> 90bdede4
}: Props) => {
  // 0 is canonical marker genes, 1 is computational marker genes
  const [activeTable, setActiveTable] = useState(0);
  const [computationalMarkerGenes, setComputationalMarkerGenes] =
    useState<ComputationalMarkersQueryResponse>([]);
  const [canonicalMarkerGenes, setCanonicalMarkerGenes] =
    useState<CanonicalMarkersQueryResponse>([]);

  const { data: enrichedGenes } = useComputationalMarkers(cellTypeId);
  const { data: canonicalMarkers } = useCanonicalMarkers(cellTypeId);
<<<<<<< HEAD

  // Computational marker gene table column names
  const tableColumnNamesEnrichedGenes: Record<
    keyof TableRowEnrichedGenes,
    ReactElement | string
  > = {
    symbol: "Symbol",
    name: "Name",
    marker_score: (
      <div>
        <StyledHeadCellContent>
          Marker Score
          <HelpTooltip
            skinnyMode={skinnyMode}
            title="Marker Score"
            setTooltipContent={setTooltipContent}
            dark
            buttonDataTestId={MARKER_SCORE_TOOLTIP_TEST_ID}
            text={
              <>
                Marker score interpretation:
                <br />
                <MarkerStrengthContainer>
                  {"Low: <1 | Medium: 1-2 | High: >2"}
                </MarkerStrengthContainer>
                <br />
                <div>
                  Marker genes are highly and uniquely expressed in the cell
                  type relative to all other cell types.
                </div>
                <br />
                <div>
                  <a href={ROUTES.FMG_DOCS} rel="noopener" target="_blank">
                    Click to read more about the identification method.
                  </a>
                </div>
              </>
            }
          />
        </StyledHeadCellContent>
      </div>
    ),
    me: (
      <StyledHeadCellContent>
        Expression Score
        <HelpTooltip
          skinnyMode={skinnyMode}
          title="Expression Score"
          setTooltipContent={setTooltipContent}
          dark
          buttonDataTestId={EXPRESSION_SCORE_TOOLTIP_TEST_ID}
          text={
            <div>
              The expression score is the average{" "}
              <a
                href={ROUTES.WMG_DOCS_DATA_PROCESSING}
                target="_blank"
                rel="noreferrer noopener"
              >
                rankit-normalized gene expression
              </a>{" "}
              among cells in the cell type that have non-zero values.
            </div>
          }
        />
      </StyledHeadCellContent>
    ),
    pc: (
      <StyledHeadCellContent>
        % of Cells
        <HelpTooltip
          skinnyMode={skinnyMode}
          title="% of Cells"
          setTooltipContent={setTooltipContent}
          dark
          buttonDataTestId={PERCENT_OF_CELLS_TOOLTIP_TEST_ID}
          text={
            <div>
              Percentage of cells expressing a gene in the cell type. These
              numbers are calculated after cells with{" "}
              <a
                href={ROUTES.WMG_DOCS_DATA_PROCESSING}
                target="_blank"
                rel="noreferrer noopener"
              >
                low coverage and low expression values
              </a>{" "}
              have been filtered out.
            </div>
          }
        />
      </StyledHeadCellContent>
    ),
  };

  // useEffect(() => {
  //   setPage(1);
  //   setSelectedOrganismComputational("");
  //   setSelectedOrganComputational("");
  //   setSelectedOrganCanonical("");
  //   setActiveTable(0);

  //   return () => {
  //     setSelectedOrganismComputational("");
  //     setSelectedOrganComputational("");
  //     setSelectedOrganCanonical("");
  //     setActiveTable(0);
  //     setPage(1);
  //   };
  // }, [cellTypeId]);
=======
  const allTissuesLabelToIdMap = useAllTissuesLookupTables(cellTypeId);
>>>>>>> 90bdede4

  useEffect(() => {
    if (enrichedGenes) {
      setComputationalMarkerGenes(enrichedGenes);
    }
  }, [enrichedGenes]);

  useEffect(() => {
    if (canonicalMarkers) {
      setCanonicalMarkerGenes(canonicalMarkers);
    }
  }, [canonicalMarkers]);

  const [page, setPage] = useState(1);

  const { computationalMarkerGeneTableData, allFilteredByLowMarkerScore } =
    useComputationalMarkerGenesTableRowsAndFilters({
      genes: computationalMarkerGenes,
      allTissuesLabelToIdMap: allTissuesLabelToIdMap,
      selectedOrganLabel: organName,
      selectedOrganId: organId,
      selectedOrganismLabel: organismName,
    });

  const { canonicalMarkerGeneTableData } =
    useCanonicalMarkerGenesTableRowsAndFilters({
      genes: canonicalMarkerGenes,
      allTissuesLabelToIdMap: allTissuesLabelToIdMap,
      selectedOrganLabel: organName,
      selectedOrganId: organId,
      selectedOrganismLabel: organismName,
    });

  const tableRows: TableRow[] = useMemo(
    () =>
      activeTable
        ? computationalMarkerGeneTableData.map((row) => ({
            ...row,
            symbolId: row.symbol,
            symbol: (
              <>
                {row.symbol}{" "}
                <ButtonIcon
                  aria-label={`display gene info for ${row.symbol}`}
                  sdsIcon="infoCircle"
                  sdsSize="small"
                  sdsType="secondary"
                  onClick={() => setGeneInfoGene(row.symbol.toUpperCase())}
                />
              </>
            ),
          }))
        : canonicalMarkerGeneTableData.map((row) => ({
            ...row,
            symbolId: row.symbol,
            symbol: (
              <>
                {row.symbol}{" "}
                <ButtonIcon
                  aria-label={`display gene info for ${row.symbol}`}
                  sdsIcon="infoCircle"
                  sdsSize="small"
                  sdsType="secondary"
                  onClick={() => setGeneInfoGene(row.symbol.toUpperCase())}
                />
              </>
            ),
            references: (
              <PublicationLinkWrapper>
                {row.referenceData.publicationTitles.map(
                  (publicationTitle, index) => {
                    if (
                      publicationTitle &&
                      row.referenceData.publications[index]
                    ) {
                      const referenceIndexLabel =
                        (row.referenceData.publicationTitlesToIndex.get(
                          publicationTitle
                        ) ?? 0) + 1;
                      return (
                        <Tooltip
                          key={`${row.referenceData.publications[index]}-${index}-tooltip`}
                          placement="top"
                          width="default"
                          arrow={false}
                          title={
                            <div>
                              {publicationTitle.split("\n\n").at(0)}
                              <br />
                              <br />
                              <i>{publicationTitle.split("\n\n").at(1)}</i>
                            </div>
                          }
                          leaveDelay={0}
                        >
                          <span
                            key={`${row.referenceData.publications[index]}-${index}-span`}
                          >
                            <Link
                              key={`${row.referenceData.publications[index]}-${index}`}
                              label={`[${referenceIndexLabel}]`}
                              url={`https://doi.org/${row.referenceData.publications[index]}`}
                            />
                          </span>
                        </Tooltip>
                      );
                    }
                  }
                )}
              </PublicationLinkWrapper>
            ),
          })),
    [
      activeTable,
      canonicalMarkerGeneTableData,
      computationalMarkerGeneTableData,
      setGeneInfoGene,
    ]
  );

  const genesForShareUrl = `${tableRows
    .map((row) => row.symbolId)
    .join("%2C")}&cellTypes=${cellTypeName.replace(" ", "+")}`;

  const pageCount = Math.ceil(tableRows.length / ROWS_PER_PAGE);
  const tableComponent = useMemo(
    () =>
      activeTable ? (
        <Table<TableRowEnrichedGenes>
          testId={CELL_GUIDE_CARD_ENRICHED_GENES_TABLE}
          columns={tableColumnsEnrichedGenes}
          rows={
            tableRows.slice(
              (page - 1) * ROWS_PER_PAGE,
              page * ROWS_PER_PAGE
            ) as TableRowEnrichedGenes[]
          }
          columnIdToName={tableColumnNamesEnrichedGenes}
        />
      ) : (
        <Table<TableRowCanonicalGenes>
          testId={CELL_GUIDE_CARD_CANONICAL_MARKER_GENES_TABLE}
          columns={tableColumnsCanonicalGenes}
          rows={
            tableRows.slice(
              (page - 1) * ROWS_PER_PAGE,
              page * ROWS_PER_PAGE
            ) as TableRowCanonicalGenes[]
          }
          columnIdToName={tableColumnNamesCanonicalGenes}
        />
      ),
    [activeTable, page, tableRows]
  );

  const tableUnavailableComponent = (
    <TableUnavailableContainer>
      <TableUnavailableHeader>
        No {activeTable ? "computational" : "canonical"} marker genes
      </TableUnavailableHeader>
      <TableUnavailableDescription>
        {activeTable
          ? getEmptyComputationalMarkerGenesTableUIMessageDetail(
              allFilteredByLowMarkerScore
            )
          : getEmptyCanonicalMarkerGenesTableUIMessageDetail()}
      </TableUnavailableDescription>
    </TableUnavailableContainer>
  );

  const handlePageChange = (
    _event: React.ChangeEvent<unknown>,
    page: number
  ) => {
    setPage(page);
  };

  return (
    <MarkerGeneTableWrapper>
      <TableTitleWrapper>
        <TableTitleOuterWrapper>
          <TableTitleInnerWrapper columnGap={4}>
            <TableTitle>Marker Genes</TableTitle>
          </TableTitleInnerWrapper>
          <TableTitleInnerWrapper>
<<<<<<< HEAD
            {activeTable === 1 && uniqueOrganisms.length > 0 && (
              <DropdownSelect
                handleChange={handleChangeOrganismComputational}
                options={uniqueOrganisms}
                selectedOption={selectedOrganismFilterComputational}
                testId={CELL_GUIDE_CARD_MARKER_GENES_TABLE_DROPDOWN_ORGANISM}
              />
            )}
            {uniqueOrgans.length > 0 && (
              <DropdownSelect
                handleChange={handleChangeOrgan}
                options={uniqueOrgans}
                selectedOption={selectedOptionOrgan}
                testId={CELL_GUIDE_CARD_MARKER_GENES_TABLE_DROPDOWN_ORGAN}
              />
            )}
            {!skinnyMode && (
              <Link
                url={`${ROUTES.WHERE_IS_MY_GENE}?genes=${genesForShareUrl}&ver=2`}
                label="Open in Gene Expression"
              />
            )}
=======
            <Link
              url={`${ROUTES.WHERE_IS_MY_GENE}?genes=${genesForShareUrl}&ver=2`}
              label="Open in Gene Expression"
            />
>>>>>>> 90bdede4
          </TableTitleInnerWrapper>
        </TableTitleOuterWrapper>
      </TableTitleWrapper>
      <TableTitleOuterWrapper>
        <TableSelectorRow>
          <FlexRow>
            <TableSelectorButton
              data-testid={
                CELL_GUIDE_CARD_CANONICAL_MARKER_GENES_TABLE_SELECTOR
              }
              isActive={activeTable === 0}
              onClick={() => {
                setPage(1);
                setActiveTable(0);
                track(EVENTS.CG_CANONICAL_TAB_CLICKED);
              }}
            >
              Canonical
            </TableSelectorButton>
          </FlexRow>
          <FlexRow>
            <TableSelectorButton
              data-testid={CELL_GUIDE_CARD_ENRICHED_GENES_TABLE_SELECTOR}
              isActive={activeTable === 1}
              onClick={() => {
                setPage(1);
                setActiveTable(1);
                track(EVENTS.CG_COMPUTATIONAL_TAB_CLICKED);
              }}
            >
              Computational
            </TableSelectorButton>
          </FlexRow>
        </TableSelectorRow>
      </TableTitleOuterWrapper>
      {tableRows.length > 0 ? (
        <div>
          {tableComponent}
          <MarkerGenePagination>
            <Pagination
              count={pageCount}
              page={page}
              onChange={handlePageChange}
            />
            {activeTable === 0 ? (
              <MarkerGeneInfo>
                Source: HuBMAP
                <HelpTooltip
                  skinnyMode={skinnyMode}
                  title="Canonical Marker Genes"
                  setTooltipContent={setTooltipContent}
                  dark
                  placement="top-end"
                  buttonDataTestId={MARKER_GENES_CANONICAL_TOOLTIP_TEST_ID}
                  text={canonicalMarkerGenesTooltipComponent}
                />
              </MarkerGeneInfo>
            ) : (
              <MarkerGeneInfo>
                Source: CZI
                <HelpTooltip
                  skinnyMode={skinnyMode}
                  title="Computational Marker Genes"
                  setTooltipContent={setTooltipContent}
                  dark
                  placement="top-end"
                  buttonDataTestId={MARKER_GENES_COMPUTATIONAL_TOOLTIP_TEST_ID}
                  text={enrichedGenesTooltipComponent}
                />
              </MarkerGeneInfo>
            )}
          </MarkerGenePagination>
        </div>
      ) : (
        tableUnavailableComponent
      )}
    </MarkerGeneTableWrapper>
  );
};

export default MarkerGeneTables;<|MERGE_RESOLUTION|>--- conflicted
+++ resolved
@@ -173,7 +173,6 @@
   cellTypeId: string;
   setGeneInfoGene: React.Dispatch<React.SetStateAction<string | null>>;
   cellTypeName: string;
-<<<<<<< HEAD
   skinnyMode: boolean;
   setTooltipContent: Dispatch<
     SetStateAction<{
@@ -181,25 +180,20 @@
       element: JSX.Element;
     } | null>
   >;
-=======
   organName: string;
   organId: string;
   organismName: string;
->>>>>>> 90bdede4
 }
 
 const MarkerGeneTables = ({
   cellTypeId,
   cellTypeName,
   setGeneInfoGene,
-<<<<<<< HEAD
   skinnyMode,
   setTooltipContent,
-=======
   organName,
   organId,
   organismName,
->>>>>>> 90bdede4
 }: Props) => {
   // 0 is canonical marker genes, 1 is computational marker genes
   const [activeTable, setActiveTable] = useState(0);
@@ -210,7 +204,6 @@
 
   const { data: enrichedGenes } = useComputationalMarkers(cellTypeId);
   const { data: canonicalMarkers } = useCanonicalMarkers(cellTypeId);
-<<<<<<< HEAD
 
   // Computational marker gene table column names
   const tableColumnNamesEnrichedGenes: Record<
@@ -306,24 +299,7 @@
     ),
   };
 
-  // useEffect(() => {
-  //   setPage(1);
-  //   setSelectedOrganismComputational("");
-  //   setSelectedOrganComputational("");
-  //   setSelectedOrganCanonical("");
-  //   setActiveTable(0);
-
-  //   return () => {
-  //     setSelectedOrganismComputational("");
-  //     setSelectedOrganComputational("");
-  //     setSelectedOrganCanonical("");
-  //     setActiveTable(0);
-  //     setPage(1);
-  //   };
-  // }, [cellTypeId]);
-=======
   const allTissuesLabelToIdMap = useAllTissuesLookupTables(cellTypeId);
->>>>>>> 90bdede4
 
   useEffect(() => {
     if (enrichedGenes) {
@@ -509,35 +485,12 @@
             <TableTitle>Marker Genes</TableTitle>
           </TableTitleInnerWrapper>
           <TableTitleInnerWrapper>
-<<<<<<< HEAD
-            {activeTable === 1 && uniqueOrganisms.length > 0 && (
-              <DropdownSelect
-                handleChange={handleChangeOrganismComputational}
-                options={uniqueOrganisms}
-                selectedOption={selectedOrganismFilterComputational}
-                testId={CELL_GUIDE_CARD_MARKER_GENES_TABLE_DROPDOWN_ORGANISM}
-              />
-            )}
-            {uniqueOrgans.length > 0 && (
-              <DropdownSelect
-                handleChange={handleChangeOrgan}
-                options={uniqueOrgans}
-                selectedOption={selectedOptionOrgan}
-                testId={CELL_GUIDE_CARD_MARKER_GENES_TABLE_DROPDOWN_ORGAN}
-              />
-            )}
             {!skinnyMode && (
               <Link
                 url={`${ROUTES.WHERE_IS_MY_GENE}?genes=${genesForShareUrl}&ver=2`}
                 label="Open in Gene Expression"
               />
             )}
-=======
-            <Link
-              url={`${ROUTES.WHERE_IS_MY_GENE}?genes=${genesForShareUrl}&ver=2`}
-              label="Open in Gene Expression"
-            />
->>>>>>> 90bdede4
           </TableTitleInnerWrapper>
         </TableTitleOuterWrapper>
       </TableTitleWrapper>
