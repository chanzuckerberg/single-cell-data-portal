import React, { Dispatch, SetStateAction, useEffect, useState } from "react";
import {
  CellGuideCardDescription,
  ChatGptTooltipSubtext,
  ChatGptTooltipText,
  DescriptionHeader,
  Source,
  SourceLink,
  StyledTooltip,
  Wrapper,
} from "./style";
import {
  useGptDescription,
  useCellTypeMetadata,
} from "src/common/queries/cellGuide";
import Link from "../common/Link";
import { StyledLink } from "../common/Link/style";
import { track } from "src/common/analytics";
import { EVENTS } from "src/common/analytics/events";
import { CELL_GUIDE_CORRECTION_SURVEY_LINK } from "src/common/constants/airtableLinks";
import questionMarkIcon from "src/common/images/question-mark-icon.svg";
import { StyledIconImage } from "../common/HelpTooltip/style";
import {
  CELL_GUIDE_CARD_CL_DESCRIPTION,
  CELL_GUIDE_CARD_GPT_DESCRIPTION,
  CELL_GUIDE_CARD_GPT_TOOLTIP_LINK,
} from "src/views/CellGuide/components/CellGuideCard/components/Description/constants";

interface DescriptionProps {
  cellTypeName: string;
  cellTypeId: string;
  skinnyMode: boolean;
  setTooltipContent: Dispatch<
    SetStateAction<{
      title: string;
      element: JSX.Element;
    } | null>
  >;
}
export default function Description({
  cellTypeId,
  cellTypeName,
  skinnyMode,
  setTooltipContent,
}: DescriptionProps): JSX.Element {
  const [descriptionGpt, setDescriptionGpt] = useState<string>("");
  const [descriptionCl, setDescriptionCl] = useState<string>("");

  const [timerId, setTimerId] = useState<NodeJS.Timer | null>(null); // For chatgpt hover event

  const { data: rawDescriptionGpt } = useGptDescription(cellTypeId);
  const { data: cellTypesById } = useCellTypeMetadata();
  const rawDescriptionCl = cellTypesById?.[cellTypeId].clDescription;

  useEffect(() => {
    if (rawDescriptionGpt) setDescriptionGpt(rawDescriptionGpt);
    else setDescriptionGpt("");
    if (rawDescriptionCl) setDescriptionCl(rawDescriptionCl);
    else setDescriptionCl("");
  }, [rawDescriptionGpt, rawDescriptionCl]);

  const copyHandler = () => {
    if (!window) return;

    const selectedText = window.getSelection()?.toString().trim();

    if (selectedText !== "") {
      track(EVENTS.CG_COPY_CELL_TYPE_DESCRIPTION);
    }
  };

  const tooltipContent = (
    <div>
      <ChatGptTooltipText>
        {`This summary on "${cellTypeName}" was generated with ChatGPT, powered by the GPT4 model. Keep in mind that ChatGPT may occasionally present information that is not entirely accurate. For transparency, the prompts used to generate this summary are shared below. CZI is currently offering this as a pilot feature and we may update or change this feature at our discretion.`}
      </ChatGptTooltipText>
      <br />
      <ChatGptTooltipSubtext>
        System role: You are a knowledgeable cell biologist that has
        professional experience writing and curating accurate and informative
        descriptions of cell types.
        <br />
        <br />
        {`User role: I am making a knowledge-base about cell types. Each cell type is a term from the Cell Ontology and will have its own page with a detailed description of that cell type and its function. Please write me a description for "${cellTypeName}". Please return only the description and no other dialogue. The description should include information about the cell type's function. The description should be at least three paragraphs long.`}
      </ChatGptTooltipSubtext>
    </div>
  );

  return (
    <Wrapper>
      {descriptionCl && (
        <CellGuideCardDescription
          data-testid={CELL_GUIDE_CARD_CL_DESCRIPTION}
          onCopy={copyHandler}
        >
          {descriptionCl}
          <Source>
            <SourceLink>
              {"Source: "}
              <Link
                url={`https://www.ebi.ac.uk/ols4/ontologies/cl/classes/http%253A%252F%252Fpurl.obolibrary.org%252Fobo%252F${cellTypeId.replace(
                  ":",
                  "_"
                )}`}
                label={"Cell Ontology"}
              />
            </SourceLink>
          </Source>
        </CellGuideCardDescription>
      )}
      <br />
      <CellGuideCardDescription
        data-testid={CELL_GUIDE_CARD_GPT_DESCRIPTION}
        onCopy={copyHandler}
      >
        <DescriptionHeader>Experimental Description</DescriptionHeader>
        {descriptionGpt}
        <Source>
<<<<<<< HEAD
          {skinnyMode && (
            <div>
              <em>
                We're still validating ChatGPT descriptions with our Biocurator
                team. Once a description is validated, we'll add references and
                a validation icon. If you believe a description is inaccurate,
                please{" "}
                <a
                  href={CELL_GUIDE_CORRECTION_SURVEY_LINK}
                  target="_blank"
                  rel="noreferrer noopener"
                  onClick={() => {
                    track(EVENTS.SUBMIT_CORRECTION_CLICKED, {
                      cell_type_name: cellTypeName,
                    });
                  }}
                >
                  submit a correction
                </a>
                .
              </em>
            </div>
          )}
=======
          <div>
            <em>
              We&apos;re still validating ChatGPT descriptions with our
              Biocurator team. Once a description is validated, we&apos;ll add
              references and a validation icon. If you believe a description is
              inaccurate, please{" "}
              <a
                href={CELL_GUIDE_CORRECTION_SURVEY_LINK}
                target="_blank"
                rel="noreferrer noopener"
                onClick={() => {
                  track(EVENTS.SUBMIT_CORRECTION_CLICKED, {
                    cell_type_name: cellTypeName,
                  });
                }}
              >
                submit a correction
              </a>
              .
            </em>
          </div>
>>>>>>> 90bdede4

          <SourceLink>
            {"Source: ChatGPT "}
            <StyledTooltip
              sdsStyle="dark"
              leaveDelay={0}
              placement="left"
              width="wide"
              arrow
              slotProps={{
                tooltip: {
                  style: {
                    maxWidth: 550, // This is needed because SDS bug where width prop doesn't affect dark sdsStyle
                    textAlign: "start", // Also dark sdsStyle aligns content to center by default
                  },
                },
              }}
              title={!skinnyMode && tooltipContent}
            >
              <StyledLink
                data-testid={CELL_GUIDE_CARD_GPT_TOOLTIP_LINK}
                onMouseOver={() => {
                  const id = setTimeout(() => {
                    track(EVENTS.CG_CHAT_GPT_HOVER);
                  }, 2000);
                  setTimerId(id);
                }}
                onMouseOut={() => {
                  if (timerId) {
                    clearTimeout(timerId);
                    setTimerId(null);
                  }
                }}
                onTouchEnd={() => {
                  setTooltipContent({
                    title: "ChatGPT Descriptions",
                    element: tooltipContent,
                  });
                }}
              >
                <StyledIconImage src={questionMarkIcon} />
              </StyledLink>
            </StyledTooltip>
          </SourceLink>
        </Source>
      </CellGuideCardDescription>
    </Wrapper>
  );
}<|MERGE_RESOLUTION|>--- conflicted
+++ resolved
@@ -116,14 +116,13 @@
         <DescriptionHeader>Experimental Description</DescriptionHeader>
         {descriptionGpt}
         <Source>
-<<<<<<< HEAD
           {skinnyMode && (
             <div>
               <em>
-                We're still validating ChatGPT descriptions with our Biocurator
-                team. Once a description is validated, we'll add references and
-                a validation icon. If you believe a description is inaccurate,
-                please{" "}
+                We&apos;re still validating ChatGPT descriptions with our
+                Biocurator team. Once a description is validated, we&apos;ll add
+                references and a validation icon. If you believe a description
+                is inaccurate, please{" "}
                 <a
                   href={CELL_GUIDE_CORRECTION_SURVEY_LINK}
                   target="_blank"
@@ -140,29 +139,6 @@
               </em>
             </div>
           )}
-=======
-          <div>
-            <em>
-              We&apos;re still validating ChatGPT descriptions with our
-              Biocurator team. Once a description is validated, we&apos;ll add
-              references and a validation icon. If you believe a description is
-              inaccurate, please{" "}
-              <a
-                href={CELL_GUIDE_CORRECTION_SURVEY_LINK}
-                target="_blank"
-                rel="noreferrer noopener"
-                onClick={() => {
-                  track(EVENTS.SUBMIT_CORRECTION_CLICKED, {
-                    cell_type_name: cellTypeName,
-                  });
-                }}
-              >
-                submit a correction
-              </a>
-              .
-            </em>
-          </div>
->>>>>>> 90bdede4
 
           <SourceLink>
             {"Source: ChatGPT "}
