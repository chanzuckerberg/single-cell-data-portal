import { useState, useMemo } from "react";
import { TextField } from "@mui/material";
import SearchIcon from "@mui/icons-material/Search";
import InputAdornment from "@mui/material/InputAdornment";
import { SectionItem, SectionTitle, StyledAutocomplete } from "./style";
import { ROUTES } from "src/common/constants/routes";
import {
  useCellTypeMetadata,
  useTissueMetadata,
} from "src/common/queries/cellGuide";
import { useRouter } from "next/router";
import { track } from "src/common/analytics";
import { EVENTS } from "src/common/analytics/events";
import {
  CELL_GUIDE_CARD_SEARCH_BAR,
  CELL_GUIDE_CARD_SEARCH_BAR_TEXT_INPUT,
} from "src/views/CellGuide/components/CellGuideCardSearchBar/constants";
import { SKINNY_MODE_BREAKPOINT_WIDTH } from "../CellGuideCard/constants";

interface Entity {
  id: string;
  label: string;
  synonyms?: string[]; // only cell types (optionally) have synonyms
}

<<<<<<< HEAD
export default function CellGuideCardSearchBar({
  autoFocus = false,
}: {
  autoFocus?: boolean;
}): JSX.Element {
=======
const TISSUE_PREFIX = "UBERON:";

export default function CellGuideCardSearchBar(): JSX.Element {
>>>>>>> 90bdede4
  const router = useRouter();
  const { data: cellTypes } = useCellTypeMetadata();
  const { data: tissueData } = useTissueMetadata();

  const options: Entity[] = useMemo(() => {
    if (!tissueData || !cellTypes) return [];
    const entities: Entity[] = [];
    for (const cellType in cellTypes) {
      entities.push({
        label: cellTypes[cellType].name,
        ...cellTypes[cellType],
      });
    }
    for (const tissue in tissueData) {
      entities.push({
        label: tissueData[tissue].name,
        ...tissueData[tissue],
      });
    }
    return entities;
  }, [tissueData, cellTypes]);

  const [open, setOpen] = useState(false);
  const [inputValue, setValue] = useState("");

  // Used for keyboard navigation for cell type search
  const [highlightedEntity, setHighlightedEntity] = useState<Entity | null>(
    null
  );

  const handleFocus = () => {
    setOpen(true);
  };

  const handleBlur = () => {
    setOpen(false);
  };

  function changeEntity(entityId: string) {
    if (!entityId) return;

    const formattedEntityId = entityId.replace(":", "_");

    if (entityId) {
      if (entityId.startsWith("CL:")) {
        router.push(`${ROUTES.CELL_GUIDE}/${formattedEntityId}`);
      } else {
        router.push(`${ROUTES.CELL_GUIDE}/tissues/${formattedEntityId}`);
      }
      document.getElementById(CELL_GUIDE_CARD_SEARCH_BAR)?.blur();
      setOpen(false);
    }
  }
  return (
    <div data-testid={CELL_GUIDE_CARD_SEARCH_BAR}>
      <StyledAutocomplete
        // This is used to style the autocomplete dropdown for mobile
        sx={{
          [`@media (max-width: ${SKINNY_MODE_BREAKPOINT_WIDTH}px)`]: {
            "& + .MuiAutocomplete-popper": {
              width: "100% !important",
            },
            "& + .MuiAutocomplete-popper .MuiPaper-root": {
              boxShadow: "0 4px 4px 0 rgba(0,0,0, 0.25)", // Hides top shadow for seamless look
            },
          },
        }}
        open={open}
        value={inputValue}
        onChange={() => {
          // Clears the input after selection
          setValue("");
        }}
        onKeyDown={(event) => {
          if (highlightedEntity && event.key === "Enter") {
            changeEntity(highlightedEntity.id);
          }
        }}
        onHighlightChange={(_, value) => {
          const entity = value as Entity;
          setHighlightedEntity(entity);
        }}
        disablePortal
        id={CELL_GUIDE_CARD_SEARCH_BAR}
        options={options}
        groupBy={(option) => {
          const entity = option as Entity;
          return entity.id.split(":").at(0) ?? "";
        }}
        renderGroup={(params) => {
          const title = params.group === "CL" ? "Cell Type" : "Tissue";
          return (
            <div key={params.key}>
              <SectionTitle> {title} </SectionTitle>
              {params.children}
            </div>
          );
        }}
        renderInput={(params) => (
          <TextField
            autoFocus={autoFocus}
            {...params}
            data-testid={CELL_GUIDE_CARD_SEARCH_BAR_TEXT_INPUT}
            onFocus={handleFocus}
            onBlur={handleBlur}
            InputProps={{
              ...params.InputProps,
              endAdornment: (
                <InputAdornment position="end">
                  <SearchIcon />
                </InputAdornment>
              ),
            }}
            label="Search cell types or tissues"
          />
        )}
        renderOption={(props, option) => {
          const entity = option as Entity;
          return (
            <SectionItem
              {...props}
              key={entity.id}
              onClick={() => {
                if (!entity.id.startsWith(TISSUE_PREFIX)) {
                  track(EVENTS.CG_SEARCH_CT_TISSUE, {
                    cell_type: entity.label,
                  });
                } else {
                  track(EVENTS.CG_SEARCH_CT_TISSUE, {
                    tissue: entity.label,
                  });
                }

                changeEntity(entity.id);
              }}
            >
              {entity.label}
            </SectionItem>
          );
        }}
        autoComplete
        filterOptions={(options, state) => {
          return options
            .filter((option) => {
              const entity = option as Entity;
              const searchTerm = state.inputValue.toLowerCase();
              // Determine if each item starts with any of the snyonyms
              const synonyms = entity.synonyms ?? [];
              const synonymStartsWithSearch = synonyms.some((synonym) =>
                synonym.toLowerCase().startsWith(searchTerm)
              );

              return (
                entity.label &&
                (entity.label.toLowerCase().includes(searchTerm) ||
                  synonymStartsWithSearch)
              );
            })
            .sort((entity1, entity2) => {
              const entityA = entity1 as Entity;
              const entityB = entity2 as Entity;
              const aRaw = entityA.label;
              const bRaw = entityB.label;
              const a = aRaw.toLowerCase();
              const b = bRaw.toLowerCase();
              const searchTerm = state.inputValue.toLowerCase();

              // Determine if each item starts with the search term
              const aStartsWithSearch = a.startsWith(searchTerm);
              const bStartsWithSearch = b.startsWith(searchTerm);

              // Determine if each item starts with "CL:"
              const isA_CL = entityA.id.startsWith("CL:");
              const isB_CL = entityB.id.startsWith("CL:");

              // First, sort by search term
              if (aStartsWithSearch && !bStartsWithSearch) {
                return -1;
              }
              if (!aStartsWithSearch && bStartsWithSearch) {
                return 1;
              }

              // If neither or both start with the search term, then sort by "CL:" vs "UBERON:"
              if (isA_CL && !isB_CL) {
                return -1;
              }
              if (!isA_CL && isB_CL) {
                return 1;
              }

              // If they are both "CL:" or both "UBERON:", then sort alphabetically
              return a.localeCompare(b);
            });
        }}
      />
    </div>
  );
}<|MERGE_RESOLUTION|>--- conflicted
+++ resolved
@@ -23,17 +23,13 @@
   synonyms?: string[]; // only cell types (optionally) have synonyms
 }
 
-<<<<<<< HEAD
+const TISSUE_PREFIX = "UBERON:";
+
 export default function CellGuideCardSearchBar({
   autoFocus = false,
 }: {
   autoFocus?: boolean;
 }): JSX.Element {
-=======
-const TISSUE_PREFIX = "UBERON:";
-
-export default function CellGuideCardSearchBar(): JSX.Element {
->>>>>>> 90bdede4
   const router = useRouter();
   const { data: cellTypes } = useCellTypeMetadata();
   const { data: tissueData } = useTissueMetadata();
@@ -180,7 +176,7 @@
             .filter((option) => {
               const entity = option as Entity;
               const searchTerm = state.inputValue.toLowerCase();
-              // Determine if each item starts with any of the snyonyms
+              // Determine if each item starts with any of the synonyms
               const synonyms = entity.synonyms ?? [];
               const synonymStartsWithSearch = synonyms.some((synonym) =>
                 synonym.toLowerCase().startsWith(searchTerm)
