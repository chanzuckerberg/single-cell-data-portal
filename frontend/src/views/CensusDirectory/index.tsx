--- conflicted
+++ resolved
@@ -41,17 +41,10 @@
         <TierContainer>
           <TierTitle>CELL×GENE Maintained Projects</TierTitle>
           <TierDescription>
-<<<<<<< HEAD
-            These projects are actively maintained and regularly updated by
-            CELL×GENE in close collaboration with their creators. Embeddings are
-            accessible via the Census API; models are available via
-            CELL×GENE-maintained links.
-=======
             These models and their output embeddings are maintained and
             regularly re-trained by CELL×GENE in close collaboration with their
             creators. Embeddings are accessible via the Census API;
             corresponding models are available via CELL×GENE-maintained links.
->>>>>>> 76c57fd5
           </TierDescription>
           {maintainedProjects.map((project) => (
             <Project key={project.title} project={project} />
@@ -62,16 +55,10 @@
         <TierContainer>
           <TierTitle>CELL×GENE Hosted Projects</TierTitle>
           <TierDescription>
-<<<<<<< HEAD
-            CELL×GENE makes these projects available, but does not actively
-            maintain or update them. Embeddings are accessible via the Census
-            API; models are available via CELL×GENE-maintained links.
-=======
             CELL×GENE makes these embeddings directly available through the
             Census API, but does not actively maintain or update them.
             Corresponding models are accessible via external links (when
             available).
->>>>>>> 76c57fd5
           </TierDescription>
           {hostedProjects.map(([id, project]) => (
             <Project key={id} id={id} project={project} />
