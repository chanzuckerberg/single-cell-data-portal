import styled from "@emotion/styled";
<<<<<<< HEAD
import { PT_TEXT_COLOR } from "src/components/common/theme";
import { fontBodyS } from "@czi-sds/components";
=======
import { CommonThemeProps, fontBodyS, fontHeaderXl, getSpaces } from "czifui";
>>>>>>> c14563ae

const spacesXxl = (props: CommonThemeProps) => getSpaces(props)?.xxl;

export const CollectionView = styled.div`
  padding: ${spacesXxl}px;
  position: relative; /* positions banner */
`;

export const CollectionHero = styled.div`
  align-items: flex-start; /* top aligns collection name with action buttons */
  column-gap: ${spacesXxl}px;
  display: flex;

  h3 {
    ${fontHeaderXl}
    flex: 1;
    letter-spacing: -0.019em;
    margin: 0;
  }
`;

export const CollectionDetail = styled.div`
  align-items: flex-start;
  display: grid;
  grid-template-areas: "consortia . ." "description . metadata"; /* grid areas for collection consortia and collection description and metadata with a null cell token (unnamed area) for the allocation of a gutter between the two columns */
  grid-template-columns: 8fr 1fr 8fr; /* grid columns for collection description and metadata (with 1fr allocated to column separation) */
  margin: 16px 0 44px;
`;

export const CollectionConsortia = styled("div")`
  ${fontBodyS}
  font-weight: 500;
  grid-area: consortia;
  letter-spacing: -0.006em;
  margin: -8px 0 8px; /* CollectionDetail margin top reduced to 8px by CollectionConsortia negative margin top */
`;<|MERGE_RESOLUTION|>--- conflicted
+++ resolved
@@ -1,10 +1,5 @@
 import styled from "@emotion/styled";
-<<<<<<< HEAD
-import { PT_TEXT_COLOR } from "src/components/common/theme";
-import { fontBodyS } from "@czi-sds/components";
-=======
-import { CommonThemeProps, fontBodyS, fontHeaderXl, getSpaces } from "czifui";
->>>>>>> c14563ae
+import { CommonThemeProps, fontBodyS, fontHeaderXl, getSpaces } from "@czi-sds/components";
 
 const spacesXxl = (props: CommonThemeProps) => getSpaces(props)?.xxl;
 
