import styled from "@emotion/styled";
<<<<<<< HEAD
import { PT_TEXT_COLOR } from "src/components/common/theme";
import { fontBodyS } from "@czi-sds/components";
=======
import {
  CommonThemeProps,
  fontBodyS,
  fontHeaderXl,
  getSpaces,
} from "@czi-sds/components";
>>>>>>> e20edec1

const spacesXxl = (props: CommonThemeProps) => getSpaces(props)?.xxl;

export const CollectionView = styled.div`
  padding: ${spacesXxl}px;
  position: relative; /* positions banner */
`;

export const CollectionHero = styled.div`
  align-items: flex-start; /* top aligns collection name with action buttons */
  column-gap: ${spacesXxl}px;
  display: flex;

  h3 {
    ${fontHeaderXl}
    flex: 1;
    letter-spacing: -0.019em;
    margin: 0;
  }
`;

export const CollectionDetail = styled.div`
  align-items: flex-start;
  display: grid;
  grid-template-areas: "consortia . ." "description . metadata"; /* grid areas for collection consortia and collection description and metadata with a null cell token (unnamed area) for the allocation of a gutter between the two columns */
  grid-template-columns: 8fr 1fr 8fr; /* grid columns for collection description and metadata (with 1fr allocated to column separation) */
  margin: 16px 0 44px;
`;

export const CollectionConsortia = styled("div")`
  ${fontBodyS}
  font-weight: 500;
  grid-area: consortia;
  letter-spacing: -0.006em;
  margin: -8px 0 8px; /* CollectionDetail margin top reduced to 8px by CollectionConsortia negative margin top */
`;<|MERGE_RESOLUTION|>--- conflicted
+++ resolved
@@ -1,15 +1,10 @@
 import styled from "@emotion/styled";
-<<<<<<< HEAD
-import { PT_TEXT_COLOR } from "src/components/common/theme";
-import { fontBodyS } from "@czi-sds/components";
-=======
 import {
   CommonThemeProps,
   fontBodyS,
   fontHeaderXl,
   getSpaces,
 } from "@czi-sds/components";
->>>>>>> e20edec1
 
 const spacesXxl = (props: CommonThemeProps) => getSpaces(props)?.xxl;
 
