--- conflicted
+++ resolved
@@ -124,18 +124,14 @@
         assets.some((asset) => asset.filetype === DATASET_ASSET_FORMAT.H5AD)
       );
     }) &&
-<<<<<<< HEAD
+    // (ebezzi): We need to ensure all dataset `processing_status` to be success, since creating a revision relies
+    // on this status. Otherwise in the case of RDS is still WIP and a user publishes the collection and immediately
+    // tries to create a revision, the revision creation will fail
     datasets.every(
       (dataset) =>
         dataset.processing_status.processing_status ===
         PROCESSING_STATUS.SUCCESS
     ) &&
-=======
-     // (ebezzi): We need to ensure all dataset `processing_status` to be success, since creating a revision relies
-     // on this status. Otherwise in the case of RDS is still WIP and a user publishes the collection and immediately
-     // tries to create a revision, the revision creation will fail
-    datasets.every( dataset => dataset.processing_status.processing_status === PROCESSING_STATUS.SUCCESS) &&
->>>>>>> 2e2d6fd5
     datasets.some((dataset) => !dataset.tombstone)
   );
 }
