import styled from "@emotion/styled";
import { fontHeaderXxl, Tag } from "czifui";

export const TOP_PADDING_PX = 32;
export const SIDEBAR_COLUMN_GAP_PX = 120;
export const LEFT_RIGHT_PADDING_PX = 40;

export const CellCardsView = styled.div`
  display: flex;
  flex-direction: row;
  column-gap: ${SIDEBAR_COLUMN_GAP_PX}px;
  margin: auto;
  max-width: 1440px;
<<<<<<< HEAD
  padding: ${TOP_PADDING_PX}px 40px 40px 40px;
=======
  padding: ${TOP_PADDING_PX}px ${LEFT_RIGHT_PADDING_PX}px 0px
    ${LEFT_RIGHT_PADDING_PX}px;
>>>>>>> 277e1bd6
`;

export const Wrapper = styled.div`
  display: flex;
  flex-direction: column;
  align-self: stretch;
  min-width: 640px;
`;

export const CellCardHeaderInnerWrapper = styled.div`
  display: flex;
  column-gap: 8px;
  align-items: center;
`;

export const CellCardHeader = styled.div`
  display: flex;
  column-gap: 8px;
  flex-direction: row;
  align-items: center;
  justify-content: space-between;
`;

export const CellCardName = styled.div`
  ${fontHeaderXxl}
  font-weight: 700;
`;

export const StyledTag = styled(Tag)`
  height: 24px;
  margin: 0;
`;

export const SearchBarWrapper = styled.div`
  margin-bottom: 20px;
  width: 240px;
`;<|MERGE_RESOLUTION|>--- conflicted
+++ resolved
@@ -11,12 +11,8 @@
   column-gap: ${SIDEBAR_COLUMN_GAP_PX}px;
   margin: auto;
   max-width: 1440px;
-<<<<<<< HEAD
-  padding: ${TOP_PADDING_PX}px 40px 40px 40px;
-=======
   padding: ${TOP_PADDING_PX}px ${LEFT_RIGHT_PADDING_PX}px 0px
     ${LEFT_RIGHT_PADDING_PX}px;
->>>>>>> 277e1bd6
 `;
 
 export const Wrapper = styled.div`
