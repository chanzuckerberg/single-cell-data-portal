--- conflicted
+++ resolved
@@ -15,11 +15,7 @@
   columns: Array<Extract<keyof T, string>>;
   rows: T[];
   columnIdToName?: Record<Extract<keyof T, string>, string>;
-<<<<<<< HEAD
-  testid?: string;
-=======
   testId?: string;
->>>>>>> 77b73adf
 }
 
 export const EXPRESSION_SCORE_TOOLTIP_TEST_ID = "expression-score-tooltip";
@@ -30,11 +26,7 @@
   columns,
   rows,
   columnIdToName,
-<<<<<<< HEAD
-  testid,
-=======
   testId,
->>>>>>> 77b73adf
 }: TableProps<T>) {
   const expressionScoreTooltip = (
     <HelpTooltip
@@ -78,11 +70,7 @@
   );
 
   return (
-<<<<<<< HEAD
-    <TableWrapper data-testid={testid}>
-=======
     <TableWrapper data-testid={testId}>
->>>>>>> 77b73adf
       <StyledTable>
         <StyledHead>
           <tr>
