import React, {
  ReactElement,
  ReactNode,
  useEffect,
  useMemo,
  useState,
} from "react";
import { ButtonIcon, Tooltip } from "@czi-sds/components";
import {
  TableTitle,
  TableTitleWrapper,
  TableUnavailableContainer,
  TableUnavailableHeader,
  TableUnavailableDescription,
  TableTitleInnerWrapper,
} from "../common/style";
import Link from "../common/Link";
import {
  PublicationLinkWrapper,
  TableSelectorButton,
  TableSelectorRow,
  TableTitleOuterWrapper,
  StyledHeadCellContent,
  MarkerStrengthContainer,
} from "./style";
import Table from "../common/Table";
import DropdownSelect from "../common/DropdownSelect";
import { SelectChangeEvent } from "@mui/material/Select";
import { Pagination } from "@mui/material";
import {
  useCanonicalMarkers,
  useEnrichedGenes,
} from "src/common/queries/cellCards";
import HelpTooltip from "../common/HelpTooltip";
import { ROUTES } from "src/common/constants/routes";
import { track } from "src/common/analytics";
import { EVENTS } from "src/common/analytics/events";

export const CELL_CARD_MARKER_GENES_TABLE_DROPDOWN_ORGANISM =
  "cell-card-marker-genes-table-dropdown-organism";
export const CELL_CARD_MARKER_GENES_TABLE_DROPDOWN_ORGAN =
  "cell-card-marker-genes-table-dropdown-organ";
export const CELL_CARD_CANONICAL_MARKER_GENES_TABLE =
  "cell-card-canonical-marker-genes-table";
export const CELL_CARD_ENRICHED_GENES_TABLE = "cell-card-enriched-genes-table";
export const CELL_CARD_CANONICAL_MARKER_GENES_TABLE_SELECTOR =
  "cell-card-canonical-marker-genes-table-selector";
export const CELL_CARD_ENRICHED_GENES_TABLE_SELECTOR =
  "cell-card-enriched-genes-table-selector";

export const EXPRESSION_SCORE_TOOLTIP_TEST_ID =
  "cell-card-expression-score-tooltip";
export const PERCENT_OF_CELLS_TOOLTIP_TEST_ID =
  "cell-card-percent-of-cells-tooltip";
export const MARKER_SCORE_TOOLTIP_TEST_ID = "cell-card-marker-score-tooltip";

interface TableRowEnrichedGenes {
  symbol: ReactNode;
  name: string;
  marker_score: string;
  me: string;
  pc: string;
}
const tableColumnsEnrichedGenes: Array<keyof TableRowEnrichedGenes> = [
  "symbol",
  "name",
  "marker_score",
  "me",
  "pc",
];

const tableColumnNamesEnrichedGenes: Record<
  keyof TableRowEnrichedGenes,
  ReactElement | string
> = {
  symbol: "Symbol",
  name: "Name",
  marker_score: (
    <div>
      <StyledHeadCellContent>
        Marker Score
        <HelpTooltipWrapper
          buttonDataTestId={MARKER_SCORE_TOOLTIP_TEST_ID}
          content={
            <>
              Marker score interpretation:
              <br />
              <MarkerStrengthContainer>
                {"Low: <1 | Medium: 1-2 | High: >2"}
              </MarkerStrengthContainer>
              <br />
              <div>
                Marker genes are highly and uniquely expressed in the cell type
                relative to all other cell types.
              </div>
              <br />
              <div>
                <a href={ROUTES.FMG_DOCS} rel="noopener" target="_blank">
                  Click to read more about the identification method.
                </a>
              </div>
            </>
          }
        />
      </StyledHeadCellContent>
    </div>
  ),
  me: (
    <StyledHeadCellContent>
      Expression Score
      <HelpTooltipWrapper
        buttonDataTestId={EXPRESSION_SCORE_TOOLTIP_TEST_ID}
        content={
          <div>
            The expression score is the average{" "}
            <a
              href={ROUTES.WMG_DOCS_DATA_PROCESSING}
              target="_blank"
              rel="noreferrer noopener"
            >
              rankit-normalized gene expression
            </a>{" "}
            among cells in the cell type that have non-zero values.
          </div>
        }
      />
    </StyledHeadCellContent>
  ),
  pc: (
    <StyledHeadCellContent>
      % of Cells
      <HelpTooltipWrapper
        buttonDataTestId={PERCENT_OF_CELLS_TOOLTIP_TEST_ID}
        content={
          <div>
            Percentage of cells expressing a gene in the cell type. These
            numbers are calculated after cells with{" "}
            <a
              href={ROUTES.WMG_DOCS_DATA_PROCESSING}
              target="_blank"
              rel="noreferrer noopener"
            >
              low coverage and low expression values
            </a>{" "}
            have been filtered out.
          </div>
        }
      />
    </StyledHeadCellContent>
  ),
};

interface TableRowCanonicalGenes {
  symbol: ReactNode;
  name: string;
  references: ReactNode;
}
const tableColumnsCanonicalGenes: Array<keyof TableRowCanonicalGenes> = [
  "symbol",
  "name",
  "references",
];
const tableColumnNamesCanonicalGenes: Record<
  keyof TableRowCanonicalGenes,
  string
> = {
  symbol: "Symbol",
  name: "Name",
  references: "References",
};

type TableRow = (TableRowEnrichedGenes | TableRowCanonicalGenes) & {
  symbolId: string;
};

interface Props {
  cellTypeId: string;
  setGeneInfoGene: React.Dispatch<React.SetStateAction<string | null>>;
}

const ROWS_PER_PAGE = 10;

export const MARKER_GENES_TOOLTIP_TEST_ID = "marker-genes-help-tooltip";

const MarkerGeneTables = ({ cellTypeId, setGeneInfoGene }: Props) => {
  const [selectedOrganism, setSelectedOrganism] = useState("");
  // 0 is canonical marker genes, 1 is computational marker genes
  const [activeTable, setActiveTable] = useState(0);
  const [selectedOrgan, setSelectedOrgan] = useState("");
  const [page, setPage] = useState(1);

  let uniqueOrganisms = ["Homo sapiens"];
  let uniqueOrgans: string[] = ["All Tissues"];
  let tableRows: TableRow[];
  if (activeTable) {
    const { data: genes } = useEnrichedGenes(cellTypeId);
    uniqueOrganisms = useMemo(() => {
      if (!genes) return [];
      const organisms = new Set<string>();
      for (const markerGene of genes) {
        organisms.add(markerGene.organism);
      }
      if (!selectedOrganism && Array.from(organisms).includes("Homo sapiens"))
        setSelectedOrganism("Homo sapiens");
      else if (!selectedOrganism)
        setSelectedOrganism(Array.from(organisms).at(0) ?? "");
      // All Tissues always selected
      setSelectedOrgan("All Tissues");

      return Array.from(organisms).sort((a, b) => {
        if (a === "Homo sapiens") return -1;
        if (b === "Homo sapiens") return 1;
        return a.localeCompare(b);
      });
    }, [genes, cellTypeId]);

    tableRows = useMemo(() => {
      if (!genes) return [];
      const rows: TableRow[] = [];
      for (const markerGene of genes) {
        const { pc, me, name, symbol, organism, marker_score } = markerGene;
        if (organism !== selectedOrganism) continue;
        rows.push({
          symbolId: symbol,
          symbol: (
            <>
              {symbol}{" "}
              <ButtonIcon
                aria-label={`display gene info for ${symbol}`}
                sdsIcon="infoCircle"
                sdsSize="small"
                sdsType="secondary"
                onClick={() => setGeneInfoGene(symbol)}
              />
            </>
          ),
          name,
          marker_score: marker_score.toFixed(2),
          me: me.toFixed(2),
          pc: (pc * 100).toFixed(1),
        });
      }
      return rows;
    }, [genes, selectedOrganism, cellTypeId]);
  } else {
    const { data: genes } = useCanonicalMarkers(cellTypeId);
    uniqueOrgans = useMemo(() => {
      if (!genes) return [];
      const organs = new Set<string>();
      for (const markerGene of genes) {
        organs.add(markerGene.tissue_general);
      }
      // All Tissues selecteed by default
      if (!selectedOrgan) setSelectedOrgan("All Tissues");
      // Homo sapiens always selected
      setSelectedOrganism("Homo sapiens");
      const uniqueOrgans = Array.from(organs);

      // put "All Tissues" first in the array
      return uniqueOrgans.sort((a, b) => {
        if (a === "All Tissues") return -1;
        if (b === "All Tissues") return 1;
        return a.localeCompare(b);
      });
    }, [genes, cellTypeId]);

    tableRows = useMemo(() => {
      if (!genes) return [];
      const rows: (TableRow & {
        numReferences: number;
      })[] = [];

      const publicationTitlesToIndex = new Map();
      let index = 0;
      for (const markerGene of genes) {
        if (markerGene.tissue_general !== selectedOrgan) continue;
        const publicationTitles = markerGene.publication_titles.split(";;");
        for (let i = 0; i < publicationTitles.length; i += 1) {
          if (
            !publicationTitlesToIndex.has(publicationTitles[i]) &&
            publicationTitles[i] !== ""
          ) {
            publicationTitlesToIndex.set(publicationTitles[i], index);
            index += 1;
          }
        }
      }
      for (const markerGene of genes) {
        const {
          tissue_general,
          publication,
          publication_titles,
          symbol,
          name,
        } = markerGene;

        if (tissue_general !== selectedOrgan) continue;

        // multiple publications for a single gene are joined by ";;"
        let publications = Array.from(new Set(publication.split(";;")));
        let publicationTitles = Array.from(
          new Set(publication_titles.split(";;"))
        );

        const sortedPublicationsAndTitles = publications
          .map((pub, i) => [pub, publicationTitles[i]])
          .sort((a, b) => {
            return (
              publicationTitlesToIndex.get(a[1]) -
              publicationTitlesToIndex.get(b[1])
            );
          })
          .filter((publicationTitle, index) => {
            return publicationTitle && publications[index];
          });

        publications = sortedPublicationsAndTitles.map((pub) => pub[0]);
        publicationTitles = sortedPublicationsAndTitles.map((pub) => pub[1]);

        const publicationLinks = (
          <PublicationLinkWrapper>
            {publicationTitles.map((publicationTitle, index) => {
              if (publicationTitle && publications[index]) {
                const referenceIndexLabel =
                  publicationTitlesToIndex.get(publicationTitle) + 1;
                return (
                  <Tooltip
                    key={`${publications[index]}-${index}-tooltip`}
                    placement="top"
                    width="default"
                    arrow={false}
                    title={
                      <div>
                        {publicationTitle.split("\n\n").at(0)}
                        <br />
                        <br />
                        <i>{publicationTitle.split("\n\n").at(1)}</i>
                      </div>
                    }
                    leaveDelay={0}
                  >
                    <span key={`${publications[index]}-${index}-span`}>
                      <Link
                        key={`${publications[index]}-${index}`}
                        label={`[${referenceIndexLabel}]`}
                        url={`https://doi.org/${publications[index]}`}
                      />
                    </span>
                  </Tooltip>
                );
              }
            })}
          </PublicationLinkWrapper>
        );

        rows.push({
          name,
          symbolId: symbol,
          symbol: (
            <>
              {symbol}{" "}
              <ButtonIcon
                aria-label={`display gene info for ${symbol}`}
                sdsIcon="infoCircle"
                sdsSize="small"
                sdsType="secondary"
                onClick={() => setGeneInfoGene(symbol)}
              />
            </>
          ),
          references: publicationLinks,
          numReferences: sortedPublicationsAndTitles.length,
        });
      }

      // Sort rows by number of references
      if (rows.length) {
        rows.sort((a, b) => {
          return b.numReferences - a.numReferences;
        });
      }

      return rows;
    }, [genes, selectedOrgan, setGeneInfoGene]);
  }

  useEffect(() => {
    return () => {
      // (alec) when the component unmounts, reset the organism/organ to its initial state.
      // not all cell types may have homo sapiens as a valid option so we need to invoke the conditional
      // logic above for setting the initial organism/organ.
      setSelectedOrganism("");
      setSelectedOrgan("");
      setActiveTable(0);
      setPage(1);
    };
  }, []);

  // Handle cell type change, set marker genes table page back to 1
  useEffect(() => {
    setPage(1);
  }, [cellTypeId]);

  const genesForShareUrl = tableRows.map((row) => row.symbolId).join("%2C");

  const handleChangeOrganism = (event: SelectChangeEvent<unknown>) => {
    setSelectedOrganism(event.target.value as string);
  };
  const handleChangeOrgan = (event: SelectChangeEvent<unknown>) => {
    setSelectedOrgan(event.target.value as string);
  };
  const enrichedGenesTooltipComponent = (
    <div>
      {"The marker genes listed below are computationally derived from the "}
      <Link label={"CELLxGENE corpus"} url={ROUTES.DATASETS} />
      {". They are computed utilizing the same methodology as featured in our "}
      <Link
        label={"Find Marker Genes feature from the Gene Expression application"}
        url={ROUTES.FMG_DOCS}
      />
      {"."}
    </div>
  );
  const canonicalMarkerGenesTooltipComponent = (
    <div>
      {
        "The below marker genes and associated publications were derived from the "
      }
      <Link
        label={"Anatomical Structures, Cell Types and Biomarkers (ASCT+B)"}
        url={"https://humanatlas.io/asctb-tables"}
      />
      {
        " tables. The tables are authored and reviewed by an international team of anatomists, pathologists, physicians, and other experts."
      }
      <br />
      <br />
      <i>
        Quardokus, Ellen, Bruce W. Herr II, Lisel Record, Katy Börner. 2022.
        HuBMAP ASCT+B Tables. Accessed May 16, 2023.
      </i>
    </div>
  );

  const pageCount = Math.ceil(tableRows.length / ROWS_PER_PAGE);
  const tableComponent = activeTable ? (
    <Table<TableRowEnrichedGenes>
      testId={CELL_CARD_ENRICHED_GENES_TABLE}
      columns={tableColumnsEnrichedGenes}
      rows={
        tableRows.slice(
          (page - 1) * ROWS_PER_PAGE,
          page * ROWS_PER_PAGE
        ) as TableRowEnrichedGenes[]
      }
      columnIdToName={tableColumnNamesEnrichedGenes}
    />
  ) : (
    <Table<TableRowCanonicalGenes>
      testId={CELL_CARD_CANONICAL_MARKER_GENES_TABLE}
      columns={tableColumnsCanonicalGenes}
      rows={
        tableRows.slice(
          (page - 1) * ROWS_PER_PAGE,
          page * ROWS_PER_PAGE
        ) as TableRowCanonicalGenes[]
      }
      columnIdToName={tableColumnNamesCanonicalGenes}
    />
  );
  const tableUnavailableComponent = (
    <TableUnavailableContainer>
      <TableUnavailableHeader>
        No {activeTable ? "computational" : "canonical"} marker genes
      </TableUnavailableHeader>
      <TableUnavailableDescription>
        {activeTable ? "Computational" : "Canonical"} marker genes for this cell
        type are unavailable at this time.
      </TableUnavailableDescription>
    </TableUnavailableContainer>
  );

  const handlePageChange = (
    _event: React.ChangeEvent<unknown>,
    page: number
  ) => {
    setPage(page);
  };

  return (
    <div>
      <TableTitleWrapper>
        <TableTitleOuterWrapper>
          <TableTitleInnerWrapper columnGap={4}>
            <TableTitle>Marker Genes</TableTitle>
            <HelpTooltip
              buttonDataTestId={MARKER_GENES_TOOLTIP_TEST_ID}
              text={
                activeTable
                  ? enrichedGenesTooltipComponent
                  : canonicalMarkerGenesTooltipComponent
              }
            />
          </TableTitleInnerWrapper>
          {tableRows.length > 0 && (
            <TableTitleInnerWrapper>
              <DropdownSelect
                handleChange={handleChangeOrganism}
                options={uniqueOrganisms}
                selectedOption={selectedOrganism}
                testId={CELL_CARD_MARKER_GENES_TABLE_DROPDOWN_ORGANISM}
              />
              <DropdownSelect
                handleChange={handleChangeOrgan}
                options={uniqueOrgans}
                selectedOption={selectedOrgan}
                testId={CELL_CARD_MARKER_GENES_TABLE_DROPDOWN_ORGAN}
              />
              <Link
                url={`${ROUTES.WHERE_IS_MY_GENE}?genes=${genesForShareUrl}&ver=2`}
                label="Open in Gene Expression"
              />
            </TableTitleInnerWrapper>
          )}
        </TableTitleOuterWrapper>
      </TableTitleWrapper>
<<<<<<< HEAD
      <TableSelectorRow>
        <TableSelectorButton
          data-testid={CELL_CARD_CANONICAL_MARKER_GENES_TABLE_SELECTOR}
          isActive={activeTable === 0}
          onClick={() => {
            setPage(1);
            setActiveTable(0);
            track(EVENTS.CELL_GUIDE_CANONICAL_TAB_CLICKED);
          }}
        >
          Canonical (HuBMAP)
        </TableSelectorButton>
        <TableSelectorButton
          data-testid={CELL_CARD_ENRICHED_GENES_TABLE_SELECTOR}
          isActive={activeTable === 1}
          onClick={() => {
            setPage(1);
            setActiveTable(1);
            track(EVENTS.CELL_GUIDE_COMPUTATIONAL_TAB_CLICKED);
          }}
        >
          Computational (CZI)
        </TableSelectorButton>
      </TableSelectorRow>
      <StyledDivider />
=======
      <TableTitleOuterWrapper>
        <TableSelectorRow>
          <TableSelectorButton
            data-testid={CELL_CARD_CANONICAL_MARKER_GENES_TABLE_SELECTOR}
            isActive={activeTable === 0}
            onClick={() => {
              setPage(1);
              setActiveTable(0);
            }}
          >
            Canonical (HuBMAP)
          </TableSelectorButton>
          <TableSelectorButton
            data-testid={CELL_CARD_ENRICHED_GENES_TABLE_SELECTOR}
            isActive={activeTable === 1}
            onClick={() => {
              setPage(1);
              setActiveTable(1);
            }}
          >
            Computational (CZI)
          </TableSelectorButton>
        </TableSelectorRow>
      </TableTitleOuterWrapper>

>>>>>>> f1c298bc
      {tableRows.length > 0 ? (
        <div>
          {tableComponent}
          <Pagination
            count={pageCount}
            page={page}
            onChange={handlePageChange}
          />
        </div>
      ) : (
        tableUnavailableComponent
      )}
    </div>
  );
};

interface HelpTooltipWrapperProps {
  buttonDataTestId: string;
  content: ReactElement;
}
function HelpTooltipWrapper({
  buttonDataTestId,
  content,
}: HelpTooltipWrapperProps) {
  return (
    <HelpTooltip dark buttonDataTestId={buttonDataTestId} text={content} />
  );
}

export default MarkerGeneTables;<|MERGE_RESOLUTION|>--- conflicted
+++ resolved
@@ -524,33 +524,6 @@
           )}
         </TableTitleOuterWrapper>
       </TableTitleWrapper>
-<<<<<<< HEAD
-      <TableSelectorRow>
-        <TableSelectorButton
-          data-testid={CELL_CARD_CANONICAL_MARKER_GENES_TABLE_SELECTOR}
-          isActive={activeTable === 0}
-          onClick={() => {
-            setPage(1);
-            setActiveTable(0);
-            track(EVENTS.CELL_GUIDE_CANONICAL_TAB_CLICKED);
-          }}
-        >
-          Canonical (HuBMAP)
-        </TableSelectorButton>
-        <TableSelectorButton
-          data-testid={CELL_CARD_ENRICHED_GENES_TABLE_SELECTOR}
-          isActive={activeTable === 1}
-          onClick={() => {
-            setPage(1);
-            setActiveTable(1);
-            track(EVENTS.CELL_GUIDE_COMPUTATIONAL_TAB_CLICKED);
-          }}
-        >
-          Computational (CZI)
-        </TableSelectorButton>
-      </TableSelectorRow>
-      <StyledDivider />
-=======
       <TableTitleOuterWrapper>
         <TableSelectorRow>
           <TableSelectorButton
@@ -559,6 +532,7 @@
             onClick={() => {
               setPage(1);
               setActiveTable(0);
+              track(EVENTS.CELL_GUIDE_CANONICAL_TAB_CLICKED);              
             }}
           >
             Canonical (HuBMAP)
@@ -569,14 +543,13 @@
             onClick={() => {
               setPage(1);
               setActiveTable(1);
+              track(EVENTS.CELL_GUIDE_COMPUTATIONAL_TAB_CLICKED);              
             }}
           >
             Computational (CZI)
           </TableSelectorButton>
         </TableSelectorRow>
       </TableTitleOuterWrapper>
-
->>>>>>> f1c298bc
       {tableRows.length > 0 ? (
         <div>
           {tableComponent}
