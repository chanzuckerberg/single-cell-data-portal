--- conflicted
+++ resolved
@@ -6,20 +6,9 @@
   WmgLink,
 } from "../common/style";
 import Table from "../Table";
-<<<<<<< HEAD
 import { MARKER_GENES_SECTION_ID } from "../../../CellCardSidebar";
-
-const Link = ({ title, url }: { title: string; url: string }) => {
-  return (
-    <a href={url} target="_blank">
-      {title}
-    </a>
-  );
-};
-=======
 import Link from "../common/Link";
 import { useCanonicalMarkers } from "src/common/queries/cellCards";
->>>>>>> e1d87d01
 
 interface TableRow {
   symbol: ReactElement;
