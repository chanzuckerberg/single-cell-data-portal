import { useState, useMemo, useContext } from "react";

import { QueryGroup } from "src/views/DifferentialExpression/common/store/reducer";

import { generateAndCopyShareUrl } from "./utils";

import { MAX_NUM_TOP_GENES_TO_PORT_TO_GE, ROWS_PER_PAGE } from "./constants";

import useProcessedQueryGroupFilterDimensions from "../../../common/query_group_filter_dimensions";
import { Props } from "./types";
<<<<<<< HEAD
import { useQueryGroupFilterDimensions } from "src/common/queries/differentialExpression";
import { EMPTY_ARRAY } from "src/common/constants/utils";
=======
import { StateContext } from "src/views/DifferentialExpression/common/store";
>>>>>>> 11026d81

export const useConnect = ({
  queryGroups,
  queryGroupsWithNames,
  organismId,
  sortedAndFilteredResults,
  nCellsOverlap,
  sortDirection,
}: {
  queryGroups: Props["queryGroups"];
  queryGroupsWithNames: Props["queryGroupsWithNames"];
  organismId: Props["organismId"];
  sortedAndFilteredResults: Props["sortedAndFilteredResults"];
  nCellsOverlap: Props["nCellsOverlap"];
  sortDirection: Props["sortDirection"];
}) => {
  const { excludeOverlappingCells } = useContext(StateContext);
  const [page, setPage] = useState(1);

  const { n_cells: nCellsGroup1 } = useProcessedQueryGroupFilterDimensions(
    queryGroups.queryGroup1
  );
  const { n_cells: nCellsGroup2 } = useProcessedQueryGroupFilterDimensions(
    queryGroups.queryGroup2
  );
  const handlePageChange = (
    _event: React.ChangeEvent<unknown>,
    page: number
  ) => {
    setPage(page);
  };

  const [openInGeHref1, openInGeHref2] = useMemo(() => {
    const generateUrl = (
      queryGroup: QueryGroup,
      queryGroupWithNames: QueryGroup,
      sliceFromBeginning: boolean
    ) => {
      return organismId
        ? generateAndCopyShareUrl({
            queryGroup: queryGroup,
            organism: organismId,
            genes: sliceFromBeginning
              ? sortedAndFilteredResults
                  .slice(0, MAX_NUM_TOP_GENES_TO_PORT_TO_GE)
                  .map((row) => row.name)
              : sortedAndFilteredResults
                  .slice(-MAX_NUM_TOP_GENES_TO_PORT_TO_GE)
                  .reverse()
                  .map((row) => row.name),
            cellTypes: queryGroupWithNames.cellTypes,
          })
        : "";
    };
    return [
      generateUrl(
        queryGroups.queryGroup1,
        queryGroupsWithNames.queryGroup1,
        sortDirection === "desc"
      ),
      generateUrl(
        queryGroups.queryGroup2,
        queryGroupsWithNames.queryGroup2,
        sortDirection === "asc"
      ),
    ];
  }, [
    queryGroups,
    queryGroupsWithNames,
    organismId,
    sortDirection,
    sortedAndFilteredResults,
  ]);

  const pageCount = Math.ceil(sortedAndFilteredResults.length / ROWS_PER_PAGE);

  const overlapPercent = (
    (nCellsOverlap / Math.max(nCellsGroup1, nCellsGroup2)) *
    100
  ).toFixed(2);

  const { data: filterDimensions1 } = useQueryGroupFilterDimensions(
    queryGroups.queryGroup1
  );
  const { data: filterDimensions2 } = useQueryGroupFilterDimensions(
    queryGroups.queryGroup2
  );

  const { datasets: datasets1 = EMPTY_ARRAY } = filterDimensions1;
  const { datasets: datasets2 = EMPTY_ARRAY } = filterDimensions2;
  return {
    page,
    setPage,
    sortDirection,
    nCellsGroup1,
    nCellsGroup2,
    openInGeHref1,
    openInGeHref2,
    pageCount,
    handlePageChange,
    overlapPercent,
<<<<<<< HEAD
    numDatasetsText1: `${datasets1.length} dataset${
      datasets1.length !== 1 ? "s" : ""
    }`,
    numDatasetsText2: `${datasets2.length} dataset${
      datasets2.length !== 1 ? "s" : ""
    }`,
=======
    showOverlappingCellsCallout: excludeOverlappingCells === "retainBoth",
>>>>>>> 11026d81
  };
};<|MERGE_RESOLUTION|>--- conflicted
+++ resolved
@@ -8,12 +8,10 @@
 
 import useProcessedQueryGroupFilterDimensions from "../../../common/query_group_filter_dimensions";
 import { Props } from "./types";
-<<<<<<< HEAD
 import { useQueryGroupFilterDimensions } from "src/common/queries/differentialExpression";
 import { EMPTY_ARRAY } from "src/common/constants/utils";
-=======
 import { StateContext } from "src/views/DifferentialExpression/common/store";
->>>>>>> 11026d81
+
 
 export const useConnect = ({
   queryGroups,
@@ -115,15 +113,12 @@
     pageCount,
     handlePageChange,
     overlapPercent,
-<<<<<<< HEAD
     numDatasetsText1: `${datasets1.length} dataset${
       datasets1.length !== 1 ? "s" : ""
     }`,
     numDatasetsText2: `${datasets2.length} dataset${
       datasets2.length !== 1 ? "s" : ""
     }`,
-=======
     showOverlappingCellsCallout: excludeOverlappingCells === "retainBoth",
->>>>>>> 11026d81
   };
 };