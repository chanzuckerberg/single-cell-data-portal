import {
  Wrapper,
  StepHeader,
  WordPop,
  StepSubHeader,
  CellGroupTitle,
  RunButton,
  RunButtonWrapper,
  FlexRow,
  QuerySelectorWrapper,
  TwoPanelLayout,
  CellCountTitle,
  Spinner,
<<<<<<< HEAD
  QueryGroupAndButtonWrapper,
=======
  ClearAllButton,
>>>>>>> e56f9bb8
} from "./style";
import QueryGroupFilters from "./components/Filters";
import Organism from "./components/Organism";
import DeResults from "./components/DeResults";
import Loader from "./components/Loader";
import Method from "./components/Method";
import OverlapBehavior from "./components/OverlapBehavior";
import {
  DIFFERENTIAL_EXPRESSION_CELL_GROUP_1_FILTER,
  DIFFERENTIAL_EXPRESSION_CELL_GROUP_2_FILTER,
  DIFFERENTIAL_EXPRESSION_CLEAR_ALL_BUTTON,
  DIFFERENTIAL_EXPRESSION_FILTERS_LOADING_SPINNER,
  DIFFERENTIAL_EXPRESSION_FILTER_CELL_COUNT,
  DIFFERENTIAL_EXPRESSION_FIND_GENES_BUTTON,
  DIFFERENTIAL_EXPRESSION_METHOD_INFO_TEXT,
} from "../../common/constants";
import { track } from "src/common/analytics";
import { EVENTS } from "src/common/analytics/events";
import { useConnect } from "./connect";

export default function DifferentialExpression(): JSX.Element {
  const {
    isLoading,
    setIsLoading,
    queryGroup1,
    queryGroup2,
    canRunDifferentialExpression,
    handleRunDifferentialExpression,
    handleClearQueryGroups,
    nCellsGroup1,
    isLoadingGroup1,
    nCellsGroup2,
    isLoadingGroup2,
  } = useConnect();

  return (
    <TwoPanelLayout>
      <div className="leftPanel">
        <Wrapper>
          {isLoading && <Loader />}

          <QuerySelectorWrapper>
            <StepHeader>
              <WordPop>Differential</WordPop> Expression
            </StepHeader>
            <StepSubHeader
              data-testid={DIFFERENTIAL_EXPRESSION_METHOD_INFO_TEXT}
            >
              Find differentially expressed genes between custom group of cells
              across the CELLxGENE data corpus. For additional help and
              information, read our documentation.
              <br />
              <br />
              This tool uses Welch&apos;s t-test to identify differentially
              expressed genes between groups of cell in the CELLxGENE Census.
              While the t-test performs reasonably well on individual datasets{" "}
              <a
                href="https://www.mdpi.com/2073-4425/12/12/1947"
                target="_blank"
                rel="noopener noreferrer"
              >
                [1]
              </a>
              <a
                href="https://www.nature.com/articles/s41467-019-12266-7"
                target="_blank"
                rel="noopener noreferrer"
              >
                [2]
              </a>
              <a
                href="https://www.nature.com/articles/nmeth.4612"
                target="_blank"
                rel="noopener noreferrer"
              >
                [3]
              </a>
              , its performance on concatenated, non-integrated datasets has not
              been extensively evaluated. We recommend using this tool for
              preliminary investigations and following up with a more robust
              method for formal analysis. Learn more about our data filtering
              and normalization{" "}
              <a
                href="/docs/04__Analyze%20Public%20Data/4_2__Gene%20Expression%20Documentation/4_2_3__Gene%20Expression%20Data%20Processing"
                target="_blank"
                rel="noopener noreferrer"
                onClick={() => track(EVENTS.DE_DOCUMENTATION_CLICKED)}
              >
                here
              </a>
              .
            </StepSubHeader>
            <FlexRow>
              <Organism />
              <Method />
              <OverlapBehavior />
            </FlexRow>
            <QueryGroupAndButtonWrapper>
              <FlexRow>
                <div data-testid={DIFFERENTIAL_EXPRESSION_CELL_GROUP_1_FILTER}>
                  <CellGroupTitle>
                    Cell Group 1
                    <CellCountTitle
                      data-testid={DIFFERENTIAL_EXPRESSION_FILTER_CELL_COUNT}
                    >
                      {isLoadingGroup1 && (
                        <Spinner
                          data-testid={
                            DIFFERENTIAL_EXPRESSION_FILTERS_LOADING_SPINNER
                          }
                        />
                      )}
                      {nCellsGroup1.toLocaleString()} cells
                    </CellCountTitle>
                  </CellGroupTitle>
                  <QueryGroupFilters
                    key="query-group-1"
                    queryGroup={queryGroup1}
                    isQueryGroup1={true}
                  />
                </div>

<<<<<<< HEAD
                <div data-testid={DIFFERENTIAL_EXPRESSION_CELL_GROUP_2_FILTER}>
                  <CellGroupTitle>
                    Cell Group 2
                    <CellCountTitle
                      data-testid={DIFFERENTIAL_EXPRESSION_FILTER_CELL_COUNT}
                    >
                      {isLoadingGroup2 && (
                        <Spinner
                          data-testid={
                            DIFFERENTIAL_EXPRESSION_FILTERS_LOADING_SPINNER
                          }
                        />
                      )}
                      {nCellsGroup2.toLocaleString()} cells
                    </CellCountTitle>
                  </CellGroupTitle>
                  <QueryGroupFilters
                    key="query-group-2"
                    queryGroup={queryGroup2}
                    isQueryGroup1={false}
                  />
                </div>
              </FlexRow>
              <RunButtonWrapper>
                <RunButton
                  color="primary"
                  size="large"
                  variant="contained"
                  onClick={handleRunDifferentialExpression}
                  disabled={!canRunDifferentialExpression}
                  data-testid={DIFFERENTIAL_EXPRESSION_FIND_GENES_BUTTON}
                >
                  Find genes
                </RunButton>
              </RunButtonWrapper>
            </QueryGroupAndButtonWrapper>
=======
              <div data-testid={DIFFERENTIAL_EXPRESSION_CELL_GROUP_2_FILTER}>
                <CellGroupTitle>
                  Cell Group 2
                  <CellCountTitle
                    data-testid={DIFFERENTIAL_EXPRESSION_FILTER_CELL_COUNT}
                  >
                    {isLoadingGroup2 && (
                      <Spinner
                        data-testid={
                          DIFFERENTIAL_EXPRESSION_FILTERS_LOADING_SPINNER
                        }
                      />
                    )}
                    {nCellsGroup2.toLocaleString()} cells
                  </CellCountTitle>
                </CellGroupTitle>
                <QueryGroupFilters
                  key={`query-group-2`}
                  queryGroup={queryGroup2}
                  isQueryGroup1={false}
                />
              </div>
            </FlexRow>

            <RunButtonWrapper>
              <ClearAllButton
                color="inherit"
                size="large"
                variant="text"
                onClick={handleClearQueryGroups}
                data-testid={DIFFERENTIAL_EXPRESSION_CLEAR_ALL_BUTTON}
              >
                Clear all
              </ClearAllButton>
              <RunButton
                color="primary"
                size="large"
                variant="contained"
                onClick={handleRunDifferentialExpression}
                disabled={!canRunDifferentialExpression}
                data-testid={DIFFERENTIAL_EXPRESSION_FIND_GENES_BUTTON}
              >
                Find genes
              </RunButton>
            </RunButtonWrapper>
>>>>>>> e56f9bb8
          </QuerySelectorWrapper>
        </Wrapper>
      </div>
      <div className="rightPanel">
        <DeResults setIsLoading={setIsLoading} />
      </div>
    </TwoPanelLayout>
  );
}<|MERGE_RESOLUTION|>--- conflicted
+++ resolved
@@ -11,11 +11,8 @@
   TwoPanelLayout,
   CellCountTitle,
   Spinner,
-<<<<<<< HEAD
   QueryGroupAndButtonWrapper,
-=======
   ClearAllButton,
->>>>>>> e56f9bb8
 } from "./style";
 import QueryGroupFilters from "./components/Filters";
 import Organism from "./components/Organism";
@@ -137,45 +134,6 @@
                     isQueryGroup1={true}
                   />
                 </div>
-
-<<<<<<< HEAD
-                <div data-testid={DIFFERENTIAL_EXPRESSION_CELL_GROUP_2_FILTER}>
-                  <CellGroupTitle>
-                    Cell Group 2
-                    <CellCountTitle
-                      data-testid={DIFFERENTIAL_EXPRESSION_FILTER_CELL_COUNT}
-                    >
-                      {isLoadingGroup2 && (
-                        <Spinner
-                          data-testid={
-                            DIFFERENTIAL_EXPRESSION_FILTERS_LOADING_SPINNER
-                          }
-                        />
-                      )}
-                      {nCellsGroup2.toLocaleString()} cells
-                    </CellCountTitle>
-                  </CellGroupTitle>
-                  <QueryGroupFilters
-                    key="query-group-2"
-                    queryGroup={queryGroup2}
-                    isQueryGroup1={false}
-                  />
-                </div>
-              </FlexRow>
-              <RunButtonWrapper>
-                <RunButton
-                  color="primary"
-                  size="large"
-                  variant="contained"
-                  onClick={handleRunDifferentialExpression}
-                  disabled={!canRunDifferentialExpression}
-                  data-testid={DIFFERENTIAL_EXPRESSION_FIND_GENES_BUTTON}
-                >
-                  Find genes
-                </RunButton>
-              </RunButtonWrapper>
-            </QueryGroupAndButtonWrapper>
-=======
               <div data-testid={DIFFERENTIAL_EXPRESSION_CELL_GROUP_2_FILTER}>
                 <CellGroupTitle>
                   Cell Group 2
@@ -193,7 +151,7 @@
                   </CellCountTitle>
                 </CellGroupTitle>
                 <QueryGroupFilters
-                  key={`query-group-2`}
+                  key="query-group-2"
                   queryGroup={queryGroup2}
                   isQueryGroup1={false}
                 />
@@ -221,7 +179,6 @@
                 Find genes
               </RunButton>
             </RunButtonWrapper>
->>>>>>> e56f9bb8
           </QuerySelectorWrapper>
         </Wrapper>
       </div>
