import { Dispatch, memo, MouseEventHandler, SetStateAction } from "react";
import {
  FilterDimensions,
  OntologyTerm,
} from "src/common/queries/wheresMyGene";
import { CellType, ChartProps } from "src/views/WheresMyGene/common/types";
import SaveExport from "../../../GeneSearchBar/components/SaveExport";
import SaveExportV2 from "src/views/WheresMyGeneV2/components/GeneSearchBar/components/SaveExport";
import ShareButton from "../../../GeneSearchBar/components/ShareButton";
import ShareButtonV2 from "src/views/WheresMyGeneV2/components/GeneSearchBar/components/ShareButton";
import SourceDataButton from "../../../GeneSearchBar/components/SourceDataButton";
import ExpressedInCells from "../ExpressedInCells";
import RelativeGeneExpression from "../RelativeGeneExpression";
import { LegendWrapper } from "./style";
import { EMPTY_ARRAY, EMPTY_SET } from "src/common/constants/utils";
import { LoadStateFromURLPayload } from "src/views/WheresMyGene/common/store/reducer";

interface Props {
  isScaled: boolean;
  handleRightSidebarButtonClick: MouseEventHandler<HTMLButtonElement>;
  selectedTissues?: Array<string>;
  selectedGenes: Array<string>;
  selectedCellTypes: { [tissue: string]: CellType[] };
  setDownloadStatus: Dispatch<
    SetStateAction<{
      isLoading: boolean;
    }>
  >;
  setEchartsRendererMode: Dispatch<SetStateAction<"canvas" | "svg">>;
  allChartProps: { [tissue: string]: ChartProps };
  availableFilters: Partial<FilterDimensions>;
  tissues?: { [name: string]: OntologyTerm };
  expandedTissues?: Set<string>;
<<<<<<< HEAD
  setLoadedStateFromUrl: React.Dispatch<
    React.SetStateAction<LoadStateFromURLPayload | null>
  >;
=======
  filteredCellTypes?: string[];
>>>>>>> 98e696f7
}

export default memo(function Legend({
  isScaled,
  handleRightSidebarButtonClick,
  selectedTissues,
  selectedGenes,
  selectedCellTypes,
  setDownloadStatus,
  setEchartsRendererMode,
  allChartProps,
  availableFilters,
  tissues,
  expandedTissues,
<<<<<<< HEAD
  setLoadedStateFromUrl,
=======
  filteredCellTypes,
>>>>>>> 98e696f7
}: Props): JSX.Element {
  return (
    <LegendWrapper data-testid="legend-wrapper">
      {selectedTissues ? (
        <>
          <SaveExport
            selectedTissues={selectedTissues}
            selectedGenes={selectedGenes}
            selectedCellTypes={selectedCellTypes}
            setDownloadStatus={setDownloadStatus}
            setEchartsRendererMode={setEchartsRendererMode}
            allChartProps={allChartProps}
            availableFilters={availableFilters}
          />
          <ShareButton setLoadedStateFromUrl={setLoadedStateFromUrl} />
        </>
      ) : (
        <>
          <SaveExportV2
            selectedGenes={selectedGenes}
            selectedCellTypes={selectedCellTypes}
            setDownloadStatus={setDownloadStatus}
            setEchartsRendererMode={setEchartsRendererMode}
            allChartProps={allChartProps}
            availableFilters={availableFilters}
            tissues={tissues || {}}
            expandedTissues={expandedTissues ?? (EMPTY_SET as Set<string>)}
            filteredCellTypes={filteredCellTypes ?? EMPTY_ARRAY}
          />
          <ShareButtonV2 />
        </>
      )}
      <SourceDataButton
        handleRightSidebarButtonClick={handleRightSidebarButtonClick}
      />
      <RelativeGeneExpression isScaled={isScaled} />
      <ExpressedInCells />
    </LegendWrapper>
  );
});<|MERGE_RESOLUTION|>--- conflicted
+++ resolved
@@ -31,13 +31,10 @@
   availableFilters: Partial<FilterDimensions>;
   tissues?: { [name: string]: OntologyTerm };
   expandedTissues?: Set<string>;
-<<<<<<< HEAD
   setLoadedStateFromUrl: React.Dispatch<
     React.SetStateAction<LoadStateFromURLPayload | null>
   >;
-=======
   filteredCellTypes?: string[];
->>>>>>> 98e696f7
 }
 
 export default memo(function Legend({
@@ -52,11 +49,8 @@
   availableFilters,
   tissues,
   expandedTissues,
-<<<<<<< HEAD
   setLoadedStateFromUrl,
-=======
   filteredCellTypes,
->>>>>>> 98e696f7
 }: Props): JSX.Element {
   return (
     <LegendWrapper data-testid="legend-wrapper">
