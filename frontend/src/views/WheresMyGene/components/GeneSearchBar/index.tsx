import { Intent } from "@blueprintjs/core";
import { Button, LoadingIndicator } from "czifui";
import React, { useCallback, useContext, useMemo } from "react";
import { EVENTS } from "src/common/analytics/events";
import { usePrimaryFilterDimensions } from "src/common/queries/wheresMyGene";
import Toast from "src/views/Collection/components/Toast";
import { DispatchContext, StateContext } from "../../common/store";
import { selectGenes, selectTissues } from "../../common/store/actions";
import { Gene } from "../../common/types";
import QuickSelect from "./components/QuickSelect";
import { ActionWrapper, Container, LoadingIndicatorWrapper } from "./style";

interface Tissue {
  name: string;
}

export default function GeneSearchBar({
  className,
}: {
  className?: string;
}): JSX.Element {
  const dispatch = useContext(DispatchContext);
  const { selectedGenes, selectedTissues, selectedOrganismId } =
    useContext(StateContext);

  const { data, isLoading } = usePrimaryFilterDimensions();

  const { genes: rawGenes, tissues: rawTissues } = data || {};

  const genes: Gene[] = useMemo(() => {
    if (!rawGenes) return [];

    return rawGenes[selectedOrganismId || ""] || [];
  }, [rawGenes, selectedOrganismId]);

  const tissues: Tissue[] = useMemo(() => {
    if (!rawTissues) return [];

    const temp = rawTissues[selectedOrganismId || ""] || [];

    // (thuang): Product requirement to exclude "cell culture" from the list
    // https://app.zenhub.com/workspaces/single-cell-5e2a191dad828d52cc78b028/issues/chanzuckerberg/single-cell-data-portal/2335
    return temp.filter((tissue) => !tissue.name.includes("(cell culture)"));
  }, [rawTissues, selectedOrganismId]);

  /**
   * NOTE: key is gene name in lowercase
   */
  const genesByName = useMemo(() => {
    return genes.reduce((acc, gene) => {
      return acc.set(gene.name.toLowerCase(), gene);
    }, new Map<Gene["name"], Gene>());
  }, [genes]);

  /**
   * NOTE: key is tissue name in lowercase
   */
  const tissuesByName = useMemo(() => {
    return tissues.reduce((acc, tissue) => {
      return acc.set(tissue.name.toLowerCase(), tissue);
    }, new Map<Tissue["name"], Tissue>());
  }, [tissues]);

  const selectedTissueOptions: Tissue[] = useMemo(() => {
    return selectedTissues.map((tissue: string) => {
      return tissuesByName.get(tissue.toLowerCase()) as Tissue;
    });
  }, [selectedTissues, tissuesByName]);

  const selectedGeneOptions: Gene[] = useMemo(() => {
    return selectedGenes.map((gene: string) => {
      return genesByName.get(gene.toLowerCase()) as Gene;
    });
  }, [selectedGenes, genesByName]);

  const handleGeneNotFound = useCallback((geneName: string): void => {
    Toast.show({
      intent: Intent.DANGER,
      message: `Gene not found: ${geneName}`,
    });
  }, []);

<<<<<<< HEAD
  const copyGenes = useCallback(() => {
    navigator.clipboard.writeText(selectedGenes.join(", "));
  }, [selectedGenes]);

  const downloadFeat = get(FEATURES.DOWNLOAD_WMG);

=======
>>>>>>> 4e552ba3
  return (
    <Container {...{ className }}>
      <ActionWrapper>
        <QuickSelect
          items={tissues}
          itemsByName={tissuesByName}
          multiple
          selected={selectedTissueOptions}
          setSelected={handleSelectTissues}
          label="Tissues"
          text="Tissue"
          dataTestId="add-tissue"
          placeholder="Search"
          isLoading={isLoading}
          analyticsEvent={EVENTS.WMG_SELECT_TISSUE}
        />

        <QuickSelect
          items={genes}
          itemsByName={genesByName}
          selected={selectedGeneOptions}
          multiple
          setSelected={handleSelectGenes}
          onItemNotFound={handleGeneNotFound}
          label="Genes"
          text="Gene"
          dataTestId="add-gene"
          placeholder="Search or paste comma separated gene names"
          isLoading={isLoading}
          analyticsEvent={EVENTS.WMG_SELECT_GENE}
        />
<<<<<<< HEAD
        {downloadFeat && (
          <>
            <Button onClick={copyGenes}>Copy Genes</Button>
          </>
        )}

=======
        <SaveImage
          selectedCellTypes={selectedCellTypes}
          selectedGenes={selectedGenes}
          selectedTissues={selectedTissues}
        />
>>>>>>> 4e552ba3
        {isLoading && (
          <LoadingIndicatorWrapper>
            <LoadingIndicator sdsStyle="tag" />
          </LoadingIndicatorWrapper>
        )}
      </ActionWrapper>
    </Container>
  );

  function handleSelectTissues(tissues: Tissue[]) {
    if (!dispatch) return;

    dispatch(selectTissues(tissues.map((tissue) => tissue.name)));
  }

  function handleSelectGenes(genes: Gene[]) {
    if (!dispatch) return;

    dispatch(selectGenes(genes.map((gene) => gene.name)));
  }
}<|MERGE_RESOLUTION|>--- conflicted
+++ resolved
@@ -80,15 +80,6 @@
     });
   }, []);
 
-<<<<<<< HEAD
-  const copyGenes = useCallback(() => {
-    navigator.clipboard.writeText(selectedGenes.join(", "));
-  }, [selectedGenes]);
-
-  const downloadFeat = get(FEATURES.DOWNLOAD_WMG);
-
-=======
->>>>>>> 4e552ba3
   return (
     <Container {...{ className }}>
       <ActionWrapper>
@@ -120,20 +111,11 @@
           isLoading={isLoading}
           analyticsEvent={EVENTS.WMG_SELECT_GENE}
         />
-<<<<<<< HEAD
-        {downloadFeat && (
-          <>
-            <Button onClick={copyGenes}>Copy Genes</Button>
-          </>
-        )}
-
-=======
         <SaveImage
           selectedCellTypes={selectedCellTypes}
           selectedGenes={selectedGenes}
           selectedTissues={selectedTissues}
         />
->>>>>>> 4e552ba3
         {isLoading && (
           <LoadingIndicatorWrapper>
             <LoadingIndicator sdsStyle="tag" />
