import {
  FilterDimensions,
  OntologyTerm,
  COMPARE_OPTION_ID_FOR_AGGREGATED,
} from "src/common/queries/wheresMyGene";
import {
  CompareId,
  getCompareOptionNameById,
} from "src/views/WheresMyGene/common/constants";
import { State } from "src/views/WheresMyGene/common/store";
import { Props } from ".";
import { ChartProps } from "../../../HeatMap/hooks/common/types";
import {
  ChartFormat,
  deserializeCellTypeMetadata,
} from "../../../HeatMap/utils";
import { generateAndCopyShareUrl } from "../ShareButton/utils";

const NO_SELECTION_STRING = "No selection";

interface CsvMetadata {
  name: string;
  compareValueName: string;
  viewId: string;
  total_count: number;
}

const UNDERLYING_DATA_CHANGE_MESSAGE =
  "We regularly expand our single cell data corpus to improve results. Downloaded data and figures may differ in the future.";

export function csvHeaders({
  compare,
  availableFilters,
  availableOrganisms,
  selectedFilters,
  selectedGenes,
  selectedOrganismId,
  selectedTissues,
}: {
  compare: CompareId | undefined;
  availableFilters: Partial<FilterDimensions>;
  availableOrganisms: OntologyTerm[] | null | undefined;
  selectedFilters: State["selectedFilters"];
  selectedGenes: Props["selectedGenes"];
  selectedOrganismId: string | null;
  selectedTissues: Props["selectedTissues"];
}) {
  const { datasets, disease_terms, self_reported_ethnicity_terms, sex_terms } =
    availableFilters;

  const output: string[][] = [];

  // Metadata as comments
<<<<<<< HEAD
  output.push([`# Created At: ${new Date().toString()}`]);
=======

  // Timestamp
  output.push([`# ${new Date().toString()}`]);
>>>>>>> 92c54c86

  // Data change message
  output.push([`# ${UNDERLYING_DATA_CHANGE_MESSAGE}`]);

  // Share URL
  output.push([
    `# Link Generated: ${generateAndCopyShareUrl({
      compare,
      filters: selectedFilters,
      organism: selectedOrganismId,
      tissues: selectedTissues,
      genes: selectedGenes,
      copyToClipboard: false,
    })}`,
  ]);

  // Dataset
  output.push([
    `# Dataset Filter Values: ${
      datasets
        ?.filter((option) => {
          return selectedFilters.datasets.includes(option.id);
        })
        .map((selected) => selected.label)
        .join(", ") || NO_SELECTION_STRING
    }`,
  ]);

  // Disease
  output.push([
    `# Disease Filter Values: ${
      disease_terms
        ?.filter((option) => {
          return selectedFilters.diseases.includes(option.id);
        })
        .map((selected) => selected.name)
        .join(", ") || NO_SELECTION_STRING
    }`,
  ]);

  // Ethnicity
  output.push([
    `# # Self-Reported Ethnicity Filter Values: ${
      self_reported_ethnicity_terms
        ?.filter((option) => {
          return selectedFilters.ethnicities.includes(option.id);
        })
        .map((selected) => selected.name)
        .join(", ") || NO_SELECTION_STRING
    }`,
  ]);

  // Sex
  output.push([
    `# Sex Filter Values: ${
      sex_terms
        ?.filter((option) => {
          return selectedFilters.sexes.includes(option.id);
        })
        .map((selected) => selected.name)
        .join(", ") || NO_SELECTION_STRING
    }`,
  ]);

  // Organism
  output.push([
    `# Organism Filter Value: ${
      availableOrganisms?.find((organism) => organism.id === selectedOrganismId)
        ?.name
    }`,
  ]);

  // Column Names
  if (compare) {
    const compareOptionName = getCompareOptionNameById(compare);
    output.push([
      "Tissue",
      "Cell Type",
      "Cell Count",
      "Tissue Composition",
      compareOptionName,
      "Gene Symbol",
      "Expression",
      "Expression, Scaled",
      "Number of Cells Expressing Genes",
    ]);
  } else {
    output.push([
      "Tissue",
      "Cell Type",
      "Cell Count",
      "Tissue Composition",
      "Gene Symbol",
      "Expression",
      "Expression, Scaled",
      "Number of Cells Expressing Genes",
    ]);
  }

  return output;
}

export function csvGeneExpressionRow({
  metadata,
  tissueName,
  allChartProps,
  geneName,
  compare,
}: {
  metadata: CsvMetadata;
  tissueName: string;
  allChartProps: { [tissue: string]: ChartProps };
  geneName: string;
  compare: CompareId | undefined;
}) {
  const { total_count, name, compareValueName, viewId } = metadata;

  const geneExpression = allChartProps[tissueName].chartData.find(
    (value) => value.id === `${viewId}-${geneName}`
  );

  if (compare) {
    return [
      tissueName,
      name,
      total_count,
      getTissuePercentage(geneExpression),
      compareValueName,
      geneName,
      geneExpression?.meanExpression ?? "",
      geneExpression?.scaledMeanExpression ?? "",
      geneExpression?.expressedCellCount ?? "",
    ];
  } else {
    return [
      tissueName,
      name,
      total_count,
      getTissuePercentage(geneExpression),
      geneName,
      geneExpression?.meanExpression ?? "",
      geneExpression?.scaledMeanExpression ?? "",
      geneExpression?.expressedCellCount ?? "",
    ];
  }
}

function getTissuePercentage(geneExpression: ChartFormat | undefined) {
  if (!geneExpression) return "";

  return Number((geneExpression.tissuePercentage || 0) * 100).toFixed(2) + "%";
}

export function buildCellTypeIdToMetadataMapping(
  tissue: string,
  allChartProps: {
    [tissue: string]: ChartProps;
  }
) {
  const cellTypeIdMapping: {
    [cellTypeId: string]: CsvMetadata[];
  } = {};

  let currentCellTypeName = "";
  for (const cellTypeMetaData of allChartProps[
    tissue
  ].cellTypeMetadata.reverse()) {
    const { id, name, total_count, optionId, viewId } =
      deserializeCellTypeMetadata(cellTypeMetaData);

    if (!cellTypeIdMapping[id]) {
      cellTypeIdMapping[id] = [];
      currentCellTypeName = name;
    }

    cellTypeIdMapping[id].push({
      name: currentCellTypeName,
      compareValueName:
        optionId === COMPARE_OPTION_ID_FOR_AGGREGATED
          ? COMPARE_OPTION_ID_FOR_AGGREGATED
          : name.trim(),
      viewId: viewId,
      total_count: total_count,
    });
  }

  return cellTypeIdMapping;
}<|MERGE_RESOLUTION|>--- conflicted
+++ resolved
@@ -51,13 +51,7 @@
   const output: string[][] = [];
 
   // Metadata as comments
-<<<<<<< HEAD
   output.push([`# Created At: ${new Date().toString()}`]);
-=======
-
-  // Timestamp
-  output.push([`# ${new Date().toString()}`]);
->>>>>>> 92c54c86
 
   // Data change message
   output.push([`# ${UNDERLYING_DATA_CHANGE_MESSAGE}`]);
@@ -100,7 +94,7 @@
 
   // Ethnicity
   output.push([
-    `# # Self-Reported Ethnicity Filter Values: ${
+    `# Self-Reported Ethnicity Filter Values: ${
       self_reported_ethnicity_terms
         ?.filter((option) => {
           return selectedFilters.ethnicities.includes(option.id);
