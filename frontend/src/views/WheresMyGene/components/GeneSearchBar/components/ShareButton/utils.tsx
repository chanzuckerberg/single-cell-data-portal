--- conflicted
+++ resolved
@@ -9,28 +9,21 @@
   PayloadAction,
 } from "src/views/WheresMyGene/common/store/reducer";
 
-<<<<<<< HEAD
+const HUMAN_ORGANISM_ID = "NCBITaxon:9606";
+
 export const generateAndCopyShareUrl = ({
   filters,
+  organism,
   tissues,
   genes,
   compare,
 }: {
   filters: State["selectedFilters"];
+  organism: State["selectedOrganismId"];
   tissues: State["selectedTissues"];
   genes: State["selectedGenes"];
   compare: State["compare"];
 }) => {
-=======
-const HUMAN_ORGANISM_ID = "NCBITaxon:9606";
-
-export const generateAndCopyShareUrl = (
-  filters: State["selectedFilters"],
-  organism: State["selectedOrganismId"],
-  tissues: State["selectedTissues"],
-  genes: State["selectedGenes"]
-) => {
->>>>>>> b13862ce
   // Create a URL that contains the selected filters, tissues, and genes as params in the URL
   // This URL can be shared with others to reproduce the same view
   const url = new URL(window.location.href);
@@ -133,25 +126,17 @@
     loadStateFromURL({
       compare: newCompare,
       filters: newSelectedFilters,
-<<<<<<< HEAD
-=======
       organism: newSelectedOrganism,
       tissues: newSelectedTissues,
->>>>>>> b13862ce
       genes: newSelectedGenes,
-      tissues: newSelectedTissues,
     })
   );
 
   return {
     compare: newCompare,
     filters: newSelectedFilters,
-<<<<<<< HEAD
-=======
     organism: newSelectedOrganism,
     tissues: newSelectedTissues,
->>>>>>> b13862ce
     genes: newSelectedGenes,
-    tissues: newSelectedTissues,
   };
 };