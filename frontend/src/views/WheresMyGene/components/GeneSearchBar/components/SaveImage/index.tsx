--- conflicted
+++ resolved
@@ -119,16 +119,9 @@
       <ButtonWrapper className={EXCLUDE_IN_SCREENSHOT_CLASS_NAME}>
         <Label>Download</Label>
         <StyledIconButton
-<<<<<<< HEAD
-          disabled={selectedTissues.length === 0 || selectedGenes.length === 0}
-          data-test-id={"download-button"}
+          data-test-id="download-button"
           // TODO: put handleButtonClick when svgs are fixed
           onClick={handleDownload}
-          sdsType="primary"
-          sdsSize="medium"
-=======
-          data-test-id="download-button"
-          onClick={handleButtonClick}
           {...{
             // (thuang): Move this back to explicit prop={value} after
             // upgrading SDS to enable type checking again
@@ -137,7 +130,6 @@
             sdsSize: "medium",
             sdsType: "primary",
           }}
->>>>>>> 8d845da8
         >
           <Icon sdsIcon="download" sdsSize="l" sdsType="iconButton" />
         </StyledIconButton>
