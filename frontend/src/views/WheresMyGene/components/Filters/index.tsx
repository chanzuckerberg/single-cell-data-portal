import { createFilterOptions } from "@mui/material";
import {
  ComplexFilterInputDropdown,
  DefaultMenuSelectOption,
  InputDropdownProps,
  Tooltip,
} from "czifui";
import isEqual from "lodash/isEqual";
import { memo, useCallback, useContext, useEffect, useMemo } from "react";
import { track } from "src/common/analytics";
import { EVENTS } from "src/common/analytics/events";
import { EMPTY_ARRAY } from "src/common/constants/utils";
import {
  FilterDimensions,
  OntologyTerm,
  RawDataset,
  useFilterDimensions,
} from "src/common/queries/wheresMyGene";
import { DispatchContext, StateContext } from "../../common/store";
import { selectFilters } from "../../common/store/actions";
import { Filters as IFilters } from "../../common/types";
import Organism from "./components/Organism";
import Compare from "./components/Compare";
import Sort from "./components/Sort";
import {
  StyledComplexFilter,
  StyledComplexFilterInputDropdown,
  ViewOptionsLabel,
  Wrapper,
} from "./style";
import ColorScale from "./components/ColorScale";
import { ViewOptionsWrapper } from "./components/Sort/style";

const ANALYTICS_MAPPING: {
  [key in keyof IFilters]: { eventName: EVENTS; label: string };
} = {
  datasets: {
    eventName: EVENTS.FILTER_SELECT_DATASET,
    label: "dataset_name",
  },
  diseases: {
    eventName: EVENTS.FILTER_SELECT_DISEASE,
    label: "disease",
  },
  ethnicities: {
    eventName: EVENTS.FILTER_SELECT_SELF_REPORTED_ETHNICITY,
    label: "ethnicity",
  },
  sexes: {
    eventName: EVENTS.FILTER_SELECT_SEX,
    label: "gender",
  },
};

const filterOptions = createFilterOptions({
  stringify: (option: RawDataset) =>
    `${option.label} ${option.collection_label}`,
});

const DropdownMenuProps = {
  filterOptions,
  getOptionSelected,
};

interface FilterOption {
  name: string;
  label: string;
  id: string;
}

const mapTermToFilterOption = (term: {
  id: string;
  name: string;
}): FilterOption => {
  return {
    name: term.name,
    label: `${term.name} (${term.id})`,
    id: term.id,
  };
};

export interface Props {
  isLoading: boolean;
<<<<<<< HEAD
  availableFilters: Partial<FilterDimensions>;
  setAvailableFilters: React.Dispatch<
    React.SetStateAction<Partial<FilterDimensions>>
  >;
  setAvailableOrganisms: React.Dispatch<React.SetStateAction<OntologyTerm[]>>;
=======
  setIsScaled: React.Dispatch<React.SetStateAction<boolean>>;
>>>>>>> abd337c5
}

export default memo(function Filters({
  isLoading,
<<<<<<< HEAD
  availableFilters,
  setAvailableFilters,
  setAvailableOrganisms,
=======
  setIsScaled,
>>>>>>> abd337c5
}: Props): JSX.Element {
  const dispatch = useContext(DispatchContext);
  const state = useContext(StateContext);
  // const [availableFilters, setAvailableFilters] =
  //   useState<Partial<FilterDimensions>>(EMPTY_OBJECT);

  const { selectedFilters, selectedTissues, selectedGenes } = state;

  const {
    datasets: datasetIds,
    diseases,
    ethnicities,
    sexes,
  } = selectedFilters;

  const {
    data: {
      datasets: rawDatasets,
      development_stage_terms: rawDevelopmentStages,
      disease_terms: rawDiseases,
      self_reported_ethnicity_terms: rawEthnicities,
      sex_terms: rawSexes,
    },
    isLoading: rawIsLoading,
  } = useFilterDimensions();

  const isHeatmapShown = !!selectedTissues.length && !!selectedGenes.length;

  const InputDropdownProps = {
    sdsStyle: "minimal",
  } as Partial<InputDropdownProps>;

  // (thuang): We only update available filters when API call is done,
  // otherwise when `useFilterDimensions()` is still loading, its filters
  // will temporarily be empty, and thus resetting the selected filter values
  useEffect(() => {
    if (rawIsLoading) return;
    const newDatasets = rawDatasets.map((dataset) => ({
      ...dataset,
      details: dataset.collection_label,
      name: dataset.label,
    }));
    newDatasets.sort((a, b) => a.name.localeCompare(b.name));

    const newSexes = rawSexes.map(mapTermToFilterOption);
    newSexes.sort((a, b) => a.name.localeCompare(b.name));

    const newDiseases = rawDiseases.map(mapTermToFilterOption);
    newDiseases.sort((a, b) =>
      a.name === "normal"
        ? -1
        : b.name === "normal"
        ? 1
        : a.name.localeCompare(b.name)
    );

    const newEthnicities = rawEthnicities.map(mapTermToFilterOption);
    newEthnicities.sort((a, b) => a.name.localeCompare(b.name));

    const newDevelopmentStages = rawDevelopmentStages.map(
      mapTermToFilterOption
    );
    newDevelopmentStages.sort((a, b) => a.name.localeCompare(b.name));

    const newAvailableFilters = {
      datasets: newDatasets,
      development_stage_terms: newDevelopmentStages,
      disease_terms: newDiseases,
      self_reported_ethnicity_terms: newEthnicities,
      sex_terms: newSexes,
    };

    if (isEqual(availableFilters, newAvailableFilters)) return;

    setAvailableFilters(newAvailableFilters);
  }, [
    rawDatasets,
    rawDevelopmentStages,
    rawDiseases,
    rawEthnicities,
    rawSexes,
    rawIsLoading,
    availableFilters,
    setAvailableFilters,
  ]);

  const {
    datasets = EMPTY_ARRAY,
    disease_terms = EMPTY_ARRAY,
    self_reported_ethnicity_terms = EMPTY_ARRAY,
    sex_terms = EMPTY_ARRAY,
  } = availableFilters;

  const selectedDatasets = useMemo(() => {
    return datasets.filter((dataset) => datasetIds?.includes(dataset.id));
  }, [datasets, datasetIds]);

  const selectedDiseases = useMemo(() => {
    return disease_terms.filter((disease) => diseases?.includes(disease.id));
  }, [disease_terms, diseases]);

  const selectedEthnicities = useMemo(() => {
    return self_reported_ethnicity_terms.filter((ethnicity) =>
      ethnicities?.includes(ethnicity.id)
    );
  }, [self_reported_ethnicity_terms, ethnicities]);

  const selectedSexes = useMemo(() => {
    return sex_terms.filter((sex) => sexes?.includes(sex.id));
  }, [sex_terms, sexes]);

  const handleFilterChange = useCallback(
    function handleFilterChange_(
      key: keyof IFilters
    ): (options: DefaultMenuSelectOption[] | null) => void {
      let currentOptions: DefaultMenuSelectOption[] | null = null;

      return (options: DefaultMenuSelectOption[] | null): void => {
        if (
          !dispatch ||
          !options ||
          // If the options are the same
          JSON.stringify(options.sort(sortOptions)) ===
            JSON.stringify(currentOptions?.sort(sortOptions)) ||
          // If the options change from null to [], which is the default value
          (currentOptions === null && JSON.stringify(options) === "[]")
        ) {
          return;
        }

        const newlySelected = options.filter(
          (selected) => !currentOptions?.includes(selected)
        );

        // If there are newly selected filters, send an analytic event for each of them
        if (newlySelected.length) {
          newlySelected.forEach((selected) => {
            const { eventName, label } = ANALYTICS_MAPPING[key]!;
            track(eventName, {
              [label]: selected.name,
            });
          });
        }

        currentOptions = options;

        dispatch(
          selectFilters(
            key,
            options.map((option) => (option as unknown as { id: string }).id)
          )
        );
      };
    },
    [dispatch]
  );

  const handleDatasetsChange = useMemo(
    () => handleFilterChange("datasets"),
    [handleFilterChange]
  );

  const handleDiseasesChange = useMemo(
    () => handleFilterChange("diseases"),
    [handleFilterChange]
  );

  const handleEthnicitiesChange = useMemo(
    () => handleFilterChange("ethnicities"),
    [handleFilterChange]
  );

  const handleSexesChange = useMemo(
    () => handleFilterChange("sexes"),
    [handleFilterChange]
  );

  return (
    <Wrapper>
      <div>
        <StyledComplexFilter
          multiple
          data-test-id="dataset-filter"
          search
          label="Dataset"
          options={datasets as unknown as DefaultMenuSelectOption[]}
          onChange={handleDatasetsChange}
          value={selectedDatasets as unknown as DefaultMenuSelectOption[]}
          InputDropdownComponent={
            StyledComplexFilterInputDropdown as typeof ComplexFilterInputDropdown
          }
          DropdownMenuProps={DropdownMenuProps}
          InputDropdownProps={InputDropdownProps}
        />
        <StyledComplexFilter
          multiple
          data-test-id="disease-filter"
          search
          label="Disease"
          options={disease_terms as unknown as DefaultMenuSelectOption[]}
          onChange={handleDiseasesChange}
          value={selectedDiseases as unknown as DefaultMenuSelectOption[]}
          InputDropdownComponent={
            StyledComplexFilterInputDropdown as typeof ComplexFilterInputDropdown
          }
          DropdownMenuProps={DropdownMenuProps}
          InputDropdownProps={InputDropdownProps}
        />
        <StyledComplexFilter
          multiple
          data-test-id="self-reported-ethnicity-filter"
          search
          label="Self-Reported Ethnicity"
          options={
            self_reported_ethnicity_terms as unknown as DefaultMenuSelectOption[]
          }
          onChange={handleEthnicitiesChange}
          value={selectedEthnicities as unknown as DefaultMenuSelectOption[]}
          InputDropdownComponent={
            StyledComplexFilterInputDropdown as typeof ComplexFilterInputDropdown
          }
          DropdownMenuProps={DropdownMenuProps}
          InputDropdownProps={InputDropdownProps}
        />
        <StyledComplexFilter
          multiple
          data-test-id="sex-filter"
          search
          label="Sex"
          options={sex_terms as unknown as DefaultMenuSelectOption[]}
          onChange={handleSexesChange}
          value={selectedSexes as unknown as DefaultMenuSelectOption[]}
          InputDropdownComponent={
            StyledComplexFilterInputDropdown as typeof ComplexFilterInputDropdown
          }
          DropdownMenuProps={DropdownMenuProps}
          InputDropdownProps={InputDropdownProps}
        />
      </div>

<<<<<<< HEAD
      <Organism
        isLoading={isLoading}
        setAvailableOrganisms={setAvailableOrganisms}
      />
=======
      <Organism isLoading={isLoading} />
>>>>>>> abd337c5

      <Tooltip
        title={"Please select at least one tissue and gene to use this option."}
        disableHoverListener={isHeatmapShown}
        disableFocusListener={isHeatmapShown}
      >
        <div>
          <Compare areFiltersDisabled={!isHeatmapShown} />
        </div>
      </Tooltip>

      <div>
        <ViewOptionsLabel>View Options</ViewOptionsLabel>
        <ViewOptionsWrapper>
          <Tooltip
            title={
              "Please select at least one tissue and gene to use this option."
            }
            disableHoverListener={isHeatmapShown}
            disableFocusListener={isHeatmapShown}
          >
            <div>
              <Sort areFiltersDisabled={!isHeatmapShown} />
            </div>
          </Tooltip>
          <ColorScale setIsScaled={setIsScaled} />
        </ViewOptionsWrapper>
      </div>
    </Wrapper>
  );
});

function getOptionSelected(
  option: { id: string },
  value: { id: string }
): boolean {
  return option.id === value.id;
}

function sortOptions(a: DefaultMenuSelectOption, b: DefaultMenuSelectOption) {
  if (a.name < b.name) {
    return -1;
  }
  if (a.name > b.name) {
    return 1;
  }
  return 0;
}<|MERGE_RESOLUTION|>--- conflicted
+++ resolved
@@ -81,26 +81,20 @@
 
 export interface Props {
   isLoading: boolean;
-<<<<<<< HEAD
   availableFilters: Partial<FilterDimensions>;
   setAvailableFilters: React.Dispatch<
     React.SetStateAction<Partial<FilterDimensions>>
   >;
   setAvailableOrganisms: React.Dispatch<React.SetStateAction<OntologyTerm[]>>;
-=======
   setIsScaled: React.Dispatch<React.SetStateAction<boolean>>;
->>>>>>> abd337c5
 }
 
 export default memo(function Filters({
   isLoading,
-<<<<<<< HEAD
   availableFilters,
   setAvailableFilters,
   setAvailableOrganisms,
-=======
   setIsScaled,
->>>>>>> abd337c5
 }: Props): JSX.Element {
   const dispatch = useContext(DispatchContext);
   const state = useContext(StateContext);
@@ -341,14 +335,10 @@
         />
       </div>
 
-<<<<<<< HEAD
       <Organism
         isLoading={isLoading}
         setAvailableOrganisms={setAvailableOrganisms}
       />
-=======
-      <Organism isLoading={isLoading} />
->>>>>>> abd337c5
 
       <Tooltip
         title={"Please select at least one tissue and gene to use this option."}
