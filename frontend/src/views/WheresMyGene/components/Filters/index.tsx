import { createFilterOptions } from "@mui/material";
import {
  ComplexFilterInputDropdown,
  DefaultMenuSelectOption,
  InputDropdownProps,
<<<<<<< HEAD
  Tooltip,
=======
>>>>>>> e20edec1
} from "@czi-sds/components";
import isEqual from "lodash/isEqual";
import {
  Dispatch,
  memo,
  SetStateAction,
  useCallback,
  useContext,
  useEffect,
  useMemo,
} from "react";
import { track } from "src/common/analytics";
import { EVENTS } from "src/common/analytics/events";
import { EMPTY_ARRAY } from "src/common/constants/utils";
import {
  FilterDimensions,
  RawDataset,
  useFilterDimensions,
} from "src/common/queries/wheresMyGene";
import { DispatchContext, StateContext } from "../../common/store";
import {
  selectFilters,
  selectPublicationFilter,
} from "../../common/store/actions";
import { Filters as IFilters } from "../../common/types";
import Organism from "./components/Organism";
import Compare from "./components/Compare";
import Sort from "./components/Sort";
import {
  StyledComplexFilter,
  StyledComplexFilterInputDropdown,
  ViewOptionsLabel,
  Wrapper,
} from "./style";
import ColorScale from "./components/ColorScale";
import { ViewOptionsWrapper } from "./components/Sort/style";
import { useRouter } from "next/router";

const ANALYTICS_MAPPING: {
  [key in keyof IFilters]: { eventName: EVENTS; label: string };
} = {
  datasets: {
    eventName: EVENTS.FILTER_SELECT_DATASET,
    label: "dataset_name",
  },
  diseases: {
    eventName: EVENTS.FILTER_SELECT_DISEASE,
    label: "disease",
  },
  ethnicities: {
    eventName: EVENTS.FILTER_SELECT_SELF_REPORTED_ETHNICITY,
    label: "ethnicity",
  },
  sexes: {
    eventName: EVENTS.FILTER_SELECT_SEX,
    label: "gender",
  },
};

const filterOptions = createFilterOptions({
  stringify: (option: RawDataset) =>
    `${option.label} ${option.collection_label}`,
});

const DropdownMenuProps = {
  filterOptions,
  getOptionSelected,
};

interface FilterOption {
  name: string;
  label: string;
  id: string;
}

const mapTermToFilterOption = (term: {
  id: string;
  name: string;
}): FilterOption => {
  return {
    name: term.name,
    label: `${term.name} (${term.id})`,
    id: term.id,
  };
};

// (cchoi): Created new type for the publication filter to avoid touching anything used in other files
type availableFilters = Partial<FilterDimensions> & {
  publicationFilter?: { id: string | string[]; name: string }[];
};

export interface Props {
  isLoading: boolean;
  availableFilters: availableFilters;
  setAvailableFilters: Dispatch<SetStateAction<availableFilters>>;
  setIsScaled: Dispatch<SetStateAction<boolean>>;
}

export default memo(function Filters({
  isLoading,
  availableFilters,
  setAvailableFilters,
  setIsScaled,
}: Props): JSX.Element {
  const dispatch = useContext(DispatchContext);
  const state = useContext(StateContext);

  const {
    selectedFilters,
    selectedPublicationFilter,
    selectedTissues,
    selectedGenes,
  } = state;

  const {
    datasets: datasetIds,
    diseases,
    ethnicities,
    sexes,
  } = selectedFilters;
  const { pathname } = useRouter();
  const isVersion2 = pathname.includes("v2");

  const { publications } = selectedPublicationFilter;

  const {
    data: {
      datasets: rawDatasets,
      development_stage_terms: rawDevelopmentStages,
      disease_terms: rawDiseases,
      self_reported_ethnicity_terms: rawEthnicities,
      publicationFilter: rawPublications,
      sex_terms: rawSexes,
    },
    isLoading: rawIsLoading,
  } = useFilterDimensions(isVersion2 ? 2 : 1);

  const isHeatmapShown =
    (!selectedTissues || (selectedTissues && !!selectedTissues.length)) &&
    !!selectedGenes.length;

  const InputDropdownProps = {
    sdsStyle: "minimal",
  } as Partial<InputDropdownProps>;

  // (thuang): We only update available filters when API call is done,
  // otherwise when `useFilterDimensions()` is still loading, its filters
  // will temporarily be empty, and thus resetting the selected filter values
  useEffect(() => {
    if (rawIsLoading) return;
    const newDatasets = rawDatasets.map((dataset) => ({
      ...dataset,
      details: dataset.collection_label,
      name: dataset.label,
    }));
    newDatasets.sort((a, b) => a.name.localeCompare(b.name));

    const newSexes = rawSexes.map(mapTermToFilterOption);
    newSexes.sort((a, b) => a.name.localeCompare(b.name));

    const newDiseases = rawDiseases.map(mapTermToFilterOption);
    newDiseases.sort((a, b) =>
      a.name === "normal"
        ? -1
        : b.name === "normal"
        ? 1
        : a.name.localeCompare(b.name)
    );

    const newPublications: FilterOption[] = [];

    for (const publication of rawPublications) {
      if (publication.name != "") {
        newPublications.push(mapTermToFilterOption(publication));
      }
    }

    newPublications.sort((a, b) => a.name.localeCompare(b.name));

    const newEthnicities = rawEthnicities.map(mapTermToFilterOption);
    newEthnicities.sort((a, b) => a.name.localeCompare(b.name));

    const newDevelopmentStages = rawDevelopmentStages.map(
      mapTermToFilterOption
    );
    newDevelopmentStages.sort((a, b) => a.name.localeCompare(b.name));

    const newAvailableFilters = {
      datasets: newDatasets,
      development_stage_terms: newDevelopmentStages,
      disease_terms: newDiseases,
      self_reported_ethnicity_terms: newEthnicities,
      publicationFilter: newPublications,
      sex_terms: newSexes,
    };

    if (isEqual(availableFilters, newAvailableFilters)) return;

    setAvailableFilters(newAvailableFilters);
  }, [
    rawDatasets,
    rawDevelopmentStages,
    rawDiseases,
    rawEthnicities,
    rawPublications,
    rawSexes,
    rawIsLoading,
    availableFilters,
    setAvailableFilters,
  ]);

  const {
    datasets = EMPTY_ARRAY,
    disease_terms = EMPTY_ARRAY,
    self_reported_ethnicity_terms = EMPTY_ARRAY,
    publicationFilter = EMPTY_ARRAY,
    sex_terms = EMPTY_ARRAY,
  } = availableFilters;

  const selectedDatasets = useMemo(() => {
    return datasets.filter((dataset) => datasetIds?.includes(dataset.id));
  }, [datasets, datasetIds]);

  const selectedDiseases = useMemo(() => {
    return disease_terms.filter((disease) => diseases?.includes(disease.id));
  }, [disease_terms, diseases]);

  const selectedEthnicities = useMemo(() => {
    return self_reported_ethnicity_terms.filter((ethnicity) =>
      ethnicities?.includes(ethnicity.id)
    );
  }, [self_reported_ethnicity_terms, ethnicities]);

  const selectedPublications = useMemo(() => {
    return publicationFilter.filter((publication) =>
      publications?.includes(publication.id)
    );
  }, [publicationFilter, publications]);

  const selectedSexes = useMemo(() => {
    return sex_terms.filter((sex) => sexes?.includes(sex.id));
  }, [sex_terms, sexes]);

  const handlePublicationFilterChange = useCallback(
    function handleFilterChange_(
      key: keyof (IFilters & {
        publications?: DefaultMenuSelectOption[];
      })
    ): (options: DefaultMenuSelectOption[] | null) => void {
      let currentOptions: DefaultMenuSelectOption[] | null = null;

      return (options: DefaultMenuSelectOption[] | null): void => {
        if (
          !dispatch ||
          !options ||
          // If the options are the same
          JSON.stringify(options.sort(sortOptions)) ===
            JSON.stringify(currentOptions?.sort(sortOptions)) ||
          // If the options change from null to [], which is the default value
          (currentOptions === null && JSON.stringify(options) === "[]")
        ) {
          return;
        }

        const newlySelected = options.filter(
          (selected) => !currentOptions?.includes(selected)
        );

        // If there are newly selected filters, send an analytic event for each of them
        if (newlySelected.length) {
          newlySelected.forEach((selected) => {
            if (key != "publications") {
              const { eventName, label } = ANALYTICS_MAPPING[key]!;
              track(eventName, {
                [label]: selected.name,
              });
            } else {
              // (cchoi): We can delete this once Amanda finishes analytics mapping for publications
              const { eventName, label } = {
                eventName: "Publication Selected!",
                label: "publication",
              }!;
              console.log(eventName, selected.name, label);
            }
          });
        }

        currentOptions = options;

        if (key == "publications") {
          dispatch(
            selectPublicationFilter(
              key,
              options.map((option) => (option as unknown as { id: string }).id)
            )
          );
        } else {
          dispatch(
            selectFilters(
              key,
              options.map((option) => (option as unknown as { id: string }).id)
            )
          );
        }
      };
    },
    [dispatch]
  );

  const handleDatasetsChange = useMemo(
    () => handlePublicationFilterChange("datasets"),
    [handlePublicationFilterChange]
  );

  const handleDiseasesChange = useMemo(
    () => handlePublicationFilterChange("diseases"),
    [handlePublicationFilterChange]
  );

  const handleEthnicitiesChange = useMemo(
    () => handlePublicationFilterChange("ethnicities"),
    [handlePublicationFilterChange]
  );

  const handleSexesChange = useMemo(
    () => handlePublicationFilterChange("sexes"),
    [handlePublicationFilterChange]
  );

  const handlePublicationsChange = useMemo(
    () => handlePublicationFilterChange("publications"),
    [handlePublicationFilterChange]
  );

  return (
    <Wrapper>
      <div>
        <StyledComplexFilter
          multiple
          data-testid="dataset-filter"
          search
          label="Dataset"
          options={datasets as unknown as DefaultMenuSelectOption[]}
          onChange={handleDatasetsChange}
          value={selectedDatasets as unknown as DefaultMenuSelectOption[]}
          InputDropdownComponent={
            StyledComplexFilterInputDropdown as typeof ComplexFilterInputDropdown
          }
          DropdownMenuProps={DropdownMenuProps}
          InputDropdownProps={InputDropdownProps}
        />
        <StyledComplexFilter
          multiple
          data-testid="disease-filter"
          search
          label="Disease"
          options={disease_terms as unknown as DefaultMenuSelectOption[]}
          onChange={handleDiseasesChange}
          value={selectedDiseases as unknown as DefaultMenuSelectOption[]}
          InputDropdownComponent={
            StyledComplexFilterInputDropdown as typeof ComplexFilterInputDropdown
          }
          DropdownMenuProps={DropdownMenuProps}
          InputDropdownProps={InputDropdownProps}
        />
        <StyledComplexFilter
          multiple
          data-testid="self-reported-ethnicity-filter"
          search
          label="Self-Reported Ethnicity"
          options={
            self_reported_ethnicity_terms as unknown as DefaultMenuSelectOption[]
          }
          onChange={handleEthnicitiesChange}
          value={selectedEthnicities as unknown as DefaultMenuSelectOption[]}
          InputDropdownComponent={
            StyledComplexFilterInputDropdown as typeof ComplexFilterInputDropdown
          }
          DropdownMenuProps={DropdownMenuProps}
          InputDropdownProps={InputDropdownProps}
        />

        <StyledComplexFilter
          multiple
          data-testid="publication-filter"
          search
          label="Publication"
          options={publicationFilter as unknown as DefaultMenuSelectOption[]}
          onChange={handlePublicationsChange}
          value={selectedPublications as unknown as DefaultMenuSelectOption[]}
          InputDropdownComponent={
            StyledComplexFilterInputDropdown as typeof ComplexFilterInputDropdown
          }
          DropdownMenuProps={DropdownMenuProps}
          InputDropdownProps={InputDropdownProps}
        />

        <StyledComplexFilter
          multiple
          data-testid="sex-filter"
          search
          label="Sex"
          options={sex_terms as unknown as DefaultMenuSelectOption[]}
          onChange={handleSexesChange}
          value={selectedSexes as unknown as DefaultMenuSelectOption[]}
          InputDropdownComponent={
            StyledComplexFilterInputDropdown as typeof ComplexFilterInputDropdown
          }
          DropdownMenuProps={DropdownMenuProps}
          InputDropdownProps={InputDropdownProps}
        />
      </div>

      <Organism isLoading={isLoading} />

      <Compare areFiltersDisabled={!isHeatmapShown} />

      <div>
        <ViewOptionsLabel>View Options</ViewOptionsLabel>
        <ViewOptionsWrapper>
          <Sort areFiltersDisabled={!isHeatmapShown} />
          <ColorScale setIsScaled={setIsScaled} />
        </ViewOptionsWrapper>
      </div>
    </Wrapper>
  );
});

function getOptionSelected(
  option: { id: string },
  value: { id: string }
): boolean {
  return option.id === value.id;
}

function sortOptions(a: DefaultMenuSelectOption, b: DefaultMenuSelectOption) {
  if (a.name < b.name) {
    return -1;
  }
  if (a.name > b.name) {
    return 1;
  }
  return 0;
}<|MERGE_RESOLUTION|>--- conflicted
+++ resolved
@@ -3,10 +3,6 @@
   ComplexFilterInputDropdown,
   DefaultMenuSelectOption,
   InputDropdownProps,
-<<<<<<< HEAD
-  Tooltip,
-=======
->>>>>>> e20edec1
 } from "@czi-sds/components";
 import isEqual from "lodash/isEqual";
 import {
