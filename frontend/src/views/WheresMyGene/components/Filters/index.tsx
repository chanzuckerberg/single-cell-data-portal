--- conflicted
+++ resolved
@@ -157,11 +157,7 @@
   } = useFilterDimensions(isVersion2 ? 2 : 1);
 
   const isHeatmapShown =
-<<<<<<< HEAD
     (isVersion2 || (oldSelectedTissues && !!oldSelectedTissues.length)) &&
-=======
-    (isVersion2 || (selectedTissues && !!selectedTissues.length)) &&
->>>>>>> b3446657
     !!selectedGenes.length;
 
   const InputDropdownProps = {
