--- conflicted
+++ resolved
@@ -14,7 +14,6 @@
   useContext,
   useEffect,
   useMemo,
-  useState,
 } from "react";
 import { track } from "src/common/analytics";
 import { EVENTS } from "src/common/analytics/events";
@@ -85,6 +84,8 @@
   },
   tissues: {
     eventName: EVENTS.FILTER_SELECT_TISSUE,
+    eventNameBefore: EVENTS.FILTER_SELECT_TISSUE_BEFORE_HEATMAP,
+    eventNameAfter: EVENTS.FILTER_SELECT_TISSUE_AFTER_HEATMAP,
     label: "tissue",
   },
 };
@@ -286,14 +287,9 @@
     return sex_terms.filter((sex) => sexes?.includes(sex.id));
   }, [sex_terms, sexes]);
 
-<<<<<<< HEAD
-  // Used to check if the filters were applied once from URL state
-  const [filtersAppliedOnce, setFiltersAppliedOnce] = useState(false);
-=======
   const selectedTissues = useMemo(() => {
     return tissue_terms.filter((tissue) => tissues?.includes(tissue.id));
   }, [tissue_terms, tissues]);
->>>>>>> 891ca8ba
 
   const handleFilterChange = useCallback(
     function handleFilterChange_(
@@ -330,7 +326,7 @@
               track(eventName, {
                 [label]: selected.name,
               });
-            } else if (loadedStateFromUrl && !filtersAppliedOnce) {
+            } else if (loadedStateFromUrl) {
               // If there was a loaded state and filters have not been applied yet, then send 'before' event
               // Loading state from the URL will trigger this callback which changes state to apply filters
               track(eventNameBefore, {
@@ -362,11 +358,9 @@
             )
           );
         }
-
-        setFiltersAppliedOnce(true);
       };
     },
-    [dispatch, filtersAppliedOnce, isHeatmapShown, loadedStateFromUrl]
+    [dispatch, isHeatmapShown, loadedStateFromUrl]
   );
 
   const handleDatasetsChange = useMemo(
@@ -392,14 +386,11 @@
   const handlePublicationsChange = useMemo(
     () => handleFilterChange("publications"),
     [handleFilterChange]
-<<<<<<< HEAD
-=======
   );
 
   const handleTissuesChange = useMemo(
     () => handleFilterChange("tissues"),
     [handleFilterChange]
->>>>>>> 891ca8ba
   );
 
   return (
