--- conflicted
+++ resolved
@@ -9,22 +9,6 @@
 
 export default function Beta(): JSX.Element {
   return (
-<<<<<<< HEAD
-    <StyledNotification
-      intent="info"
-      autoDismiss={false}
-      dismissDirection="left"
-      onClose={noop}
-      style={position}
-      className={"elevated " + className}
-      data-testid="survey-alert-id"
-    >
-      We would appreciate your feedback, please fill out a{" "}
-      <SubmitIssue
-        href="https://airtable.com/shrLwepDSEX1HI6bo"
-        target="_blank"
-        rel="noopener"
-=======
     <StyledNotificationWrapper>
       <StyledNotification
         id={BETA_NOTIFICATION_ID}
@@ -33,7 +17,7 @@
         dismissDirection="left"
         onClose={noop}
         className={EXCLUDE_IN_SCREENSHOT_CLASS_NAME}
->>>>>>> 693320b8
+        data-testid="survey-alert-id"
       >
         We would appreciate your feedback, please fill out a{" "}
         <SubmitIssue
