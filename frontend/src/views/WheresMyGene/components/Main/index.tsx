--- conflicted
+++ resolved
@@ -375,11 +375,7 @@
 
           {shouldShowHeatMap ? (
             <HeatMap
-<<<<<<< HEAD
               echartsRendererMode={echartsRendererMode}
-              cellTypeSortBy={sortBy.cellTypes}
-=======
->>>>>>> ced069ba
               geneSortBy={sortBy.genes}
               selectedTissues={selectedTissues}
               isScaled={isScaled}
