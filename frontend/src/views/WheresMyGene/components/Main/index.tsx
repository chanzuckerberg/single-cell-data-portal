import { DrawerSize } from "@blueprintjs/core";
import Head from "next/head";
import React, {
  useCallback,
  useContext,
  useEffect,
  useMemo,
  useRef,
  useState,
} from "react";
import { EMPTY_ARRAY, EMPTY_OBJECT } from "src/common/constants/utils";
import {
  CellTypeByTissueName,
  GeneExpressionSummariesByTissueName,
  generateTermsByKey,
  useCellTypesByTissueName,
  useGeneExpressionSummariesByTissueName,
  usePrimaryFilterDimensions,
} from "src/common/queries/wheresMyGene";
import SideBar from "src/components/common/SideBar";
import {
  GeneSideBarOpenButtonWrapper,
  Position,
} from "src/components/common/SideBar/style";
import { View } from "../../../globalStyle";
import { DispatchContext, StateContext } from "../../common/store";
import {
  deleteSelectedGenesAndSelectedCellTypeIds,
  tissueCellTypesFetched,
} from "../../common/store/actions";
import { CellType, GeneExpressionSummary, Tissue } from "../../common/types";
import { SideBarPositioner, SideBarWrapper, Top, Wrapper } from "../../style";
import Beta from "../Beta";
import CellInfoBar from "../CellInfoSideBar";
import { CELL_INFO_SIDEBAR_WIDTH_PX } from "../CellInfoSideBar/style";
import Filters from "../Filters";
import GeneSearchBar from "../GeneSearchBar";
import { EXCLUDE_IN_SCREENSHOT_CLASS_NAME } from "../GeneSearchBar/components/SaveImage";
import GetStarted from "../GetStarted";
import HeatMap from "../HeatMap";
import InfoPanel from "../InfoPanel";
import ColorScale from "../InfoPanel/components/ColorScale";
import Legend from "../InfoPanel/components/Legend";
import Loader from "../Loader";
import ScreenTint from "../ScreenTint";
import { BetaWrapper, SideBarLabel, StyledSidebarDrawer } from "./style";

export const INFO_PANEL_WIDTH_PX = 320;

export default function WheresMyGene(): JSX.Element {
  const state = useContext(StateContext);
  const dispatch = useContext(DispatchContext);

  const {
    selectedGenes,
    selectedCellTypeIds,
    selectedTissues,
    sortBy,
    cellInfoCellType,
  } = state;
  const selectedOrganismId = state.selectedOrganismId || "";

  const { data: { tissues: allTissues } = {} } = usePrimaryFilterDimensions();

  let tissuesByID;
  if (allTissues) {
    tissuesByID = generateTermsByKey(allTissues, "id");
  }

  const [isScaled, setIsScaled] = useState(true);

  const {
    data: rawCellTypesByTissueName,
    isLoading: isLoadingCellTypesByTissueName,
  } = useCellTypesByTissueName();

  const [cellTypesByTissueName, setCellTypesByTissueName] =
    useState<CellTypeByTissueName>(EMPTY_OBJECT);

  useEffect(() => {
    if (isLoadingCellTypesByTissueName) return;

    setCellTypesByTissueName(rawCellTypesByTissueName);
  }, [rawCellTypesByTissueName, isLoadingCellTypesByTissueName]);

  /**
   * This holds ALL the geneData we have loaded from the API, including previously
   * and currently selected genes.
   * We use `selectedGeneData` to subset the data to only the genes that are
   * currently selected.
   */
  const { data: rawGeneExpressionSummariesByTissueName, isLoading } =
    useGeneExpressionSummariesByTissueName();

  const [
    geneExpressionSummariesByTissueName,
    setGeneExpressionSummariesByTissueName,
  ] = useState<GeneExpressionSummariesByTissueName>(EMPTY_OBJECT);

  useEffect(() => {
    if (isLoading) return;

    setGeneExpressionSummariesByTissueName(
      rawGeneExpressionSummariesByTissueName
    );
  }, [rawGeneExpressionSummariesByTissueName, isLoading]);

  // TODO(thuang): Fix this complexity
  // eslint-disable-next-line sonarjs/cognitive-complexity
  const { scaledMeanExpressionMax, scaledMeanExpressionMin } = useMemo(() => {
    let min = Infinity;
    let max = -Infinity;

    for (const [tissueName, tissueSelectedCellTypeIds] of Object.entries(
      selectedCellTypeIds
    )) {
      const tissueGeneExpressionSummaries =
        geneExpressionSummariesByTissueName[tissueName];

      if (!tissueGeneExpressionSummaries) {
        continue;
      }

      for (const selectedGeneName of selectedGenes) {
        const geneExpressionSummary =
          tissueGeneExpressionSummaries[selectedGeneName];

        if (geneExpressionSummary) {
          const { cellTypeGeneExpressionSummaries } = geneExpressionSummary;

          for (const cellTypeGeneExpressionSummary of cellTypeGeneExpressionSummaries) {
            if (
              !tissueSelectedCellTypeIds.includes(
                cellTypeGeneExpressionSummary.id
              )
            ) {
              continue;
            }

            const { meanExpression } = cellTypeGeneExpressionSummary;

            min = Math.min(min, meanExpression);
            max = Math.max(max, meanExpression);
          }
        }
      }
    }

    return {
      scaledMeanExpressionMax: max,
      scaledMeanExpressionMin: min,
    };
  }, [geneExpressionSummariesByTissueName, selectedCellTypeIds, selectedGenes]);

  /**
   * This holds only the CellTypeSummary objects that are currently selected in
   * `state.selectedCellTypeIds`.
   */
  const selectedCellTypes = useMemo(() => {
    const result: { [tissueName: Tissue]: CellType[] } = {};

    for (const [tissue, selectedIds] of Object.entries(selectedCellTypeIds)) {
      const tissueCellTypes = cellTypesByTissueName[tissue];

      for (const selectedId of selectedIds) {
        const cellType = tissueCellTypes?.find(
          (cellType) => cellType.id === selectedId
        );

        if (cellType !== undefined) {
          const tissueCellTypes = result[tissue] || [];
          tissueCellTypes.push(cellType);
          result[tissue] = tissueCellTypes;
        }
      }
    }

    return result;
  }, [selectedCellTypeIds, cellTypesByTissueName]);

  /**
   * This indicates which tissues have less cell types than the API response,
   * indicating the user has deleted some cell types manually
   */
  const tissuesWithDeletedCellTypes = useMemo(() => {
    const result = [];

    for (const [tissue, tissueCellTypes] of Object.entries(
      cellTypesByTissueName
    )) {
      if (selectedCellTypeIds[tissue]?.length < tissueCellTypes.length) {
        result.push(tissue);
      }
    }

    return result;
  }, [cellTypesByTissueName, selectedCellTypeIds]);

  const selectedGeneExpressionSummariesByTissueName = useMemo(() => {
    const result: { [tissueName: string]: GeneExpressionSummary[] } = {};

    for (const tissueName of Object.keys(selectedCellTypeIds)) {
      const tissueGeneExpressionSummaries =
        geneExpressionSummariesByTissueName[tissueName];

      if (!tissueGeneExpressionSummaries) continue;

      result[tissueName] = selectedGenes.map((geneName) => {
        // (thuang): This is needed to ensure the heatmap's gene column
        // is available even if there's no expression data for the column.
        // Otherwise the heatmap columns and column labels won't match up
        // where there's holes in the data.
        const emptyGeneExpressionSummary = {
          cellTypeGeneExpressionSummaries: EMPTY_ARRAY,
          name: geneName,
        };

        return (
          tissueGeneExpressionSummaries[geneName] || emptyGeneExpressionSummary
        );
      });
    }

    return result;
  }, [geneExpressionSummariesByTissueName, selectedGenes, selectedCellTypeIds]);

  useEffect(() => {
    // TODO(thuang): dispatch in a batch for all tissues
    for (const [tissueName, tissueCellTypes] of Object.entries(
      cellTypesByTissueName
    )) {
      if (!dispatch) return;

      dispatch(tissueCellTypesFetched(tissueName, tissueCellTypes));
    }
  }, [cellTypesByTissueName, dispatch]);

  // Listen to delete keyboard press event
  useEffect(() => {
    document.addEventListener("keydown", handleKeyDown);

    return () => {
      document.removeEventListener("keydown", handleKeyDown);
    };

    function handleKeyDown(event: KeyboardEvent): void {
      if (event.code === "Backspace") {
        if (!dispatch) return;

        dispatch(deleteSelectedGenesAndSelectedCellTypeIds());
      }
    }
  }, [dispatch]);

  const hasSelectedTissues = selectedTissues.length > 0;
  const hasSelectedGenes = selectedGenes.length > 0;

  const shouldShowHeatMap = useMemo(() => {
    return hasSelectedTissues || hasSelectedGenes;
  }, [hasSelectedTissues, hasSelectedGenes]);

  const handleIsScaledChange = useCallback(() => {
    setIsScaled((prevIsScaled) => !prevIsScaled);
  }, [setIsScaled]);

  const [isSourceDatasetSidebarOpen, setSourceDatasetSidebarOpen] =
    useState(false);
  const handleSourceDatasetButtonClick = useCallback(() => {
    setSourceDatasetSidebarOpen(!isSourceDatasetSidebarOpen);
  }, [isSourceDatasetSidebarOpen]);

  const [forceOpen, setForceOpen] = useState(false);

  const [isDownloading, setIsDownloading] = useState(false);

  const usePrevious = <T,>(value: T): T | undefined => {
    const ref = useRef<T>();
    useEffect(() => {
      ref.current = value;
    });
    return ref.current;
  };
  const prevAmount = usePrevious({ cellInfoCellType });
  useEffect(() => {
    if (
      prevAmount?.cellInfoCellType?.cellType.id !==
      cellInfoCellType?.cellType.id
    ) {
      setForceOpen(!forceOpen); //the value of this boolean isn't actually read downstream, it just checks for uniqueness across renders
    }
  }, [cellInfoCellType, prevAmount?.cellInfoCellType?.cellType.id, forceOpen]);

  const [echartsRendererMode, setEchartsRendererMode] = useState<
    "canvas" | "svg"
  >("canvas");

  return (
    <>
      <Head>
        <title>CELL&times;GENE | Gene Expression</title>
      </Head>

      <SideBar
        label={<SideBarLabel>Filters</SideBarLabel>}
        SideBarWrapperComponent={SideBarWrapper}
        SideBarPositionerComponent={SideBarPositioner}
        testId="filters-panel"
        disabled={false}
        forceToggle={true}
        wmgSideBar
      >
        <Filters isLoading={isLoading} />

        <ColorScale handleIsScaledChange={handleIsScaledChange} />
      </SideBar>
      {cellInfoCellType && tissuesByID && (
        <SideBar
          label={`${cellInfoCellType.cellType.name}`}
          SideBarWrapperComponent={SideBarWrapper}
          SideBarPositionerComponent={SideBarPositioner}
          SideBarOpenButtonWrapperComponent={GeneSideBarOpenButtonWrapper}
          position={Position.RIGHT}
          testId="cell-type-details-panel"
          disabled={false}
          forceToggle={forceOpen}
          wmgSideBar
          width={CELL_INFO_SIDEBAR_WIDTH_PX}
          truncatedLabel={`${tissuesByID[cellInfoCellType.tissueID].name} - ${
            cellInfoCellType.cellType.name
          }`}
        >
          <CellInfoBar
            cellInfoCellType={cellInfoCellType}
            tissueName={tissuesByID[cellInfoCellType.tissueID].name}
          />
        </SideBar>
      )}

      <View id="view" overflow="hidden">
        <Wrapper>
          {isLoading && !shouldShowHeatMap && <Loader />}

          <Top>
            <GeneSearchBar className={EXCLUDE_IN_SCREENSHOT_CLASS_NAME} />
            <Legend
              selectedCellTypes={selectedCellTypes}
              selectedGenes={selectedGenes}
              selectedTissues={selectedTissues}
              isScaled={isScaled}
              handleRightSidebarButtonClick={handleSourceDatasetButtonClick}
              setIsDownloading={setIsDownloading}
              setEchartsRendererMode={setEchartsRendererMode}
            />
          </Top>

          <GetStarted
            tissueSelected={hasSelectedTissues}
            isLoading={isLoading}
            geneSelected={hasSelectedGenes}
          />

          <StyledSidebarDrawer
            position="right"
            isOpen={isSourceDatasetSidebarOpen}
            title="Source Data"
            canEscapeKeyClose={true}
            canOutsideClickClose={true}
            onClose={handleSourceDatasetButtonClick}
            size={DrawerSize.SMALL}
          >
            <InfoPanel />
          </StyledSidebarDrawer>

          {isDownloading && <ScreenTint />}

          {shouldShowHeatMap ? (
            <HeatMap
<<<<<<< HEAD
              echartsRendererMode={echartsRendererMode}
=======
              cellTypeSortBy={sortBy.cellTypes}
>>>>>>> 2b2f7567
              geneSortBy={sortBy.genes}
              selectedTissues={selectedTissues}
              isScaled={isScaled}
              isLoadingAPI={isLoading}
              cellTypes={selectedCellTypes}
              genes={selectedGenes}
              selectedGeneExpressionSummariesByTissueName={
                selectedGeneExpressionSummariesByTissueName
              }
              tissuesWithDeletedCellTypes={tissuesWithDeletedCellTypes}
              allTissueCellTypes={cellTypesByTissueName}
              scaledMeanExpressionMax={scaledMeanExpressionMax}
              scaledMeanExpressionMin={scaledMeanExpressionMin}
              selectedOrganismId={selectedOrganismId}
            />
          ) : null}
        </Wrapper>
        <BetaWrapper>
          <Beta className={EXCLUDE_IN_SCREENSHOT_CLASS_NAME} />
        </BetaWrapper>
      </View>
    </>
  );
}<|MERGE_RESOLUTION|>--- conflicted
+++ resolved
@@ -375,11 +375,8 @@
 
           {shouldShowHeatMap ? (
             <HeatMap
-<<<<<<< HEAD
               echartsRendererMode={echartsRendererMode}
-=======
               cellTypeSortBy={sortBy.cellTypes}
->>>>>>> 2b2f7567
               geneSortBy={sortBy.genes}
               selectedTissues={selectedTissues}
               isScaled={isScaled}
