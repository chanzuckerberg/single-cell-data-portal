import Head from "next/head";
import { useCallback, useContext, useEffect, useMemo, useState } from "react";
import { EMPTY_ARRAY, EMPTY_OBJECT } from "src/common/constants/utils";
import {
  CellTypeByTissueName,
  GeneExpressionSummariesByTissueName,
  useCellTypesByTissueName,
  useGeneExpressionSummariesByTissueName,
} from "src/common/queries/wheresMyGene";
import SideBar from "src/components/common/SideBar";
import { View } from "../../../globalStyle";
import { DispatchContext, StateContext } from "../../common/store";
import {
  deleteSelectedGenesAndSelectedCellTypeIds,
  tissueCellTypesFetched,
} from "../../common/store/actions";
import { CellType, GeneExpressionSummary, Tissue } from "../../common/types";
import { SideBarPositioner, SideBarWrapper, Top, Wrapper } from "../../style";
import Beta from "../Beta";
import Filters from "../Filters";
import GeneSearchBar from "../GeneSearchBar";
import { EXCLUDE_IN_SCREENSHOT_CLASS_NAME } from "../GeneSearchBar/components/SaveImage";
import GetStarted from "../GetStarted";
import HeatMap from "../HeatMap";
import ColorScale from "../InfoPanel/components/ColorScale";
import Legend from "../InfoPanel/components/Legend";
import Loader from "../Loader";
import { SideBarLabel } from "./style";

export default function WheresMyGene(): JSX.Element {
  const state = useContext(StateContext);
  const dispatch = useContext(DispatchContext);

  const { selectedGenes, selectedCellTypeIds, selectedTissues, sortBy } = state;

  const [isScaled, setIsScaled] = useState(true);

  const {
    data: rawCellTypesByTissueName,
    isLoading: isLoadingCellTypesByTissueName,
  } = useCellTypesByTissueName();

  const [cellTypesByTissueName, setCellTypesByTissueName] =
    useState<CellTypeByTissueName>(EMPTY_OBJECT);

  useEffect(() => {
    if (isLoadingCellTypesByTissueName) return;

    setCellTypesByTissueName(rawCellTypesByTissueName);
  }, [rawCellTypesByTissueName, isLoadingCellTypesByTissueName]);

  /**
   * This holds ALL the geneData we have loaded from the API, including previously
   * and currently selected genes.
   * We use `selectedGeneData` to subset the data to only the genes that are
   * currently selected.
   */
  const { data: rawGeneExpressionSummariesByTissueName, isLoading } =
    useGeneExpressionSummariesByTissueName();

  const [
    geneExpressionSummariesByTissueName,
    setGeneExpressionSummariesByTissueName,
  ] = useState<GeneExpressionSummariesByTissueName>(EMPTY_OBJECT);

  useEffect(() => {
    if (isLoading) return;

    setGeneExpressionSummariesByTissueName(
      rawGeneExpressionSummariesByTissueName
    );
  }, [rawGeneExpressionSummariesByTissueName, isLoading]);

  // TODO(thuang): Fix this complexity
  // eslint-disable-next-line sonarjs/cognitive-complexity
  const { scaledMeanExpressionMax, scaledMeanExpressionMin } = useMemo(() => {
    let min = Infinity;
    let max = -Infinity;

    for (const [tissueName, tissueSelectedCellTypeIds] of Object.entries(
      selectedCellTypeIds
    )) {
      const tissueGeneExpressionSummaries =
        geneExpressionSummariesByTissueName[tissueName];

      if (!tissueGeneExpressionSummaries) {
        continue;
      }

      for (const selectedGeneName of selectedGenes) {
        const geneExpressionSummary =
          tissueGeneExpressionSummaries[selectedGeneName];

        if (geneExpressionSummary) {
          const { cellTypeGeneExpressionSummaries } = geneExpressionSummary;

          for (const cellTypeGeneExpressionSummary of cellTypeGeneExpressionSummaries) {
            if (
              !tissueSelectedCellTypeIds.includes(
                cellTypeGeneExpressionSummary.id
              )
            ) {
              continue;
            }

            const { meanExpression } = cellTypeGeneExpressionSummary;

            min = Math.min(min, meanExpression);
            max = Math.max(max, meanExpression);
          }
        }
      }
    }

    return {
      scaledMeanExpressionMax: max,
      scaledMeanExpressionMin: min,
    };
  }, [geneExpressionSummariesByTissueName, selectedCellTypeIds, selectedGenes]);

  /**
   * This holds only the CellTypeSummary objects that are currently selected in
   * `state.selectedCellTypeIds`.
   */
  const selectedCellTypes = useMemo(() => {
    const result: { [tissueName: Tissue]: CellType[] } = {};

    for (const [tissue, selectedIds] of Object.entries(selectedCellTypeIds)) {
      const tissueCellTypes = cellTypesByTissueName[tissue];

      for (const selectedId of selectedIds) {
        const cellType = tissueCellTypes?.find(
          (cellType) => cellType.id === selectedId
        );

        if (cellType !== undefined) {
          const tissueCellTypes = result[tissue] || [];
          tissueCellTypes.push(cellType);
          result[tissue] = tissueCellTypes;
        }
      }
    }

    return result;
  }, [selectedCellTypeIds, cellTypesByTissueName]);

  /**
   * This indicates which tissues have less cell types than the API response,
   * indicating the user has deleted some cell types manually
   */
  const tissuesWithDeletedCellTypes = useMemo(() => {
    const result = [];

    for (const [tissue, tissueCellTypes] of Object.entries(
      cellTypesByTissueName
    )) {
      if (selectedCellTypeIds[tissue]?.length < tissueCellTypes.length) {
        result.push(tissue);
      }
    }

    return result;
  }, [cellTypesByTissueName, selectedCellTypeIds]);

  const selectedGeneExpressionSummariesByTissueName = useMemo(() => {
    const result: { [tissueName: string]: GeneExpressionSummary[] } = {};

    for (const tissueName of Object.keys(selectedCellTypeIds)) {
      const tissueGeneExpressionSummaries =
        geneExpressionSummariesByTissueName[tissueName];

      if (!tissueGeneExpressionSummaries) continue;

      result[tissueName] = selectedGenes.map((geneName) => {
        // (thuang): This is needed to ensure the heatmap's gene column
        // is available even if there's no expression data for the column.
        // Otherwise the heatmap columns and column labels won't match up
        // where there's holes in the data.
        const emptyGeneExpressionSummary = {
          cellTypeGeneExpressionSummaries: EMPTY_ARRAY,
          name: geneName,
        };

        return (
          tissueGeneExpressionSummaries[geneName] || emptyGeneExpressionSummary
        );
      });
    }

    return result;
  }, [geneExpressionSummariesByTissueName, selectedGenes, selectedCellTypeIds]);

  useEffect(() => {
    // TODO(thuang): dispatch in a batch for all tissues
    for (const [tissueName, tissueCellTypes] of Object.entries(
      cellTypesByTissueName
    )) {
      if (!dispatch) return;

      dispatch(tissueCellTypesFetched(tissueName, tissueCellTypes));
    }
  }, [cellTypesByTissueName, dispatch]);

  // Listen to delete keyboard press event
  useEffect(() => {
    document.addEventListener("keydown", handleKeyDown);

    return () => {
      document.removeEventListener("keydown", handleKeyDown);
    };

    function handleKeyDown(event: KeyboardEvent): void {
      if (event.code === "Backspace") {
        if (!dispatch) return;

        dispatch(deleteSelectedGenesAndSelectedCellTypeIds());
      }
    }
  }, [dispatch]);

  const hasSelectedTissues = selectedTissues.length > 0;
  const hasSelectedGenes = selectedGenes.length > 0;

  const shouldShowHeatMap = useMemo(() => {
    return hasSelectedTissues;
  }, [hasSelectedTissues, hasSelectedGenes]);

  const handleIsScaledChange = useCallback(() => {
    setIsScaled((prevIsScaled) => !prevIsScaled);
  }, [setIsScaled]);

  return (
    <>
      <Head>
        <title>CELL&times;GENE | Gene Expression</title>
      </Head>

      <SideBar
        label={<SideBarLabel>Filters</SideBarLabel>}
        SideBarWrapperComponent={SideBarWrapper}
        SideBarPositionerComponent={SideBarPositioner}
        testId="filters-panel"
        disabled={false}
        forceToggle={true}
        wmgSideBar
      >
<<<<<<< HEAD
        <Filters isLoading={isLoading} />
=======
        <Filters />
>>>>>>> 972cfcbe

        <ColorScale handleIsScaledChange={handleIsScaledChange} />
      </SideBar>

      <View id="view" overflow="hidden">
        <Wrapper>
          {isLoading && !shouldShowHeatMap && <Loader />}

          <Top>
<<<<<<< HEAD
            <GeneSearchBar />
            <Legend isScaled={isScaled} />
          </Top>

          <Beta />

          <GetStarted
            tissueSelected={hasSelectedTissues}
            isLoading={isLoading}
            geneSelected={hasSelectedGenes}
          />
=======
            <GeneSearchBar className={EXCLUDE_IN_SCREENSHOT_CLASS_NAME} />
            <Legend isScaled={isScaled} />
          </Top>

          <Beta className={EXCLUDE_IN_SCREENSHOT_CLASS_NAME} />
>>>>>>> 972cfcbe

          {shouldShowHeatMap ? (
            <HeatMap
              cellTypeSortBy={sortBy.cellTypes}
              geneSortBy={sortBy.genes}
              selectedTissues={selectedTissues}
              isScaled={isScaled}
              isLoadingAPI={isLoading}
              cellTypes={selectedCellTypes}
              genes={selectedGenes}
              selectedGeneExpressionSummariesByTissueName={
                selectedGeneExpressionSummariesByTissueName
              }
              tissuesWithDeletedCellTypes={tissuesWithDeletedCellTypes}
              allTissueCellTypes={cellTypesByTissueName}
              scaledMeanExpressionMax={scaledMeanExpressionMax}
              scaledMeanExpressionMin={scaledMeanExpressionMin}
            />
          ) : (
            ""
          )}
        </Wrapper>
      </View>
    </>
  );
}<|MERGE_RESOLUTION|>--- conflicted
+++ resolved
@@ -244,11 +244,7 @@
         forceToggle={true}
         wmgSideBar
       >
-<<<<<<< HEAD
         <Filters isLoading={isLoading} />
-=======
-        <Filters />
->>>>>>> 972cfcbe
 
         <ColorScale handleIsScaledChange={handleIsScaledChange} />
       </SideBar>
@@ -258,25 +254,17 @@
           {isLoading && !shouldShowHeatMap && <Loader />}
 
           <Top>
-<<<<<<< HEAD
-            <GeneSearchBar />
+            <GeneSearchBar className={EXCLUDE_IN_SCREENSHOT_CLASS_NAME} />
             <Legend isScaled={isScaled} />
           </Top>
 
-          <Beta />
+          <Beta className={EXCLUDE_IN_SCREENSHOT_CLASS_NAME} />
 
           <GetStarted
             tissueSelected={hasSelectedTissues}
             isLoading={isLoading}
             geneSelected={hasSelectedGenes}
           />
-=======
-            <GeneSearchBar className={EXCLUDE_IN_SCREENSHOT_CLASS_NAME} />
-            <Legend isScaled={isScaled} />
-          </Top>
-
-          <Beta className={EXCLUDE_IN_SCREENSHOT_CLASS_NAME} />
->>>>>>> 972cfcbe
 
           {shouldShowHeatMap ? (
             <HeatMap
