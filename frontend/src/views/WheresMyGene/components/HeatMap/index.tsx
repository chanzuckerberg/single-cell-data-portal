--- conflicted
+++ resolved
@@ -165,12 +165,7 @@
               sortedCellTypesByTissueName,
               tissue,
             });
-<<<<<<< HEAD
-
-            return (
-=======
             return tissueCellTypes.length ? (
->>>>>>> fce201aa
               <YAxisChart
                 key={tissue}
                 tissue={tissue}
