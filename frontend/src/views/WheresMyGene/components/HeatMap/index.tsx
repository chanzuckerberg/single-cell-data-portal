--- conflicted
+++ resolved
@@ -44,11 +44,8 @@
   isScaled: boolean;
   cellTypeSortBy: SORT_BY;
   geneSortBy: SORT_BY;
-<<<<<<< HEAD
   selectedOrganismId: string;
-=======
   tissueLoaded: boolean;
->>>>>>> ad6b8f88
 }
 
 export default memo(function HeatMap({
@@ -65,11 +62,8 @@
   isScaled,
   cellTypeSortBy,
   geneSortBy,
-<<<<<<< HEAD
   selectedOrganismId,
-=======
   tissueLoaded,
->>>>>>> ad6b8f88
 }: Props): JSX.Element {
   useTrackHeatMapLoaded({ selectedGenes: genes, selectedTissues });
 
