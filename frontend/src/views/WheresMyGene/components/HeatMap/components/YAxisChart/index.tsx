import { memo, useContext, useEffect, useMemo, useState } from "react";
import { get } from "src/common/featureFlags";
import { FEATURES } from "src/common/featureFlags/features";
import { BOOLEAN } from "src/common/localStorage/set";
import Image from "next/image";
import { DispatchContext } from "src/views/WheresMyGene/common/store";
import { resetTissueCellTypes } from "src/views/WheresMyGene/common/store/actions";
import { CellType, Tissue } from "src/views/WheresMyGene/common/types";
import { useDeleteGenesAndCellTypes } from "../../hooks/useDeleteGenesAndCellTypes";
import {
  CellTypeMetadata,
  deserializeCellTypeMetadata,
  getAllSerializedCellTypeMetadata,
  getHeatmapHeight,
  SELECTED_STYLE,
  Y_AXIS_CHART_WIDTH_PX,
} from "../../utils";
import ReplaySVG from "./icons/replay.svg";
import InfoSVG from "./icons/info-sign-icon.svg";
import {
  Container,
  ResetImageWrapper,
  TissueName,
  TissueWrapper,
  Wrapper,
  StyledImage,
  CellTypeButtonStyle,
  CellCountLabelStyle,
  FlexRowJustified,
  FlexRow,
  InfoButtonWrapper,
} from "./style";

const MAX_DEPTH = 2;

interface Props {
  cellTypes?: CellType[];
  hasDeletedCellTypes: boolean;
  availableCellTypes: CellType[];
  tissue: Tissue;
  tissueID: string;
  generateMarkerGenes: (cellType: CellType, tissueID: string) => void;
  selectedOrganismId: string;
}

<<<<<<< HEAD
=======
// List of Tissues to exclude from FMG
const FMG_EXCLUDE_TISSUES = [
  "blood"
];

type Coord = [number, number];
>>>>>>> bac022d8
export default memo(function YAxisChart({
  cellTypes = [],
  hasDeletedCellTypes,
  availableCellTypes,
  tissue,
  generateMarkerGenes,
  tissueID,
}: Props): JSX.Element {
  const tissueKey = tissue.replace(/\s+/g, "-");

  const dispatch = useContext(DispatchContext);
  const isMarkerGenes = get(FEATURES.MARKER_GENES) === BOOLEAN.TRUE;

  const { handleCellTypeClick } = useDeleteGenesAndCellTypes();

  const [heatmapHeight, setHeatmapHeight] = useState(
    getHeatmapHeight(cellTypes)
  );

  // Update heatmap size
  useEffect(() => {
    setHeatmapHeight(getHeatmapHeight(cellTypes));
  }, [cellTypes]);

  const cellTypeMetadata = useMemo(() => {
    return getAllSerializedCellTypeMetadata(cellTypes, tissue);
  }, [cellTypes, tissue]);

  return (
    <Wrapper id={`${tissue}-y-axis`}>
      <TissueWrapper height={heatmapHeight}>
        <TissueName>{capitalize(tissue)}</TissueName>
        {hasDeletedCellTypes && (
          <ResetImageWrapper
            data-test-id="reset-cell-types"
            onClick={() => handleResetTissue(tissue)}
          >
            <Image
              src={ReplaySVG.src}
              width="12"
              height="12"
              alt="reset tissue cell types"
            />
          </ResetImageWrapper>
        )}
      </TissueWrapper>
      <Container
        data-test-id={`cell-type-labels-${tissueKey}`}
        height={heatmapHeight}
<<<<<<< HEAD
      >
        {cellTypeMetadata
          .slice()
          .reverse()
          .map((cellType) => {
            const { name, depth = 0 } = deserializeCellTypeMetadata(
              cellType as CellTypeMetadata
            );
            const displayDepth = Math.min(depth, MAX_DEPTH);

            const { fontWeight, fontSize, fontFamily } = SELECTED_STYLE;
            const selectedFont = `${fontWeight} ${fontSize}px ${fontFamily}`;

            const paddedName = formatCellLabel(
              name,
              Y_AXIS_CHART_WIDTH_PX - 90, // scale based on y-axis width
              selectedFont, // prevents selected style from overlapping count
              displayDepth
            );
            return (
              <CellTypeButton
                key={`${cellType}-cell-type-button`}
                name={paddedName}
                metadata={cellType}
                onClick={() => handleCellTypeClick(cellType)}
                tissueID={tissueID}
                generateMarkerGenes={generateMarkerGenes}
                isMarkerGenes={isMarkerGenes}
=======
        ref={yAxisRef}
      />
      {yAxisInfoCoords &&
        isMarkerGenes &&
        !FMG_EXCLUDE_TISSUES.includes(tissue) &&
        yAxisInfoCoords.map((coord, i) => {
          const content = cellTypeMetadata[i];
          const cellType = isMarkerGenes ? deserializeCellTypeMetadata(content) : null;
          return cellType && cellType.total_count < 25 ? null : (
            <InfoButtonWrapper
              id={content}
              key={content}
              left={coord[0]}
              top={coord[1]}
              onClick={() => {
                if (cellType) {
                  generateMarkerGenes(cellType, tissueID);
                }
              }}
            >
              <StyledImage
                id={"marker-gene-button"}
                src={InfoSVG.src}
                width="10"
                height="10"
                alt={`display marker genes for ${
                  deserializeCellTypeMetadata(content).name
                }`}
>>>>>>> bac022d8
              />
            );
          })}
      </Container>
    </Wrapper>
  );

  function handleResetTissue(tissue: Tissue) {
    if (!dispatch) return;

    dispatch(resetTissueCellTypes(tissue, availableCellTypes));
  }
});

const CellTypeButton = ({
  name,
  metadata,
  onClick,
  isMarkerGenes,
  generateMarkerGenes,
  tissueID,
}: {
  name: string;
  isMarkerGenes: boolean;
  metadata: CellTypeMetadata;
  onClick: () => void;
  generateMarkerGenes: (cellType: CellType, tissueID: string) => void;
  tissueID: string;
}) => {
  const [active, setActive] = useState(false);
  useEffect(() => {
    setActive(false);
  }, [metadata]);

  const { total_count } = deserializeCellTypeMetadata(metadata);
  const formattedString = Intl.NumberFormat("en-US", {
    maximumFractionDigits: 1,
    notation: "compact",
  }).format(total_count);
  const countString = `${formattedString}${
    formattedString !== total_count.toString() ? "+" : ""
  }`;

  return (
    <FlexRowJustified>
      <FlexRow>
        <CellTypeButtonStyle
          active={active}
          onClick={() => {
            setActive(!active);
            onClick();
          }}
        >
          {name}
        </CellTypeButtonStyle>
        <InfoButtonWrapper
          style={{
            paddingTop: "3px",
            cursor: "pointer",
          }}
          onClick={() => {
            if (isMarkerGenes) {
              const cellType = deserializeCellTypeMetadata(metadata);
              generateMarkerGenes(cellType, tissueID);
            }
          }}
        >
          <StyledImage
            id={"marker-gene-button"}
            src={InfoSVG.src}
            width="10"
            height="10"
            alt={`display marker genes for ${
              deserializeCellTypeMetadata(metadata).name
            }`}
          />
        </InfoButtonWrapper>
      </FlexRow>
      <CellCountLabelStyle>{countString}</CellCountLabelStyle>
    </FlexRowJustified>
  );
};

function capitalize(str: string): string {
  return str.charAt(0).toUpperCase() + str.slice(1);
}

/**
 * Used to calculate text pixel widths. Should be only created once.
 */
const CTX =
  (typeof document !== "undefined" &&
    document.createElement("canvas").getContext("2d")) ||
  null;

/**
 * Formats and truncates the cell type name to a given width
 *
 * @param name The text to truncate
 * @param maxWidth The max width in pixels the string should be
 * @param font The font family and font size as a string. Ex. "bold 12px sans-serif"
 * @param displayDepth The depth of the cell type name (indentation/padding)
 * @returns The string fixed to a certain pixel width
 */
function formatCellLabel(
  name: string,
  maxWidth: number,
  font: string,
  displayDepth = 0
): string {
  CTX!.font = font;
  const ellipsisWidth = CTX!.measureText("...").width;

  const padding = " ".repeat(displayDepth * 8);
  const paddingWidth = CTX!.measureText(padding).width;

  if (CTX!.measureText(name).width + paddingWidth <= maxWidth) {
    return padding + name;
  }

  const labelHalfWidth = (maxWidth - paddingWidth - ellipsisWidth) / 2;

  const firstHalf = getFixedWidth(name, labelHalfWidth, font);
  const secondHalf = getFixedWidth(name, labelHalfWidth, font, true);

  return padding + firstHalf + "..." + secondHalf;
}

/**
 * Truncates the string to a given width
 *
 * @param text The text to truncate
 * @param maxWidth The max width in pixels the string should be
 * @param font The font family and font size as a string. Ex. "bold 12px sans-serif"
 * @param reverse Whether to truncate the end or beginning of the string
 * @returns The string fixed to a certain pixel width
 */
export function getFixedWidth(
  text: string,
  maxWidth: number,
  font: string,
  reverse = false
): string {
  CTX!.font = font;

  if (reverse) {
    for (let i = text.length; i >= 0; i--) {
      const substring = text.substring(i - 1);
      const textWidth = CTX!.measureText(substring).width;
      if (textWidth > maxWidth) {
        return text.substring(i);
      }
    }
  } else {
    for (let i = 0; i < text.length; i++) {
      const substring = text.substring(0, i + 1);
      const textWidth = CTX!.measureText(substring).width;
      if (textWidth > maxWidth) {
        return text.substring(0, i);
      }
    }
  }

  return text;
}<|MERGE_RESOLUTION|>--- conflicted
+++ resolved
@@ -43,15 +43,12 @@
   selectedOrganismId: string;
 }
 
-<<<<<<< HEAD
-=======
 // List of Tissues to exclude from FMG
 const FMG_EXCLUDE_TISSUES = [
   "blood"
 ];
 
 type Coord = [number, number];
->>>>>>> bac022d8
 export default memo(function YAxisChart({
   cellTypes = [],
   hasDeletedCellTypes,
@@ -101,7 +98,6 @@
       <Container
         data-test-id={`cell-type-labels-${tissueKey}`}
         height={heatmapHeight}
-<<<<<<< HEAD
       >
         {cellTypeMetadata
           .slice()
@@ -130,36 +126,6 @@
                 tissueID={tissueID}
                 generateMarkerGenes={generateMarkerGenes}
                 isMarkerGenes={isMarkerGenes}
-=======
-        ref={yAxisRef}
-      />
-      {yAxisInfoCoords &&
-        isMarkerGenes &&
-        !FMG_EXCLUDE_TISSUES.includes(tissue) &&
-        yAxisInfoCoords.map((coord, i) => {
-          const content = cellTypeMetadata[i];
-          const cellType = isMarkerGenes ? deserializeCellTypeMetadata(content) : null;
-          return cellType && cellType.total_count < 25 ? null : (
-            <InfoButtonWrapper
-              id={content}
-              key={content}
-              left={coord[0]}
-              top={coord[1]}
-              onClick={() => {
-                if (cellType) {
-                  generateMarkerGenes(cellType, tissueID);
-                }
-              }}
-            >
-              <StyledImage
-                id={"marker-gene-button"}
-                src={InfoSVG.src}
-                width="10"
-                height="10"
-                alt={`display marker genes for ${
-                  deserializeCellTypeMetadata(content).name
-                }`}
->>>>>>> bac022d8
               />
             );
           })}
@@ -215,7 +181,8 @@
         >
           {name}
         </CellTypeButtonStyle>
-        <InfoButtonWrapper
+        {!FMG_EXCLUDE_TISSUES.includes(tissue) &&
+         <InfoButtonWrapper
           style={{
             paddingTop: "3px",
             cursor: "pointer",
@@ -236,7 +203,7 @@
               deserializeCellTypeMetadata(metadata).name
             }`}
           />
-        </InfoButtonWrapper>
+        </InfoButtonWrapper>}
       </FlexRow>
       <CellCountLabelStyle>{countString}</CellCountLabelStyle>
     </FlexRowJustified>
