--- conflicted
+++ resolved
@@ -133,10 +133,6 @@
   return (
     <FlexRowJustified data-testid="cell-type-label-count">
       <FlexRow>
-<<<<<<< HEAD
-        <CellTypeLabelStyle data-testid="cell-type-name">
-          {name}
-=======
         <CellTypeLabelStyle>
           <Tooltip
             title={
@@ -154,14 +150,13 @@
             <div>
               {/* Hidden labels are only needed if name is truncated */}
               {isTruncated && (
-                <HiddenCellTypeLabelStyle data-test-id="cell-type-full-name">
+                <HiddenCellTypeLabelStyle data-testid="cell-type-full-name">
                   {name}
                 </HiddenCellTypeLabelStyle>
               )}
-              <div data-test-id="cell-type-name">{formattedName}</div>
+              <div data-testid="cell-type-name">{formattedName}</div>
             </div>
           </Tooltip>
->>>>>>> 96212f0a
         </CellTypeLabelStyle>
 
         {!FMG_EXCLUDE_TISSUES.includes(tissue) &&
