--- conflicted
+++ resolved
@@ -95,39 +95,6 @@
       <Container
         data-test-id={`cell-type-labels-${tissueKey}`}
         height={heatmapHeight}
-<<<<<<< HEAD
-        ref={yAxisRef}
-      />
-      {yAxisInfoCoords &&
-        isMarkerGenes &&
-        !FMG_EXCLUDE_TISSUES.includes(tissue) &&
-        cellTypeMetadata.length > 0 &&
-        yAxisInfoCoords.map((coord, i) => {
-          const content = cellTypeMetadata[i];
-          const cellType = isMarkerGenes
-            ? deserializeCellTypeMetadata(content)
-            : null;
-          return cellType && cellType.total_count < 25 ? null : (
-            <InfoButtonWrapper
-              id={content}
-              key={content}
-              left={coord[0]}
-              top={coord[1]}
-              onClick={() => {
-                if (cellType) {
-                  generateMarkerGenes(cellType, tissueID);
-                }
-              }}
-            >
-              <StyledImage
-                id={"marker-gene-button"}
-                src={InfoSVG.src}
-                width="10"
-                height="10"
-                alt={`display marker genes for ${
-                  deserializeCellTypeMetadata(content).name
-                }`}
-=======
       >
         {cellTypeMetadata
           .slice()
@@ -157,7 +124,6 @@
                 tissue={tissue}
                 generateMarkerGenes={generateMarkerGenes}
                 isMarkerGenes={isMarkerGenes}
->>>>>>> 1ba79c93
               />
             );
           })}
