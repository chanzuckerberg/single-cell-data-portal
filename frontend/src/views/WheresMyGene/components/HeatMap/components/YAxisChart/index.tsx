import Image from "next/image";
import { memo, useContext, useEffect, useMemo, useState } from "react";
import { track } from "src/common/analytics";
import { EVENTS } from "src/common/analytics/events";
import { DispatchContext } from "src/views/WheresMyGene/common/store";
import { resetTissueCellTypes } from "src/views/WheresMyGene/common/store/actions";
import { CellType, Tissue } from "src/views/WheresMyGene/common/types";
import { useDeleteGenesAndCellTypes } from "../../hooks/useDeleteGenesAndCellTypes";
import { SELECTED_STYLE } from "../../style";
import {
  CellTypeMetadata,
  deserializeCellTypeMetadata,
  formatLabel,
  getAllSerializedCellTypeMetadata,
  getHeatmapHeight,
  Y_AXIS_CHART_WIDTH_PX,
} from "../../utils";
import InfoSVG from "./icons/info-sign-icon.svg";
import ReplaySVG from "./icons/replay.svg";
import {
  CellCountLabelStyle,
  CellTypeButtonStyle,
  Container,
  FlexRow,
  FlexRowJustified,
  InfoButtonWrapper,
  ResetImageWrapper,
  StyledImage,
  TissueName,
  TissueWrapper,
  Wrapper,
} from "./style";
<<<<<<< HEAD
=======
import { SELECTED_STYLE } from "../../style";
import { track } from "src/common/analytics";
import { EVENTS } from "src/common/analytics/events";
import { get } from "src/common/featureFlags";
import { FEATURES } from "src/common/featureFlags/features";
import { BOOLEAN } from "src/common/localStorage/set";
>>>>>>> 2b2f7567

const MAX_DEPTH = 2;

interface Props {
  cellTypes?: CellType[];
  hasDeletedCellTypes: boolean;
  availableCellTypes: CellType[];
  tissue: Tissue;
  tissueID: string;
  generateMarkerGenes: (cellType: CellType, tissueID: string) => void;
  selectedOrganismId: string;
}

// List of Tissues to exclude from FMG
const FMG_EXCLUDE_TISSUES = ["blood"];

export default memo(function YAxisChart({
  cellTypes = [],
  hasDeletedCellTypes,
  availableCellTypes,
  tissue,
  generateMarkerGenes,
  tissueID,
}: Props): JSX.Element {
  const tissueKey = tissue.replace(/\s+/g, "-");

  const dispatch = useContext(DispatchContext);

  const { handleCellTypeClick } = useDeleteGenesAndCellTypes();

  const [heatmapHeight, setHeatmapHeight] = useState(
    getHeatmapHeight(cellTypes)
  );

  // Update heatmap size
  useEffect(() => {
    setHeatmapHeight(getHeatmapHeight(cellTypes));
  }, [cellTypes]);

  const cellTypeMetadata = useMemo(() => {
    return getAllSerializedCellTypeMetadata(cellTypes, tissue);
  }, [cellTypes, tissue]);
  
  const isRollup = get(FEATURES.IS_ROLLUP) === BOOLEAN.TRUE;
  return (
    <Wrapper id={`${tissue.replace(/\s+/g, "-")}-y-axis`}>
      <TissueWrapper height={heatmapHeight}>
        <TissueName>{capitalize(tissue)}</TissueName>
        {hasDeletedCellTypes && (
          <ResetImageWrapper
            data-test-id="reset-cell-types"
            onClick={() => handleResetTissue(tissue)}
          >
            <Image
              src={ReplaySVG.src}
              width="12"
              height="12"
              alt="reset tissue cell types"
            />
          </ResetImageWrapper>
        )}
      </TissueWrapper>
      <Container
        data-test-id={`cell-type-labels-${tissueKey}`}
        height={heatmapHeight}
      >
        {cellTypeMetadata
          .slice()
          .reverse()
          .map((cellType) => {
            const { name, depth = 0 } = deserializeCellTypeMetadata(
              cellType as CellTypeMetadata
            );
            const displayDepth = isRollup ? 0 : Math.min(depth, MAX_DEPTH);

            const { fontWeight, fontSize, fontFamily } = SELECTED_STYLE;
            const selectedFont = `${fontWeight} ${fontSize}px ${fontFamily}`;

            const paddedName = formatLabel(
              name,
              Y_AXIS_CHART_WIDTH_PX - 90, // scale based on y-axis width
              selectedFont, // prevents selected style from overlapping count
              displayDepth
            );
            return (
              <CellTypeButton
                key={`${cellType}-cell-type-button`}
                name={paddedName}
                metadata={cellType}
                onClick={() => handleCellTypeClick(cellType)}
                tissueID={tissueID}
                tissue={tissue}
                generateMarkerGenes={generateMarkerGenes}
                date-test-id="cell-type-label"
              />
            );
          })}
      </Container>
    </Wrapper>
  );

  function handleResetTissue(tissue: Tissue) {
    if (!dispatch) return;

    dispatch(resetTissueCellTypes(tissue, availableCellTypes));
  }
});

const CellTypeButton = ({
  name,
  metadata,
  onClick,
  generateMarkerGenes,
  tissueID,
  tissue,
}: {
  name: string;
  metadata: CellTypeMetadata;
  onClick: () => void;
  generateMarkerGenes: (cellType: CellType, tissueID: string) => void;
  tissueID: string;
  tissue: Tissue;
}) => {
  const [active, setActive] = useState(false);
  useEffect(() => {
    setActive(false);
  }, [metadata]);

  const { total_count } = deserializeCellTypeMetadata(metadata);
  const formattedString = Intl.NumberFormat("en-US", {
    maximumFractionDigits: 1,
    notation: "compact",
  }).format(total_count);
  const countString = `${formattedString}${
    formattedString !== total_count.toString() ? "+" : ""
  }`;

  const cellType = deserializeCellTypeMetadata(metadata);

  return (
    <FlexRowJustified data-test-id="cell-type-label-count">
      <FlexRow>
        <CellTypeButtonStyle
          active={active}
          onClick={() => {
            setActive(!active);
            onClick();
          }}
          data-test-id="cell-type-label"
        >
          {name}
        </CellTypeButtonStyle>
        {!FMG_EXCLUDE_TISSUES.includes(tissue) &&
          cellType &&
          cellType.total_count > 25 && (
            <InfoButtonWrapper
              style={{
                cursor: "pointer",
                paddingTop: "3px",
              }}
              onClick={() => {
                if (cellType) {
                  generateMarkerGenes(cellType, tissueID);
                  track(EVENTS.WMG_FMG_INFO_CLICKED, {
                    combination: `${cellType.name}, ${tissue}}`,
                  });
                }
              }}
            >
              <StyledImage
                id={"marker-gene-button"}
                src={InfoSVG.src}
                width="10"
                height="10"
                alt={`display marker genes for ${
                  deserializeCellTypeMetadata(metadata).name
                }`}
              />
            </InfoButtonWrapper>
          )}
      </FlexRow>
      <CellCountLabelStyle data-test-id="cell-count">
        {countString}
      </CellCountLabelStyle>
    </FlexRowJustified>
  );
};

function capitalize(str: string): string {
  return str.charAt(0).toUpperCase() + str.slice(1);
}<|MERGE_RESOLUTION|>--- conflicted
+++ resolved
@@ -1,12 +1,9 @@
 import Image from "next/image";
 import { memo, useContext, useEffect, useMemo, useState } from "react";
-import { track } from "src/common/analytics";
-import { EVENTS } from "src/common/analytics/events";
 import { DispatchContext } from "src/views/WheresMyGene/common/store";
 import { resetTissueCellTypes } from "src/views/WheresMyGene/common/store/actions";
 import { CellType, Tissue } from "src/views/WheresMyGene/common/types";
 import { useDeleteGenesAndCellTypes } from "../../hooks/useDeleteGenesAndCellTypes";
-import { SELECTED_STYLE } from "../../style";
 import {
   CellTypeMetadata,
   deserializeCellTypeMetadata,
@@ -30,15 +27,12 @@
   TissueWrapper,
   Wrapper,
 } from "./style";
-<<<<<<< HEAD
-=======
 import { SELECTED_STYLE } from "../../style";
 import { track } from "src/common/analytics";
 import { EVENTS } from "src/common/analytics/events";
 import { get } from "src/common/featureFlags";
 import { FEATURES } from "src/common/featureFlags/features";
 import { BOOLEAN } from "src/common/localStorage/set";
->>>>>>> 2b2f7567
 
 const MAX_DEPTH = 2;
 
