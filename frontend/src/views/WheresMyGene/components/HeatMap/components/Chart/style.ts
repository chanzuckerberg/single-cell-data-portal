import { css } from "@emotion/css";
import styled from "@emotion/styled";
import {
  fontBodyXs,
  getColors,
  getSpaces,
  TooltipTable,
} from "@czi-sds/components";
<<<<<<< HEAD
import { X_AXIS_CHART_HEIGHT_PX } from "../../utils";

export const ChartContainer = styled.div`
  ${getWidthAndHeight}
  margin-bottom: ${X_AXIS_CHART_HEIGHT_PX}px;
`;

function getWidthAndHeight({
  width,
  height,
}: {
  width: number;
  height: number;
}) {
  return `
    width: ${width}px;
    height: ${height}px;
  `;
}
=======
>>>>>>> e20edec1

export const StyledTooltipTable = styled(TooltipTable)`
  display: flex;
  flex-direction: column;

  ${(props) => {
    const spaces = getSpaces(props);

    return `
      gap: ${spaces?.l}px;
      padding-bottom: ${spaces?.xs}px;
    `;
  }}

  > div {
    padding-top: 0 !important;
  }

  .MuiTableRow-root {
    vertical-align: baseline;
  }

  .MuiTable-root {
    margin-bottom: 0;
  }

  .MuiTableCell-alignLeft {
    ${fontBodyXs}
    width: 30%;
    white-space: nowrap;
  }

  .MuiTableCell-alignRight {
    ${(props) => {
      const colors = getColors(props);

      return `
        color: ${colors?.gray[500]};
      `;
    }}
  }
`;

export const tooltipCss = css`
  margin: 0;
  margin-top: 20px;
  max-width: 500px !important;
`;<|MERGE_RESOLUTION|>--- conflicted
+++ resolved
@@ -6,28 +6,6 @@
   getSpaces,
   TooltipTable,
 } from "@czi-sds/components";
-<<<<<<< HEAD
-import { X_AXIS_CHART_HEIGHT_PX } from "../../utils";
-
-export const ChartContainer = styled.div`
-  ${getWidthAndHeight}
-  margin-bottom: ${X_AXIS_CHART_HEIGHT_PX}px;
-`;
-
-function getWidthAndHeight({
-  width,
-  height,
-}: {
-  width: number;
-  height: number;
-}) {
-  return `
-    width: ${width}px;
-    height: ${height}px;
-  `;
-}
-=======
->>>>>>> e20edec1
 
 export const StyledTooltipTable = styled(TooltipTable)`
   display: flex;
