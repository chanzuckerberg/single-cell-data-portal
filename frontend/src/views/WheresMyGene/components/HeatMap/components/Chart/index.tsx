--- conflicted
+++ resolved
@@ -1,9 +1,5 @@
 import { Tooltip } from "@czi-sds/components";
-<<<<<<< HEAD
-import { ECharts, init } from "echarts";
-=======
 import { ECharts, ElementEvent } from "echarts";
->>>>>>> e20edec1
 import { capitalize } from "lodash";
 import cloneDeep from "lodash/cloneDeep";
 import debounce from "lodash/debounce";
