--- conflicted
+++ resolved
@@ -26,9 +26,9 @@
 // Increasing this value adds more space between the gene label and icons
 export const X_AXIS_HOVER_CONTAINER_HEIGHT_PX = 40;
 
-<<<<<<< HEAD
+
 export const MARGIN_BETWEEN_HEATMAPS = 8;
-=======
+
 // Below constants are for left sidebar tooltip text so that tests can import these strings from this file instead
 export const SELECT_TISSUE_GENE_TEXT =
   "Please select at least one tissue and gene to use this option.";
@@ -40,4 +40,3 @@
   "Sort cell types by Cell Ontology or Hierarchical ordering. Cell ontology ordering groups cell types together based on their ontological relationships. Hierarchical ordering groups cell types with similar expression patterns together based on the genes selected.";
 export const SORT_GENES_TOOLTIP_TEXT =
   "Sort genes As Entered or using Hierarchical ordering. Genes are displayed in the order they are added to the dot plot using As Entered ordering. Hierarchical ordering groups genes with similar expression patterns together.";
->>>>>>> 7c156bc8
