import isEqual from "lodash/isEqual";
import { CompareId, X_AXIS_CHART_HEIGHT_PX } from "../constants";
import { CellType, SORT_BY } from "../types";

export interface PayloadAction<Payload> {
  type: keyof typeof REDUCERS;
  payload: Payload;
}
export interface State {
  genesToDelete: string[];
  selectedGenes: string[];
  selectedOrganismId: string | null;
  selectedTissues?: string[];
  selectedFilters: {
    datasets: string[];
    developmentStages: string[];
    diseases: string[];
    ethnicities: string[];
    sexes: string[];
<<<<<<< HEAD
    publications: string[];
=======
    tissues: string[];
>>>>>>> 891ca8ba
  };

  // New state for publication filter
  selectedPublicationFilter: {
    publications: string[];
  };

  /**
   * (thuang): BE API response always returns a snapshot ID. When the ID changes,
   * FE needs refresh the queries
   */
  snapshotId: string | null;
  sortBy: { cellTypes: SORT_BY; genes: SORT_BY; scaled: SORT_BY };
  cellInfoCellType: {
    cellType: CellType;
    tissueID: string;
    organismID: string;
  } | null;
  geneInfoGene: string | null;
  compare?: CompareId;
  xAxisHeight: number;
}

const EMPTY_FILTERS: State["selectedFilters"] = {
  datasets: [],
  developmentStages: [],
  diseases: [],
  ethnicities: [],
  publications: [],
  sexes: [],
  tissues: [],
};

// Need this to initialize selectedPublicationFilter
const EMPTY_PUBLICATION_FILTER: State["selectedPublicationFilter"] = {
  publications: [],
};

// (thuang): If you have derived states based on the state, use `useMemo`
// to cache the derived states instead of putting them in the state.
export const INITIAL_STATE: State = {
  cellInfoCellType: null,
  geneInfoGene: null,
  genesToDelete: [],
  selectedFilters: EMPTY_FILTERS,
  selectedPublicationFilter: EMPTY_PUBLICATION_FILTER,
  selectedGenes: [],
  selectedOrganismId: null,
  selectedTissues: [],
  snapshotId: null,
  sortBy: {
    cellTypes: SORT_BY.CELL_ONTOLOGY,
    genes: SORT_BY.USER_ENTERED,
    scaled: SORT_BY.COLOR_SCALED,
  },
  xAxisHeight: X_AXIS_CHART_HEIGHT_PX,
};

export const REDUCERS = {
  addCellInfoCellType,
  addGeneInfoGene,
  clearCellInfoCellType,
  clearGeneInfoGene,
  closeRightSidebar,
  addSelectedGenes,
  deleteSelectedGenes,
  deleteSingleGene,
  deleteAllGenes,
  loadStateFromURL,
  selectCompare,
  resetGenesToDelete,
  selectFilters,
  selectPublicationFilter, // Added to the reducer here
  selectGenes,
  selectGeneInfoFromXAxis,
  selectOrganism,
  selectSortBy,
  selectTissues,
  setSnapshotId,
  toggleGeneToDelete,
  setXAxisHeight,
};

export function reducer(state: State, action: PayloadAction<unknown>): State {
  const { type } = action;

  const handler = REDUCERS[type];

  if (!handler) {
    throw new Error(`Unknown action type: ${type}`);
  }

  /**
   * (thuang): Figuring out the typing here is more work than its rewards
   * Ideally we'll use Redux Toolkit's `createSlice` here, but I think that's
   * too heavy for now
   */
  // eslint-disable-next-line @typescript-eslint/no-explicit-any
  return handler(state, action as any);
}

/**
 * Individual action type reducers below. Please add their corresponding action
 * creators in `./actions.ts`
 */

function deleteSingleGene(
  state: State,
  action: PayloadAction<string | null>
): State {
  if (!action.payload) {
    return state;
  }

  const { selectedGenes } = state;

  const newSelectedGenes = deleteByItems<State["selectedGenes"][number]>(
    selectedGenes,
    [action.payload]
  );

  return {
    ...state,
    selectedGenes: newSelectedGenes,
    xAxisHeight: X_AXIS_CHART_HEIGHT_PX,
  };
}

function deleteAllGenes(state: State, _: PayloadAction<null>): State {
  return {
    ...state,
    selectedGenes: [],
    xAxisHeight: X_AXIS_CHART_HEIGHT_PX,
  };
}

function deleteSelectedGenes(state: State, _: PayloadAction<null>): State {
  const { genesToDelete } = state;

  if (!genesToDelete.length) {
    return state;
  }

  const { selectedGenes } = state;

  const newSelectedGenes = genesToDelete.length
    ? deleteByItems<State["selectedGenes"][number]>(
        selectedGenes,
        genesToDelete
      )
    : selectedGenes;

  return {
    ...state,
    genesToDelete: [],
    selectedGenes: newSelectedGenes,
  };
}

function selectOrganism(
  state: State,
  action: PayloadAction<string | null>
): State {
  if (state.selectedOrganismId === action.payload) {
    return state;
  }

  return {
    ...state,
    selectedGenes: [],
    selectedOrganismId: action.payload,
    selectedTissues: [],
    cellInfoCellType: null,
  };
}

function selectGenes(
  state: State,
  action: PayloadAction<State["selectedGenes"]>
): State {
  return {
    ...state,
    genesToDelete: [],
    selectedGenes: action.payload,
  };
}

function selectTissues(
  state: State,
  action: PayloadAction<State["selectedTissues"]>
): State {
  return {
    ...state,
    selectedTissues: action.payload,
  };
}

function selectSortBy(
  state: State,
  action: PayloadAction<Partial<State["sortBy"]>>
): State {
  return {
    ...state,
    sortBy: { ...state.sortBy, ...action.payload },
  };
}

function toggleGeneToDelete(
  state: State,
  action: PayloadAction<string>
): State {
  if (state.genesToDelete.includes(action.payload)) {
    return {
      ...state,
      genesToDelete: deleteByItems<string>(state.genesToDelete, [
        action.payload,
      ]),
    };
  }

  return {
    ...state,
    genesToDelete: [...state.genesToDelete, action.payload],
  };
}

function deleteByItems<Item>(collection: Item[], collectionToDelete: Item[]) {
  return collection.filter((item) => !collectionToDelete.includes(item));
}

function resetGenesToDelete(state: State, _: PayloadAction<null>): State {
  return {
    ...state,
    genesToDelete: [],
  };
}

function selectFilters(
  state: State,
  action: PayloadAction<{
    key: keyof State["selectedFilters"];
    options: string[];
  }>
): State {
  const { key, options } = action.payload;

  const { selectedFilters } = state;

  if (isEqual(selectedFilters[key], options)) return state;

  const newSelectedFilters = {
    ...state.selectedFilters,
    [key]: options,
  };

  return {
    ...state,
    selectedFilters: newSelectedFilters,
  };
}

// (cchoi): We  are using a single filter for all publications to avoid touching the backend / reconfiguring the cube
function selectPublicationFilter(
  state: State,
  action: PayloadAction<{
    key: keyof State["selectedPublicationFilter"];
    options: string[];
  }>
): State {
  const { key, options } = action.payload;

  const { selectedPublicationFilter } = state;

  if (isEqual(selectedPublicationFilter[key], options)) return state;

  const newSelectedFilters = {
    ...state.selectedPublicationFilter,
    [key]: options,
  };

  return {
    ...state,
    selectedPublicationFilter: newSelectedFilters,
  };
}

function setSnapshotId(
  state: State,
  action: PayloadAction<State["snapshotId"]>
): State {
  const { payload } = action;

  return {
    ...state,
    snapshotId: payload,
  };
}

function addSelectedGenes(
  state: State,
  action: PayloadAction<State["selectedGenes"]>
): State {
  const { payload } = action;
  let newSelectedGenes = state.selectedGenes;

  newSelectedGenes = newSelectedGenes.filter((gene) => !payload.includes(gene));

  return {
    ...state,
    selectedGenes: [...payload, ...newSelectedGenes],
  };
}

export interface AddCellInfoCellTypePayload {
  cellType: CellType;
  tissueID: string;
}

function addCellInfoCellType(
  state: State,
  action: PayloadAction<AddCellInfoCellTypePayload>
): State {
  const { payload } = action;

  // Type safety, this should never happen
  if (!state.selectedOrganismId) return state;

  const newCellInfoCellType = {
    cellType: payload.cellType,
    organismID: state.selectedOrganismId,
    tissueID: payload.tissueID,
  };
  return {
    ...state,
    cellInfoCellType: newCellInfoCellType,
    geneInfoGene: null,
  };
}

function clearCellInfoCellType(state: State, _: PayloadAction<null>): State {
  return {
    ...state,
    cellInfoCellType: null,
  };
}

function clearGeneInfoGene(state: State, _: PayloadAction<null>): State {
  return {
    ...state,
    geneInfoGene: null,
  };
}

function addGeneInfoGene(state: State, action: PayloadAction<string>): State {
  const { payload } = action;

  return {
    ...state,
    geneInfoGene: payload,
  };
}

function selectGeneInfoFromXAxis(
  state: State,
  action: PayloadAction<string>
): State {
  const { payload } = action;

  return {
    ...state,
    geneInfoGene: payload,
    cellInfoCellType: null,
  };
}

function closeRightSidebar(state: State, _: PayloadAction<null>): State {
  return {
    ...state,
    geneInfoGene: null,
    cellInfoCellType: null,
  };
}

export interface LoadStateFromURLPayload {
  compare: State["compare"];
  filters: Partial<State["selectedFilters"]>;
  publications: State["selectedPublicationFilter"]["publications"];
  organism: State["selectedOrganismId"];
  tissues?: State["selectedTissues"];
  genes: State["selectedGenes"];
}

function loadStateFromURL(
  state: State,
  action: PayloadAction<LoadStateFromURLPayload>
): State {
  const { payload } = action;

  const { compare, filters, publications, genes, tissues } = payload;

  return {
    ...state,
    compare,
    selectedFilters: { ...state.selectedFilters, ...filters },
    selectedPublicationFilter: { publications },
    selectedGenes: genes,
    selectedTissues: tissues,
    selectedOrganismId: payload.organism,
  };
}

function selectCompare(
  state: State,
  action: PayloadAction<State["compare"]>
): State {
  return {
    ...state,
    compare: action.payload,
  };
}

function setXAxisHeight(state: State, action: PayloadAction<number>): State {
  return {
    ...state,
    xAxisHeight: action.payload,
  };
}<|MERGE_RESOLUTION|>--- conflicted
+++ resolved
@@ -17,11 +17,8 @@
     diseases: string[];
     ethnicities: string[];
     sexes: string[];
-<<<<<<< HEAD
     publications: string[];
-=======
     tissues: string[];
->>>>>>> 891ca8ba
   };
 
   // New state for publication filter
