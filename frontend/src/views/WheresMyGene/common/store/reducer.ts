import isEqual from "lodash/isEqual";
<<<<<<< HEAD
import {
  CellTypeMetadata,
  deserializeCellTypeMetadata,
} from "../../components/HeatMap/utils";
import { CompareId } from "../constants";
import { CellType, SORT_BY, Tissue } from "../types";
=======
import { EMPTY_FILTERS } from "src/common/queries/wheresMyGene";
import { CellType, SORT_BY } from "../types";
>>>>>>> fce201aa
export interface PayloadAction<Payload> {
  type: keyof typeof REDUCERS;
  payload: Payload;
}
export interface State {
  genesToDelete: string[];
  selectedGenes: string[];
  selectedOrganismId: string | null;
  selectedTissues: string[];
  selectedFilters: {
    datasets: string[];
    developmentStages: string[];
    diseases: string[];
    ethnicities: string[];
    sexes: string[];
  };
  /**
   * (thuang): BE API response always returns a snapshot ID. When the ID changes,
   * FE needs refresh the queries
   */
  snapshotId: string | null;
  sortBy: { cellTypes: SORT_BY; genes: SORT_BY; scaled: SORT_BY };
  cellInfoCellType: {
    cellType: CellType;
    tissueID: string;
    organismID: string;
  } | null;
  compare?: CompareId;
}

const EMPTY_FILTERS: State["selectedFilters"] = {
  datasets: [],
  developmentStages: [],
  diseases: [],
  ethnicities: [],
  sexes: [],
};

// (thuang): If you have derived states based on the state, use `useMemo`
// to cache the derived states instead of putting them in the state.
export const INITIAL_STATE: State = {
  cellInfoCellType: null,
  genesToDelete: [],
  selectedFilters: EMPTY_FILTERS,
  selectedGenes: [],
  selectedOrganismId: null,
  selectedTissues: [],
  snapshotId: null,
  sortBy: {
    cellTypes: SORT_BY.CELL_ONTOLOGY,
    genes: SORT_BY.USER_ENTERED,
    scaled: SORT_BY.COLOR_SCALED,
  },
};

export const REDUCERS = {
  addCellInfoCellType,
  addSelectedGenes,
  deleteSelectedGenes,
  deleteSingleGene,
<<<<<<< HEAD
  loadStateFromURL,
  resetGenesToDeleteAndCellTypeIdsToDelete,
  resetTissueCellTypes,
  selectCellTypeIds,
  selectCompare,
=======
  resetGenesToDelete,
>>>>>>> fce201aa
  selectFilters,
  selectGenes,
  selectOrganism,
  selectSortBy,
  selectTissues,
  setSnapshotId,
  toggleGeneToDelete,
};

export function reducer(state: State, action: PayloadAction<unknown>): State {
  const { type } = action;

  const handler = REDUCERS[type];

  if (!handler) {
    throw new Error(`Unknown action type: ${type}`);
  }

  /**
   * (thuang): Figuring out the typing here is more work than its rewards
   * Ideally we'll use Redux Toolkit's `createSlice` here, but I think that's
   * too heavy for now
   */
  // eslint-disable-next-line @typescript-eslint/no-explicit-any
  return handler(state, action as any);
}

/**
 * Individual action type reducers below. Please add their corresponding action
 * creators in `./actions.ts`
 */

function deleteSingleGene(
  state: State,
  action: PayloadAction<string | null>
): State {
  if (!action.payload) {
    return state;
  }

  const { selectedGenes } = state;

  const newSelectedGenes = deleteByItems<State["selectedGenes"][number]>(
    selectedGenes,
    [action.payload]
  );

  return {
    ...state,
    selectedGenes: newSelectedGenes,
  };
}

function deleteSelectedGenes(state: State, _: PayloadAction<null>): State {
  const { genesToDelete } = state;

  if (!genesToDelete.length) {
    return state;
  }

  const { selectedGenes } = state;

  const newSelectedGenes = genesToDelete.length
    ? deleteByItems<State["selectedGenes"][number]>(
        selectedGenes,
        genesToDelete
      )
    : selectedGenes;

  return {
    ...state,
    genesToDelete: [],
    selectedGenes: newSelectedGenes,
  };
}

function selectOrganism(
  state: State,
  action: PayloadAction<string | null>
): State {
  if (state.selectedOrganismId === action.payload) {
    return state;
  }

  return {
    ...state,
    selectedGenes: [],
    selectedOrganismId: action.payload,
    selectedTissues: [],
  };
}

function selectGenes(
  state: State,
  action: PayloadAction<State["selectedGenes"]>
): State {
  return {
    ...state,
    genesToDelete: [],
    selectedGenes: action.payload,
  };
}

function selectTissues(
  state: State,
  action: PayloadAction<State["selectedTissues"]>
): State {
  return {
    ...state,
    selectedTissues: action.payload,
  };
}

function selectSortBy(
  state: State,
  action: PayloadAction<Partial<State["sortBy"]>>
): State {
  return {
    ...state,
    sortBy: { ...state.sortBy, ...action.payload },
  };
}

function toggleGeneToDelete(
  state: State,
  action: PayloadAction<string>
): State {
  if (state.genesToDelete.includes(action.payload)) {
    return {
      ...state,
      genesToDelete: deleteByItems<string>(state.genesToDelete, [
        action.payload,
      ]),
    };
  }

  return {
    ...state,
    genesToDelete: [...state.genesToDelete, action.payload],
  };
}

function deleteByItems<Item>(collection: Item[], collectionToDelete: Item[]) {
  return collection.filter((item) => !collectionToDelete.includes(item));
}

function resetGenesToDelete(state: State, _: PayloadAction<null>): State {
  return {
    ...state,
    genesToDelete: [],
  };
}

<<<<<<< HEAD
function deleteSelectedCellTypeIdsByMetadata(
  selectedCellTypeIds: State["selectedCellTypeIds"],
  cellTypeMetadata: CellTypeMetadata[]
): State["selectedCellTypeIds"] {
  const newSelectedCellTypeIds = cloneDeep(selectedCellTypeIds);

  const cellTypeIdsToDeleteByTissue = cellTypeMetadata.reduce(
    (memo, metadata) => {
      const { tissue, viewId } = deserializeCellTypeMetadata(metadata);
      const cellTypeIds = memo[tissue] || [];
      memo[tissue] = [...cellTypeIds, viewId];

      return memo;
    },
    {} as State["selectedCellTypeIds"]
  );

  for (const [tissue, cellTypeIdsToDelete] of Object.entries(
    cellTypeIdsToDeleteByTissue
  )) {
    const tissueCellTypeIds = newSelectedCellTypeIds[tissue] || [];

    newSelectedCellTypeIds[tissue] = tissueCellTypeIds.filter(
      (id) => !cellTypeIdsToDelete.includes(id)
    );
  }

  return newSelectedCellTypeIds;
}

function tissueCellTypesFetched(
  state: State,
  action: PayloadAction<{
    tissue: Tissue;
    cellTypes: CellType[];
  }>
): State {
  /**
   * (thuang): If we want to allow users to manipulate the amount of cell
   * types to be shown in the heatmap, we will need to retain the existing
   * cell types instead of always using `newCellTypeIds` via `resetTissueCellTypes()`
   */
  return resetTissueCellTypes(state, action);
}

function resetTissueCellTypes(
  state: State,
  action: PayloadAction<{
    tissue: Tissue;
    cellTypes: CellType[];
  }>
): State {
  const { tissue, cellTypes } = action.payload;

  const newCellTypeIds = cellTypes.map((cellType) => cellType.viewId);

  const { selectedCellTypeIds } = state;

  return {
    ...state,
    selectedCellTypeIds: {
      ...selectedCellTypeIds,
      [tissue]: newCellTypeIds,
    },
  };
}

=======
>>>>>>> fce201aa
function selectFilters(
  state: State,
  action: PayloadAction<{
    key: keyof State["selectedFilters"];
    options: string[];
  }>
): State {
  const { key, options } = action.payload;

  const { selectedFilters } = state;

  if (isEqual(selectedFilters[key], options)) return state;

  const newSelectedFilters = {
    ...state.selectedFilters,
    [key]: options,
  };

  return {
    ...state,
    selectedFilters: newSelectedFilters,
  };
}

function setSnapshotId(
  state: State,
  action: PayloadAction<State["snapshotId"]>
): State {
  const { payload } = action;

  return {
    ...state,
    snapshotId: payload,
  };
}

function addSelectedGenes(
  state: State,
  action: PayloadAction<State["selectedGenes"]>
): State {
  const { payload } = action;
  let newSelectedGenes = state.selectedGenes;

  newSelectedGenes = newSelectedGenes.filter((gene) => !payload.includes(gene));

  return {
    ...state,
    selectedGenes: [...payload, ...newSelectedGenes],
  };
}

export interface AddCellInfoCellTypePayload {
  cellType: CellType;
  tissueID: string;
}

function addCellInfoCellType(
  state: State,
  action: PayloadAction<AddCellInfoCellTypePayload>
): State {
  const { payload } = action;

  // Type safety, this should never happen
  if (!state.selectedOrganismId) return state;

  const newCellInfoCellType = {
    cellType: payload.cellType,
    organismID: state.selectedOrganismId,
    tissueID: payload.tissueID,
  };
  return {
    ...state,
    cellInfoCellType: newCellInfoCellType,
  };
}

export interface LoadStateFromURLPayload {
  compare: State["compare"];
  filters: Partial<State["selectedFilters"]>;
  tissues: State["selectedTissues"];
  genes: State["selectedGenes"];
}

function loadStateFromURL(
  state: State,
  action: PayloadAction<LoadStateFromURLPayload>
): State {
  const { payload } = action;

  const { compare, filters, genes, tissues } = payload;

  return {
    ...state,
    compare,
    selectedFilters: { ...state.selectedFilters, ...filters },
    selectedGenes: genes,
    selectedTissues: tissues,
  };
}

function selectCompare(
  state: State,
  action: PayloadAction<State["compare"]>
): State {
  return {
    ...state,
    compare: action.payload,
  };
}<|MERGE_RESOLUTION|>--- conflicted
+++ resolved
@@ -1,15 +1,7 @@
 import isEqual from "lodash/isEqual";
-<<<<<<< HEAD
-import {
-  CellTypeMetadata,
-  deserializeCellTypeMetadata,
-} from "../../components/HeatMap/utils";
 import { CompareId } from "../constants";
-import { CellType, SORT_BY, Tissue } from "../types";
-=======
-import { EMPTY_FILTERS } from "src/common/queries/wheresMyGene";
 import { CellType, SORT_BY } from "../types";
->>>>>>> fce201aa
+
 export interface PayloadAction<Payload> {
   type: keyof typeof REDUCERS;
   payload: Payload;
@@ -70,15 +62,9 @@
   addSelectedGenes,
   deleteSelectedGenes,
   deleteSingleGene,
-<<<<<<< HEAD
   loadStateFromURL,
-  resetGenesToDeleteAndCellTypeIdsToDelete,
-  resetTissueCellTypes,
-  selectCellTypeIds,
   selectCompare,
-=======
   resetGenesToDelete,
->>>>>>> fce201aa
   selectFilters,
   selectGenes,
   selectOrganism,
@@ -232,76 +218,6 @@
   };
 }
 
-<<<<<<< HEAD
-function deleteSelectedCellTypeIdsByMetadata(
-  selectedCellTypeIds: State["selectedCellTypeIds"],
-  cellTypeMetadata: CellTypeMetadata[]
-): State["selectedCellTypeIds"] {
-  const newSelectedCellTypeIds = cloneDeep(selectedCellTypeIds);
-
-  const cellTypeIdsToDeleteByTissue = cellTypeMetadata.reduce(
-    (memo, metadata) => {
-      const { tissue, viewId } = deserializeCellTypeMetadata(metadata);
-      const cellTypeIds = memo[tissue] || [];
-      memo[tissue] = [...cellTypeIds, viewId];
-
-      return memo;
-    },
-    {} as State["selectedCellTypeIds"]
-  );
-
-  for (const [tissue, cellTypeIdsToDelete] of Object.entries(
-    cellTypeIdsToDeleteByTissue
-  )) {
-    const tissueCellTypeIds = newSelectedCellTypeIds[tissue] || [];
-
-    newSelectedCellTypeIds[tissue] = tissueCellTypeIds.filter(
-      (id) => !cellTypeIdsToDelete.includes(id)
-    );
-  }
-
-  return newSelectedCellTypeIds;
-}
-
-function tissueCellTypesFetched(
-  state: State,
-  action: PayloadAction<{
-    tissue: Tissue;
-    cellTypes: CellType[];
-  }>
-): State {
-  /**
-   * (thuang): If we want to allow users to manipulate the amount of cell
-   * types to be shown in the heatmap, we will need to retain the existing
-   * cell types instead of always using `newCellTypeIds` via `resetTissueCellTypes()`
-   */
-  return resetTissueCellTypes(state, action);
-}
-
-function resetTissueCellTypes(
-  state: State,
-  action: PayloadAction<{
-    tissue: Tissue;
-    cellTypes: CellType[];
-  }>
-): State {
-  const { tissue, cellTypes } = action.payload;
-
-  const newCellTypeIds = cellTypes.map((cellType) => cellType.viewId);
-
-  const { selectedCellTypeIds } = state;
-
-  return {
-    ...state,
-    selectedCellTypeIds: {
-      ...selectedCellTypeIds,
-      [tissue]: newCellTypeIds,
-    },
-  };
-}
-
-=======
->>>>>>> fce201aa
 function selectFilters(
   state: State,
   action: PayloadAction<{
