import React, { FC } from "react";
import Modal from "src/components/common/Modal";
import Content from "./components/Content";
import { StyledButton, Wrapper } from "./style";

const DownloadDataset: FC = () => {
  const [isOpen, setIsOpen] = React.useState(false);

  const toggleOpen = () => setIsOpen(!isOpen);

  return (
    <div>
<<<<<<< HEAD
      <Wrapper>
        <StyledButton onClick={toggleOpen}>
          Download
          <Modal isOpen={isOpen} onClose={toggleOpen}>
            <Content />
          </Modal>
        </StyledButton>
      </Wrapper>
=======
      <button onClick={toggleOpen}>Download</button>
      <Modal title="Download Dataset" isOpen={isOpen} onClose={toggleOpen}>
        <Content />
      </Modal>
>>>>>>> 52a0f36e
    </div>
  );
};

export default DownloadDataset;<|MERGE_RESOLUTION|>--- conflicted
+++ resolved
@@ -10,21 +10,12 @@
 
   return (
     <div>
-<<<<<<< HEAD
       <Wrapper>
-        <StyledButton onClick={toggleOpen}>
-          Download
-          <Modal isOpen={isOpen} onClose={toggleOpen}>
-            <Content />
-          </Modal>
-        </StyledButton>
+        <StyledButton onClick={toggleOpen}>Download </StyledButton>
+        <Modal title="Download Dataset" isOpen={isOpen} onClose={toggleOpen}>
+          <Content />
+        </Modal>
       </Wrapper>
-=======
-      <button onClick={toggleOpen}>Download</button>
-      <Modal title="Download Dataset" isOpen={isOpen} onClose={toggleOpen}>
-        <Content />
-      </Modal>
->>>>>>> 52a0f36e
     </div>
   );
 };
