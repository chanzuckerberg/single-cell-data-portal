import styled from "@emotion/styled";
import { ALIGNMENT } from "src/components/common/Grid/common/entities";
<<<<<<< HEAD
import { CommonThemeProps, getSpaces } from "@czi-sds/components";
=======
import { CommonThemeProps, getColors, getSpaces } from "@czi-sds/components";
import { css } from "@emotion/react";
>>>>>>> e20edec1

const grey400 = (props: CommonThemeProps) => getColors(props)?.gray[400];
const primary400 = (props: CommonThemeProps) => getColors(props)?.primary[400];
const primary500 = (props: CommonThemeProps) => getColors(props)?.primary[500];
const primary600 = (props: CommonThemeProps) => getColors(props)?.primary[600];
const spacesXxs = (props: CommonThemeProps) => getSpaces(props)?.xxs;

interface Props extends CommonThemeProps {
  alignment: ALIGNMENT;
  isSortable: boolean;
  isSorted: boolean;
}

export const Header = styled("span")`
  align-items: center;
  align-self: center;
  display: flex;
  gap: ${spacesXxs}px; /* gap between header and sort icon */

  span {
    min-width: 0; /* facilitates breaking of word on columns; flex default for min width is "auto" */
  }
`;

export const SortIcon = styled.span`
  align-items: center;
  display: flex;
  justify-content: center;

  .MuiSvgIcon-root {
    color: ${grey400};
  }
`;

const sortableHeaderCss = css`
  ${Header} {
    cursor: pointer;

    &:hover {
      color: #000000;

      ${SortIcon} .MuiSvgIcon-root {
        color: inherit;
      }
    }
  }
`;

const sortedHeaderCss = (props: Props) => css`
  ${Header} {
    color: #000000;

    ${SortIcon} .MuiSvgIcon-root {
      color: ${primary400(props)};
    }

    &:hover {
      ${SortIcon} .MuiSvgIcon-root {
        color: ${primary500(props)};
      }
    }

    &:active {
      ${SortIcon} .MuiSvgIcon-root {
        color: ${primary600(props)};
      }
    }
  }
`;

export const HeaderCell = styled("th")<Props>`
  display: flex;
  gap: ${spacesXxs}px; /* gap between header and count */
  justify-content: ${(props) =>
    props.alignment === ALIGNMENT.LEFT ? "flex-start" : "flex-end"};

  ${({ isSortable }) =>
    isSortable &&
    css`
      ${sortableHeaderCss}
    `}

  ${(props) =>
    props.isSorted &&
    css`
      ${sortedHeaderCss(props)}
    `}
`;<|MERGE_RESOLUTION|>--- conflicted
+++ resolved
@@ -1,11 +1,7 @@
 import styled from "@emotion/styled";
 import { ALIGNMENT } from "src/components/common/Grid/common/entities";
-<<<<<<< HEAD
-import { CommonThemeProps, getSpaces } from "@czi-sds/components";
-=======
 import { CommonThemeProps, getColors, getSpaces } from "@czi-sds/components";
 import { css } from "@emotion/react";
->>>>>>> e20edec1
 
 const grey400 = (props: CommonThemeProps) => getColors(props)?.gray[400];
 const primary400 = (props: CommonThemeProps) => getColors(props)?.primary[400];
