import { AnchorButton, Intent } from "@blueprintjs/core";
import loadable from "@loadable/component";
import React, { FC } from "react";
import { CancelledError, useQueryCache } from "react-query";
import {
  CONVERSION_STATUS,
  Dataset,
  UPLOAD_STATUS,
  VALIDATION_STATUS,
} from "src/common/entities";
import { useDatasetStatus } from "src/common/queries/datasets";
import { aggregateDatasetsMetadata } from "src/components/Collections/components/Grid/common/utils";
import {
  DetailsCell,
  RightAlignedDetailsCell,
  StyledRow,
} from "src/components/Collections/components/Grid/components/Row/common/style.ts";
import { UploadingFile } from "src/components/DropboxChooser";
import CellCount from "./components/CellCount";
import Popover from "./components/Popover";
import { StyledRadio, TitleContainer } from "./style";
import {
  checkIfCancelled,
  checkIfFailed,
  checkIfLoading,
  checkIfMetadataLoading,
  FailReturn,
  getConversionStatus,
  hasCXGFile,
  useCancelDatasetStatusQuery,
  useCheckCollectionFormatsPopulated,
  useCheckCollectionPopulated,
  useConversionProgress,
  useUploadProgress,
} from "./utils";

const AsyncTooltip = loadable(
  () =>
    /*webpackChunkName: 'Grid/Row/DatasetRow/Tooltip' */ import(
      "./components/Tooltip"
    )
);

const AsyncUploadStatus = loadable(
  () =>
    /*webpackChunkName: 'Grid/Row/DatasetRow/UploadStatus' */ import(
      "./components/UploadStatus"
    )
);

const ErrorTooltip = ({ isFailed, error, type }: FailReturn) => {
  if (!isFailed) return null;

  return <AsyncTooltip error={error} type={type} />;
};

interface Props {
  dataset: Dataset;
  file?: UploadingFile;
  invalidateCollectionQuery: () => void;
  onSelect: (id: Dataset["id"]) => void;
  selected?: Dataset["id"];
}

const DatasetRow: FC<Props> = ({
  dataset,
  file,
  invalidateCollectionQuery,
  onSelect,
  selected,
}) => {
  const queryCache = useQueryCache();

  const datasetStatusResult = useDatasetStatus(
    dataset.id,
    checkIfLoading(dataset.processing_status)
  );

  const datasetStatus = datasetStatusResult.data || dataset.processing_status;

  const initProgress = dataset?.processing_status?.upload_progress;

  const { upload_progress } = datasetStatus;

  if (
    datasetStatusResult.isError &&
    !(datasetStatusResult.error instanceof CancelledError)
  ) {
    console.error(datasetStatusResult.error);
  }

  const isNamePopulated = Boolean(dataset.name);

  const name = dataset.name || file?.name || dataset.id;

  // (thuang): We need to poll the collection until all the converted files
  // become available
  useCheckCollectionFormatsPopulated({
    dataset,
    datasetUploadStatus: datasetStatus,
    invalidateCollectionQuery,
  });

  // (thuang): We need to poll the collection until the name is populated,
  // which indicates other metadata are populated too
  useCheckCollectionPopulated({
    invalidateCollectionQuery,
    isNamePopulated,
    validationStatus: datasetStatus.validation_status,
  });

  const hasFailed = checkIfFailed(datasetStatus);
  const { isFailed, error, type } = hasFailed;

  const isLoading = checkIfLoading(datasetStatus);

  const isMetadataLoading = checkIfMetadataLoading(dataset, datasetStatus);

  useCancelDatasetStatusQuery({
    datasetId: dataset.id,
    isFailed,
    isLoading,
    queryCache,
  });

  useUploadProgress({
    initProgress: initProgress,
    progress: upload_progress,
  });

  useConversionProgress({
    datasetStatus: datasetStatusResult.data,
    initDatasetStatus: dataset.processing_status,
  });

  if (checkIfCancelled(datasetStatus)) return null;

  const {
    tissue,
    assay,
    disease,
    organism,
    cell_count,
  } = aggregateDatasetsMetadata([dataset]);

  return (
    <StyledRow>
      <DetailsCell>
        <TitleContainer>
          <StyledRadio
            onChange={() => onSelect(dataset.id)}
            checked={selected === dataset.id}
          />
          <div>{name}</div>
          {!isLoading && (
            <ErrorTooltip isFailed={isFailed} error={error} type={type} />
          )}
        </TitleContainer>
        {isLoading && (
<<<<<<< HEAD
          <AsyncUploadStatus
=======
          <UploadStatus
            isWaiting={datasetStatus.upload_status === UPLOAD_STATUS.WAITING}
>>>>>>> b8bfa104
            isConverting={
              getConversionStatus(datasetStatus) ===
              CONVERSION_STATUS.CONVERTING
            }
            isValidating={
              datasetStatus.validation_status === VALIDATION_STATUS.VALIDATING
            }
            progress={datasetStatus.upload_progress}
            datasetId={dataset.id}
            collectionId={dataset.collection_id}
          />
        )}
      </DetailsCell>
      <Popover values={tissue} isLoading={isMetadataLoading} />
      <Popover values={assay} isLoading={isMetadataLoading} />
      <Popover values={disease} isLoading={isMetadataLoading} />
      <Popover values={organism} isLoading={isMetadataLoading} />
      <CellCount cellCount={cell_count} isLoading={isMetadataLoading} />
      <RightAlignedDetailsCell>
        {hasCXGFile(dataset) && (
          <AnchorButton
            intent={Intent.PRIMARY}
            outlined
            text="Explore"
            href={dataset?.dataset_deployments[0]?.url}
            target="_blank"
            rel="noopener"
            data-test-id="view-dataset-link"
          />
        )}
      </RightAlignedDetailsCell>
    </StyledRow>
  );
};

export default DatasetRow;<|MERGE_RESOLUTION|>--- conflicted
+++ resolved
@@ -157,12 +157,8 @@
           )}
         </TitleContainer>
         {isLoading && (
-<<<<<<< HEAD
           <AsyncUploadStatus
-=======
-          <UploadStatus
             isWaiting={datasetStatus.upload_status === UPLOAD_STATUS.WAITING}
->>>>>>> b8bfa104
             isConverting={
               getConversionStatus(datasetStatus) ===
               CONVERSION_STATUS.CONVERTING
