import { Button, Intent, Radio } from "@blueprintjs/core";
import { IconNames } from "@blueprintjs/icons";
import loadable from "@loadable/component";
import React, { FC, useEffect, useState } from "react";
import { CancelledError, QueryCache, useQueryCache } from "react-query";
import { Dataset, VALIDATION_STATUS } from "src/common/entities";
import {
  useDatasetStatus,
  useDeleteDataset,
  USE_DATASET_STATUS,
} from "src/common/queries/datasets";
import { aggregateDatasetsMetadata } from "src/components/Collections/components/Grid/common/utils";
import {
  DetailsCell,
  RightAlignedDetailsCell,
  StyledRow,
} from "src/components/Collections/components/Grid/components/Row/common/style.ts";
import { UploadingFile } from "src/components/DropboxChooser";
import DatasetUploadToast from "src/views/Collection/components/DatasetUploadToast";
import CellCount from "./components/CellCount";
import Popover from "./components/Popover";
import UploadStatus from "./components/UploadStatus";
import { TitleContainer } from "./style";
import {
  checkIfCancelled,
  checkIfFailed,
  checkIfLoading,
  FailReturn,
} from "./utils";

const FETCH_COLLECTION_INTERVAL_MS = 5 * 1000;

const AsyncTooltip = loadable(
  () =>
    /*webpackChunkName: 'Grid/Row/DatasetRow/Tooltip' */ import(
      "./components/Tooltip"
    )
);

const ErrorTooltip = ({ isFailed, error }: FailReturn) => {
  if (!isFailed) return null;

  return <AsyncTooltip error={error} />;
};

interface Props {
  dataset: Dataset;
  file?: UploadingFile;
  invalidateCollectionQuery: () => void;
  onSelect: (id: Dataset["id"]) => void;
  selected: Dataset["id"] | null;
}

const DatasetRow: FC<Props> = ({
  dataset,
  file,
  invalidateCollectionQuery,
  onSelect,
  selected,
}) => {
  const queryCache = useQueryCache();

  const queryResult = useDatasetStatus(
    dataset.id,
    checkIfLoading(dataset.processing_status)
  );

  const datasetStatus = queryResult.data || dataset.processing_status;

  if (checkIfCancelled(datasetStatus)) return null;

  const { upload_progress } = datasetStatus;

  const [uploadProgress, setUploadProgress] = useState(upload_progress);

  if (queryResult.isError && !(queryResult.error instanceof CancelledError))
    console.error(queryResult.error);

  const isNamePopulated = Boolean(dataset.name);

  const name = dataset.name || file?.name || dataset.id;

  // (thuang): We need to poll the collection until the name is populated,
  // which indicates other metadata are populated too
  useCheckCollectionPopulated({
    invalidateCollectionQuery,
    isNamePopulated,
    upload_progress,
  });

  const hasFailed = checkIfFailed(datasetStatus);
  const { isFailed, error } = hasFailed;

  useCancelDatasetStatusQuery({
    datasetId: dataset.id,
    isFailed,
    isNamePopulated,
    queryCache,
  });

  useUploadProgress({
    newUploadProgress: upload_progress,
    setUploadProgress,
    uploadProgress,
  });

  const [deleteDataset] = useDeleteDataset(dataset.id, dataset.collection_id);

  const isLoading = checkIfLoading(datasetStatus);

  const {
    tissue,
    assay,
    disease,
    organism,
    cell_count,
  } = aggregateDatasetsMetadata([dataset]);

  return (
<<<<<<< HEAD
    <SelectedContext.Consumer>
      {({ handleCheck, selected }) => (
        <StyledRow>
          <DetailsCell>
            <TitleContainer>
              <Radio
                onChange={() => handleCheck(dataset.id)}
                checked={selected === dataset.id}
              />
              <div>{name}</div>
              <ErrorTooltip isFailed={isFailed} error={error} />
            </TitleContainer>
            {isLoading && (
              <UploadStatus
                isValidating={
                  datasetStatus.validation_status ===
                  VALIDATION_STATUS.VALIDATING
                }
                progress={datasetStatus.upload_progress}
                cancelUpload={() => {
                  deleteDataset(dataset.id);
                }}
              />
            )}
          </DetailsCell>
          <Popover values={tissue} isLoading={isLoading} isFailed={isFailed} />
          <Popover values={assay} isLoading={isLoading} isFailed={isFailed} />
          <Popover values={disease} isLoading={isLoading} isFailed={isFailed} />
          <Popover
            values={organism}
            isLoading={isLoading}
            isFailed={isFailed}
=======
    <StyledRow>
      <DetailsCell>
        <TitleContainer>
          <Radio
            onChange={() => onSelect(dataset.id)}
            checked={selected === dataset.id}
>>>>>>> 5dceefcd
          />
          <div>{name}</div>
          <ErrorTooltip isFailed={isFailed} error={error} />
        </TitleContainer>
        {isLoading && (
          <UploadStatus
            isValidating={
              datasetStatus.validation_status === VALIDATION_STATUS.VALIDATING
            }
            progress={datasetStatus.upload_progress}
          />
        )}
      </DetailsCell>
      <Popover values={tissue} isLoading={isLoading} isFailed={isFailed} />
      <Popover values={assay} isLoading={isLoading} isFailed={isFailed} />
      <Popover values={disease} isLoading={isLoading} isFailed={isFailed} />
      <Popover values={organism} isLoading={isLoading} isFailed={isFailed} />
      <CellCount cellCount={cell_count} isLoading={isLoading} />
      <RightAlignedDetailsCell>
        {isNamePopulated && (
          <Button intent={Intent.PRIMARY} outlined text="Explore" />
        )}
      </RightAlignedDetailsCell>
    </StyledRow>
  );
};

function useCheckCollectionPopulated({
  invalidateCollectionQuery,
  isNamePopulated,
  upload_progress,
}: {
  invalidateCollectionQuery: () => void;
  isNamePopulated: boolean;
  upload_progress: number;
}) {
  useEffect(() => {
    let intervalId: number | undefined = undefined;

    if (!intervalId && upload_progress === 1 && !isNamePopulated) {
      intervalId = window?.setInterval(() => {
        if (upload_progress === 1 && !isNamePopulated) {
          invalidateCollectionQuery();
        }
      }, FETCH_COLLECTION_INTERVAL_MS);
    }

    return () => clearInterval(intervalId);
  }, [invalidateCollectionQuery, isNamePopulated, upload_progress]);
}

function useCancelDatasetStatusQuery({
  datasetId,
  isFailed,
  isNamePopulated,
  queryCache,
}: {
  datasetId: string;
  isFailed: boolean;
  isNamePopulated: boolean;
  queryCache: QueryCache;
}) {
  useEffect(() => {
    if (isFailed || isNamePopulated) {
      queryCache.cancelQueries([USE_DATASET_STATUS, datasetId]);
    }
  }, [datasetId, isFailed, isNamePopulated, queryCache]);
}

function useUploadProgress({
  newUploadProgress,
  setUploadProgress,
  uploadProgress,
}: {
  newUploadProgress: number;
  setUploadProgress: React.Dispatch<React.SetStateAction<number>>;
  uploadProgress: number;
}) {
  useEffect(() => {
    if (uploadProgress === newUploadProgress) return;

    setUploadProgress(newUploadProgress);

    if (newUploadProgress === 1) {
      DatasetUploadToast.show({
        icon: IconNames.TICK,
        intent: Intent.SUCCESS,
        message:
          "Upload was successful. Your file is being processed which will continue in the background, even if you close this window.",
      });
    }
  }, [newUploadProgress, setUploadProgress, uploadProgress]);
}

export default DatasetRow;<|MERGE_RESOLUTION|>--- conflicted
+++ resolved
@@ -117,47 +117,12 @@
   } = aggregateDatasetsMetadata([dataset]);
 
   return (
-<<<<<<< HEAD
-    <SelectedContext.Consumer>
-      {({ handleCheck, selected }) => (
-        <StyledRow>
-          <DetailsCell>
-            <TitleContainer>
-              <Radio
-                onChange={() => handleCheck(dataset.id)}
-                checked={selected === dataset.id}
-              />
-              <div>{name}</div>
-              <ErrorTooltip isFailed={isFailed} error={error} />
-            </TitleContainer>
-            {isLoading && (
-              <UploadStatus
-                isValidating={
-                  datasetStatus.validation_status ===
-                  VALIDATION_STATUS.VALIDATING
-                }
-                progress={datasetStatus.upload_progress}
-                cancelUpload={() => {
-                  deleteDataset(dataset.id);
-                }}
-              />
-            )}
-          </DetailsCell>
-          <Popover values={tissue} isLoading={isLoading} isFailed={isFailed} />
-          <Popover values={assay} isLoading={isLoading} isFailed={isFailed} />
-          <Popover values={disease} isLoading={isLoading} isFailed={isFailed} />
-          <Popover
-            values={organism}
-            isLoading={isLoading}
-            isFailed={isFailed}
-=======
     <StyledRow>
       <DetailsCell>
         <TitleContainer>
           <Radio
             onChange={() => onSelect(dataset.id)}
             checked={selected === dataset.id}
->>>>>>> 5dceefcd
           />
           <div>{name}</div>
           <ErrorTooltip isFailed={isFailed} error={error} />
@@ -168,6 +133,9 @@
               datasetStatus.validation_status === VALIDATION_STATUS.VALIDATING
             }
             progress={datasetStatus.upload_progress}
+            cancelUpload={() => {
+              deleteDataset(dataset.id);
+            }}
           />
         )}
       </DetailsCell>
