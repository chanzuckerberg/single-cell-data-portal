--- conflicted
+++ resolved
@@ -17,12 +17,6 @@
   DialogTitle,
 } from "@czi-sds/components";
 import { DialogLoader as Loader } from "src/components/Datasets/components/DownloadDataset/style";
-<<<<<<< HEAD
-import { useFeatureFlag } from "src/common/hooks/useFeatureFlag";
-import { FEATURES } from "src/common/featureFlags/features";
-import { Spinner } from "@blueprintjs/core";
-=======
->>>>>>> 76c57fd5
 
 interface Props {
   isError?: boolean;
@@ -39,10 +33,6 @@
   name,
   dataAssets,
 }) => {
-<<<<<<< HEAD
-  const isDownloadUX = useFeatureFlag(FEATURES.DOWNLOAD_UX);
-=======
->>>>>>> 76c57fd5
   const [selectedFormat, setSelectedFormat] = useState<
     DATASET_ASSET_FORMAT | ""
   >("");
@@ -52,14 +42,6 @@
     useState<boolean>(false);
   const isDownloadDisabled =
     !downloadLink || isDownloadLinkLoading || isError || isLoading;
-<<<<<<< HEAD
-  const DialogLoader = isDownloadUX ? (
-    <Loader sdsStyle="minimal" />
-  ) : (
-    <Spinner size={20} />
-  ); // TODO: #5566 hidden under feature flag.
-=======
->>>>>>> 76c57fd5
 
   useEffect(() => {
     if (!selectedFormat) return;
@@ -72,17 +54,11 @@
       throw Error(`Format ${selectedFormat} not available`);
     }
 
-    const { dataset_id: datasetId, filename, id: assetId } = asset[0];
+    const { dataset_id: datasetId, id: assetId } = asset[0];
 
     getDownloadLink({
       assetId,
       datasetId,
-<<<<<<< HEAD
-      filename,
-      isDownloadUX,
-      setFileName,
-=======
->>>>>>> 76c57fd5
       setFileSize,
       setIsDownloadLinkLoading,
     });
@@ -90,12 +66,6 @@
     async function getDownloadLink({
       assetId,
       datasetId,
-<<<<<<< HEAD
-      filename,
-      isDownloadUX,
-      setFileName,
-=======
->>>>>>> 76c57fd5
       setFileSize,
       setIsDownloadLinkLoading,
     }: GetDownloadLinkArgs) {
@@ -112,34 +82,22 @@
         const result = await (
           await fetch(`${API_URL}${url}`, {
             ...DEFAULT_FETCH_OPTIONS,
-<<<<<<< HEAD
-            method: isDownloadUX ? "GET" : "POST",
-=======
             method: "GET",
->>>>>>> 76c57fd5
           })
         ).json();
 
         const { file_size } = result;
-<<<<<<< HEAD
-        const downloadURL = isDownloadUX ? result.url : result.presigned_url;
-
-        setFileSize(file_size);
-        setDownloadLink(downloadURL);
-        setFileName(filename);
-=======
         const downloadURL = result.url;
 
         setFileSize(file_size);
         setDownloadLink(downloadURL);
->>>>>>> 76c57fd5
       } catch (error) {
         console.error("Please try again");
       }
 
       setIsDownloadLinkLoading(false);
     }
-  }, [selectedFormat, dataAssets, isDownloadUX]);
+  }, [selectedFormat, dataAssets]);
 
   /**
    * Tracks dataset download analytics as specified by the custom analytics event.
@@ -168,11 +126,7 @@
       <DialogTitle title="Download Dataset" />
       <DialogContent>
         {isError && <div>Dataset download is currently not available.</div>}
-<<<<<<< HEAD
-        {isLoading && DialogLoader}
-=======
         {isLoading && <Loader sdsStyle="minimal" />}
->>>>>>> 76c57fd5
         {!isError && !isLoading && (
           <>
             <Name name={name} />
@@ -188,10 +142,6 @@
                 !isDownloadLinkLoading && (
                   <DownloadLink
                     downloadLink={downloadLink}
-<<<<<<< HEAD
-                    fileName={fileName}
-=======
->>>>>>> 76c57fd5
                     handleAnalytics={() =>
                       handleAnalytics(EVENTS.DOWNLOAD_DATA_COPY)
                     }
@@ -232,12 +182,6 @@
   interface GetDownloadLinkArgs {
     assetId: string;
     datasetId: string;
-<<<<<<< HEAD
-    filename: string;
-    isDownloadUX: boolean;
-    setFileName: (value: string) => void;
-=======
->>>>>>> 76c57fd5
     setFileSize: (value: number) => void;
     setIsDownloadLinkLoading: (value: boolean) => void;
   }
