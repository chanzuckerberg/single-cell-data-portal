import React, { FC } from "react";
import { DATASET_ASSET_FORMAT } from "src/common/entities";
import { FormControl, FormLabel, RadioGroup } from "@mui/material";
import { InputRadio, Tooltip } from "@czi-sds/components";
import {
<<<<<<< HEAD
  DOWNLOAD_TOOLTIP_SLOT_PROPS,
  DOWNLOAD_TOOLTIP_TITLE,
  TOOLTIP_SLOT_PROPS,
  TOOLTIP_TITLE,
} from "src/components/Collections/components/Dataset/components/DownloadDataset/components/Content/components/DataFormat/constants";
import { useFeatureFlag } from "src/common/hooks/useFeatureFlag";
import { FEATURES } from "src/common/featureFlags/features";
=======
  TOOLTIP_SLOT_PROPS,
  TOOLTIP_TITLE,
} from "src/components/Collections/components/Dataset/components/DownloadDataset/components/Content/components/DataFormat/constants";
>>>>>>> 76c57fd5

interface Props {
  handleChange: (format: DATASET_ASSET_FORMAT) => void;
  isDisabled: boolean;
  selectedFormat: DATASET_ASSET_FORMAT | "";
  availableFormats: DATASET_ASSET_FORMAT[];
}

const DataFormat: FC<Props> = ({
  handleChange: handleChangeRaw,
  isDisabled = false,
  selectedFormat,
  availableFormats,
}) => {
<<<<<<< HEAD
  const isDownloadUX = useFeatureFlag(FEATURES.DOWNLOAD_UX);
=======
>>>>>>> 76c57fd5
  const isH5AD = availableFormats.includes(DATASET_ASSET_FORMAT.H5AD);
  const isRDS = availableFormats.includes(DATASET_ASSET_FORMAT.RDS);
  const handleChange = (event: React.FormEvent<HTMLElement>) => {
    const value = (event.target as HTMLInputElement)
      .value as DATASET_ASSET_FORMAT;

    handleChangeRaw(value);
  };

  return (
    <FormControl>
      <FormLabel>Data Format</FormLabel>
      <RadioGroup
        name="dataFormat"
        onChange={handleChange}
        value={selectedFormat}
      >
        <InputRadio
          disabled={isDisabled || !isH5AD}
          label=".h5ad (AnnData v0.8)"
          value={DATASET_ASSET_FORMAT.H5AD}
        />
        <Tooltip
          arrow
          placement="top"
          sdsStyle="dark"
<<<<<<< HEAD
          slotProps={
            isDownloadUX ? TOOLTIP_SLOT_PROPS : DOWNLOAD_TOOLTIP_SLOT_PROPS
          } // TODO(cc) Download UI #5566 hidden under feature flag.
          title={
            isRDS ? null : isDownloadUX ? TOOLTIP_TITLE : DOWNLOAD_TOOLTIP_TITLE
          } // TODO(cc) Download UI #5566 hidden under feature flag.
=======
          slotProps={TOOLTIP_SLOT_PROPS}
          title={isRDS ? null : TOOLTIP_TITLE}
>>>>>>> 76c57fd5
        >
          {/* The radio button is enclosed within a <span> tag to enable tooltip functionality when the radio button is disabled. */}
          {/* See https://github.com/chanzuckerberg/sci-components/blob/main/packages/components/src/core/Tooltip/index.tsx#L28. */}
          <span>
            <InputRadio
              disabled={isDisabled || !isRDS}
              label=".rds (Seurat v4)"
              value={DATASET_ASSET_FORMAT.RDS}
            />
          </span>
        </Tooltip>
      </RadioGroup>
    </FormControl>
  );
};

export default DataFormat;<|MERGE_RESOLUTION|>--- conflicted
+++ resolved
@@ -3,19 +3,9 @@
 import { FormControl, FormLabel, RadioGroup } from "@mui/material";
 import { InputRadio, Tooltip } from "@czi-sds/components";
 import {
-<<<<<<< HEAD
-  DOWNLOAD_TOOLTIP_SLOT_PROPS,
-  DOWNLOAD_TOOLTIP_TITLE,
   TOOLTIP_SLOT_PROPS,
   TOOLTIP_TITLE,
 } from "src/components/Collections/components/Dataset/components/DownloadDataset/components/Content/components/DataFormat/constants";
-import { useFeatureFlag } from "src/common/hooks/useFeatureFlag";
-import { FEATURES } from "src/common/featureFlags/features";
-=======
-  TOOLTIP_SLOT_PROPS,
-  TOOLTIP_TITLE,
-} from "src/components/Collections/components/Dataset/components/DownloadDataset/components/Content/components/DataFormat/constants";
->>>>>>> 76c57fd5
 
 interface Props {
   handleChange: (format: DATASET_ASSET_FORMAT) => void;
@@ -30,10 +20,6 @@
   selectedFormat,
   availableFormats,
 }) => {
-<<<<<<< HEAD
-  const isDownloadUX = useFeatureFlag(FEATURES.DOWNLOAD_UX);
-=======
->>>>>>> 76c57fd5
   const isH5AD = availableFormats.includes(DATASET_ASSET_FORMAT.H5AD);
   const isRDS = availableFormats.includes(DATASET_ASSET_FORMAT.RDS);
   const handleChange = (event: React.FormEvent<HTMLElement>) => {
@@ -60,17 +46,8 @@
           arrow
           placement="top"
           sdsStyle="dark"
-<<<<<<< HEAD
-          slotProps={
-            isDownloadUX ? TOOLTIP_SLOT_PROPS : DOWNLOAD_TOOLTIP_SLOT_PROPS
-          } // TODO(cc) Download UI #5566 hidden under feature flag.
-          title={
-            isRDS ? null : isDownloadUX ? TOOLTIP_TITLE : DOWNLOAD_TOOLTIP_TITLE
-          } // TODO(cc) Download UI #5566 hidden under feature flag.
-=======
           slotProps={TOOLTIP_SLOT_PROPS}
           title={isRDS ? null : TOOLTIP_TITLE}
->>>>>>> 76c57fd5
         >
           {/* The radio button is enclosed within a <span> tag to enable tooltip functionality when the radio button is disabled. */}
           {/* See https://github.com/chanzuckerberg/sci-components/blob/main/packages/components/src/core/Tooltip/index.tsx#L28. */}
