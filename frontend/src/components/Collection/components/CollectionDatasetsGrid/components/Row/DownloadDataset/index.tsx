import React, { ElementType, FC, useState } from "react";
import { useDatasetAssets } from "src/components/Collection/components/CollectionDatasetsGrid/components/Row/DownloadDataset/util";
import Content from "src/components/Collections/components/Dataset/components/DownloadDataset/components/Content";
<<<<<<< HEAD
import {
  Dialog as DownloadUXDialog,
  DownloadDialog,
} from "src/components/Datasets/components/DownloadDataset/style";
import { useFeatureFlag } from "src/common/hooks/useFeatureFlag";
import { FEATURES } from "src/common/featureFlags/features";
=======
import { Dialog } from "src/components/Datasets/components/DownloadDataset/style";
>>>>>>> 76c57fd5

interface Props {
  Button: ElementType;
  datasetId: string;
  isDisabled?: boolean;
  name: string;
}

/**
 * Fetch dataset assets on click of download button. Based on Dataset/components/DownloadDataset/components/index but
 * fetches dataset assets rather than accepts dataset assets as props. Required for core datasets table as dataset
 * assets are not included in the "light" datasets/index endpoint that backs the table and are therefore fetched on
 * demand.
 */
const DownloadDataset: FC<Props> = ({
  Button,
  datasetId,
  isDisabled = false,
  name,
}) => {
<<<<<<< HEAD
  const isDownloadUX = useFeatureFlag(FEATURES.DOWNLOAD_UX);
  const [isOpen, setIsOpen] = useState<boolean>(false);
  const Dialog = isDownloadUX ? DownloadUXDialog : DownloadDialog; // TODO(cc) Download UI #5566 hidden under feature flag.
=======
  const [isOpen, setIsOpen] = useState<boolean>(false);
>>>>>>> 76c57fd5

  // Fetch the dataset assets on open of download modal.
  const { datasetAssets, isError, isLoading } = useDatasetAssets(
    datasetId,
    isOpen
  );

  return (
    <>
      <Button
        datasetName={name}
        data-testid="dataset-download-button"
        disabled={isDisabled}
        onClick={() => setIsOpen(true)}
      />
      <Dialog onClose={() => setIsOpen(false)} open={isOpen}>
        <Content
          dataAssets={datasetAssets}
          isError={isError}
          isLoading={isLoading}
          name={name}
          onClose={() => setIsOpen(false)}
        />
      </Dialog>
    </>
  );
};

export default DownloadDataset;<|MERGE_RESOLUTION|>--- conflicted
+++ resolved
@@ -1,16 +1,7 @@
 import React, { ElementType, FC, useState } from "react";
 import { useDatasetAssets } from "src/components/Collection/components/CollectionDatasetsGrid/components/Row/DownloadDataset/util";
 import Content from "src/components/Collections/components/Dataset/components/DownloadDataset/components/Content";
-<<<<<<< HEAD
-import {
-  Dialog as DownloadUXDialog,
-  DownloadDialog,
-} from "src/components/Datasets/components/DownloadDataset/style";
-import { useFeatureFlag } from "src/common/hooks/useFeatureFlag";
-import { FEATURES } from "src/common/featureFlags/features";
-=======
 import { Dialog } from "src/components/Datasets/components/DownloadDataset/style";
->>>>>>> 76c57fd5
 
 interface Props {
   Button: ElementType;
@@ -31,13 +22,7 @@
   isDisabled = false,
   name,
 }) => {
-<<<<<<< HEAD
-  const isDownloadUX = useFeatureFlag(FEATURES.DOWNLOAD_UX);
   const [isOpen, setIsOpen] = useState<boolean>(false);
-  const Dialog = isDownloadUX ? DownloadUXDialog : DownloadDialog; // TODO(cc) Download UI #5566 hidden under feature flag.
-=======
-  const [isOpen, setIsOpen] = useState<boolean>(false);
->>>>>>> 76c57fd5
 
   // Fetch the dataset assets on open of download modal.
   const { datasetAssets, isError, isLoading } = useDatasetAssets(
