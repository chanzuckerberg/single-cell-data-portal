--- conflicted
+++ resolved
@@ -1,10 +1,6 @@
 import styled from "@emotion/styled";
 import { Popper } from "@mui/material";
 import { DefaultMenuSelectOption, MenuSelect } from "@czi-sds/components";
-<<<<<<< HEAD
-import Link from "next/link";
-=======
->>>>>>> e20edec1
 import { useRouter } from "next/router";
 import { FC, useRef, useState } from "react";
 import { track } from "src/common/analytics";
