import React from "react";
import Link from "next/link";
import { ROUTES } from "src/common/constants/routes";
import { AnchorButton } from "@blueprintjs/core";
import { track } from "src/common/analytics";
import { EVENTS } from "src/common/analytics/events";
import NavDivider from "src/components/Header/components/Nav/components/NavDivider";
import { isRouteActive } from "src/components/Header";
import { LinkWrapper, Nav as NavWrapper } from "./style";
import { BetaChip } from "../../style";

<<<<<<< HEAD
const CENSUS_LINK = "https://chanzuckerberg.github.io/cellxgene-census/";
=======
export const CENSUS_LINK = "https://chanzuckerberg.github.io/cellxgene-census/";
>>>>>>> 583bb9c4

interface Props {
  className?: string;
  pathname: string;
}

export default function Nav({ className, pathname }: Props): JSX.Element {
  return (
    <NavWrapper className={className}>
      <LinkWrapper>
        <Link href={ROUTES.COLLECTIONS} passHref>
          <AnchorButton
            active={isRouteActive(pathname, ROUTES.COLLECTIONS)}
            data-testid="collections-link"
            href="passHref"
            minimal
            onClick={() => {
              track(EVENTS.COLLECTIONS_CLICK_NAV);
            }}
            text="Collections"
          />
        </Link>
      </LinkWrapper>
      <LinkWrapper>
        <Link href={ROUTES.DATASETS} passHref>
          <AnchorButton
            active={isRouteActive(pathname, ROUTES.DATASETS)}
            href="passHref"
            minimal
            onClick={() => {
              track(EVENTS.DATASETS_CLICK_NAV);
            }}
            text="Datasets"
          />
        </Link>
      </LinkWrapper>
      <LinkWrapper>
        <Link href={ROUTES.WHERE_IS_MY_GENE} passHref>
          <AnchorButton
            active={isRouteActive(pathname, ROUTES.WHERE_IS_MY_GENE)}
            href="passHref"
            minimal
            onClick={() => {
              track(EVENTS.WMG_CLICK_NAV);
            }}
            text="Gene Expression"
          />
        </Link>
      </LinkWrapper>
      <LinkWrapper>
        <Link href={ROUTES.CELL_GUIDE} passHref>
          <AnchorButton
            active={isRouteActive(pathname, ROUTES.CELL_GUIDE)}
            href="passHref"
            minimal
            onClick={() => {
              track(EVENTS.CELL_GUIDE_CLICK_NAV);
            }}
            text="Cell Guide"
          />
        </Link>
        <BetaChip label="Beta" size="small" />
      </LinkWrapper>
      <NavDivider />
      <LinkWrapper>
        <AnchorButton
          href={CENSUS_LINK}
          minimal
          onClick={() => {
            track(EVENTS.CENSUS_CLICK_NAV);
          }}
          rel="noopener"
          target="_self"
          text="Census"
        />
      </LinkWrapper>
    </NavWrapper>
  );
}<|MERGE_RESOLUTION|>--- conflicted
+++ resolved
@@ -9,11 +9,7 @@
 import { LinkWrapper, Nav as NavWrapper } from "./style";
 import { BetaChip } from "../../style";
 
-<<<<<<< HEAD
-const CENSUS_LINK = "https://chanzuckerberg.github.io/cellxgene-census/";
-=======
 export const CENSUS_LINK = "https://chanzuckerberg.github.io/cellxgene-census/";
->>>>>>> 583bb9c4
 
 interface Props {
   className?: string;
