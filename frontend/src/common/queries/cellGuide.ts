--- conflicted
+++ resolved
@@ -198,11 +198,7 @@
   id: "cell-guide-source-collections-query",
 };
 
-<<<<<<< HEAD
-interface SourceCollectionsQueryResponseEntry {
-=======
 export interface SourceDataQueryResponseEntry {
->>>>>>> 981b4ccb
   collection_name: string;
   collection_url: string;
   publication_url: string;
