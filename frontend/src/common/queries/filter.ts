import { useMemo } from "react";
import { useQuery, UseQueryResult } from "react-query";
import { API } from "src/common/API";
import {
  Author,
  Consortium,
  IS_PRIMARY_DATA,
  Ontology,
  PublisherMetadata,
} from "src/common/entities";
import {
  buildExplicitOntologyTermId,
  buildInferredOntologyTermId,
} from "src/common/hooks/useCategoryFilter/common/multiPanelOntologyUtils";
import { DEFAULT_FETCH_OPTIONS } from "src/common/queries/common";
import { ENTITIES } from "src/common/queries/entities";
import {
  COLLATOR_CASE_INSENSITIVE,
  ETHNICITY_DENY_LIST,
  PUBLICATION_DATE_VALUES,
} from "src/components/common/Filter/common/constants";
import {
  Categories,
  CollectionRow,
  DatasetRow,
<<<<<<< HEAD
  PUBLICATION_DATE_VALUES,
  SELF_REPORTED_ETHNICITY_DENY_LIST,
=======
>>>>>>> 680e5a1c
} from "src/components/common/Filter/common/entities";
import { checkIsOverMaxCellCount } from "src/components/common/Grid/common/utils";
import { API_URL } from "src/configs/configs";

/**
 * Never expire cached collections and datasets. TODO revisit once state management approach is confirmed (#1809).
 */
const DEFAULT_QUERY_OPTIONS = {
  staleTime: Infinity,
};

/**
 * Query key for /collections/index
 */
const QUERY_ID_COLLECTIONS = "collectionsIndex";

/**
 * Query key for /datasets/index
 */
const QUERY_ID_DATASETS = "datasetIndex";

/**
 * Model returned on fetch of collections or datasets: materialized view models (rows) as well as fetch status.
 */
export interface FetchCategoriesRows<T extends Categories> {
  isError: boolean;
  isLoading: boolean;
  rows: T[];
}

/**
 * Model returned on fetch of collection datasets: materialized dataset view models as well as fetch status.
 */
export interface FetchCollectionDatasetRows {
  isError: boolean;
  isLoading: boolean;
  rows: DatasetRow[];
}

/**
 * Model of /collections/index JSON response.
 */
export interface CollectionResponse {
  id: string;
  name: string;
  publisher_metadata: PublisherMetadata;
  published_at: number;
  revised_at: number;
}

/**
 * Model of /collections/index JSON response that has been modified to include calculated fields that facilitate filter
 * functionality.
 */
interface ProcessedCollectionResponse extends CollectionResponse {
  publicationAuthors: string[];
  publicationDateValues: number[];
}

/**
 * Model of /datasets/index JSON response.
 */
export interface DatasetResponse {
  assay: Ontology[];
  cell_count: number | null;
  cell_type: Ontology[];
  cell_type_ancestors: string[];
  collection_id: string;
  development_stage_ancestors: string[];
  disease: Ontology[];
  self_reported_ethnicity: Ontology[];
  explorer_url: string;
  id: string;
  is_primary_data: IS_PRIMARY_DATA;
  mean_genes_per_cell: number | null;
  name: string;
  organism: Ontology[];
  published_at: number;
  revised_at?: number;
  sex: Ontology[];
  tissue: Ontology[];
  tissue_ancestors: string[];
}

/**
 * Model of /datasets/index JSON response that has been modified to include calculated fields that facilitate filter
 * functionality.
 */
interface ProcessedDatasetResponse extends DatasetResponse {
  cellTypeCalculated: string[]; // Field to drive cell class, cell subclass and cell type filter functionality.
  tissueCalculated: string[]; // Field to drive tissue system, tissue organ and tissue filter functionality.
}

/**
 * Query key for caching collections returned from /collections/index endpoint.
 */
export const USE_COLLECTIONS_INDEX = {
  entities: [ENTITIES.COLLECTION],
  id: QUERY_ID_COLLECTIONS,
};

/**
 * Query key for caching datasets returned from /datasets/index endpoint.
 */
const USE_DATASETS_INDEX = {
  entities: [ENTITIES.DATASET],
  id: QUERY_ID_DATASETS,
};

/**
 * Fetch datasets for the given collection ID.
 * @param collectionId - ID of collection to fetch datasets for.
 * @returns All public datasets for the given collection ID.
 */
export function useFetchCollectionDatasetRows(
  collectionId: string
): FetchCollectionDatasetRows {
  const { rows: allRows, isError, isLoading } = useFetchDatasetRows();
  const datasetsByCollectionId = groupDatasetRowsByCollection(allRows);
  return {
    isError,
    isLoading,
    rows: datasetsByCollectionId.get(collectionId) ?? [],
  };
}

/**
 * Fetch collection and dataset information and build collection-specific filter view model.
 * @returns All public collections and the aggregated metadata of their datasets.
 */
export function useFetchCollectionRows(): FetchCategoriesRows<CollectionRow> {
  // Fetch datasets.
  const {
    data: datasets,
    isError: datasetsError,
    isLoading: datasetsLoading,
  } = useFetchDatasets();

  // Fetch collections.
  const {
    data: collectionsById,
    isError: collectionsError,
    isLoading: collectionsLoading,
  } = useFetchCollections();

  // View model built from join of collections response and aggregated metadata of dataset rows.
  // Build dataset rows once datasets and collections responses have resolved.
  const collectionRows = useMemo(() => {
    if (!datasets || !collectionsById) {
      return [];
    }
    const datasetRows = buildDatasetRows(collectionsById, datasets);
    return buildCollectionRows(collectionsById, datasetRows);
  }, [datasets, collectionsById]);

  return {
    isError: datasetsError || collectionsError,
    isLoading: datasetsLoading || collectionsLoading,
    rows: collectionRows,
  };
}

/**
 * Cache-enabled hook for fetching public collections and returning only core collection fields.
 * @returns Array of collections - possible cached from previous request - containing only ID, name and recency values.
 */
export function useFetchCollections(): UseQueryResult<
  Map<string, ProcessedCollectionResponse>
> {
  return useQuery<Map<string, ProcessedCollectionResponse>>(
    [USE_COLLECTIONS_INDEX],
    fetchCollections,
    {
      ...DEFAULT_QUERY_OPTIONS,
    }
  );
}

/**
 * Fetch collection and dataset information and build filter view model.
 * @returns All public datasets joined with their corresponding collection information.
 */
export function useFetchDatasetRows(): FetchCategoriesRows<DatasetRow> {
  // Fetch datasets.
  const {
    data: datasets,
    isError: datasetsError,
    isLoading: datasetsLoading,
  } = useFetchDatasets();

  // Fetch collections.
  const {
    data: collectionsById,
    isError: collectionsError,
    isLoading: collectionsLoading,
  } = useFetchCollections();

  // Build dataset rows once datasets and collections responses have resolved.
  const datasetRows = useMemo(() => {
    if (!datasets || !collectionsById) {
      return [];
    }
    return buildDatasetRows(collectionsById, datasets);
  }, [datasets, collectionsById]);

  return {
    isError: datasetsError || collectionsError,
    isLoading: datasetsLoading || collectionsLoading,
    rows: datasetRows,
  };
}

/**
 * Cache-enabled hook for fetching public, non-tombstoned, datasets returning only filterable and sortable fields.
 * @returns Array of datasets - possible cached from previous request - containing filterable and sortable dataset
 * fields.
 */
export function useFetchDatasets(): UseQueryResult<ProcessedDatasetResponse[]> {
  return useQuery<ProcessedDatasetResponse[]>(
    [USE_DATASETS_INDEX],
    fetchDatasets,
    {
      ...DEFAULT_QUERY_OPTIONS,
    }
  );
}

/**
 * Create model of collection category values by aggregating the values in each category of each dataset in collection.
 * @param collectionDatasetRows - Datasets in the collection to aggregate category values over.
 * @returns Object containing aggregated category values from given dataset rows.
 */
function aggregateCollectionDatasetRows(
  collectionDatasetRows: DatasetRow[]
): Categories {
  // Aggregate dataset category values for each category in the collection.
  const aggregatedCategoryValues = collectionDatasetRows.reduce(
    (accum: Categories, collectionDatasetRow: DatasetRow) => {
      return {
        assay: [...accum.assay, ...collectionDatasetRow.assay],
        cellTypeCalculated: [
          ...accum.cellTypeCalculated,
          ...collectionDatasetRow.cellTypeCalculated,
        ],
        cell_type: [...accum.cell_type, ...collectionDatasetRow.cell_type],
        cell_type_ancestors: [
          ...accum.cell_type_ancestors,
          ...collectionDatasetRow.cell_type_ancestors,
        ],
        development_stage_ancestors: [
          ...accum.development_stage_ancestors,
          ...collectionDatasetRow.development_stage_ancestors,
        ],
        disease: [...accum.disease, ...collectionDatasetRow.disease],
        self_reported_ethnicity: [
          ...accum.self_reported_ethnicity,
          ...collectionDatasetRow.self_reported_ethnicity,
        ],
        organism: [...accum.organism, ...collectionDatasetRow.organism],
        sex: [...accum.sex, ...collectionDatasetRow.sex],
        tissue: [...accum.tissue, ...collectionDatasetRow.tissue],
        tissueCalculated: [
          ...accum.tissueCalculated,
          ...collectionDatasetRow.tissueCalculated,
        ],
        tissue_ancestors: [
          ...accum.tissue_ancestors,
          ...collectionDatasetRow.tissue_ancestors,
        ],
      };
    },
    {
      assay: [],
      cellTypeCalculated: [],
      cell_type: [],
      cell_type_ancestors: [],
      development_stage_ancestors: [],
      disease: [],
      self_reported_ethnicity: [],
      organism: [],
      sex: [],
      tissue: [],
      tissueCalculated: [],
      tissue_ancestors: [],
    }
  );

  // De-dupe aggregated category values.
  return {
    assay: uniqueOntologies(aggregatedCategoryValues.assay),
    cellTypeCalculated: [
      ...new Set(aggregatedCategoryValues.cellTypeCalculated),
    ],
    cell_type: uniqueOntologies(aggregatedCategoryValues.cell_type),
    cell_type_ancestors: [
      ...new Set(aggregatedCategoryValues.cell_type_ancestors),
    ],
    development_stage_ancestors: [
      ...new Set(aggregatedCategoryValues.development_stage_ancestors),
    ],
    disease: uniqueOntologies(aggregatedCategoryValues.disease),
    self_reported_ethnicity: uniqueOntologies(
      aggregatedCategoryValues.self_reported_ethnicity
    ),
    organism: uniqueOntologies(aggregatedCategoryValues.organism),
    sex: uniqueOntologies(aggregatedCategoryValues.sex),
    tissue: uniqueOntologies(aggregatedCategoryValues.tissue),
    tissueCalculated: [...new Set(aggregatedCategoryValues.tissueCalculated)],
    tissue_ancestors: [...new Set(aggregatedCategoryValues.tissue_ancestors)],
  };
}

/**
 * Create collection rows from aggregated dataset category values and add to each dataset in collection.
 * @param collectionsById - Collections keyed by their ID.
 * @param datasetRows - Array of joined of dataset and basic collection information (that is, collection name).
 * @returns Datasets joined with their corresponding collection information as well as aggregated category values
 * across sibling datasets in its collection.
 */
function buildCollectionRows(
  collectionsById: Map<string, ProcessedCollectionResponse>,
  datasetRows: DatasetRow[]
): CollectionRow[] {
  // Group datasets by collection to facilitate aggregation of dataset category values for each collection.
  const datasetRowsByCollectionId = groupDatasetRowsByCollection(datasetRows);

  // Aggregate category values for each collection and update on each dataset.
  const collectionRows = [];
  for (const [collectionId, collection] of collectionsById.entries()) {
    // Create model of collection category values by aggregating the values in each category of each dataset in
    // collection.
    const collectionDatasetRows =
      datasetRowsByCollectionId.get(collectionId) ?? [];
    const aggregatedCategoryValues = aggregateCollectionDatasetRows(
      collectionDatasetRows
    );

    // Calculate recency for sorting.
    const recency = calculateRecency(
      collection,
      collection?.publisher_metadata
    );

    // Build the summary citation from the collection's publication metadata, if any.
    const summaryCitation = buildSummaryCitation(
      collection?.publisher_metadata
    );

    // Create collection row from aggregated collection category values and core collection information.
    const collectionRow = sortCategoryValues({
      ...collection,
      ...aggregatedCategoryValues,
      recency,
      summaryCitation,
    });
    collectionRows.push(collectionRow);
  }
  return collectionRows;
}

/**
 * Join dataset and collection information to facilitate filter over datasets.
 * @param collectionsById - Collections keyed by their ID.
 * @param datasets - Datasets returned from datasets/index endpoint.
 * @returns Datasets joined with their corresponding collection information.
 */
function buildDatasetRows(
  collectionsById: Map<string, ProcessedCollectionResponse>,
  datasets: ProcessedDatasetResponse[]
): DatasetRow[] {
  // Join collection and dataset information to create dataset rows.
  return datasets.map((dataset: ProcessedDatasetResponse) => {
    const collection = collectionsById.get(dataset.collection_id);
    return buildDatasetRow(dataset, collection);
  });
}

/**
 * Build dataset row from dataset response.
 * @param dataset - Response dataset values to build filterable data from.
 * @param collection - Response collection values to join with dataset values, possibly undefined if dataset is an
 * orphan with no corresponding collection.
 * @returns Fully built dataset row; join between dataset and collection values with corrected missing and
 * data primary values.
 */
function buildDatasetRow(
  dataset: ProcessedDatasetResponse,
  collection?: ProcessedCollectionResponse
): DatasetRow {
  // Determine dataset's publication month and year.
  const [publicationMonth, publicationYear] = getPublicationMonthYear(
    dataset,
    collection?.publisher_metadata
  );

  // Calculate date bins for dataset.
  const [todayMonth, todayYear] = getMonthYear(new Date());
  const publicationDateValues = expandPublicationDateValues(
    todayMonth,
    todayYear,
    publicationMonth,
    publicationYear
  );

  // Calculate recency for sorting.
  const recency = calculateRecency(dataset, collection?.publisher_metadata);

  // Join!
  const datasetRow = {
    ...dataset,
    collection_name: collection?.name ?? "-",
    isOverMaxCellCount: checkIsOverMaxCellCount(dataset.cell_count),
    publicationAuthors: collection?.publicationAuthors,
    publicationDateValues,
    recency,
  };
  return sortCategoryValues(datasetRow);
}

/**
 * Build summary citation format from given publisher metadata:
 * Last name of first author (publication year) journal abbreviation such as Ren et al. (2021) Cell.
 * @param publisherMetadata - Publication metadata of a collection.
 */
export function buildSummaryCitation(
  publisherMetadata?: PublisherMetadata
): string {
  if (!publisherMetadata) {
    return "";
  }

  const citationTokens = [];

  // Add author to citation - family name if first author is a person, name if first author is a consortium.
  const { authors, journal, published_year: publishedYear } = publisherMetadata;
  const [firstAuthor] = authors ?? [];
  if (firstAuthor) {
    if (isAuthorPerson(firstAuthor)) {
      citationTokens.push(firstAuthor.family);
    } else {
      citationTokens.push(firstAuthor.name);
    }

    if (authors.length > 1) {
      citationTokens.push("et al.");
    }
  }

  // Add year and journal.
  citationTokens.push(`(${publishedYear})`);
  citationTokens.push(journal);

  return citationTokens.join(" ");
}

/**
 * Determine date bins that publication date falls within. Date bins are recency-based:
 * - Published 1 month ago, all date bins are applicable (1 month to 3 years).
 * - Published 2 months ago, all date bins except 1 month are applicable.
 * - Published 7 months ago, all date bins except 1, 3 and 6 months are applicable.
 */
export function createPublicationDateValues(
  monthsSincePublication: number
): number[] {
  return PUBLICATION_DATE_VALUES.reduce((accum: number[], dateBin: number) => {
    if (monthsSincePublication <= dateBin) {
      accum.push(dateBin);
    }
    return accum;
  }, []);
}

/**
 * Calculate the number of months since the collection was published. This value is used when filtering by publication
 * date.
 * @param todayMonth - Today's month
 * @param todayYear - Today's year
 * @param publicationMonth - Month of publication (1 = January, 2 = February etc).
 * @param publicationYear - Year of publication
 * @returns The count of months since collection was published.
 */
export function calculateMonthsSincePublication(
  todayMonth: number,
  todayYear: number,
  publicationMonth: number,
  publicationYear: number
): number {
  return todayMonth - publicationMonth + 12 * (todayYear - publicationYear);
}

/**
 * Calculate the recency value for the given collection or dataset. If there is no associated publication
 * metadata, use revised_at or published_at in priority order for the given collection or dataset.
 * @param response - Collection or dataset response returned from endpoint.
 * @param publisherMetadata - Publication metadata of the collection, or of the dataset's corresponding collection.
 * @returns Number representing seconds since Unix epoch.
 */
export function calculateRecency(
  response: CollectionResponse | DatasetResponse,
  publisherMetadata?: PublisherMetadata
): number {
  // Pull date value from publication metadata if specified.
  if (publisherMetadata) {
    return publisherMetadata.published_at;
  }

  // Collection (or dataset's collection) has no publication metadata, use revised at or published at, in priority order.
  return response.revised_at ?? response.published_at;
}

/**
 * Concat author first and last names to facilitate filter. Ignore authors with a `name` attribute as this indicates
 * author is a consortium which are not to be included in the filter.
 * @param authors - Array of collection publication authors.
 * @returns Array of strings containing author first and last names.
 */
function expandPublicationAuthors(authors: (Author | Consortium)[]): string[] {
  return authors
    .filter(isAuthorPerson)
    .map((author: Author) => `${author.family}, ${author.given}`);
}

/**
 * Determine date bins applicable to the given publication date.
 * @param todayMonth - Today's month
 * @param todayYear - Today's year
 * @param publicationMonth - Month of publication (1 = January, 2 = February etc).
 * @param publicationYear - Year of publication
 * @returns Array of recency date bins that publication date fall within.
 */
function expandPublicationDateValues(
  todayMonth: number,
  todayYear: number,
  publicationMonth: number,
  publicationYear: number
): number[] {
  // Calculate the number of months since the publication date.
  const monthsSincePublication = calculateMonthsSincePublication(
    todayMonth,
    todayYear,
    publicationMonth,
    publicationYear
  );

  // Build array containing all date ranges that the months since publication fall within.
  return createPublicationDateValues(monthsSincePublication);
}

/**
 * Fetch public collections from /datasets/index endpoint. Collections are partial in that they do not contain all
 * fields; only fields required for filtering and sorting are returned.
 * @returns Promise that resolves to a map of collections keyed by collection ID - possible cached from previous
 * request - containing only ID, name and recency values.
 */
async function fetchCollections(): Promise<
  Map<string, ProcessedCollectionResponse>
> {
  const collections = await (
    await fetch(API_URL + API.COLLECTIONS_INDEX, DEFAULT_FETCH_OPTIONS)
  ).json();

  // Calculate the number of months since publication for each collection.
  const [todayMonth, todayYear] = getMonthYear(new Date());
  const processedCollections = collections.map(
    (collection: CollectionResponse) =>
      processCollectionResponse(collection, todayMonth, todayYear)
  );

  // Create "collections lookup" to facilitate join between collections and datasets.
  return keyCollectionsById(processedCollections);
}

/**
 * Fetch public, non-tombstoned, partial datasets from /datasets/index endpoint. Datasets are partial in that they
 * do not contain all fields; only fields required for filtering and sorting are returned. Correct any dirt data
 * returned from endpoint.
 * @returns Promise resolving to an array of datasets - possible cached from previous request - containing
 * filterable and sortable dataset fields.
 */
async function fetchDatasets(): Promise<ProcessedDatasetResponse[]> {
  const datasets = await (
    await fetch(API_URL + API.DATASETS_INDEX, DEFAULT_FETCH_OPTIONS)
  ).json();

  // Correct any dirty data returned from endpoint.
  const sanitizedDatasets = datasets.map((dataset: DatasetResponse) => {
    return sanitizeDatasetResponse(dataset);
  });

  return sanitizedDatasets.map((dataset: DatasetResponse) =>
    processDatasetResponse(dataset)
  );
}

/**
 * Return the publication month and year for the given collection or dataset. If there is no associated publication
 * metadata, use revised_at or published_at in priority order for the given collection or dataset.
 * @param response - Collection or dataset response returned from endpoint.
 * @param publisherMetadata - Publication metadata of the collection, or of the dataset's corresponding collection.
 * @returns Tuple containing collections publication month (1-indexed) and year.
 */
function getPublicationMonthYear(
  response: CollectionResponse | DatasetResponse,
  publisherMetadata?: PublisherMetadata
): [number, number] {
  // Pull month and year from publication metadata if specified.
  if (publisherMetadata) {
    return [
      publisherMetadata.published_month,
      publisherMetadata.published_year,
    ];
  }

  // Collection (or dataset's collection) has no publication metadata, use revised at or published at, in priority order.
  const recency = new Date(
    (response.revised_at ?? response.published_at) * 1000
  );
  return getMonthYear(recency);
}

/**
 * Return the month and year of the specified date.
 * @param date - Date to return UTC month and year of.
 * @returns Tuple containing the given date's month (1-indexed) and year.
 */
function getMonthYear(date: Date): [number, number] {
  return [date.getUTCMonth() + 1, date.getUTCFullYear()]; // JS dates are 0-indexed, publication dates are 1-indexed.
}

/**
 * Group dataset rows by collection.
 * @param datasetRows - Array of dataset rows to group by their collection ID.
 * @returns Dataset rows keyed by their collection IDs.
 */
function groupDatasetRowsByCollection(
  datasetRows: DatasetRow[]
): Map<string, DatasetRow[]> {
  return datasetRows.reduce((accum: Map<string, DatasetRow[]>, datasetRow) => {
    const datasetsByCollectionId = accum.get(datasetRow.collection_id);
    if (datasetsByCollectionId) {
      datasetsByCollectionId.push(datasetRow);
    } else {
      accum.set(datasetRow.collection_id, [datasetRow]);
    }
    return accum;
  }, new Map<string, DatasetRow[]>());
}

/**
 * Publication authors can be a person or a consortium; determine if the given author is in fact a person (and not a
 * consortium).
 * @param author - Person or consortium associated with a publication.
 * @returns True if author is a person and not a consortium.
 */
function isAuthorPerson(author: Author | Consortium): author is Author {
  return (author as Author).given !== undefined;
}

/**
 * Created a map of collections keyed by their ID.
 * @param collections - Collections returned from collection/index endpoint.
 * @returns Map of collections keyed by their ID.
 */
function keyCollectionsById(
  collections: ProcessedCollectionResponse[]
): Map<string, ProcessedCollectionResponse> {
  return new Map(
    collections.map((collection: ProcessedCollectionResponse) => [
      collection.id,
      collection,
    ])
  );
}

/**
 * Add calculated fields to collection response.
 * @param collection - Collection response returned from collections endpoint.
 * @param todayMonth - Number indicating the month of today's date (1-indexed).
 * @param todayYear - Number indicating the year of today's date.
 */
function processCollectionResponse(
  collection: CollectionResponse,
  todayMonth: number,
  todayYear: number
): ProcessedCollectionResponse {
  // Determine the collection's publication month and year.
  const [publicationMonth, publicationYear] = getPublicationMonthYear(
    collection,
    collection.publisher_metadata
  );

  // Calculate date bins and add to "processed" collection model.
  const publicationDateValues = expandPublicationDateValues(
    todayMonth,
    todayYear,
    publicationMonth,
    publicationYear
  );

  // Determine the set of authors of the publication.
  const publicationAuthors = expandPublicationAuthors(
    collection?.publisher_metadata?.authors ?? []
  );

  return {
    ...collection,
    publicationAuthors,
    publicationDateValues,
  };
}

/**
 * Add calculated fields to dataset response.
 * @param dataset - Dataset response returned from collections endpoint.
 */
function processDatasetResponse(
  dataset: DatasetResponse
): ProcessedDatasetResponse {
  // Build up values to facilitate ontology-aware cel type and tissue filtering.
  const cellTypeCalculated = [
    ...tagAncestorsAsInferred(dataset.cell_type_ancestors),
    ...tagOntologyTermsAsExplicit(dataset.cell_type),
  ];
  const tissueCalculated = [
    ...tagAncestorsAsInferred(dataset.tissue_ancestors),
    ...tagOntologyTermsAsExplicit(dataset.tissue),
  ];
  return {
    ...dataset,
    cellTypeCalculated,
    tissueCalculated,
  };
}

/**
 * Add defaults for missing filterable values, e.g. convert missing ontology values to empty array.
 * Remove any ethnicity values on the deny list.
 * @param datasetResponse - Dataset to check for missing values.
 * @returns Corrected dataset response.
 */
<<<<<<< HEAD
function sanitizeDataset(dataset: DatasetResponse): DatasetResponse {
  return Object.values(CATEGORY_KEY).reduce(
    (accum: DatasetResponse, categoryKey: CATEGORY_KEY) => {
      // Check for fields that don't require sanitizing.
      if (
        categoryKey === CATEGORY_KEY.CELL_COUNT ||
        categoryKey === CATEGORY_KEY.MEAN_GENES_PER_CELL ||
        categoryKey === CATEGORY_KEY.PUBLICATION_AUTHORS ||
        categoryKey === CATEGORY_KEY.PUBLICATION_DATE_VALUES
      ) {
        return accum;
      }

      if (categoryKey === CATEGORY_KEY.DEVELOPMENT_STAGE_ANCESTORS) {
        accum.development_stage_ancestors =
          dataset.development_stage_ancestors ?? [];
        return accum;
      }

      if (categoryKey === CATEGORY_KEY.TISSUE_ANCESTORS) {
        accum.tissue_ancestors = dataset.tissue_ancestors ?? [];
        return accum;
      }

      if (categoryKey === CATEGORY_KEY.SELF_REPORTED_ETHNICITY) {
        accum.self_reported_ethnicity = (
          dataset.self_reported_ethnicity ?? []
        ).filter(
          (self_reported_ethnicity) =>
            !SELF_REPORTED_ETHNICITY_DENY_LIST.includes(
              self_reported_ethnicity.label
            )
        );
        return accum;
      }

      accum[categoryKey] = dataset[categoryKey] ?? [];
      return accum;
    },
    { ...dataset }
=======
function sanitizeDatasetResponse(
  datasetResponse: DatasetResponse
): DatasetResponse {
  const sanitizedDatasetResponse = { ...datasetResponse };

  sanitizedDatasetResponse.ethnicity = (datasetResponse.ethnicity ?? []).filter(
    (ethnicity) => !ETHNICITY_DENY_LIST.includes(ethnicity.label)
>>>>>>> 680e5a1c
  );

  sanitizedDatasetResponse.assay = datasetResponse.assay ?? [];

  sanitizedDatasetResponse.cell_type = datasetResponse.cell_type ?? [];

  sanitizedDatasetResponse.cell_type_ancestors =
    datasetResponse.cell_type_ancestors ?? [];

  sanitizedDatasetResponse.development_stage_ancestors =
    datasetResponse.development_stage_ancestors ?? [];

  sanitizedDatasetResponse.disease = datasetResponse.disease ?? [];

  sanitizedDatasetResponse.organism = datasetResponse.organism ?? [];

  sanitizedDatasetResponse.sex = datasetResponse.sex ?? [];

  sanitizedDatasetResponse.tissue = datasetResponse.tissue ?? [];

  sanitizedDatasetResponse.tissue_ancestors =
    datasetResponse.tissue_ancestors ?? [];

  return sanitizedDatasetResponse;
}

/**
 * Sort category values on the given collection or dataset rows.
 * @param row - Collection or dataset row to sort category values of.
 * @returns Array of collection or dataset rows with category values sorted.
 */
function sortCategoryValues<T extends Categories>(row: T): T {
  return {
    ...row,
    assay: row.assay.sort(sortOntologies),
    cell_type: row.cell_type.sort(sortOntologies),
    disease: row.disease.sort(sortOntologies),
    organism: row.organism.sort(sortOntologies),
    sex: row.sex.sort(sortOntologies),
    tissue: row.tissue.sort(sortOntologies),
  };
}

/*
 * Sort ontologies by label, case insensitive, ascending.
 * @param o0 - First filtered rows to compare.
 * @param o1 - Second filtered rows to compare.
 * @returns Number indicating sort precedence of o0 vs o1.
 */
function sortOntologies(o0: Ontology, o1: Ontology): number {
  return COLLATOR_CASE_INSENSITIVE.compare(o0.label, o1.label);
}

/**
 * Convert each ontology term ID into one marked as "inferred", use by tissue multi-panel category filter. For example,
 * both the tissue system and the tissue organ panels contain inferred values and allow us to execute an "includes"
 * filter in tissue ancestors rather than an exact match. So, selecting blood (in the tissue organ panel) returns
 * values that are exactly blood, or that have blood as an ancestor.
 * @param ontologyTermIds - Array of ontology term IDs to convert to an "inferred" format.
 * @returns An array of ontology terms prefixed with the "inferred" indicator.
 */
function tagAncestorsAsInferred(ontologyTermIds: string[]): string[] {
  return ontologyTermIds.map((ontologyTermId) =>
    buildInferredOntologyTermId(ontologyTermId)
  );
}

/**
 * Convert each ontology term ID into one marked as "explicit", use by tissue multi-panel category filter. For example,
 * the tissue panel contains explicit values and allow us to execute an exact filter. So, selecting blood non specific
 * (in the tissue panel) returns only values that are exactly blood.
 * @param ontologyTermIds - Array of ontology term IDs to convert to an "explicit" format.
 * @returns An array of ontology terms prefixed with the "inferred" indicator.
 */
function tagOntologyTermsAsExplicit(ontologyTermIds: Ontology[]): string[] {
  return ontologyTermIds.map((ontologyTermId) =>
    buildExplicitOntologyTermId(ontologyTermId.ontology_term_id)
  );
}

/**
 * De-dupe ontologies in the given array.
 * @param ontologies - Array of ontologies to remove duplicated from.
 * @returns Array containing set of ontologies.
 */
function uniqueOntologies(ontologies: Ontology[]): Ontology[] {
  return [
    ...new Map(
      ontologies.map((ontology: Ontology) => [ontology.label, ontology])
    ).values(),
  ];
}<|MERGE_RESOLUTION|>--- conflicted
+++ resolved
@@ -16,18 +16,13 @@
 import { ENTITIES } from "src/common/queries/entities";
 import {
   COLLATOR_CASE_INSENSITIVE,
-  ETHNICITY_DENY_LIST,
+  SELF_REPORTED_ETHNICITY_DENY_LIST,
   PUBLICATION_DATE_VALUES,
 } from "src/components/common/Filter/common/constants";
 import {
   Categories,
   CollectionRow,
   DatasetRow,
-<<<<<<< HEAD
-  PUBLICATION_DATE_VALUES,
-  SELF_REPORTED_ETHNICITY_DENY_LIST,
-=======
->>>>>>> 680e5a1c
 } from "src/components/common/Filter/common/entities";
 import { checkIsOverMaxCellCount } from "src/components/common/Grid/common/utils";
 import { API_URL } from "src/configs/configs";
@@ -764,60 +759,17 @@
 
 /**
  * Add defaults for missing filterable values, e.g. convert missing ontology values to empty array.
- * Remove any ethnicity values on the deny list.
+ * Remove any self-reported ethnicity values on the deny list.
  * @param datasetResponse - Dataset to check for missing values.
  * @returns Corrected dataset response.
  */
-<<<<<<< HEAD
-function sanitizeDataset(dataset: DatasetResponse): DatasetResponse {
-  return Object.values(CATEGORY_KEY).reduce(
-    (accum: DatasetResponse, categoryKey: CATEGORY_KEY) => {
-      // Check for fields that don't require sanitizing.
-      if (
-        categoryKey === CATEGORY_KEY.CELL_COUNT ||
-        categoryKey === CATEGORY_KEY.MEAN_GENES_PER_CELL ||
-        categoryKey === CATEGORY_KEY.PUBLICATION_AUTHORS ||
-        categoryKey === CATEGORY_KEY.PUBLICATION_DATE_VALUES
-      ) {
-        return accum;
-      }
-
-      if (categoryKey === CATEGORY_KEY.DEVELOPMENT_STAGE_ANCESTORS) {
-        accum.development_stage_ancestors =
-          dataset.development_stage_ancestors ?? [];
-        return accum;
-      }
-
-      if (categoryKey === CATEGORY_KEY.TISSUE_ANCESTORS) {
-        accum.tissue_ancestors = dataset.tissue_ancestors ?? [];
-        return accum;
-      }
-
-      if (categoryKey === CATEGORY_KEY.SELF_REPORTED_ETHNICITY) {
-        accum.self_reported_ethnicity = (
-          dataset.self_reported_ethnicity ?? []
-        ).filter(
-          (self_reported_ethnicity) =>
-            !SELF_REPORTED_ETHNICITY_DENY_LIST.includes(
-              self_reported_ethnicity.label
-            )
-        );
-        return accum;
-      }
-
-      accum[categoryKey] = dataset[categoryKey] ?? [];
-      return accum;
-    },
-    { ...dataset }
-=======
 function sanitizeDatasetResponse(
   datasetResponse: DatasetResponse
 ): DatasetResponse {
   const sanitizedDatasetResponse = { ...datasetResponse };
 
-  sanitizedDatasetResponse.ethnicity = (datasetResponse.ethnicity ?? []).filter(
-    (ethnicity) => !ETHNICITY_DENY_LIST.includes(ethnicity.label)
->>>>>>> 680e5a1c
+  sanitizedDatasetResponse.self_reported_ethnicity = (datasetResponse.self_reported_ethnicity ?? []).filter(
+    (self_reported_ethnicity) => !SELF_REPORTED_ETHNICITY_DENY_LIST.includes(self_reported_ethnicity.label)
   );
 
   sanitizedDatasetResponse.assay = datasetResponse.assay ?? [];
