--- conflicted
+++ resolved
@@ -1030,14 +1030,9 @@
 function useWMGFiltersQueryRequestBody(
   version: 1 | 2 = 1
 ): FiltersQuery | null {
-<<<<<<< HEAD
-  const { selectedTissues, selectedOrganismId, selectedFilters } =
+  const { selectedOrganismId, selectedFilters } =
     useContext(StateContext);
 
-=======
-  const { selectedOrganismId, selectedFilters, selectedPublicationFilter } =
-    useContext(StateContext);
->>>>>>> 1ffb38cb
   const { data } = usePrimaryFilterDimensions(version);
 
   const { tissues, datasets, developmentStages, diseases, ethnicities, sexes } =
