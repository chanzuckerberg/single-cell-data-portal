import { useContext, useMemo } from "react";
import { useQuery, UseQueryResult } from "react-query";
import { API_URL } from "src/configs/configs";
import { FMG_GENE_STRENGTH_THRESHOLD } from "src/views/WheresMyGene/common/constants";
import {
  DispatchContext,
  StateContext,
} from "src/views/WheresMyGene/common/store";
import { setSnapshotId } from "src/views/WheresMyGene/common/store/actions";
import {
  CellType,
  CellTypeGeneExpressionSummaryData,
  CellTypeId,
  CellTypeSummary,
  CompareOptionId,
  GeneExpressionSummary,
  GeneInfo,
  RawCellTypeGeneExpressionSummaryData,
  ViewId,
  Organism as IOrganism,
} from "src/views/WheresMyGene/common/types";
import { API } from "../API";
import { APIV2 } from "src/common/tempAPIV2";

import { ROUTES } from "../constants/routes";
import { EMPTY_ARRAY, EMPTY_OBJECT } from "../constants/utils";
import { DEFAULT_FETCH_OPTIONS, JSON_BODY_FETCH_OPTIONS } from "./common";
import { ENTITIES } from "./entities";
import { useFetchCollectionRows } from "./filter";
import { TombstonedCollection, useManyCollections } from "./collections";
import { Collection } from "../entities";
import { VIEW_MODE } from "src/common/hooks/useViewMode";
import { Dataset } from "@mui/icons-material";

interface RawOntologyTerm {
  [id: string]: string;
}

interface RawOntologyTermsByOrganism {
  [organismId: string]: Array<RawOntologyTerm>;
}
export interface RawPrimaryFilterDimensionsResponse {
  gene_terms: RawOntologyTermsByOrganism;
  organism_terms: Array<RawOntologyTerm>;
  snapshot_id: string;
  tissue_terms: RawOntologyTermsByOrganism;
}

export interface OntologyTerm {
  id: string;
  name: string;
}
interface OntologyTermsByOrganism {
  [organismID: string]: Array<OntologyTerm>;
}

export interface PrimaryFilterDimensionsResponse {
  genes: OntologyTermsByOrganism;
  organisms: Array<OntologyTerm>;
  snapshotId: string;
  tissues: OntologyTermsByOrganism;
}

function replaceV1WithV2(version: 1 | 2) {
  return version === 1 ? API : APIV2;
}

export async function fetchPrimaryFilterDimensions(
  version: 1 | 2
): Promise<PrimaryFilterDimensionsResponse> {
  const url = API_URL + replaceV1WithV2(version).WMG_PRIMARY_FILTER_DIMENSIONS;

  const response: RawPrimaryFilterDimensionsResponse = await (
    await fetch(url, DEFAULT_FETCH_OPTIONS)
  ).json();

  return transformPrimaryFilterDimensions(response);
}

function flattenOntologyTermsByOrganism(
  termsObject: RawOntologyTermsByOrganism
): OntologyTermsByOrganism {
  return Object.entries(termsObject).reduce((memo, [organismId, genes]) => {
    memo[organismId] = genes.map(toEntity);
    return memo;
  }, {} as OntologyTermsByOrganism);
}

export function generateTermsByKey(
  flattenedTerms: OntologyTermsByOrganism,
  key: keyof OntologyTerm
): {
  [key: string]: OntologyTerm;
} {
  const termsByKey: { [key: string]: OntologyTerm } = {};

  Object.values(flattenedTerms).forEach((terms) => {
    for (const term of terms) {
      termsByKey[term[key]] = term;
    }
  });

  return termsByKey;
}

function transformPrimaryFilterDimensions(
  response: RawPrimaryFilterDimensionsResponse
): PrimaryFilterDimensionsResponse {
  const { gene_terms, organism_terms, snapshot_id, tissue_terms } = response;

  return {
    genes: flattenOntologyTermsByOrganism(gene_terms),
    organisms: organism_terms.map(toEntity),
    snapshotId: snapshot_id,
    tissues: flattenOntologyTermsByOrganism(tissue_terms),
  };
}

export const USE_PRIMARY_FILTER_DIMENSIONS = {
  entities: [ENTITIES.WMG_PRIMARY_FILTER_DIMENSIONS],
  id: "wmg-primaryFilterDimensions",
};

export function usePrimaryFilterDimensions(
  version: 1 | 2 = 1
): UseQueryResult<PrimaryFilterDimensionsResponse> {
  const dispatch = useContext(DispatchContext);

  // (thuang): Refresh query when the snapshotId changes
  const currentSnapshotId = useSnapshotId();

  return useQuery<PrimaryFilterDimensionsResponse>(
    [USE_PRIMARY_FILTER_DIMENSIONS, currentSnapshotId, version],
    () => fetchPrimaryFilterDimensions(version),
    {
      onSuccess(response) {
        if (!response || !dispatch) return;

        const { snapshotId } = response;

        if (currentSnapshotId !== snapshotId) {
          dispatch(setSnapshotId(snapshotId));
        }
      },
      // (thuang): We don't need to refetch during the session
      staleTime: Infinity,
    }
  );
}

const TEMP_ALLOW_NAME_LIST = ["Homo sapiens", "Mus musculus"];

export function useAvailableOrganisms(version: 1 | 2 = 1) {
  const { data, isLoading } = usePrimaryFilterDimensions(version);

  if (isLoading) {
    return { isLoading, data: null };
  }

  return {
    isLoading,
    data: data?.organisms.filter((organism: IOrganism) =>
      TEMP_ALLOW_NAME_LIST.includes(organism.name)
    ),
  };
}

interface FilterV1 {
  gene_ontology_term_ids: string[];
  organism_ontology_term_id: string;
  tissue_ontology_term_ids: string[];
  dataset_ids: string[];
  disease_ontology_term_ids: string[];
  sex_ontology_term_ids: string[];
  development_stage_ontology_term_ids: string[];
  self_reported_ethnicity_ontology_term_ids: string[];
}

interface FilterV2 {
  gene_ontology_term_ids: string[];
  organism_ontology_term_id: string;
  dataset_ids: string[];
  disease_ontology_term_ids: string[];
  sex_ontology_term_ids: string[];
  development_stage_ontology_term_ids: string[];
  self_reported_ethnicity_ontology_term_ids: string[];
}

type Filter = FilterV1 | FilterV2;

interface FilterSecondary {
  organism_ontology_term_id: string;
  tissue_ontology_term_ids?: string[];
  dataset_ids: string[];
  disease_ontology_term_ids: string[];
  sex_ontology_term_ids: string[];
  development_stage_ontology_term_ids: string[];
  self_reported_ethnicity_ontology_term_ids: string[];
}

export interface FiltersQuery {
  filter: FilterSecondary;
}

export interface Query {
  filter: Filter;
  compare?: CompareOptionId;
}

export type OptionId = string;

export interface QueryResponse {
  expression_summary: {
    // gene_ontology_term_id
    [geneId: string]: {
      [tissueId: string]: {
        tissue_stats: {
          aggregated: RawCellTypeGeneExpressionSummaryData;
        };
      } & {
        [cellTypeId: CellTypeId]: {
          aggregated: RawCellTypeGeneExpressionSummaryData;
          [
            compareOptionId: CompareOptionId
          ]: RawCellTypeGeneExpressionSummaryData;
        };
      };
    };
  };
  snapshot_id: string;
  term_id_labels: {
    cell_types: {
      [tissue_type_ontology_term_id: string]: TissueStats & CellTypeStats;
    };
    genes: {
      [id: string]: string;
    }[];
  };
}

interface TissueStats {
  tissue_stats: {
    aggregated: {
      name: string;
      order: -1;
      tissue_ontology_term_id: CellTypeId;
      total_count: number;
    };
  };
}

interface CellTypeStats {
  [cell_type_ontology_term_id: string]: {
    [compareOptionId: CompareOptionId]: {
      name: string;
      cell_type_ontology_term_id: CellTypeId;
      order: number;
      total_count: number;
    };
  };
}

function isTissueStats(
  stats:
    | TissueStats["tissue_stats"]["aggregated"]
    | CellTypeStats[string][CompareOptionId]
): stats is TissueStats["tissue_stats"]["aggregated"] {
  return (
    (stats as TissueStats["tissue_stats"]["aggregated"])
      .tissue_ontology_term_id !== undefined
  );
}

interface FiltersQueryResponse {
  filter_dims: {
    datasets: {
      collection_id: string;
      collection_label: string;
      id: string;
      label: string;
    }[];
    disease_terms: { [id: string]: string }[];
    sex_terms: { [id: string]: string }[];
    development_stage_terms: { [id: string]: string }[];
    self_reported_ethnicity_terms: { [id: string]: string }[];
    tissue_terms: { [id: string]: string }[];
  };
  snapshot_id: string;
}

async function fetchFiltersQuery({
  query,
  signal,
  version,
}: {
  query: FiltersQuery | null;
  signal?: AbortSignal;
  version: 1 | 2;
}): Promise<FiltersQueryResponse | undefined> {
  if (!query) return;

  const url = API_URL + replaceV1WithV2(version).WMG_FILTERS_QUERY;

  const response = await fetch(url, {
    ...DEFAULT_FETCH_OPTIONS,
    ...JSON_BODY_FETCH_OPTIONS,
    body: JSON.stringify(query),
    method: "POST",
    signal,
  });
  const json: FiltersQueryResponse = await response.json();

  if (!response.ok) {
    throw json;
  }

  return json;
}

async function fetchQuery({
  query,
  signal,
  version,
}: {
  query: Query | null;
  signal?: AbortSignal;
  version: 1 | 2;
}): Promise<QueryResponse | undefined> {
  if (!query) return;

  const url = API_URL + replaceV1WithV2(version).WMG_QUERY;

  const response = await fetch(url, {
    ...DEFAULT_FETCH_OPTIONS,
    ...JSON_BODY_FETCH_OPTIONS,
    body: JSON.stringify(query),
    method: "POST",
    signal,
  });
  const json: QueryResponse = await response.json();

  if (!response.ok) {
    throw json;
  }

  return json;
}

export const USE_QUERY = {
  entities: [ENTITIES.WMG_QUERY],
  id: "wmg-query",
};

export const USE_FILTERS_QUERY = {
  entities: [ENTITIES.WMG_FILTERS_QUERY],
  id: "wmg-filters-query",
};

export function useWMGQuery(
  query: Query | null,
  version: 1 | 2 = 1
): UseQueryResult<QueryResponse> {
  const dispatch = useContext(DispatchContext);

  // (thuang): Refresh query when the snapshotId changes
  const currentSnapshotId = useSnapshotId();

  query = clobberQueryIfSubsetOfPrev(query, [
    "gene_ontology_term_ids",
    "tissue_ontology_term_ids",
  ]);

  return useQuery(
    [USE_QUERY, query, currentSnapshotId],
    ({ signal }) => fetchQuery({ query, signal, version }),
    {
      enabled: Boolean(query),
      onSuccess(response) {
        if (!response || !dispatch) return;

        const { snapshot_id } = response;

        if (currentSnapshotId !== snapshot_id) {
          dispatch(setSnapshotId(snapshot_id));
        }
      },
      // (thuang): We don't need to refetch during the session
      staleTime: Infinity,
    }
  );
}

export function useWMGFiltersQuery(
  query: FiltersQuery | null,
  version: 1 | 2 = 1
): UseQueryResult<FiltersQueryResponse> {
  const dispatch = useContext(DispatchContext);

  // (thuang): Refresh query when the snapshotId changes
  const currentSnapshotId = useSnapshotId();

  return useQuery(
    [USE_FILTERS_QUERY, query, currentSnapshotId],
    ({ signal }) => fetchFiltersQuery({ query, signal, version }),
    {
      enabled: Boolean(query),
      onSuccess(response) {
        if (!response || !dispatch) return;

        const { snapshot_id } = response;

        if (currentSnapshotId !== snapshot_id) {
          dispatch(setSnapshotId(snapshot_id));
        }
      },
      // (thuang): We don't need to refetch during the session
      staleTime: Infinity,
    }
  );
}

const EMPTY_FILTER_DIMENSIONS = {
  datasets: [],
  development_stage_terms: [],
  disease_terms: [],
  self_reported_ethnicity_terms: [],
  publicationFilter: [],
  sex_terms: [],
  tissue_terms: [],
};

export interface RawDataset {
  collection_id: string;
  collection_label: string;
  id: string;
  label: string;
}
export interface FilterDimensions {
  datasets: RawDataset[];
  development_stage_terms: { id: string; name: string }[];
  disease_terms: { id: string; name: string }[];
  self_reported_ethnicity_terms: { id: string; name: string }[];
  publicationFilter: { id: string; name: string }[];
  sex_terms: { id: string; name: string }[];
  tissue_terms: { id: string; name: string }[];
}

export function useFilterDimensions(version: 1 | 2 = 1): {
  data: FilterDimensions;
  isLoading: boolean;
} {
  // Extracting row metadata from collections
  const { rows: rawPublications } = useFetchCollectionRows(
    VIEW_MODE.DEFAULT,
    "success"
  );
  const { selectedPublicationFilter } = useContext(StateContext);
  const { publications } = selectedPublicationFilter;
  const { data: collections } = useManyCollections({
    ids: publications.filter((id) => id !== "No Publication"),
  }); // Ignore when "No Publication" is selected!
  const { data: publication_list } = useManyCollections({
    ids: rawPublications.map(({ id }) => id),
  });

  const requestBody = useWMGFiltersQueryRequestBody(version);
  const { data, isLoading } = useWMGFiltersQuery(requestBody);
  const noPublicationStr = "No Publication";

  return useMemo(() => {
    if (isLoading || !data) return { data: EMPTY_FILTER_DIMENSIONS, isLoading };

    const { filter_dims } = data;

    const {
      datasets,
      development_stage_terms,
      disease_terms,
      self_reported_ethnicity_terms,
      sex_terms,
      tissue_terms,
    } = filter_dims;

    let noPublicationIds: string[] = [];

    // Reconstructing rows into publication_list format, with collection id, name, and STABLE dataset ids.
    // (cchoi): This is a fix suggested by Emanuele to grab the stable dataset IDs without reconfiguring the cube or the API.
    const prePublications: {
      id: string;
      name: string;
      dataset_ids: string[];
    }[] = (publication_list ?? []).flatMap(
      (collection: Collection | TombstonedCollection | null) => {
        if (!collection || collection.tombstone) return [];
        const ids: string[] = [];
        for (const d of collection.datasets.values()) {
          let url = d["dataset_deployments"][0].url.toString();
          url = url.split("/").at(-2) ?? "";
          url = url.split(".cxg").at(0) ?? "";
          ids.push(url);
        }
        return [
          {
            id: collection.id,
<<<<<<< HEAD
            name: collection.summaryCitation || "No Publication",
=======
            name: collection.summaryCitation || noPublicationStr,
>>>>>>> 3da6c19a
            dataset_ids: ids,
          },
        ];
      }
    );

    // Take all "No Publication"s and aggregate their dataset_ids:
    for (const publication of prePublications) {
<<<<<<< HEAD
      if (publication.name === "No Publication") {
=======
      if (publication.name === noPublicationStr) {
>>>>>>> 3da6c19a
        noPublicationIds = noPublicationIds.concat(publication.dataset_ids);
      }
    }

    // Remove all "No Publication"s
    const allPublications = prePublications.filter(
<<<<<<< HEAD
      (publication) => publication.name !== "No Publication"
=======
      (publication) => publication.name !== noPublicationStr
>>>>>>> 3da6c19a
    );

    // Add a default "No Publication" with all of those dataset IDs aggregated
    allPublications.push({
<<<<<<< HEAD
      id: "No Publication",
      name: "No Publication",
=======
      id: noPublicationStr,
      name: noPublicationStr,
>>>>>>> 3da6c19a
      dataset_ids: noPublicationIds,
    });

    const sortedDatasets = Object.values(
      aggregateCollectionsFromDatasets(datasets)
    ).flatMap(({ datasets }) => datasets);

    const selectedPublicationDatasetIds: string[] = [];

    collections?.map((collection: Collection | TombstonedCollection | null) => {
      if (!collection || collection.tombstone) return;
      console.log(collection);
      for (const d of collection.datasets.values()) {
        console.log(d);
        // (cchoi): Taking explorer_url and extracting the stable dataset IDs. Same reasoning as before.
        let url = d["dataset_deployments"][0].url.toString();
        url = url.split("/").at(-2) ?? "";
        url = url.split(".cxg").at(0) ?? "";
        selectedPublicationDatasetIds.push(url);
      }
    });

<<<<<<< HEAD
    if (collections === undefined) {
=======
    if (publications.includes(noPublicationStr)) {
>>>>>>> 3da6c19a
      selectedPublicationDatasetIds.push(...noPublicationIds);
    }

    let intersect = sortedDatasets;

    if (selectedPublicationDatasetIds.length > 0) {
      intersect = sortedDatasets.filter((coll) =>
        selectedPublicationDatasetIds.includes(coll.id)
      );
    }

    let filteredPublications = allPublications;

    if (sortedDatasets.length > 0) {
      filteredPublications = filteredPublications.filter((coll) =>
        coll.dataset_ids.some((datasetId) =>
          sortedDatasets.map((dataset) => dataset.id).includes(datasetId)
        )
      );
    }
    return {
      data: {
        datasets: intersect.map((dataset) => ({
          ...dataset,
          name: dataset.label,
        })),
        development_stage_terms: development_stage_terms.map(toEntity),
        disease_terms: disease_terms.map(toEntity),
        self_reported_ethnicity_terms:
          self_reported_ethnicity_terms.map(toEntity),
        publicationFilter: filteredPublications.map((publication) => ({
          id: publication.id,
          name: publication.name,
        })),
        sex_terms: sex_terms.map(toEntity),
        tissue_terms: tissue_terms.map(toEntity),
      },
      isLoading: false,
    };
  }, [data, isLoading, collections, publications, publication_list]);
}

export function useExpressionSummary(version: 1 | 2 = 1): {
  isLoading: boolean;
  data: QueryResponse["expression_summary"];
} {
  const requestBody = useWMGQueryRequestBody(version);
  const { data, isLoading } = useWMGQuery(requestBody, version);

  return useMemo(() => {
    if (isLoading || !data) return { data: EMPTY_OBJECT, isLoading };

    const { expression_summary } = data;

    return {
      data: expression_summary,
      isLoading: false,
    };
  }, [data, isLoading]);
}

export interface CellTypeByTissueName {
  [tissueName: string]: CellTypeRow[];
}

// Cell types that we want to exclude from each tissue

const FILTERED_CELL_TYPE_ONTOLOGY_IDS = [
  "CL:0000003", // Native cell
  "CL:0000255", // Eukaryotic cell
  "CL:0000548", // Animal cell
];

export function useCellTypesByTissueName(version: 1 | 2 = 1): {
  isLoading: boolean;
  data: CellTypeByTissueName;
} {
  const { isLoading } = useExpressionSummary(version);

  const {
    data: primaryFilterDimensions,
    isLoading: isLoadingPrimaryFilterDimensions,
  } = usePrimaryFilterDimensions(version);

  const { data: termIdLabels, isLoading: isLoadingTermIdLabels } =
    useTermIdLabels(version);

  return useMemo(() => {
    if (
      isLoading ||
      isLoadingPrimaryFilterDimensions ||
      !primaryFilterDimensions ||
      isLoadingTermIdLabels ||
      !Object.keys(termIdLabels.cell_types).length
    ) {
      return { data: EMPTY_OBJECT, isLoading };
    }

    const { tissues } = primaryFilterDimensions;

    const tissuesById = generateTermsByKey(tissues, "id");

    const cellTypesByTissueName: { [tissueName: string]: CellType[] } = {};

    for (const [tissueId, rawTissueCellTypes] of Object.entries(
      termIdLabels.cell_types
    )) {
      const tissueName = tissuesById[tissueId].name;

      const tissueCellTypes = Object.entries(rawTissueCellTypes)
        // (thuang): Reverse the order, so the first cell type is at the top of
        // the heat map
        .reverse()
        .filter(([_, cellTypeRow]) => {
          return !FILTERED_CELL_TYPE_ONTOLOGY_IDS.includes(cellTypeRow.id);
        })
        .map(([_, cellTypeName]) => {
          return cellTypeName;
        });

      cellTypesByTissueName[tissueName] = tissueCellTypes;
    }

    return {
      data: cellTypesByTissueName,
      isLoading,
    };
  }, [
    isLoading,
    primaryFilterDimensions,
    isLoadingPrimaryFilterDimensions,
    termIdLabels,
    isLoadingTermIdLabels,
  ]);
}

export interface GeneExpressionSummariesByTissueName {
  [tissueName: string]: { [geneName: string]: GeneExpressionSummary };
}

export function useGeneExpressionSummariesByTissueName(version: 1 | 2 = 1): {
  data: GeneExpressionSummariesByTissueName;
  isLoading: boolean;
} {
  const { data, isLoading } = useExpressionSummary(version);
  const {
    data: primaryFilterDimensions,
    isLoading: isLoadingPrimaryFilterDimensions,
  } = usePrimaryFilterDimensions(version);

  const { data: termIdLabels, isLoading: isLoadingTermIdLabels } =
    useTermIdLabels(version);

  return useMemo(() => {
    if (
      isLoading ||
      !data ||
      isLoadingPrimaryFilterDimensions ||
      !primaryFilterDimensions ||
      isLoadingTermIdLabels ||
      !termIdLabels
    ) {
      return { data: EMPTY_OBJECT, isLoading };
    }

    const { tissues } = primaryFilterDimensions;

    const tissuesById = generateTermsByKey(tissues, "id");

    const result: {
      [tissueName: string]: { [geneName: string]: GeneExpressionSummary };
    } = {};

    for (const [geneId, expressionSummariesByTissue] of Object.entries(data)) {
      const geneName = termIdLabels.genes[geneId];

      for (const [tissueId, expressionSummariesByCellType] of Object.entries(
        expressionSummariesByTissue
      )) {
        /**
         * This collection contains all the expression summaries for a given tissue,
         * including all the cell types and compare options
         */
        const mergedExpressionSummaries = [];
        for (const [
          cellTypeId,
          expressionSummariesByCompareOption,
        ] of Object.entries(expressionSummariesByCellType)) {
          for (const [compareOptionId, expressionSummary] of Object.entries(
            expressionSummariesByCompareOption
          )) {
            mergedExpressionSummaries.push(
              transformCellTypeGeneExpressionSummaryData({
                ...expressionSummary,
                viewId: getCellTypeViewId(
                  cellTypeId === "tissue_stats" ? tissueId : cellTypeId,
                  compareOptionId
                ),
              })
            );
          }

          const tissueName = tissuesById[tissueId].name;

          const tissueGeneExpressionSummaries: {
            [geneName: string]: GeneExpressionSummary;
          } = result[tissueName] || {};

          tissueGeneExpressionSummaries[geneName] = {
            cellTypeGeneExpressionSummaries: mergedExpressionSummaries,
            name: geneName,
          };

          result[tissueName] = tissueGeneExpressionSummaries;
        }
      }
    }

    return { data: result, isLoading };
  }, [
    data,
    isLoading,
    primaryFilterDimensions,
    isLoadingPrimaryFilterDimensions,
    termIdLabels,
    isLoadingTermIdLabels,
  ]);
}

type TransformCellTypeGeneExpressionSummaryDataInput =
  RawCellTypeGeneExpressionSummaryData & {
    viewId: CellTypeGeneExpressionSummaryData["viewId"];
  };

function transformCellTypeGeneExpressionSummaryData(
  data: TransformCellTypeGeneExpressionSummaryDataInput
): CellTypeGeneExpressionSummaryData {
  const { viewId, pc, me, tpc, n } = data;

  return {
    ...data,
    expressedCellCount: n,
    meanExpression: me,
    percentage: pc,
    tissuePercentage: tpc,
    viewId,
  };
}

interface TermIdLabels {
  cell_types: {
    [tissueID: string]: {
      [viewId: ViewId]: {
        id: string;
        name: string;
        order: number;
        total_count: number;
        viewId: ViewId;
      };
    };
  };
  genes: { [id: string]: string };
}

/**
 * (thuang): If BE changes the aggregated option id from "aggregated" to
 * something else, we'll need to update it here
 */
export const COMPARE_OPTION_ID_FOR_AGGREGATED = "aggregated";

/**
 * (thuang): If BE changes the unknown option id from "unknown" to
 * something else, we'll need to update it here
 */
export const COMPARE_OPTION_ID_FOR_UNKNOWN = "unknown";

export interface CellTypeRow {
  name: CellTypeSummary["name"];
  order: CellTypeSummary["order"];
  total_count: CellTypeSummary["total_count"];
  viewId: CellTypeSummary["viewId"];
  id: CellTypeSummary["id"];
  // (thuang): boolean flag if the cell type is an aggregated option or not
  isAggregated: boolean;
  cellTypeName: string;
}

export function useTermIdLabels(version: 1 | 2 = 1): {
  data: TermIdLabels;
  isLoading: boolean;
} {
  const requestBody = useWMGQueryRequestBody(version);

  const { data, isLoading } = useWMGQuery(requestBody, version);

  return useMemo(() => {
    if (isLoading || !data) {
      return {
        data: { cell_types: EMPTY_OBJECT, genes: EMPTY_OBJECT },
        isLoading,
      };
    }

    const {
      term_id_labels: { cell_types, genes },
    } = data;

    const returnCellTypes: TermIdLabels["cell_types"] = {};

    Object.entries(cell_types).forEach(
      ([tissueID, tissueCellTypesWithCompareOptions]) => {
        const sortedTissueCellTypesWithCompareOptions =
          getSortedTissueCellTypesWithCompareOptions(
            tissueCellTypesWithCompareOptions
          );

        const result: {
          [viewId: CellTypeRow["viewId"]]: CellTypeRow;
        } = {};
        if (tissueCellTypesWithCompareOptions["tissue_stats"])
          addCellTypeRowToResult({
            result,
            sortedCellTypeCompareOptions: [
              [
                "aggregated",
                tissueCellTypesWithCompareOptions["tissue_stats"]["aggregated"],
              ],
            ],
          });

        for (const cellTypeWithCompareOptions of sortedTissueCellTypesWithCompareOptions) {
          const sortedCellTypeCompareOptions = getSortedCellTypeCompareOptions(
            cellTypeWithCompareOptions
          );

          addCellTypeRowToResult({
            result,
            sortedCellTypeCompareOptions,
          });
        }

        returnCellTypes[tissueID] = result;
      }
    );

    return {
      data: {
        cell_types: returnCellTypes,
        genes: aggregateIdLabels(genes),
      },
      isLoading: false,
    };
  }, [data, isLoading]);
}

/**
 * (thuang): This function sorts a tissue's cellTypeWithCompareOptions objects
 * by `order`
 */
function getSortedTissueCellTypesWithCompareOptions({
  tissue_stats: _,
  ...tissueCellTypesWithCompareOptions
}: QueryResponse["term_id_labels"]["cell_types"][string]): QueryResponse["term_id_labels"]["cell_types"][string][string][] {
  return Object.values(tissueCellTypesWithCompareOptions).sort((a, b) => {
    const aAggregated = a.aggregated;
    const bAggregated = b.aggregated;

    const aOrder = aAggregated.order;
    const bOrder = bAggregated.order;

    if (aOrder < bOrder) {
      return -1;
    }

    if (aOrder > bOrder) {
      return 1;
    }

    return 0;
  });
}

/**
 * (thuang): This sorts all the compare options for a cellType by the order:
 * aggregated, compareOptionId, unknown
 */
function getSortedCellTypeCompareOptions(
  cellTypeWithCompareOptions: QueryResponse["term_id_labels"]["cell_types"][string][string]
): [
  // compareOptionId
  string,
  QueryResponse["term_id_labels"]["cell_types"][string][string][string]
][] {
  return Object.entries(cellTypeWithCompareOptions).sort((a, b) => {
    const aCompareOptionId = a[0];
    const bCompareOptionId = b[0];

    const aIsAggregated = aCompareOptionId === COMPARE_OPTION_ID_FOR_AGGREGATED;
    const bIsAggregated = bCompareOptionId === COMPARE_OPTION_ID_FOR_AGGREGATED;

    const aIsUnknown = aCompareOptionId === COMPARE_OPTION_ID_FOR_UNKNOWN;
    const bIsUnknown = bCompareOptionId === COMPARE_OPTION_ID_FOR_UNKNOWN;

    if (aIsAggregated) {
      return -1;
    }

    if (bIsAggregated) {
      return 1;
    }

    if (aIsUnknown) {
      return 1;
    }

    if (bIsUnknown) {
      return -1;
    }

    if (aCompareOptionId < bCompareOptionId) {
      return -1;
    }

    if (aCompareOptionId > bCompareOptionId) {
      return 1;
    }

    return 0;
  });
}

function addCellTypeRowToResult({
  result,
  sortedCellTypeCompareOptions,
}: {
  result: {
    [viewId: CellTypeRow["viewId"]]: CellTypeRow;
  };
  sortedCellTypeCompareOptions: [
    // compareOptionId
    string,
    (
      | CellTypeStats[string][CompareOptionId]
      | TissueStats["tissue_stats"]["aggregated"]
    )
  ][];
}) {
  let cellTypeName = "";

  for (const [
    compareOptionId,
    compareOptionData,
  ] of sortedCellTypeCompareOptions) {
    const isAggregated = compareOptionId === COMPARE_OPTION_ID_FOR_AGGREGATED;

    const { name: rawName, total_count, order } = compareOptionData;

    const termID = isTissueStats(compareOptionData)
      ? compareOptionData.tissue_ontology_term_id
      : compareOptionData.cell_type_ontology_term_id;

    /**
     * (thuang): We manually indent 4 spaces instead of using CSS, so we don't
     * have to update SVG render function to mimic CSS padding
     */
    const name = isAggregated
      ? rawName
      : compareOptionId === COMPARE_OPTION_ID_FOR_UNKNOWN
      ? `    ${rawName || COMPARE_OPTION_ID_FOR_UNKNOWN}`
      : `    ${rawName || compareOptionId}`;

    if (isAggregated) {
      cellTypeName = rawName;
    }

    const viewId = getCellTypeViewId(termID, compareOptionId);

    result[viewId] = {
      cellTypeName,
      id: termID,
      isAggregated,
      name,
      order,
      total_count,
      viewId,
    };
  }
}

function aggregateIdLabels(items: { [id: string]: string }[]): {
  [id: string]: string;
} {
  return items.reduce((memo, item) => ({ ...memo, ...item }), {});
}

function useWMGQueryRequestBody(version: 1 | 2) {
  const {
    compare,
    selectedGenes,
    selectedTissues,
    selectedOrganismId,
    selectedFilters,
    selectedPublicationFilter,
  } = useContext(StateContext);
  const { publications } = selectedPublicationFilter;
  const { data: collections } = useManyCollections({ ids: publications });

  const { data } = usePrimaryFilterDimensions(version);

  const { datasets, developmentStages, diseases, ethnicities, sexes } =
    selectedFilters;

  const organismGenesByName = useMemo(() => {
    const result: { [name: string]: { id: string; name: string } } = {};

    if (!data || !selectedOrganismId) return result;

    const { genes } = data;

    const organismGenes = genes[selectedOrganismId];

    for (const gene of organismGenes) {
      result[gene.name] = gene;
    }

    return result;
  }, [data, selectedOrganismId]);

  // seve: This is a nice mapping that may start being used in a few places across WMG, might be worth moving to a global store.
  const tissuesByName = useMemo(() => {
    let result: { [name: string]: OntologyTerm } = {};

    if (!data) return result;

    const { tissues } = data;

    result = generateTermsByKey(tissues, "name");

    return result;
  }, [data]);

  return useMemo(() => {
    if (
      !data ||
      !selectedOrganismId ||
      (version === 1 && !selectedTissues?.length)
    ) {
      return null;
    }
    const gene_ontology_term_ids = selectedGenes.map((geneName) => {
      return organismGenesByName[geneName].id;
    });
    if (!gene_ontology_term_ids.length) gene_ontology_term_ids.push(".");
    const tissue_ontology_term_ids = selectedTissues?.map((tissueName) => {
      return tissuesByName[tissueName].id;
    });

    const selectedPublicationDatasetIds: string[] = [];
    collections?.map((collection: Collection | TombstonedCollection | null) => {
      if (!collection || collection.tombstone) return;
      for (const d of collection.datasets.values()) {
        // (cchoi): Taking explorer_url and extracting the stable dataset IDs. Same reasoning as before.
        let url = d["dataset_deployments"][0].url.toString();
        url = url.split("/").at(-2) ?? "";
        url = url.split(".cxg").at(0) ?? "";
        selectedPublicationDatasetIds.push(url);
      }
    });

    const union = Array.from(
      new Set([...datasets, ...selectedPublicationDatasetIds])
    );
    return {
      compare,
      filter: {
        dataset_ids: union,
        development_stage_ontology_term_ids: developmentStages,
        disease_ontology_term_ids: diseases,
        gene_ontology_term_ids,
        organism_ontology_term_id: selectedOrganismId,
        self_reported_ethnicity_ontology_term_ids: ethnicities,
        sex_ontology_term_ids: sexes,
        ...(version === 1 && { tissue_ontology_term_ids }),
      },
      is_rollup: true, // this could be made toggleable by users in the future
    };
  }, [
    data,
    selectedOrganismId,
    version,
    selectedTissues,
    selectedGenes,
    compare,
    datasets,
    developmentStages,
    diseases,
    ethnicities,
    sexes,
    organismGenesByName,
    tissuesByName,
    collections,
  ]);
}

function useWMGFiltersQueryRequestBody(
  version: 1 | 2 = 1
): FiltersQuery | null {
  const {
    selectedTissues,
    selectedOrganismId,
    selectedFilters,
    selectedPublicationFilter,
  } = useContext(StateContext);

  const { data } = usePrimaryFilterDimensions(version);

  const { datasets, developmentStages, diseases, ethnicities, sexes } =
    selectedFilters;
  const { publications } = selectedPublicationFilter;

  const { data: collections } = useManyCollections({ ids: publications });

  const tissuesByName = useMemo(() => {
    let result: { [name: string]: OntologyTerm } = {};

    if (!data) return result;

    const { tissues } = data;

    result = generateTermsByKey(tissues, "name");

    return result;
  }, [data]);

  return useMemo(() => {
    if (!data || !selectedOrganismId) {
      return null;
    }
    const tissue_ontology_term_ids =
      selectedTissues?.map((tissueName) => {
        return tissuesByName[tissueName].id;
      }) ?? EMPTY_ARRAY;

    const publicationDatasetIds: string[] = [];

    collections?.map((collection: Collection | TombstonedCollection | null) => {
      if (!collection || collection.tombstone) return;
      for (const d of collection.datasets.values()) {
        // Taking explorer_url and extracting the stable dataset IDs.
        let url = d["dataset_deployments"][0].url.toString();
        url = url.substring(51);
        url = url.substring(0, url.length - 5);
        publicationDatasetIds.push(url);
      }
    });

    let intersect = publicationDatasetIds;
    if (datasets.length > 0) {
      intersect = datasets.filter((x) => publicationDatasetIds.includes(x));
    }

    return {
      filter: {
        dataset_ids: intersect,
        development_stage_ontology_term_ids: developmentStages,
        disease_ontology_term_ids: diseases,
        organism_ontology_term_id: selectedOrganismId,
        self_reported_ethnicity_ontology_term_ids: ethnicities,
        sex_ontology_term_ids: sexes,
        tissue_ontology_term_ids,
      },
    };
  }, [
    selectedTissues,
    selectedOrganismId,
    data,
    tissuesByName,
    datasets,
    developmentStages,
    diseases,
    ethnicities,
    collections,
    sexes,
    version,
  ]);
}

let prevQuery: Query | null;

type KeysOfUnion<T> = T extends T ? keyof T : never;

function clobberQueryIfSubsetOfPrev(
  query: Query | null,
  filtersToCheck: KeysOfUnion<Filter>[]
): Query | null {
  if (prevQuery == query) return prevQuery;
  if (!prevQuery || !query) {
    prevQuery = query;
    return query;
  }

  if (prevQuery.compare !== query.compare) return query;

  if (
    (Object.entries(query.filter) as [keyof Filter, string[]][]).every(
      ([key, value]) => {
        //just check for equality on the filters we aren't checking for subsets
        if (!filtersToCheck.includes(key))
          return (
            JSON.stringify(value) === JSON.stringify(prevQuery?.filter[key])
          );
        return value.every((elem) => prevQuery?.filter[key].includes(elem));
      }
    )
  ) {
    return prevQuery;
  }
  prevQuery = query;
  return query;
}

function toEntity(item: RawOntologyTerm) {
  const [id, name] = Object.entries(item)[0];

  return { id, name: name || id || "" };
}

function useSnapshotId(): string | null {
  const state = useContext(StateContext);

  const { snapshotId } = state;

  return snapshotId || null;
}

interface Dataset extends RawDataset {
  id: string;
  label: string;
}

export interface CollectionFromDatasets {
  name: string;
  url: string;
  datasets: Dataset[];
}

export interface CollectionsFromDatasets {
  [name: string]: CollectionFromDatasets;
}

export function aggregateCollectionsFromDatasets(
  datasets: FilterDimensions["datasets"]
): CollectionsFromDatasets {
  const collections: CollectionsFromDatasets = {};

  for (const dataset of datasets) {
    const { collection_label, collection_id, id, label } = dataset;

    if (!collections[collection_label]) {
      collections[collection_label] = {
        datasets: [],
        name: collection_label,
        url: ROUTES.COLLECTION.replace(":id", collection_id),
      };
    }

    collections[collection_label].datasets.push({ ...dataset, id, label });
  }

  for (const collection of Object.values(collections)) {
    collection.datasets.sort((a, b) => {
      return a.label.localeCompare(b.label);
    });
  }

  return collections;
}

interface MarkerGeneRequestBody {
  celltype: string;
  n_markers: number;
  organism: string;
  test: "ttest" | "binomtest";
  tissue: string;
}

interface HardcodedMarkerGeneRequest extends MarkerGeneRequestBody {
  n_markers: 25;
}

export function generateMarkerGeneBody(
  cellTypeID: string,
  tissueID: string,
  organismID: string,
  test: "ttest" | "binomtest"
): HardcodedMarkerGeneRequest {
  return {
    celltype: cellTypeID,
    n_markers: 25,
    organism: organismID,
    test: test,
    tissue: tissueID,
  };
}

export interface FetchMarkerGeneParams {
  cellTypeID: string;
  tissueID: string;
  organismID: string;
  test?: "ttest" | "binomtest";
  version?: 1 | 2;
}

export interface FetchGeneInfoParams {
  geneID: string;
  geneSymbol: string;
  signal?: AbortSignal;
}

export async function fetchMarkerGenes({
  cellTypeID,
  organismID,
  tissueID,
  test = "ttest",
  version = 1,
}: FetchMarkerGeneParams): Promise<MarkerGeneResponse> {
  const url = API_URL + replaceV1WithV2(version).WMG_MARKER_GENES;
  const body = generateMarkerGeneBody(cellTypeID, tissueID, organismID, test);
  const response = await fetch(url, {
    ...DEFAULT_FETCH_OPTIONS,
    ...JSON_BODY_FETCH_OPTIONS,
    body: JSON.stringify(body),
    method: "POST",
  });

  const json: MarkerGeneResponse = await response.json();

  if (!response.ok) {
    throw json;
  }

  return json;
}

export async function fetchGeneInfo({
  geneID,
  geneSymbol,
  signal,
}: FetchGeneInfoParams): Promise<GeneInfo> {
  const url =
    API_URL + API.WMG_GENE_INFO + `?geneID=${geneID}&gene=${geneSymbol}`;
  const response = await fetch(url, {
    ...DEFAULT_FETCH_OPTIONS, // Required for CORS
    signal,
  });

  const json: GeneInfo = await response.json();

  if (!response.ok) {
    throw json;
  }
  return json;
}

export const USE_MARKER_GENES = {
  ENTITIES: [ENTITIES.WMG_MARKER_GENES],
  id: "wmg-marker-genes",
};

export const USE_GENE_INFO = {
  ENTITIES: [ENTITIES.WMG_GENE_INFO],
  id: "wmg-gene-info",
};

export interface MarkerGenesByCellType {
  [cellType: string]: MarkerGeneResponse["marker_genes"];
}

export interface MarkerGene {
  gene_ontology_term_id: string;
  effect_size: number;
  p_value: number;
}

export interface MarkerGeneResponse<T = MarkerGene[]> {
  marker_genes: T;
  snapshot_id: string;
}

export function useMarkerGenes({
  cellTypeID,
  organismID,
  tissueID,
  test,
  version = 1,
}: FetchMarkerGeneParams): UseQueryResult<MarkerGeneResponse<MarkerGene>> {
  const { data } = usePrimaryFilterDimensions(version);
  const genesByID = useMemo((): { [name: string]: OntologyTerm } => {
    let result: { [name: string]: OntologyTerm } = {};

    if (!data) return result;

    const { genes } = data;

    result = generateTermsByKey(genes, "id");

    return result;
  }, [data]);

  function filterMarkerGenes(markerGenes: MarkerGene[]): MarkerGene[] {
    return markerGenes.filter(
      (markerGene) => markerGene.effect_size >= FMG_GENE_STRENGTH_THRESHOLD
    );
  }

  return useQuery(
    /**
     * (thuang): Add all arguments to `fetchMarkerGenes()` as dependencies,
     * so React Query can cache responses correctly without running into
     * issues like #4161
     */
    [USE_MARKER_GENES, cellTypeID, organismID, test, tissueID, version],
    async () => {
      const output = await fetchMarkerGenes({
        cellTypeID,
        organismID,
        test,
        tissueID,
        version,
      });
      const markerGenesIndexedByGeneName = Object.fromEntries(
        filterMarkerGenes(output.marker_genes).reduce(
          (newEntries, { gene_ontology_term_id, ...data }) => {
            try {
              newEntries.push([genesByID[gene_ontology_term_id].name, data]);
            } catch (e) {
              console.log("could not find gene with id", gene_ontology_term_id);
            }
            return newEntries;
          },
          [] as [string, Partial<MarkerGene>][]
        )
      );
      return { ...output, marker_genes: markerGenesIndexedByGeneName };
    },
    {
      staleTime: Infinity,
    }
  );
}

export function useGeneInfo(
  geneSymbol: string,
  version: 1 | 2 = 1
): UseQueryResult<GeneInfo> {
  const { data } = usePrimaryFilterDimensions(version);
  const genesByName = useMemo((): { [name: string]: OntologyTerm } => {
    let result: { [name: string]: OntologyTerm } = {};

    if (!data) return result;

    const { genes } = data;

    result = generateTermsByKey(genes, "name");

    return result;
  }, [data]);

  const geneID = genesByName[geneSymbol]?.id;
  return useQuery(
    // Sometimes using the UUID doesn't work if it's out-of-date and so the gene symbol is a fallback.
    [USE_GENE_INFO, geneSymbol, geneID],
    ({ signal }) => fetchGeneInfo({ geneSymbol, geneID, signal }),
    {
      staleTime: Infinity,
    }
  );
}

export const CELL_TYPE_VIEW_ID_DIVIDER = "$";

function getCellTypeViewId(
  ontologyTermId: CellTypeId,
  optionId: CompareOptionId
): ViewId {
  return `${ontologyTermId}${CELL_TYPE_VIEW_ID_DIVIDER}${optionId}`;
}

export function getOntologyTermIdFromCellTypeViewId(
  viewId: ViewId
): CompareOptionId {
  return viewId.split(CELL_TYPE_VIEW_ID_DIVIDER)[0];
}

export function getOptionIdFromCellTypeViewId(viewId: ViewId): CompareOptionId {
  return viewId.split(CELL_TYPE_VIEW_ID_DIVIDER)[1];
}<|MERGE_RESOLUTION|>--- conflicted
+++ resolved
@@ -502,11 +502,7 @@
         return [
           {
             id: collection.id,
-<<<<<<< HEAD
-            name: collection.summaryCitation || "No Publication",
-=======
             name: collection.summaryCitation || noPublicationStr,
->>>>>>> 3da6c19a
             dataset_ids: ids,
           },
         ];
@@ -515,33 +511,20 @@
 
     // Take all "No Publication"s and aggregate their dataset_ids:
     for (const publication of prePublications) {
-<<<<<<< HEAD
-      if (publication.name === "No Publication") {
-=======
       if (publication.name === noPublicationStr) {
->>>>>>> 3da6c19a
         noPublicationIds = noPublicationIds.concat(publication.dataset_ids);
       }
     }
 
     // Remove all "No Publication"s
     const allPublications = prePublications.filter(
-<<<<<<< HEAD
-      (publication) => publication.name !== "No Publication"
-=======
       (publication) => publication.name !== noPublicationStr
->>>>>>> 3da6c19a
     );
 
     // Add a default "No Publication" with all of those dataset IDs aggregated
     allPublications.push({
-<<<<<<< HEAD
-      id: "No Publication",
-      name: "No Publication",
-=======
       id: noPublicationStr,
       name: noPublicationStr,
->>>>>>> 3da6c19a
       dataset_ids: noPublicationIds,
     });
 
@@ -564,11 +547,7 @@
       }
     });
 
-<<<<<<< HEAD
-    if (collections === undefined) {
-=======
     if (publications.includes(noPublicationStr)) {
->>>>>>> 3da6c19a
       selectedPublicationDatasetIds.push(...noPublicationIds);
     }
 
