<!-- AUTO-GENERATED-CONTENT:START (STARTER) -->
<p align="center">
  <a href="https://www.gatsbyjs.org">
    <img alt="Gatsby" src="https://www.gatsbyjs.org/monogram.svg" width="60" />
  </a>
</p>
<h1 align="center">
  Data Portal Frontend
</h1>
<p align="center">
  Powered by Gatsby
</p>

## Development

1.  **Install dependencies.**

    ```shell
    # Install gatsby globally
    npm install -g gatsby

    # Install project dependencies
    npm install
    ```

1. **Set Up Environment Variables**

	Create the the environment file and populate the variables.
	
1.  **Host the backend locally.**

<<<<<<< HEAD
    Follow [backend instructions](https://github.com/chanzuckerberg/corpora-data-portal/tree/main/browser/backend#development)
=======
    Follow [backend instructions](../backend/chalice/api_server/README.md#Development)
>>>>>>> 5953c382
    to deploy the backend API on `http://localhost:5000`.

1.  **Build and launch the frontend locally.**

    ```shell
    gatsby develop
    ```

    Your site is now running at `http://localhost:8000` with hot re-loading!

1.  **Open the source code and start editing!**

    Modify code in the `src` directory, save your changes and the browser will update in real time.

## Environment Variables
The environment variables used to deploy the website. The variables should be stored in a file name *env.development* 
for development and *env.production* for production deployments. Do not store sensitive data in the environment 
variables.

| Name | Description |
|------|-------------|
| AUTH0\_DOMAIN | The hosted Auth0 domian used for Authentication |
| AUTH0\_CLIENTID | The client id of the Auth0 application for this site |
| AUDIENCE | The domain of the corpora api |
| API\_URL | The URL to the corpora api |
| CXG\_URL | The URL to CellxGene  |

## Deployment

1.  Ensure your `awscli` is configured with the
    [required credentials and profiles](https://github.com/chanzuckerberg/corpora-data-portal#configuration).
    Set the appropriate `AWS_PROFILE`.

    ```shell
    export AWS_PROFILE=single-cell-dev
    ```

1.  **Specify deployment.**

    Set the `DEPLOYMENT_STAGE` environment variable to a valid deployed environment: `dev`, `staging`

    ```shell
    export DEPLOYMENT_STAGE=dev
    ```

1.  **Deploy.** 

    Files are deployed to a publicly accessible bucket. Do not include sensitive data in the deployed files.

    ```shell
    make deploy
    ```

	
## 🧐 What's inside?

A quick look at the top-level files and directories you'll see in a Gatsby project.

    .
    ├── node_modules
    ├── src
    ├── .gitignore
    ├── .prettierrc
    ├── gatsby-browser.js
    ├── gatsby-config.js
    ├── gatsby-node.js
    ├── gatsby-ssr.js
    ├── LICENSE
    ├── package-lock.json
    ├── package.json
    └── README.md

1.  **`/node_modules`**: This directory contains all of the modules of code that your project depends on (npm packages) are automatically installed.

2.  **`/src`**: This directory will contain all of the code related to what you will see on the front-end of your site (what you see in the browser) such as your site header or a page template. `src` is a convention for “source code”.

3.  **`.gitignore`**: This file tells git which files it should not track / not maintain a version history for.

4.  **`.prettierrc`**: This is a configuration file for [Prettier](https://prettier.io/). Prettier is a tool to help keep the formatting of your code consistent.

5.  **`gatsby-browser.js`**: This file is where Gatsby expects to find any usage of the [Gatsby browser APIs](https://www.gatsbyjs.org/docs/browser-apis/) (if any). These allow customization/extension of default Gatsby settings affecting the browser.

6.  **`gatsby-config.js`**: This is the main configuration file for a Gatsby site. This is where you can specify information about your site (metadata) like the site title and description, which Gatsby plugins you’d like to include, etc. (Check out the [config docs](https://www.gatsbyjs.org/docs/gatsby-config/) for more detail).

7.  **`gatsby-node.js`**: This file is where Gatsby expects to find any usage of the [Gatsby Node APIs](https://www.gatsbyjs.org/docs/node-apis/) (if any). These allow customization/extension of default Gatsby settings affecting pieces of the site build process.

8.  **`gatsby-ssr.js`**: This file is where Gatsby expects to find any usage of the [Gatsby server-side rendering APIs](https://www.gatsbyjs.org/docs/ssr-apis/) (if any). These allow customization of default Gatsby settings affecting server-side rendering.

9.  **`LICENSE`**: Gatsby is licensed under the MIT license.

10. **`package-lock.json`** (See `package.json` below, first). This is an automatically generated file based on the exact versions of your npm dependencies that were installed for your project. **(You won’t change this file directly).**

11. **`package.json`**: A manifest file for Node.js projects, which includes things like metadata (the project’s name, author, etc). This manifest is how npm knows which packages to install for your project.

12. **`README.md`**: A text file containing useful reference information about your project.

## 🎓 Learning Gatsby

Looking for more guidance? Full documentation for Gatsby lives [on the website](https://www.gatsbyjs.org/). Here are some places to start:

- **For most developers, we recommend starting with our [in-depth tutorial for creating a site with Gatsby](https://www.gatsbyjs.org/tutorial/).** It starts with zero assumptions about your level of ability and walks through every step of the process.

- **To dive straight into code samples, head [to our documentation](https://www.gatsbyjs.org/docs/).** In particular, check out the _Guides_, _API Reference_, and _Advanced Tutorials_ sections in the sidebar.<|MERGE_RESOLUTION|>--- conflicted
+++ resolved
@@ -29,12 +29,8 @@
 	
 1.  **Host the backend locally.**
 
-<<<<<<< HEAD
-    Follow [backend instructions](https://github.com/chanzuckerberg/corpora-data-portal/tree/main/browser/backend#development)
-=======
-    Follow [backend instructions](../backend/chalice/api_server/README.md#Development)
->>>>>>> 5953c382
-    to deploy the backend API on `http://localhost:5000`.
+    Follow [backend instructions](../backend/chalice/api_server/README.md#Development)to deploy the backend API on 
+    `http://localhost:5000`.
 
 1.  **Build and launch the frontend locally.**
 
