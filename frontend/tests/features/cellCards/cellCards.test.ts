import { test, Page, expect, Locator } from "@playwright/test";
import { ROUTES } from "src/common/constants/routes";
import {
  goToPage,
  takeSnapshotOfMetaTags,
  tryUntil,
} from "tests/utils/helpers";
import { TEST_URL } from "../../common/constants";
import { LANDING_PAGE_HEADER } from "src/views/CellGuide/components/LandingPage";
import {
  CELL_GUIDE_CARD_SEARCH_BAR,
  CELL_GUIDE_CARD_SEARCH_BAR_TEXT_INPUT,
} from "src/views/CellGuide/components/CellGuideCardSearchBar";
import {
  CELL_GUIDE_CARD_CL_DESCRIPTION,
  CELL_GUIDE_CARD_GPT_DESCRIPTION,
  CELL_GUIDE_CARD_GPT_TOOLTIP_LINK,
} from "src/views/CellGuide/components/CellGuideCard/components/Description";
import {
  CELL_GUIDE_CARD_HEADER_NAME,
  CELL_GUIDE_CARD_HEADER_TAG,
} from "src/views/CellGuide/components/CellGuideCard";
import {
  CELL_GUIDE_CARD_CANONICAL_MARKER_GENES_TABLE,
  CELL_GUIDE_CARD_ENRICHED_GENES_TABLE,
  CELL_GUIDE_CARD_MARKER_GENES_TABLE_DROPDOWN_ORGAN,
  CELL_GUIDE_CARD_MARKER_GENES_TABLE_DROPDOWN_ORGANISM,
  CELL_GUIDE_CARD_CANONICAL_MARKER_GENES_TABLE_SELECTOR,
  CELL_GUIDE_CARD_ENRICHED_GENES_TABLE_SELECTOR,
  MARKER_GENES_CANONICAL_TOOLTIP_TEST_ID,
  MARKER_GENES_COMPUTATIONAL_TOOLTIP_TEST_ID,
} from "src/views/CellGuide/components/CellGuideCard/components/MarkerGeneTables";
import {
  CELL_GUIDE_CARD_ONTOLOGY_DAG_VIEW,
  CELL_GUIDE_CARD_ONTOLOGY_DAG_VIEW_HOVER_CONTAINER,
  CELL_GUIDE_CARD_ONTOLOGY_DAG_VIEW_FULLSCREEN_BUTTON,
  CELL_GUIDE_CARD_ONTOLOGY_DAG_VIEW_TOOLTIP,
} from "src/views/CellGuide/components/common/OntologyDagView";
import { CELL_GUIDE_CARD_ONTOLOGY_DAG_VIEW_CLICKABLE_TEXT_LABEL } from "src/views/CellGuide/components/common/OntologyDagView/components/Node";
import { CELL_GUIDE_CARD_ONTOLOGY_DAG_VIEW_RECT_OR_CIRCLE_PREFIX_ID } from "src/views/CellGuide/components/common/OntologyDagView/components/Node/components/RectOrCircle";
import { CELL_GUIDE_CARD_SOURCE_DATA_TABLE } from "src/views/CellGuide/components/CellGuideCard/components/SourceDataTable";
import { CELL_GUIDE_CARD_NAVIGATION_SIDEBAR } from "src/views/CellGuide/components/CellGuideCard/components/CellGuideCardSidebar";
import {
  TISSUE_CARD_HEADER_NAME,
  TISSUE_CARD_HEADER_TAG,
  TISSUE_CARD_UBERON_DESCRIPTION,
} from "src/views/CellGuide/components/TissueCard";
import {
  EXPRESSION_SCORE_TOOLTIP_TEST_ID,
  PERCENT_OF_CELLS_TOOLTIP_TEST_ID,
} from "src/views/CellGuide/components/CellGuideCard/components/MarkerGeneTables";

const { describe } = test;

const NEURON_CELL_TYPE_ID = "CL_0000540";
const T_CELL_CELL_TYPE_ID = "CL_0000084";
const LUNG_TISSUE_ID = "UBERON_0002048";

describe("Cell Guide", () => {
  describe("Landing Page", () => {
    test("All LandingPage components are present", async ({ page }) => {
      await goToPage(`${TEST_URL}${ROUTES.CELL_GUIDE}`, page);

      await takeSnapshotOfMetaTags(page);

      await isElementVisible(page, LANDING_PAGE_HEADER);
      await isElementVisible(page, CELL_GUIDE_CARD_SEARCH_BAR);
    });

    test("Cell type search bar filters properly and links to a CellGuideCard", async ({
      page,
    }) => {
      await goToPage(`${TEST_URL}${ROUTES.CELL_GUIDE}`, page);
      const element = page.getByTestId(CELL_GUIDE_CARD_SEARCH_BAR_TEXT_INPUT);
      await waitForElementAndClick(element);
      await waitForOptionsToLoad(page);
      // get number of elements with role option in dropdown
      const numOptionsBefore = await countLocator(page.getByRole("option"));
      // type in search bar
      await element.type("neuron");
      // get number of elements with role option in dropdown
      const numOptionsAfter = await countLocator(page.getByRole("option"));
      // check that number of elements with role option in dropdown has decreased
      expect(numOptionsAfter).toBeLessThan(numOptionsBefore);
      // check that the first element in the dropdown is the one we searched for
      const firstOption = (await page.getByRole("option").elementHandles())[0];
      const firstOptionText = await firstOption?.textContent();
      expect(firstOptionText).toBe("neuron");

      await Promise.all([
        // check that the url has changed to the correct CellGuide card
        page.waitForURL(
          `${TEST_URL}${ROUTES.CELL_GUIDE}/${NEURON_CELL_TYPE_ID}`
        ),
        // click on first element in dropdown
        firstOption?.click(),
      ]);
    });
<<<<<<< HEAD

=======
    test("Cell type search bar filters by synonyms properly and links to a CellGuideCard", async ({
      page,
    }) => {
      await goToPage(`${TEST_URL}${ROUTES.CELL_GUIDE}`, page);
      const element = page.getByTestId(CELL_GUIDE_CARD_SEARCH_BAR_TEXT_INPUT);
      await waitForElementAndClick(element);
      await waitForOptionsToLoad(page);
      // get number of elements with role option in dropdown
      const numOptionsBefore = await countLocator(page.getByRole("option"));
      // type in search bar
      await element.type("cardiomyocyte");
      // get number of elements with role option in dropdown
      const numOptionsAfter = await countLocator(page.getByRole("option"));
      // check that number of elements with role option in dropdown has decreased
      expect(numOptionsAfter).toBeLessThan(numOptionsBefore);
      // check that the first element in the dropdown is the one we searched for (cardiac muscle cell)
      const firstOption = (await page.getByRole("option").elementHandles())[0];
      const firstOptionText = await firstOption?.textContent();
      expect(firstOptionText).toBe("cardiac muscle cell");
      // click on first element in dropdown
      await firstOption?.click();
      // check that the url has changed to the correct CellGuide card
      await page.waitForURL(`${TEST_URL}${ROUTES.CELL_GUIDE}/CL_0000746`); // cardiac muscle cell
    });
>>>>>>> 8bc9534c
    test("Cell type search bar keyboard input works properly", async ({
      page,
    }) => {
      await goToPage(`${TEST_URL}${ROUTES.CELL_GUIDE}`, page);
      const element = page.getByTestId(CELL_GUIDE_CARD_SEARCH_BAR_TEXT_INPUT);
      await waitForElementAndClick(element);

      await tryUntil(
        async () => {
          await element.type("neuron");
          // input down arrow key
          await element.press("ArrowDown");
          const firstOption = page.getByRole("option").first();
          const firstOptionText = await firstOption?.textContent();
          expect(firstOptionText).toBe("neuron");

          // get css classes of first option
          const firstOptionClasses = await firstOption?.getAttribute("class");
          expect(firstOptionClasses).toContain("Mui-focused");
        },
        { page }
      );

      await Promise.all([
        // check that the url has changed to the correct CellGuide card after browser finishes navigating
        page.waitForURL(
          `${TEST_URL}${ROUTES.CELL_GUIDE}/${NEURON_CELL_TYPE_ID}`
        ), // input enter
        element.press("Enter"),
      ]);
    });
  });

  describe("CellGuide Card", () => {
    test("All CellGuide card components are present", async ({ page }) => {
      await goToPage(
        `${TEST_URL}${ROUTES.CELL_GUIDE}/${NEURON_CELL_TYPE_ID}`,
        page
      );

      await takeSnapshotOfMetaTags(page);

      await isElementVisible(page, CELL_GUIDE_CARD_HEADER_NAME);
      await isElementVisible(page, CELL_GUIDE_CARD_HEADER_TAG);
      await isElementVisible(page, CELL_GUIDE_CARD_CL_DESCRIPTION);
      await isElementVisible(page, CELL_GUIDE_CARD_GPT_DESCRIPTION);
      await isElementVisible(page, CELL_GUIDE_CARD_GPT_TOOLTIP_LINK);
      await isElementVisible(page, CELL_GUIDE_CARD_SEARCH_BAR);
      await isElementVisible(
        page,
        CELL_GUIDE_CARD_CANONICAL_MARKER_GENES_TABLE
      );
      await isElementVisible(page, CELL_GUIDE_CARD_ONTOLOGY_DAG_VIEW);
      const headerName = page.getByTestId(CELL_GUIDE_CARD_HEADER_NAME);
      const headerNameText = await headerName.textContent();
      expect(headerNameText).toBe("Neuron");
    });

    test("CellGuide card GPT description tooltip displays disclaimer", async ({
      page,
    }) => {
      await goToPage(
        `${TEST_URL}${ROUTES.CELL_GUIDE}/${NEURON_CELL_TYPE_ID}`,
        page
      );
      await isElementVisible(page, CELL_GUIDE_CARD_GPT_TOOLTIP_LINK);
      await page.getByTestId(CELL_GUIDE_CARD_GPT_TOOLTIP_LINK).hover();
      await checkTooltipContent(
        page,
        `This summary on "neuron" was generated with ChatGPT, powered by the GPT4 model. Keep in mind that ChatGPT may occasionally present information that is not entirely accurate. For transparency, the prompts used to generate this summary are shared below.`
      );
    });

    test("Cell type search bar filters properly and links to a CellGuideCard", async ({
      page,
    }) => {
      await goToPage(
        `${TEST_URL}${ROUTES.CELL_GUIDE}/${NEURON_CELL_TYPE_ID}`,
        page
      );
      const element = page.getByTestId(CELL_GUIDE_CARD_SEARCH_BAR_TEXT_INPUT);
      await waitForElementAndClick(element);
      await waitForOptionsToLoad(page);
      // get number of elements with role option in dropdown
      const numOptionsBefore = await countLocator(page.getByRole("option"));
      // type in search bar
      await element.type("acinar cell");
      // get number of elements with role option in dropdown
      const numOptionsAfter = await countLocator(page.getByRole("option"));
      // check that number of elements with role option in dropdown has decreased
      expect(numOptionsAfter).toBeLessThan(numOptionsBefore);
      // check that the first element in the dropdown is the one we searched for
      const firstOption = (await page.getByRole("option").elementHandles())[0];
      const firstOptionText = await firstOption?.textContent();
      expect(firstOptionText).toBe("acinar cell");

      await Promise.all([
        // check that the url has changed to the correct CellGuide card
        page.waitForURL(`${TEST_URL}${ROUTES.CELL_GUIDE}/CL_0000622`), // Acinar cell
        // click on first element in dropdown
        firstOption?.click(),
      ]);
    });

    describe("Canonical Marker Gene Table", () => {
      test("Canonical marker gene table is displayed with columns and at least one entry displayed", async ({
        page,
      }) => {
        await goToPage(
          `${TEST_URL}${ROUTES.CELL_GUIDE}/${NEURON_CELL_TYPE_ID}`,
          page
        );
        // set canonical marker genes table as active
        await page
          .getByTestId(CELL_GUIDE_CARD_CANONICAL_MARKER_GENES_TABLE_SELECTOR)
          .click();

        const tableSelector = `[data-testid='${CELL_GUIDE_CARD_CANONICAL_MARKER_GENES_TABLE}']`;
        const columnHeaderElements = await page
          .locator(`${tableSelector} thead th`)
          .elementHandles();
        // get text content of each column header
        const columnHeaders = await Promise.all(
          columnHeaderElements.map(async (element) => {
            return await element.textContent();
          })
        );
        expect(columnHeaders).toEqual(["Symbol", "Name", "References"]);
        const rowElements = await page
          .locator(`${tableSelector} tbody tr`)
          .elementHandles();
        const rowCount = rowElements.length;
        expect(rowCount).toBeGreaterThan(1);
      });

      test("Canonical marker gene table is updated by the tissue dropdown", async ({
        page,
      }) => {
        await goToPage(
          `${TEST_URL}${ROUTES.CELL_GUIDE}/${T_CELL_CELL_TYPE_ID}`,
          page
        );
        // set canonical marker genes table as active
        await page
          .getByTestId(CELL_GUIDE_CARD_CANONICAL_MARKER_GENES_TABLE_SELECTOR)
          .click();

        const tableSelector = `[data-testid='${CELL_GUIDE_CARD_CANONICAL_MARKER_GENES_TABLE}']`;
        const rowElementsBefore = await page
          .locator(`${tableSelector} tbody tr`)
          .elementHandles();
        const rowCountBefore = rowElementsBefore.length;
        expect(rowCountBefore).toBeGreaterThan(1);

        const dropdown = page.getByTestId(
          CELL_GUIDE_CARD_MARKER_GENES_TABLE_DROPDOWN_ORGAN
        );
        await waitForElementAndClick(dropdown);
        await dropdown.press("ArrowDown");
        await dropdown.press("ArrowDown");
        await dropdown.press("ArrowDown"); // selects kidney
        await dropdown.press("Enter");

        const rowElementsAfter = await page
          .locator(`${tableSelector} tbody tr`)
          .elementHandles();
        const rowCountAfter = rowElementsAfter.length;
        expect(rowCountAfter).toBeGreaterThan(1);
        expect(rowCountAfter).not.toBe(rowCountBefore);
      });
    });

    describe("Enriched Genes Table", () => {
      test("Enriched gene table is displayed with columns and at least one entry displayed", async ({
        page,
      }) => {
        await goToPage(
          `${TEST_URL}${ROUTES.CELL_GUIDE}/${T_CELL_CELL_TYPE_ID}`,
          page
        );
        // set enriched marker genes table as active
        await page
          .getByTestId(CELL_GUIDE_CARD_ENRICHED_GENES_TABLE_SELECTOR)
          .click();

        const tableSelector = `[data-testid='${CELL_GUIDE_CARD_ENRICHED_GENES_TABLE}']`;
        await page.locator(tableSelector).waitFor({ timeout: 5000 });

        const columnHeaderElements = await page
          .locator(`${tableSelector} thead th`)
          .elementHandles();
        // get text content of each column header
        const columnHeaders = await Promise.all(
          columnHeaderElements.map(async (element) => {
            return await element.textContent();
          })
        );
        expect(columnHeaders).toEqual([
          "Symbol",
          "Name",
          "Marker Score",
          "Expression Score",
          "% of Cells",
        ]);
        const rowElements = await page
          .locator(`${tableSelector} tbody tr`)
          .elementHandles();
        const rowCount = rowElements.length;
        expect(rowCount).toBeGreaterThan(1);
      });

      test("Enriched marker gene table is updated by the organism dropdown", async ({
        page,
      }) => {
        await goToPage(
          `${TEST_URL}${ROUTES.CELL_GUIDE}/${T_CELL_CELL_TYPE_ID}`,
          page
        );
        // set enriched marker genes table as active
        await page
          .getByTestId(CELL_GUIDE_CARD_ENRICHED_GENES_TABLE_SELECTOR)
          .click();

        const tableSelector = `[data-testid='${CELL_GUIDE_CARD_ENRICHED_GENES_TABLE}']`;
        await page.locator(tableSelector).waitFor({ timeout: 5000 });

        const rowElementsBefore = await page
          .locator(`${tableSelector} tbody tr`)
          .elementHandles();
        const rowCountBefore = rowElementsBefore.length;
        expect(rowCountBefore).toBeGreaterThan(1);
        const firstRowContentBefore = await rowElementsBefore[0].textContent();

        const dropdown = page.getByTestId(
          CELL_GUIDE_CARD_MARKER_GENES_TABLE_DROPDOWN_ORGANISM
        );
        await waitForElementAndClick(dropdown);
        await dropdown.press("ArrowDown");
        await dropdown.press("Enter");

        const rowElementsAfter = await page
          .locator(`${tableSelector} tbody tr`)
          .elementHandles();
        const rowCountAfter = rowElementsAfter.length;
        expect(rowCountAfter).toBeGreaterThan(1);
        const firstRowContentAfter = await rowElementsAfter[0].textContent();
        expect(firstRowContentBefore).not.toBe(firstRowContentAfter);
      });
    });

    describe("Source Data Table", () => {
      test("Source data table is displayed with columns and at least one entry displayed", async ({
        page,
      }) => {
        await goToPage(
          `${TEST_URL}${ROUTES.CELL_GUIDE}/${NEURON_CELL_TYPE_ID}`,
          page
        );
        const tableSelector = `[data-testid='${CELL_GUIDE_CARD_SOURCE_DATA_TABLE}']`;

        const columnHeaderElements = await page
          .locator(`${tableSelector} thead th`)
          .elementHandles();

        await tryUntil(
          async () => {
            // get text content of each column header
            const columnHeaders = await Promise.all(
              columnHeaderElements.map(async (element) => {
                return await element.textContent();
              })
            );
            expect(columnHeaders).toEqual([
              "Collection",
              "Publication",
              "Tissue",
              "Disease",
              "Organism",
            ]);
          },
          { page }
        );

        const rowElements = await page
          .locator(`${tableSelector} tbody tr`)
          .elementHandles();
        const rowCount = rowElements.length;
        expect(rowCount).toBeGreaterThan(1);
      });
    });

    describe("Ontology Viewer", () => {
      test("Clicking on a parent node expands and collapses its children", async ({
        page,
      }) => {
        await goToPage(
          `${TEST_URL}${ROUTES.CELL_GUIDE}/${NEURON_CELL_TYPE_ID}`,
          page
        );
        await page
          .getByTestId(CELL_GUIDE_CARD_ONTOLOGY_DAG_VIEW)
          .waitFor({ timeout: 5000 });
        const nodesLocator = `[data-testid^='${CELL_GUIDE_CARD_ONTOLOGY_DAG_VIEW_RECT_OR_CIRCLE_PREFIX_ID}']`;
        // collapse node's children
        const nodesBefore = await page.locator(nodesLocator).elementHandles();
        const numNodesBefore = nodesBefore.length;

        const node = page.getByTestId(
          `${CELL_GUIDE_CARD_ONTOLOGY_DAG_VIEW_RECT_OR_CIRCLE_PREFIX_ID}-CL:0000540__0-has-children-isTargetNode=true`
        );

        await tryUntil(
          async () => {
            await waitForElementAndClick(node);

            const nodesAfter = await page
              .locator(nodesLocator)
              .elementHandles();
            const numNodesAfter = nodesAfter.length;

            expect(numNodesBefore).toBeGreaterThan(numNodesAfter);

            // expand node's children
            await waitForElementAndClick(node);
            const nodesAfter2 = await page
              .locator(nodesLocator)
              .elementHandles();
            const numNodesAfter2 = nodesAfter2.length;
            expect(numNodesAfter2).toBeGreaterThan(numNodesAfter);
          },
          { page }
        );
      });

      test("Clicking on a cell type label links to its CellGuide Card", async ({
        page,
      }) => {
        await goToPage(
          `${TEST_URL}${ROUTES.CELL_GUIDE}/${NEURON_CELL_TYPE_ID}`,
          page
        );
        await page
          .getByTestId(CELL_GUIDE_CARD_ONTOLOGY_DAG_VIEW)
          .waitFor({ timeout: 5000 });
        const label = page.getByTestId(
          `${CELL_GUIDE_CARD_ONTOLOGY_DAG_VIEW_CLICKABLE_TEXT_LABEL}-CL:0000878__4`
        );

        await Promise.all([
          page.waitForURL(`${TEST_URL}${ROUTES.CELL_GUIDE}/CL_0000878`),
          waitForElementAndClick(label),
        ]);

        // Check that the new node is highlighted green (isTargetNode=true)
        await page
          .getByTestId(
            `${CELL_GUIDE_CARD_ONTOLOGY_DAG_VIEW_RECT_OR_CIRCLE_PREFIX_ID}-CL:0000878__4-has-children-isTargetNode=true`
          )
          .waitFor({ timeout: 5000 });
      });

      test("Clicking on a collapsed node stub displays hidden cell types", async ({
        page,
      }) => {
        await goToPage(
          `${TEST_URL}${ROUTES.CELL_GUIDE}/${T_CELL_CELL_TYPE_ID}`,
          page
        );
        await page
          .getByTestId(CELL_GUIDE_CARD_ONTOLOGY_DAG_VIEW)
          .waitFor({ timeout: 5000 });

        const nodesLocator = `[data-testid^='${CELL_GUIDE_CARD_ONTOLOGY_DAG_VIEW_RECT_OR_CIRCLE_PREFIX_ID}']`;
        const nodesBefore = await page.locator(nodesLocator).elementHandles();
        const numNodesBefore = nodesBefore.length;

        const dummyChildLocator = `[data-testid='${CELL_GUIDE_CARD_ONTOLOGY_DAG_VIEW_RECT_OR_CIRCLE_PREFIX_ID}-dummy-child-CL:0000842__0-has-children-isTargetNode=false']`;
        const dummyChild = (
          await page.locator(dummyChildLocator).elementHandles()
        )[0];
        // check that dummyChild is clickable
        const isVisible = await dummyChild.isVisible();
        expect(isVisible).toBe(true);
        await dummyChild.click();

        const nodesAfter = await page.locator(nodesLocator).elementHandles();
        const numNodesAfter = nodesAfter.length;
        expect(numNodesAfter).toBeGreaterThan(numNodesBefore);
      });

      test("Clicking the full screen button maximizes the ontology viewer", async ({
        page,
      }) => {
        await goToPage(
          `${TEST_URL}${ROUTES.CELL_GUIDE}/${NEURON_CELL_TYPE_ID}`,
          page
        );
        const ontologyDagView = page.getByTestId(
          CELL_GUIDE_CARD_ONTOLOGY_DAG_VIEW_HOVER_CONTAINER
        );
        await ontologyDagView.waitFor({ timeout: 5000 });
        const ontologyDagViewSizeBefore = await ontologyDagView.boundingBox();
        await ontologyDagView.hover();
        const fullScreenButton = page.getByTestId(
          CELL_GUIDE_CARD_ONTOLOGY_DAG_VIEW_FULLSCREEN_BUTTON
        );
        await waitForElementAndClick(fullScreenButton);

        const ontologyDagViewSizeAfter = await ontologyDagView.boundingBox();
        expect(ontologyDagViewSizeAfter?.width).toBeGreaterThan(
          ontologyDagViewSizeBefore?.width ?? 0
        );
      });

      test("Node tooltip displays on hover", async ({ page }) => {
        await goToPage(
          `${TEST_URL}${ROUTES.CELL_GUIDE}/${NEURON_CELL_TYPE_ID}`,
          page
        );
        await page
          .getByTestId(CELL_GUIDE_CARD_ONTOLOGY_DAG_VIEW)
          .waitFor({ timeout: 5000 });

        const node = page.getByTestId(
          `${CELL_GUIDE_CARD_ONTOLOGY_DAG_VIEW_RECT_OR_CIRCLE_PREFIX_ID}-CL:0000540__0-has-children-isTargetNode=true`
        );
        await node.hover();
        await isElementVisible(page, CELL_GUIDE_CARD_ONTOLOGY_DAG_VIEW_TOOLTIP);
      });
    });
    describe("Tissue Card", () => {
      test("All tissue card components are present", async ({ page }) => {
        await goToPage(
          `${TEST_URL}${ROUTES.CELL_GUIDE}/tissues/${LUNG_TISSUE_ID}`,
          page
        );

        await takeSnapshotOfMetaTags(page);

        await isElementVisible(page, TISSUE_CARD_HEADER_NAME);
        await isElementVisible(page, TISSUE_CARD_HEADER_TAG);
        await isElementVisible(page, CELL_GUIDE_CARD_ONTOLOGY_DAG_VIEW);
        await isElementVisible(page, CELL_GUIDE_CARD_SEARCH_BAR);
        await isElementVisible(page, TISSUE_CARD_UBERON_DESCRIPTION);
        const headerName = page.getByTestId(TISSUE_CARD_HEADER_NAME);
        const headerNameText = await headerName.textContent();
        expect(headerNameText).toBe("Lung");
      });

      test("Clicking on a cell type label links to its CellGuide Card", async ({
        page,
      }) => {
        await goToPage(
          `${TEST_URL}${ROUTES.CELL_GUIDE}/tissues/${LUNG_TISSUE_ID}`,
          page
        );

        await page
          .getByTestId(CELL_GUIDE_CARD_ONTOLOGY_DAG_VIEW)
          .waitFor({ timeout: 5000 });

        const label = page.getByTestId(
          `${CELL_GUIDE_CARD_ONTOLOGY_DAG_VIEW_CLICKABLE_TEXT_LABEL}-CL:0000066__0`
        );

        await Promise.all([
          page.waitForURL(`${TEST_URL}${ROUTES.CELL_GUIDE}/CL_0000066`),
          waitForElementAndClick(label),
        ]);

        // Check that the new node is highlighted green (isTargetNode=true)
        await page
          .getByTestId(
            `${CELL_GUIDE_CARD_ONTOLOGY_DAG_VIEW_RECT_OR_CIRCLE_PREFIX_ID}-CL:0000066__0-has-children-isTargetNode=true`
          )
          .waitFor({ timeout: 5000 });
      });

      test("Node tooltip displays on hover", async ({ page }) => {
        await goToPage(
          `${TEST_URL}${ROUTES.CELL_GUIDE}/tissues/${LUNG_TISSUE_ID}`,
          page
        );
        await page
          .getByTestId(CELL_GUIDE_CARD_ONTOLOGY_DAG_VIEW)
          .waitFor({ timeout: 5000 });

        const node = page.getByTestId(
          `${CELL_GUIDE_CARD_ONTOLOGY_DAG_VIEW_RECT_OR_CIRCLE_PREFIX_ID}-CL:0000066__0-has-children-isTargetNode=false`
        );
        await node.hover();
        await isElementVisible(page, CELL_GUIDE_CARD_ONTOLOGY_DAG_VIEW_TOOLTIP);
        const textContent = await page
          .getByTestId(CELL_GUIDE_CARD_ONTOLOGY_DAG_VIEW_TOOLTIP)
          .textContent();
        expect(textContent).toContain("in lung");
      });
    });

    describe("CellGuideCard Sidebar", () => {
      test("Clicking on the navbar scrolls to the section", async ({
        page,
      }) => {
        await goToPage(
          `${TEST_URL}${ROUTES.CELL_GUIDE}/${NEURON_CELL_TYPE_ID}`,
          page
        );
        const navbar = page.getByTestId(CELL_GUIDE_CARD_NAVIGATION_SIDEBAR);

        // scroll to the bottom
        const section3 = page.getByTestId("section-3");
        await section3.scrollIntoViewIfNeeded();

        // check that source data is in viewport
        const sourceData = page.getByTestId(CELL_GUIDE_CARD_SOURCE_DATA_TABLE);
        await sourceData.waitFor({ timeout: 5000 });
        expect(sourceData).toBeInViewport();

        // get the second navbar tab (ontology) and click to scroll
        const elements = await navbar
          .locator(".MuiButtonBase-root.MuiTab-root")
          .elementHandles();
        const tab = elements[1];
        await tab.click();

        // check that ontology is in viewport
        const ontologyView = page.getByTestId(
          CELL_GUIDE_CARD_ONTOLOGY_DAG_VIEW
        );
        await ontologyView.waitFor({ timeout: 5000 });
        expect(ontologyView).toBeInViewport();

        // check that source data is not in viewport
        expect(sourceData).not.toBeInViewport();
      });
    });
  });
  describe("Marker Genes table shows tooltips", () => {
    const computationalTabButton =
      "cell-guide-card-enriched-genes-table-selector";

    test("Marker Genes help tooltip - Canonical", async ({ page }) => {
      await goToPage(
        `${TEST_URL}${ROUTES.CELL_GUIDE}/${NEURON_CELL_TYPE_ID}`,
        page
      );

      await isElementVisible(page, MARKER_GENES_CANONICAL_TOOLTIP_TEST_ID);
      await page.getByTestId(MARKER_GENES_CANONICAL_TOOLTIP_TEST_ID).hover();

      await checkTooltipContent(
        page,
        "Canonical marker genes and associated publications were derived from the Anatomical Structures, Cell Types and Biomarkers (ASCT+B) tables from the 5th Human Reference Atlas release (July 2023). The tables are authored and reviewed by an international team of anatomists, pathologists, physicians, and other experts."
      );
    });

    test("Marker Genes help tooltip - Computational", async ({ page }) => {
      await goToPage(
        `${TEST_URL}${ROUTES.CELL_GUIDE}/${NEURON_CELL_TYPE_ID}`,
        page
      );

      await page.getByTestId(computationalTabButton).click();

      await isElementVisible(page, MARKER_GENES_COMPUTATIONAL_TOOLTIP_TEST_ID);
      await page
        .getByTestId(MARKER_GENES_COMPUTATIONAL_TOOLTIP_TEST_ID)
        .hover();

      await checkTooltipContent(
        page,
        "Computational marker genes are derived from the CELLxGENE Census. They are computed utilizing the same methodology as featured in our Find Marker Genes feature from the Gene Expression application."
      );
    });

    test("Expression Score tooltip", async ({ page }) => {
      await goToPage(
        `${TEST_URL}${ROUTES.CELL_GUIDE}/${NEURON_CELL_TYPE_ID}`,
        page
      );

      await page.getByTestId(computationalTabButton).click();

      // Check expression score tooltip
      await isElementVisible(page, EXPRESSION_SCORE_TOOLTIP_TEST_ID);
      await page.getByTestId(EXPRESSION_SCORE_TOOLTIP_TEST_ID).hover();

      await checkTooltipContent(
        page,
        "The expression score is the average rankit-normalized gene expression among cells in the cell type that have non-zero values."
      );
    });

    test("Percent of Cells tooltip", async ({ page }) => {
      await goToPage(
        `${TEST_URL}${ROUTES.CELL_GUIDE}/${NEURON_CELL_TYPE_ID}`,
        page
      );

      await page.getByTestId(computationalTabButton).click();

      // Check Percent of Cells tooltip
      await isElementVisible(page, PERCENT_OF_CELLS_TOOLTIP_TEST_ID);
      await page.getByTestId(PERCENT_OF_CELLS_TOOLTIP_TEST_ID).hover();

      await checkTooltipContent(
        page,
        "Percentage of cells expressing a gene in the cell type. These numbers are calculated after cells with low coverage and low expression values have been filtered out."
      );
    });
  });
});

async function checkTooltipContent(page: Page, text: string) {
  // check role tooltip is visible
  const tooltipLocator = page.getByRole("tooltip");
  await tooltipLocator.waitFor({ timeout: 5000 });
  const tooltipLocatorVisible = await tooltipLocator.isVisible();
  expect(tooltipLocatorVisible).toBe(true);

  // check that tooltip contains text
  const tooltipText = await tooltipLocator.textContent();
  expect(tooltipText).toContain(text);
}

async function isElementVisible(page: Page, testId: string) {
  await tryUntil(
    async () => {
      const element = page.getByTestId(testId);
      await element.waitFor({ timeout: 5000 });
      const isVisible = await element.isVisible();
      expect(isVisible).toBe(true);
    },
    { page }
  );
}

async function waitForElementAndClick(locator: Locator) {
  await locator.waitFor({ timeout: 5000 });
  await locator.click();
}

async function countLocator(locator: Locator) {
  return (await locator.elementHandles()).length;
}

async function waitForOptionsToLoad(page: Page) {
  await tryUntil(
    async () => {
      const numOptions = await countLocator(page.getByRole("option"));
      expect(numOptions).toBeGreaterThan(0);
    },
    { page }
  );
}<|MERGE_RESOLUTION|>--- conflicted
+++ resolved
@@ -96,9 +96,6 @@
         firstOption?.click(),
       ]);
     });
-<<<<<<< HEAD
-
-=======
     test("Cell type search bar filters by synonyms properly and links to a CellGuideCard", async ({
       page,
     }) => {
@@ -123,7 +120,6 @@
       // check that the url has changed to the correct CellGuide card
       await page.waitForURL(`${TEST_URL}${ROUTES.CELL_GUIDE}/CL_0000746`); // cardiac muscle cell
     });
->>>>>>> 8bc9534c
     test("Cell type search bar keyboard input works properly", async ({
       page,
     }) => {
