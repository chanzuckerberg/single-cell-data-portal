import { test, Page, expect, Locator } from "@playwright/test";
import { ROUTES } from "src/common/constants/routes";
import { goToPage, tryUntil } from "tests/utils/helpers";
import { TEST_URL } from "../../common/constants";
import { LANDING_PAGE_HEADER } from "src/views/CellCards/components/LandingPage";
import {
  CELL_CARD_SEARCH_BAR,
  CELL_CARD_SEARCH_BAR_TEXT_INPUT,
} from "src/views/CellCards/components/CellCardSearchBar";
import {
  CELL_CARD_CL_DESCRIPTION,
  CELL_CARD_GPT_DESCRIPTION,
  CELL_CARD_GPT_TOOLTIP_LINK,
} from "src/views/CellCards/components/CellCard/components/Description";
import {
  CELL_CARD_HEADER_NAME,
  CELL_CARD_HEADER_TAG,
} from "src/views/CellCards/components/CellCard";
import {
  CELL_CARD_CANONICAL_MARKER_GENES_TABLE,
  CELL_CARD_CANONICAL_MARKER_GENES_TABLE_DROPDOWN,
} from "src/views/CellCards/components/CellCard/components/CanonicalMarkerGeneTable";
import {
  CELL_CARD_ENRICHED_GENES_TABLE,
  CELL_CARD_ENRICHED_GENES_TABLE_DROPDOWN,
} from "src/views/CellCards/components/CellCard/components/EnrichedGenesTable";
<<<<<<< HEAD
import {
  CELL_CARD_ONTOLOGY_DAG_VIEW,
  CELL_CARD_ONTOLOGY_DAG_VIEW_HOVER_CONTAINER,
  CELL_CARD_ONTOLOGY_DAG_VIEW_FULLSCREEN_BUTTON,
  CELL_CARD_ONTOLOGY_DAG_VIEW_TOOLTIP,
} from "src/views/CellCards/components/CellCard/components/OntologyDagView";
import { CELL_CARD_ONTOLOGY_DAG_VIEW_CLICKABLE_TEXT_LABEL } from "src/views/CellCards/components/CellCard/components/OntologyDagView/components/Node";
import { CELL_CARD_ONTOLOGY_DAG_VIEW_RECT_OR_CIRCLE_PREFIX_ID } from "src/views/CellCards/components/CellCard/components/OntologyDagView/components/Node/components/RectOrCircle";
=======
import { CELL_CARD_SOURCE_DATA_TABLE } from "src/views/CellCards/components/CellCard/components/SourceDataTable";
>>>>>>> 8dece9a8

const { describe } = test;

describe("Cell Cards", () => {
  describe("Landing Page", () => {
    test("All LandingPage components are present", async ({ page }) => {
      await goToPage(`${TEST_URL}${ROUTES.CELL_CARDS}`, page);
      await isElementVisible(page, LANDING_PAGE_HEADER);
      await isElementVisible(page, CELL_CARD_SEARCH_BAR);
    });
    test("Cell type search bar filters properly and links to a CellCard", async ({
      page,
    }) => {
      await goToPage(`${TEST_URL}${ROUTES.CELL_CARDS}`, page);
      const element = page.getByTestId(CELL_CARD_SEARCH_BAR_TEXT_INPUT);
      await waitForElementAndClick(element);
      // get number of elements with role option in dropdown
      const numOptionsBefore = await countLocator(page.getByRole("option"));
      // type in search bar
      await element.type("neuron");
      // get number of elements with role option in dropdown
      const numOptionsAfter = await countLocator(page.getByRole("option"));
      // check that number of elements with role option in dropdown has decreased
      expect(numOptionsAfter).toBeLessThan(numOptionsBefore);
      // check that the first element in the dropdown is the one we searched for
      const firstOption = (await page.getByRole("option").elementHandles())[0];
      const firstOptionText = await firstOption?.textContent();
      expect(firstOptionText).toBe("neuron");
      // click on first element in dropdown
      await firstOption?.click();
      // check that the url has changed to the correct cell card
      await page.waitForURL(`${TEST_URL}${ROUTES.CELL_CARDS}/CL_0000540`); // Neuron
    });
    test("Cell type search bar keyboard input works properly", async ({
      page,
    }) => {
      await goToPage(`${TEST_URL}${ROUTES.CELL_CARDS}`, page);
      const element = page.getByTestId(CELL_CARD_SEARCH_BAR_TEXT_INPUT);
      await waitForElementAndClick(element);
      await element.type("neuron");
      // input down arrow key
      await element.press("ArrowDown");
      // input enter
      await element.press("Enter");
      // check that the url has changed to the correct cell card after browser finishes navigating
      await page.waitForURL(`${TEST_URL}${ROUTES.CELL_CARDS}/CL_0000540`); // Neuron
    });
  });

  describe("Cell Card", () => {
    test("All cell card components are present", async ({ page }) => {
      await goToPage(`${TEST_URL}${ROUTES.CELL_CARDS}/CL_0000540`, page); // Neuron
      await isElementVisible(page, CELL_CARD_HEADER_NAME);
      await isElementVisible(page, CELL_CARD_HEADER_TAG);
      await isElementVisible(page, CELL_CARD_CL_DESCRIPTION);
      await isElementVisible(page, CELL_CARD_GPT_DESCRIPTION);
      await isElementVisible(page, CELL_CARD_GPT_TOOLTIP_LINK);
      await isElementVisible(page, CELL_CARD_SEARCH_BAR);
      await isElementVisible(page, CELL_CARD_CANONICAL_MARKER_GENES_TABLE);
      await isElementVisible(page, CELL_CARD_ONTOLOGY_DAG_VIEW);
      const headerName = page.getByTestId(CELL_CARD_HEADER_NAME);
      const headerNameText = await headerName.textContent();
      expect(headerNameText).toBe("Neuron");
    });
    test("Cell card GPT description tooltip displays disclaimer", async ({
      page,
    }) => {
      await goToPage(`${TEST_URL}${ROUTES.CELL_CARDS}/CL_0000540`, page); // Neuron
      await isElementVisible(page, CELL_CARD_GPT_TOOLTIP_LINK);
      await page.getByTestId(CELL_CARD_GPT_TOOLTIP_LINK).hover();
      // check role tooltip is visible
      const tooltipLocator = page.getByRole("tooltip");
      await tooltipLocator.waitFor({ timeout: 5000 });
      const tooltipLocatorVisible = await tooltipLocator.isVisible();
      expect(tooltipLocatorVisible).toBe(true);
      // check that tooltip contains disclaimer
      const tooltipText = await tooltipLocator.textContent();
      expect(tooltipText).toContain(
        `This summary on "neuron" was generated with ChatGPT, powered by the GPT3.5 Turbo model. Keep in mind that ChatGPT may occasionally present information that is not entirely accurate. For transparency, the prompts used to generate this summary are shared below.`
      );
    });
    test("Cell type search bar filters properly and links to a CellCard", async ({
      page,
    }) => {
      await goToPage(`${TEST_URL}${ROUTES.CELL_CARDS}/CL_0000540`, page); // Neuron
      const element = page.getByTestId(CELL_CARD_SEARCH_BAR_TEXT_INPUT);
      await waitForElementAndClick(element);
      // get number of elements with role option in dropdown
      const numOptionsBefore = await countLocator(page.getByRole("option"));
      // type in search bar
      await element.type("acinar cell");
      // get number of elements with role option in dropdown
      const numOptionsAfter = await countLocator(page.getByRole("option"));
      // check that number of elements with role option in dropdown has decreased
      expect(numOptionsAfter).toBeLessThan(numOptionsBefore);
      // check that the first element in the dropdown is the one we searched for
      const firstOption = (await page.getByRole("option").elementHandles())[0];
      const firstOptionText = await firstOption?.textContent();
      expect(firstOptionText).toBe("acinar cell");
      // click on first element in dropdown
      await firstOption?.click();
      // check that the url has changed to the correct cell card
      await page.waitForURL(`${TEST_URL}${ROUTES.CELL_CARDS}/CL_0000622`); // Acinar cell
    });
    describe("Canonical Marker Gene Table", () => {
      test("Canonical marker gene table is displayed with columns and at least one entry displayed", async ({
        page,
      }) => {
        await goToPage(`${TEST_URL}${ROUTES.CELL_CARDS}/CL_0000540`, page); // Neuron
        const tableSelector = `[data-testid='${CELL_CARD_CANONICAL_MARKER_GENES_TABLE}']`;

<<<<<<< HEAD
        const columnHeaderElements = await page
          .locator(`${tableSelector} thead th`)
          .elementHandles();
        // get text content of each column header
        const columnHeaders = await Promise.all(
          columnHeaderElements.map(async (element) => {
            return await element.textContent();
          })
        );
        expect(columnHeaders).toEqual(["Symbol", "Name", "Publications"]);
        const rowElements = await page
          .locator(`${tableSelector} tbody tr`)
          .elementHandles();
        const rowCount = rowElements.length;
        expect(rowCount).toBeGreaterThan(1);
      });
      test("Canonical marker gene table is updated by the tissue dropdown", async ({
        page,
      }) => {
        await goToPage(`${TEST_URL}${ROUTES.CELL_CARDS}/CL_0000084`, page); // T cell
        const tableSelector = `[data-testid='${CELL_CARD_CANONICAL_MARKER_GENES_TABLE}']`;
        const rowElementsBefore = await page
          .locator(`${tableSelector} tbody tr`)
          .elementHandles();
        const rowCountBefore = rowElementsBefore.length;
        expect(rowCountBefore).toBeGreaterThan(1);

        const dropdown = page.getByTestId(
          CELL_CARD_CANONICAL_MARKER_GENES_TABLE_DROPDOWN
        );
        await waitForElementAndClick(dropdown);
        await dropdown.press("ArrowDown");
        await dropdown.press("Enter");

        const rowElementsAfter = await page
          .locator(`${tableSelector} tbody tr`)
          .elementHandles();
        const rowCountAfter = rowElementsAfter.length;
        expect(rowCountAfter).toBeGreaterThan(1);
        expect(rowCountAfter).not.toBe(rowCountBefore);
      });
    });
    describe("Enriched Genes Table", () => {
      test("Enriched gene table is displayed with columns and at least one entry displayed", async ({
        page,
      }) => {
        await goToPage(`${TEST_URL}${ROUTES.CELL_CARDS}/CL_0000084`, page); // T cell
        const tableSelector = `[data-testid='${CELL_CARD_ENRICHED_GENES_TABLE}']`;

        const columnHeaderElements = await page
          .locator(`${tableSelector} thead th`)
          .elementHandles();
        // get text content of each column header
        const columnHeaders = await Promise.all(
          columnHeaderElements.map(async (element) => {
            return await element.textContent();
          })
        );
        expect(columnHeaders).toEqual([
          "Symbol",
          "Name",
          "Expression Score",
          "% of Cells",
        ]);
        const rowElements = await page
          .locator(`${tableSelector} tbody tr`)
          .elementHandles();
        const rowCount = rowElements.length;
        expect(rowCount).toBeGreaterThan(1);
      });
      test("Enriched marker gene table is updated by the organism dropdown", async ({
        page,
      }) => {
        await goToPage(`${TEST_URL}${ROUTES.CELL_CARDS}/CL_0000084`, page); // T cell
        const tableSelector = `[data-testid='${CELL_CARD_ENRICHED_GENES_TABLE}']`;
        const rowElementsBefore = await page
          .locator(`${tableSelector} tbody tr`)
          .elementHandles();
        const rowCountBefore = rowElementsBefore.length;
        expect(rowCountBefore).toBeGreaterThan(1);
        const firstRowContentBefore = await rowElementsBefore[0].textContent();

        const dropdown = page.getByTestId(
          CELL_CARD_ENRICHED_GENES_TABLE_DROPDOWN
        );
        await waitForElementAndClick(dropdown);
        await dropdown.press("ArrowDown");
        await dropdown.press("Enter");

        const rowElementsAfter = await page
          .locator(`${tableSelector} tbody tr`)
          .elementHandles();
        const rowCountAfter = rowElementsAfter.length;
        expect(rowCountAfter).toBeGreaterThan(1);
        const firstRowContentAfter = await rowElementsAfter[0].textContent();
        expect(firstRowContentBefore).not.toBe(firstRowContentAfter);
      });
    });
    describe("Ontology Viewer", () => {
      test("Clicking on a parent node expands and collapses its children", async ({
        page,
      }) => {
        await goToPage(`${TEST_URL}${ROUTES.CELL_CARDS}/CL_0000540`, page); // Neuron
        await page
          .getByTestId(CELL_CARD_ONTOLOGY_DAG_VIEW)
          .waitFor({ timeout: 5000 });
        const nodesLocator = `[data-testid^='${CELL_CARD_ONTOLOGY_DAG_VIEW_RECT_OR_CIRCLE_PREFIX_ID}']`;
        // collapse node's children
        const nodesBefore = await page.locator(nodesLocator).elementHandles();
        const numNodesBefore = nodesBefore.length;

        const node = page.getByTestId(
          `${CELL_CARD_ONTOLOGY_DAG_VIEW_RECT_OR_CIRCLE_PREFIX_ID}-CL_0000540__0-has-children-isTargetNode=true`
        );
        await waitForElementAndClick(node);

        const nodesAfter = await page.locator(nodesLocator).elementHandles();
        const numNodesAfter = nodesAfter.length;
        expect(numNodesBefore).toBeGreaterThan(numNodesAfter);

        // expand node's children
        await waitForElementAndClick(node);
        const nodesAfter2 = await page.locator(nodesLocator).elementHandles();
        const numNodesAfter2 = nodesAfter2.length;
        expect(numNodesAfter2).toBeGreaterThan(numNodesAfter);
      });
      test("Clicking on a cell type label links to its Cell Card", async ({
        page,
      }) => {
        await goToPage(`${TEST_URL}${ROUTES.CELL_CARDS}/CL_0000540`, page); // Neuron
        await page
          .getByTestId(CELL_CARD_ONTOLOGY_DAG_VIEW)
          .waitFor({ timeout: 5000 });
        const label = page.getByTestId(
          `${CELL_CARD_ONTOLOGY_DAG_VIEW_CLICKABLE_TEXT_LABEL}-CL_0000878__0`
        );
        await waitForElementAndClick(label);
        await page.waitForURL(`${TEST_URL}${ROUTES.CELL_CARDS}/CL_0000878`);
        // Check that the new node is highlighted green (isTargetNode=true)
        await page
          .getByTestId(
            `${CELL_CARD_ONTOLOGY_DAG_VIEW_RECT_OR_CIRCLE_PREFIX_ID}-CL_0000878__0-has-children-isTargetNode=true`
          )
          .waitFor({ timeout: 5000 });
      });
      test("Clicking on a collapsed node stub displays hidden cell types", async ({
        page,
      }) => {
        await goToPage(`${TEST_URL}${ROUTES.CELL_CARDS}/CL_0000540`, page); // Neuron
        await page
          .getByTestId(CELL_CARD_ONTOLOGY_DAG_VIEW)
          .waitFor({ timeout: 5000 });

        const nodesLocator = `[data-testid^='${CELL_CARD_ONTOLOGY_DAG_VIEW_RECT_OR_CIRCLE_PREFIX_ID}']`;
        const nodesBefore = await page.locator(nodesLocator).elementHandles();
        const numNodesBefore = nodesBefore.length;

        const dummyChildLocator = `[data-testid^='${CELL_CARD_ONTOLOGY_DAG_VIEW_RECT_OR_CIRCLE_PREFIX_ID}-dummy-child']`;
        const dummyChild = (
          await page.locator(dummyChildLocator).elementHandles()
        )[0];
        await dummyChild.click();

        const nodesAfter = await page.locator(nodesLocator).elementHandles();
        const numNodesAfter = nodesAfter.length;
        expect(numNodesAfter).toBeGreaterThan(numNodesBefore);
      });
      test("Clicking the full screen button maximizes the ontology viewer", async ({
        page,
      }) => {
        await goToPage(`${TEST_URL}${ROUTES.CELL_CARDS}/CL_0000540`, page); // Neuron
        const ontologyDagView = page.getByTestId(
          CELL_CARD_ONTOLOGY_DAG_VIEW_HOVER_CONTAINER
        );
        await ontologyDagView.waitFor({ timeout: 5000 });
        const ontologyDagViewSizeBefore = await ontologyDagView.boundingBox();
        await ontologyDagView.hover();
        const fullScreenButton = page.getByTestId(
          CELL_CARD_ONTOLOGY_DAG_VIEW_FULLSCREEN_BUTTON
        );
        await waitForElementAndClick(fullScreenButton);

        const ontologyDagViewSizeAfter = await ontologyDagView.boundingBox();
        expect(ontologyDagViewSizeAfter?.width).toBeGreaterThan(
          ontologyDagViewSizeBefore?.width ?? 0
        );
      });
      test("Node tooltip displays on hover", async ({ page }) => {
        await goToPage(`${TEST_URL}${ROUTES.CELL_CARDS}/CL_0000540`, page); // Neuron
        await page
          .getByTestId(CELL_CARD_ONTOLOGY_DAG_VIEW)
          .waitFor({ timeout: 5000 });

        const node = page.getByTestId(
          `${CELL_CARD_ONTOLOGY_DAG_VIEW_RECT_OR_CIRCLE_PREFIX_ID}-CL_0000540__0-has-children-isTargetNode=true`
        );
        await node.hover();
        await isElementVisible(page, CELL_CARD_ONTOLOGY_DAG_VIEW_TOOLTIP);
      });
    });
=======
  test("Enriched gene table is displayed with columns and at least one entry displayed", async ({
    page,
  }) => {
    await goToPage(`${TEST_URL}${ROUTES.CELL_CARDS}/CL_0000084`, page); // T cell
    const tableSelector = `[data-testid='${CELL_CARD_ENRICHED_GENES_TABLE}']`;

    const columnHeaderElements = await page
      .locator(`${tableSelector} thead th`)
      .elementHandles();
    // get text content of each column header
    const columnHeaders = await Promise.all(
      columnHeaderElements.map(async (element) => {
        return await element.textContent();
      })
    );
    expect(columnHeaders).toEqual([
      "Symbol",
      "Name",
      "Expression Score",
      "% of Cells",
    ]);
    const rowElements = await page
      .locator(`${tableSelector} tbody tr`)
      .elementHandles();
    const rowCount = rowElements.length;
    expect(rowCount).toBeGreaterThan(1);
  });

  test("Enriched marker gene table is updated by the organism dropdown", async ({
    page,
  }) => {
    await goToPage(`${TEST_URL}${ROUTES.CELL_CARDS}/CL_0000084`, page); // T cell
    const tableSelector = `[data-testid='${CELL_CARD_ENRICHED_GENES_TABLE}']`;
    const rowElementsBefore = await page
      .locator(`${tableSelector} tbody tr`)
      .elementHandles();
    const rowCountBefore = rowElementsBefore.length;
    expect(rowCountBefore).toBeGreaterThan(1);
    const firstRowContentBefore = await rowElementsBefore[0].textContent();

    const dropdown = page.getByTestId(CELL_CARD_ENRICHED_GENES_TABLE_DROPDOWN);
    await dropdown.waitFor({ timeout: 5000 });
    await dropdown.click();
    await dropdown.press("ArrowDown");
    await dropdown.press("Enter");

    const rowElementsAfter = await page
      .locator(`${tableSelector} tbody tr`)
      .elementHandles();
    const rowCountAfter = rowElementsAfter.length;
    expect(rowCountAfter).toBeGreaterThan(1);
    const firstRowContentAfter = await rowElementsAfter[0].textContent();
    expect(firstRowContentBefore).not.toBe(firstRowContentAfter);
>>>>>>> 8dece9a8
  });

  test("Source data table is displayed with columns and at least one entry displayed", async ({
    page,
  }) => {
    await goToPage(`${TEST_URL}${ROUTES.CELL_CARDS}/CL_0000540`, page); // Neuron
    const tableSelector = `[data-testid='${CELL_CARD_SOURCE_DATA_TABLE}']`;

    const columnHeaderElements = await page
      .locator(`${tableSelector} thead th`)
      .elementHandles();
    // get text content of each column header
    const columnHeaders = await Promise.all(
      columnHeaderElements.map(async (element) => {
        return await element.textContent();
      })
    );
    expect(columnHeaders).toEqual([
      "Collection",
      "Publication",
      "Tissue",
      "Disease",
      "Organism",
    ]);
    const rowElements = await page
      .locator(`${tableSelector} tbody tr`)
      .elementHandles();
    const rowCount = rowElements.length;
    expect(rowCount).toBeGreaterThan(1);
  });
});

async function isElementVisible(page: Page, testId: string) {
  await tryUntil(
    async () => {
      const element = page.getByTestId(testId);
      await element.waitFor({ timeout: 5000 });
      const isVisible = await element.isVisible();
      expect(isVisible).toBe(true);
    },
    { page }
  );
}

async function waitForElementAndClick(locator: Locator) {
  await locator.waitFor({ timeout: 5000 });
  await locator.click();
}

async function countLocator(locator: Locator) {
  return (await locator.elementHandles()).length;
}<|MERGE_RESOLUTION|>--- conflicted
+++ resolved
@@ -24,7 +24,6 @@
   CELL_CARD_ENRICHED_GENES_TABLE,
   CELL_CARD_ENRICHED_GENES_TABLE_DROPDOWN,
 } from "src/views/CellCards/components/CellCard/components/EnrichedGenesTable";
-<<<<<<< HEAD
 import {
   CELL_CARD_ONTOLOGY_DAG_VIEW,
   CELL_CARD_ONTOLOGY_DAG_VIEW_HOVER_CONTAINER,
@@ -33,9 +32,7 @@
 } from "src/views/CellCards/components/CellCard/components/OntologyDagView";
 import { CELL_CARD_ONTOLOGY_DAG_VIEW_CLICKABLE_TEXT_LABEL } from "src/views/CellCards/components/CellCard/components/OntologyDagView/components/Node";
 import { CELL_CARD_ONTOLOGY_DAG_VIEW_RECT_OR_CIRCLE_PREFIX_ID } from "src/views/CellCards/components/CellCard/components/OntologyDagView/components/Node/components/RectOrCircle";
-=======
 import { CELL_CARD_SOURCE_DATA_TABLE } from "src/views/CellCards/components/CellCard/components/SourceDataTable";
->>>>>>> 8dece9a8
 
 const { describe } = test;
 
@@ -146,8 +143,6 @@
       }) => {
         await goToPage(`${TEST_URL}${ROUTES.CELL_CARDS}/CL_0000540`, page); // Neuron
         const tableSelector = `[data-testid='${CELL_CARD_CANONICAL_MARKER_GENES_TABLE}']`;
-
-<<<<<<< HEAD
         const columnHeaderElements = await page
           .locator(`${tableSelector} thead th`)
           .elementHandles();
@@ -348,63 +343,8 @@
         await isElementVisible(page, CELL_CARD_ONTOLOGY_DAG_VIEW_TOOLTIP);
       });
     });
-=======
-  test("Enriched gene table is displayed with columns and at least one entry displayed", async ({
-    page,
-  }) => {
-    await goToPage(`${TEST_URL}${ROUTES.CELL_CARDS}/CL_0000084`, page); // T cell
-    const tableSelector = `[data-testid='${CELL_CARD_ENRICHED_GENES_TABLE}']`;
-
-    const columnHeaderElements = await page
-      .locator(`${tableSelector} thead th`)
-      .elementHandles();
-    // get text content of each column header
-    const columnHeaders = await Promise.all(
-      columnHeaderElements.map(async (element) => {
-        return await element.textContent();
-      })
-    );
-    expect(columnHeaders).toEqual([
-      "Symbol",
-      "Name",
-      "Expression Score",
-      "% of Cells",
-    ]);
-    const rowElements = await page
-      .locator(`${tableSelector} tbody tr`)
-      .elementHandles();
-    const rowCount = rowElements.length;
-    expect(rowCount).toBeGreaterThan(1);
   });
-
-  test("Enriched marker gene table is updated by the organism dropdown", async ({
-    page,
-  }) => {
-    await goToPage(`${TEST_URL}${ROUTES.CELL_CARDS}/CL_0000084`, page); // T cell
-    const tableSelector = `[data-testid='${CELL_CARD_ENRICHED_GENES_TABLE}']`;
-    const rowElementsBefore = await page
-      .locator(`${tableSelector} tbody tr`)
-      .elementHandles();
-    const rowCountBefore = rowElementsBefore.length;
-    expect(rowCountBefore).toBeGreaterThan(1);
-    const firstRowContentBefore = await rowElementsBefore[0].textContent();
-
-    const dropdown = page.getByTestId(CELL_CARD_ENRICHED_GENES_TABLE_DROPDOWN);
-    await dropdown.waitFor({ timeout: 5000 });
-    await dropdown.click();
-    await dropdown.press("ArrowDown");
-    await dropdown.press("Enter");
-
-    const rowElementsAfter = await page
-      .locator(`${tableSelector} tbody tr`)
-      .elementHandles();
-    const rowCountAfter = rowElementsAfter.length;
-    expect(rowCountAfter).toBeGreaterThan(1);
-    const firstRowContentAfter = await rowElementsAfter[0].textContent();
-    expect(firstRowContentBefore).not.toBe(firstRowContentAfter);
->>>>>>> 8dece9a8
-  });
-
+  
   test("Source data table is displayed with columns and at least one entry displayed", async ({
     page,
   }) => {
