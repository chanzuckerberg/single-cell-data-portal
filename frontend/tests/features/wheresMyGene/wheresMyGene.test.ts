import { expect, Page, Locator } from "@playwright/test";
import { ROUTES } from "src/common/constants/routes";
import type { RawPrimaryFilterDimensionsResponse } from "src/common/queries/wheresMyGene";
import { FMG_GENE_STRENGTH_THRESHOLD } from "src/views/WheresMyGeneV2/common/constants";
import {
  expandTissue,
  goToPage,
  selectNthOption,
  tryUntil,
  waitForLoadingSpinnerToResolve,
} from "tests/utils/helpers";
import { COMPARE_DROPDOWN_ID, TEST_URL } from "../../common/constants";
import { TISSUE_DENY_LIST } from "../../fixtures/wheresMyGene/tissueRollup";

import {
  WMG_WITH_SEEDED_GENES,
  goToWMG,
  goToWMGWithSeededState,
  removeFilteredCellType,
  searchAndAddFilterCellType,
  waitForHeatmapToRender,
} from "tests/utils/wmgUtils";

import {
  CELL_TYPE_SEARCH_PLACEHOLDER_TEXT,
  addGene,
  searchAndAddGene,
} from "tests/utils/geneUtils";
import {
  CELL_TYPE_NAME_LABEL_CLASS_NAME,
  TISSUE_NAME_LABEL_CLASS_NAME,
} from "src/views/WheresMyGeneV2/components/HeatMap/components/YAxisChart/constants";
import { test } from "tests/common/test";
import { MAX_EXPRESSION_LABEL_TEST_ID } from "src/views/WheresMyGeneV2/components/InfoPanel/components/RelativeGeneExpression/constants";

const HOMO_SAPIENS_TERM_ID = "NCBITaxon:9606";

const GENE_LABELS_ID = "[data-testid^=gene-label-]";
const CELL_TYPE_LABELS_ID = CELL_TYPE_NAME_LABEL_CLASS_NAME;
const TISSUE_LABELS_ID = TISSUE_NAME_LABEL_CLASS_NAME;
const ADD_GENE_ID = "add-gene-btn";
const SOURCE_DATA_BUTTON_ID = "source-data-button";
const SOURCE_DATA_LIST_SELECTOR = `[data-testid="source-data-list"]`;

// FMG test IDs
const ADD_TO_DOT_PLOT_BUTTON_TEST_ID = "add-to-dotplot-fmg-button";
const NO_MARKER_GENES_WARNING_TEST_ID = "no-marker-genes-warning";
const MARKER_SCORES_FMG_TEST_ID = "marker-scores-fmg";

// gene info test IDs
const GENE_INFO_BUTTON_X_AXIS_TEST_ID = "gene-info-button-x-axis";
const GENE_INFO_HEADER_TEST_ID = "gene-info-header";
const GENE_INFO_GENE_SYNONYMS_TEST_ID = "gene-info-gene-synonyms";
const GENE_INFO_NCBI_LINK_TEST_ID = "gene-info-ncbi-link";
const RIGHT_SIDEBAR_TITLE_TEST_ID = "right-sidebar-title";
const GENE_INFO_TITLE_SPLIT_TEST_ID = "gene-info-title-split";
const GENE_INFO_CLOSE_BUTTON_SPLIT_TEST_ID = "gene-info-close-button-split";
const RIGHT_SIDEBAR_CLOSE_BUTTON_TEST_ID = "right-sidebar-close-button";
const GENE_INFO_BUTTON_CELL_INFO_TEST_ID = "gene-info-button-cell-info";

// Export constants

const MUI_CHIP_ROOT = ".MuiChip-root";

const CELL_TYPE_SANITY_CHECK_NUMBER = 100;

const FILTERS_PANEL = "filters-panel";

// Error messages
const ERROR_NO_TESTID_OR_LOCATOR = "Either testId or locator must be defined";

const { describe } = test;

describe("Where's My Gene", () => {
  test("renders the getting started UI", async ({ page }) => {
    await goToWMG(page);

    await clickUntilOptionsShowUp({ page, testId: ADD_GENE_ID });
    await selectFirstOption(page);

    const filtersPanel = page.getByTestId(FILTERS_PANEL);

    await expect(filtersPanel.getByText("Dataset")).toBeTruthy();
    await expect(filtersPanel.getByText("Disease")).toBeTruthy();
    await expect(
      filtersPanel.getByText("Self-Reported Ethnicity")
    ).toBeTruthy();
    await expect(filtersPanel.getByText("Sex")).toBeTruthy();
    await expect(filtersPanel.getByText("Publication")).toBeTruthy();
    await expect(filtersPanel.getByText("Tissue")).toBeTruthy();

    // Legend
    const Legend = page.getByTestId("legend-wrapper");
    await expect(Legend.getByText("Gene Expression")).toBeTruthy();
    await expect(Legend.getByText("Expressed in Cells (%)")).toBeTruthy();

    // Info Panel
    await expect(filtersPanel.getByText("Methodology")).toBeTruthy();
    await expect(
      filtersPanel.getByText("After filtering cells with low coverage ")
    ).toBeTruthy();
    await expect(filtersPanel.getByText("Source Data")).toBeTruthy();
  });

  test("Filters and Heatmap", async ({ page }) => {
    await goToWMGWithSeededState(page);

    const sexSelector = getSexSelector();
    const selectedSexesBefore = await sexSelector
      .locator(MUI_CHIP_ROOT)
      .elementHandles();

    expect(selectedSexesBefore.length).toBe(0);

    await clickUntilOptionsShowUp({ page, locator: getSexSelectorButton() });

    await selectFirstOption(page);

    const selectedSexesAfter = await sexSelector
      .locator(MUI_CHIP_ROOT)
      .elementHandles();

    expect(selectedSexesAfter.length).toBe(1);

    function getSexSelector() {
      return page.getByTestId(FILTERS_PANEL).getByTestId("sex-filter");
    }

    function getSexSelectorButton() {
      return getSexSelector().getByRole("button");
    }
  });

  test("Primary and secondary filter crossfiltering", async ({ page }) => {
    await goToWMG(page);
    await waitForLoadingSpinnerToResolve(page);

    const numberOfTissuesBefore = await countLocator(
      page.getByTestId(TISSUE_LABELS_ID)
    );

    await clickUntilOptionsShowUp({
      page,
      locator: getDatasetSelectorButton(page),
    });
    const numberOfDatasetsBefore = await countLocator(page.getByRole("option"));
    await page.keyboard.press("Escape");

    await clickUntilOptionsShowUp({
      page,
      locator: getDiseaseSelectorButton(page),
    });

    const diseaseOption = await page
      .getByRole("option")
      .getByText("acute kidney failure");

    await diseaseOption.click();
    await page.keyboard.press("Escape");

    // wait for spinner to disappear, coincides with y-axis update
    await waitForLoadingSpinnerToResolve(page);

    const numberOfTissuesAfter = await countLocator(
      page.getByTestId(TISSUE_LABELS_ID)
    );

    await clickUntilOptionsShowUp({
      page,
      locator: getDatasetSelectorButton(page),
    });
    const numberOfDatasetsAfter = await countLocator(page.getByRole("option"));
    await page.keyboard.press("Escape");

    expect(numberOfDatasetsBefore).toBeGreaterThan(numberOfDatasetsAfter);
    expect(numberOfTissuesBefore).toBeGreaterThan(numberOfTissuesAfter);
  });

  test("Source Data", async ({ page }) => {
    await goToWMG(page);

    await clickUntilSidebarShowsUp({ page, testId: SOURCE_DATA_BUTTON_ID });
    await expect(
      page.getByText(
        "After filtering cells with low coverage (less than 500 genes expressed)"
      )
    ).toBeTruthy();

    await tryUntil(
      async () => {
        const numSourceDataListItems = await countLocator(
          page.locator(SOURCE_DATA_LIST_SELECTOR).locator(".MuiListItem-root")
        );
        expect(numSourceDataListItems).toBeGreaterThan(0);

        await page.mouse.click(0, 0);

        function getDatasetSelector() {
          return page.getByTestId(FILTERS_PANEL).getByTestId("dataset-filter");
        }

        const numSelectedDatasetsBefore = await countLocator(
          getDatasetSelector().locator(MUI_CHIP_ROOT)
        );
        expect(numSelectedDatasetsBefore).toBe(0);
        await clickUntilOptionsShowUp({ page, locator: getDatasetSelector() });
        await selectFirstOption(page);
        await clickUntilSidebarShowsUp({ page, testId: SOURCE_DATA_BUTTON_ID });

        const numSourceDataListAfterItems = await countLocator(
          page.locator(SOURCE_DATA_LIST_SELECTOR).locator(".MuiListItem-root")
        );
        expect(numSourceDataListAfterItems).toBeGreaterThan(0);
      },
      { page }
    );
  });

  test("Hierarchical Clustering", async ({ page }) => {
    await goToWMGWithSeededState(page);

    const beforeGeneNames = await getGeneNames(page);
    const beforeCellTypeNames = await getCellTypeNames(page);

    expect(beforeGeneNames.length).toBe(WMG_WITH_SEEDED_GENES.genes.length);

    // (thuang): Sometimes when API response is slow, we'll not capture all the
    // cell type names, so a sanity check that we expect at least 100 names
    expect(beforeCellTypeNames.length).toBeGreaterThan(
      CELL_TYPE_SANITY_CHECK_NUMBER
    );

    await page.getByTestId("cell-type-sort-dropdown").click();
    await selectNthOption(page, 2);

    await page.getByTestId("gene-sort-dropdown").click();
    await selectNthOption(page, 2);

    const afterGeneNames = await getGeneNames(page);

    const afterCellTypeNames = await getCellTypeNames(page);

    await tryUntil(
      async () => {
        expect(afterGeneNames.length).toBe(beforeGeneNames.length);
        expect(afterCellTypeNames.length).toBe(beforeCellTypeNames.length);

        expect(afterGeneNames).not.toEqual(beforeGeneNames);
        expect(afterCellTypeNames).not.toEqual(beforeCellTypeNames);
      },
      { page }
    );
  });

  describe("tissue rollup", () => {
    test("does NOT show tissues on the deny list", async ({ page }) => {
      const [response] = await Promise.all([
        page.waitForResponse("**/primary_filter_dimensions"),
        goToPage(`${TEST_URL}${ROUTES.WHERE_IS_MY_GENE}`, page),
      ]);

      const primaryFilterDimensions =
        (await response.json()) as RawPrimaryFilterDimensionsResponse;

      const humanTissues =
        primaryFilterDimensions.tissue_terms[HOMO_SAPIENS_TERM_ID];

      const tissueIds = new Set(
        humanTissues.map((tissue) => Object.keys(tissue)[0])
      );

      const hasDeniedTissue = TISSUE_DENY_LIST.some((deniedTissueId) =>
        tissueIds.has(deniedTissueId)
      );

      expect(hasDeniedTissue).toBe(false);
    });
  });

  describe("Compare", () => {
    test("Display stratified labels in y-axis as expected", async ({
      page,
    }) => {
      await goToWMGWithSeededState(page);
      await waitForHeatmapToRender(page);

      await tryUntil(
        async () => {
          const beforeCellTypeNames = await getCellTypeNames(page);

          // (thuang): Sometimes when API response is slow, we'll not capture all the
          // cell type names, so a sanity check that we expect at least 100 names
          expect(beforeCellTypeNames.length).toBeGreaterThan(
            CELL_TYPE_SANITY_CHECK_NUMBER
          );

          // beforeCellTypeNames array does not contain "normal"

          /**
           * (thuang): Make sure the default y axis is not stratified by checking
           * that there are no 4 spaces in the cell type names for indentation
           */
          expect(
            beforeCellTypeNames.find((name) => name.includes("    "))
          ).toBeFalsy();
        },
        { page }
      );

      // Check disease compare option works
      // (alec) Checking all compare options is too slow, so just check one
      // the risk of the other compare options deviating from the behavior of the
      // disease option is low
      // Wait for loading spinner to disappear before checking (compare data is slow to load)
      await clickDropdownOptionByName({
        name: "Disease",
        page,
        testId: COMPARE_DROPDOWN_ID,
      });

      await waitForLoadingSpinnerToResolve(page);

      await tryUntil(
        async () => {
          const afterCellTypeNames = await getCellTypeNames(page);
          expect(
            afterCellTypeNames.find((name) => name.includes("    normal"))
          ).toBeTruthy();
        },
        { page }
      );

      // Check selecting None removes stratification
      await clickDropdownOptionByName({
        name: "None",
        page,
        testId: COMPARE_DROPDOWN_ID,
      });

      await tryUntil(
        async () => {
          expect(
            (await getCellTypeNames(page)).find((name) => name.includes("    "))
          ).toBeFalsy();
        },
        { page }
      );
    });
  });

  describe("Find Marker Genes", () => {
    test("Marker gene panel opens and can add genes to dotplot", async ({
      page,
    }) => {
      await goToWMG(page);

      await expandTissue(page, "lung");

      await getCellTypeFmgButtonAndClick(page, "memory B cell");

      await getButtonAndClick(page, ADD_TO_DOT_PLOT_BUTTON_TEST_ID);

      await waitForHeatmapToRender(page);

      const geneLabels = await getGeneNames(page);
      const numGenes = geneLabels.length;
      expect(numGenes).toBeGreaterThan(0);
    });

    // need to find a tissue, cell type with no marker genes
    test.skip("Cell types with no marker genes display warning", async ({
      page,
    }) => {
      await goToWMG(page);

      await expandTissue(page, "brain");

      await getCellTypeFmgButtonAndClick(page, "smooth muscle cell");

      await waitForElement(page, NO_MARKER_GENES_WARNING_TEST_ID);
    });

    test(`Marker scores are always greater than or equal to ${FMG_GENE_STRENGTH_THRESHOLD}`, async ({
      page,
    }) => {
      await goToWMG(page);

      await expandTissue(page, "lung");

      await getCellTypeFmgButtonAndClick(page, "club cell");

      const markerScores = await page
        .getByTestId(MARKER_SCORES_FMG_TEST_ID)
        .allTextContents();

      for (const markerScore of markerScores) {
        expect(parseFloat(markerScore)).toBeGreaterThanOrEqual(
          FMG_GENE_STRENGTH_THRESHOLD
        );
      }
    });
  });

  describe("Gene info", () => {
    const TEST_GENE = "DMP1";

    test("Display gene info panel in sidebar", async ({ page }) => {
      await searchAndAddGene(page, TEST_GENE);

      await waitForHeatmapToRender(page);

      // hover over gene label
      await page.getByTestId(`gene-name-${TEST_GENE}`).hover();

      await getFirstButtonAndClick(page, GENE_INFO_BUTTON_X_AXIS_TEST_ID);

      await waitForElement(page, GENE_INFO_HEADER_TEST_ID);
      await waitForElement(page, GENE_INFO_GENE_SYNONYMS_TEST_ID);
      await waitForElement(page, GENE_INFO_NCBI_LINK_TEST_ID);
      await waitForElement(page, RIGHT_SIDEBAR_TITLE_TEST_ID);

      await getButtonAndClick(page, RIGHT_SIDEBAR_CLOSE_BUTTON_TEST_ID);

      await waitForElementToBeRemoved(page, RIGHT_SIDEBAR_TITLE_TEST_ID);
    });

    test("Display gene info bottom drawer in cell info sidebar", async ({
      page,
    }) => {
      await searchAndAddGene(page, TEST_GENE);

      await expandTissue(page, "lung");

      await waitForHeatmapToRender(page);

      // hover over gene label
      await page.getByTestId(`gene-name-${TEST_GENE}`).hover();

      await waitForHeatmapToRender(page);

      await getCellTypeFmgButtonAndClick(page, "muscle cell");

      await getFirstButtonAndClick(page, GENE_INFO_BUTTON_CELL_INFO_TEST_ID);

      await waitForElement(page, GENE_INFO_HEADER_TEST_ID);
      await waitForElement(page, GENE_INFO_GENE_SYNONYMS_TEST_ID);
      await waitForElement(page, GENE_INFO_NCBI_LINK_TEST_ID);
      await waitForElement(page, GENE_INFO_TITLE_SPLIT_TEST_ID);

      await getButtonAndClick(page, GENE_INFO_CLOSE_BUTTON_SPLIT_TEST_ID);

      await waitForElementToBeRemoved(page, GENE_INFO_TITLE_SPLIT_TEST_ID);

      await getButtonAndClick(page, RIGHT_SIDEBAR_CLOSE_BUTTON_TEST_ID);

      await waitForElementToBeRemoved(page, RIGHT_SIDEBAR_TITLE_TEST_ID);

      // hover over gene label
      await page.getByTestId(`gene-name-${TEST_GENE}`).hover();

      await getFirstButtonAndClick(page, GENE_INFO_BUTTON_X_AXIS_TEST_ID);

      await waitForElement(page, GENE_INFO_HEADER_TEST_ID);
      await waitForElement(page, RIGHT_SIDEBAR_TITLE_TEST_ID);
    });
  });

  describe("Newsletter", () => {
    const NEWSLETTER_MODAL_CONTENT = "newsletter-modal-content";
    const NEWSLETTER_MODAL_OPEN_BUTTON = "newsletter-modal-open-button";
    const NEWSLETTER_MODAL_CLOSE_BUTTON = "newsletter-modal-close-button";
    const NEWSLETTER_SUBSCRIBE_BUTTON = "newsletter-subscribe-button";
    const NEWSLETTER_EMAIL_INPUT = "newsletter-email-input";
    const NEWSLETTER_VALIDATION_ERROR_MESSAGE =
      "newsletter-validation-error-message";
    const FAILED_EMAIL_VALIDATION_STRING =
      "Please provide a valid email address.";

    test("Newsletter Modal - Open/Close", async ({ page }) => {
      await goToWMG(page);

      // Open modal
      await getButtonAndClick(page, NEWSLETTER_MODAL_OPEN_BUTTON);

      await waitForElement(page, NEWSLETTER_MODAL_CONTENT);

      const modalContent = page.getByTestId(NEWSLETTER_MODAL_CONTENT);

      // modal content
      expect(modalContent.getByText("Join Our Newsletter")).toBeTruthy();
      expect(
        modalContent.getByText(
          "Get a quarterly email with the latest CELLxGENE features and data."
        )
      ).toBeTruthy();
      expect(modalContent.getByText("Enter email address")).toBeTruthy();
      expect(modalContent.getByText("Subscribe")).toBeTruthy();
      expect(modalContent.getByText("Unsubscribe at any time.")).toBeTruthy();

      // Close modal
      await getButtonAndClick(page, NEWSLETTER_MODAL_CLOSE_BUTTON);

      await waitForElementToBeRemoved(page, NEWSLETTER_MODAL_CONTENT);
    });

    test("Newsletter Modal - Validate Email", async ({ page }) => {
      await goToWMG(page);

      // Open modal
      await getButtonAndClick(page, NEWSLETTER_MODAL_OPEN_BUTTON);

      await waitForElement(page, NEWSLETTER_MODAL_CONTENT);

      const emailInput = page.getByTestId(NEWSLETTER_EMAIL_INPUT);
      const subscribeButton = page.getByTestId(NEWSLETTER_SUBSCRIBE_BUTTON);
      const validationMessage = page.getByTestId(
        NEWSLETTER_VALIDATION_ERROR_MESSAGE
      );

      // No input
      expect(subscribeButton.isDisabled());

      // Bad email 1
      emailInput.fill("test");
      expect(subscribeButton.isEnabled());
      await subscribeButton.click();
      expect(
        validationMessage.getByText(FAILED_EMAIL_VALIDATION_STRING)
      ).toBeTruthy();

      emailInput.fill("");
      expect(subscribeButton.isDisabled());

      // Bad email 2
      emailInput.fill("test@test");
      expect(subscribeButton.isEnabled());
      await subscribeButton.click();
      expect(
        validationMessage.getByText(FAILED_EMAIL_VALIDATION_STRING)
      ).toBeTruthy();

      emailInput.fill("");
      expect(subscribeButton.isDisabled());

      // Bad email 3
      emailInput.fill("test@test.chanzuckerberg");
      expect(subscribeButton.isEnabled());
      await subscribeButton.click();
      expect(
        validationMessage.getByText(FAILED_EMAIL_VALIDATION_STRING)
      ).toBeTruthy();
    });
  });

  describe("Clear All Genes Button", () => {
    const CLEAR_GENES_BUTTON_ID = "clear-genes-button";

    test("Clear three genes", async ({ page }) => {
      await goToWMGWithSeededState(page);

      // Genes before clear
      const beforeGeneNames = await getGeneNames(page);
      expect(beforeGeneNames.length).toBe(WMG_WITH_SEEDED_GENES.genes.length);

      // Click clear all button
      await page.getByTestId(CLEAR_GENES_BUTTON_ID).click();

      // Count genes after clear
      const afterGeneNames = await getGeneNames(page);

      await tryUntil(
        async () => {
          expect(afterGeneNames.length).toBe(0);
          expect(afterGeneNames).not.toEqual(beforeGeneNames);
        },
        { page }
      );
    });
  });

  /**
   * https://github.com/chanzuckerberg/single-cell-data-portal/issues/5715
   */
  test("Bug fix #5715: Adding a gene collapses open tissues", async ({
    page,
  }) => {
    await goToWMG(page);
    await expandTissue(page, "lung");

    await waitForLoadingSpinnerToResolve(page);

    await tryUntil(
      async () => {
        expect((await getCellTypeNames(page)).length).toBeGreaterThan(0);
      },
      { page }
    );

    const beforeAddGeneCellTypeCount = (await getCellTypeNames(page)).length;

    await Promise.all([
      waitForLoadingSpinnerToResolve(page),
      addGene(page, "MALAT1"),
    ]);

    await tryUntil(
      async () => {
        const afterAddGeneCellTypeCount = (await getCellTypeNames(page)).length;

        expect(afterAddGeneCellTypeCount).toBe(beforeAddGeneCellTypeCount);
      },
      { page }
    );
  });
  describe("Cell Type Filtering", () => {
    test("Cell Types don't contain UBERON terms", async ({ page }) => {
      await goToWMG(page);
      await waitForLoadingSpinnerToResolve(page);
      await page
        .getByPlaceholder(CELL_TYPE_SEARCH_PLACEHOLDER_TEXT)
        .fill("UBERON");
      await page.keyboard.type("UBERON");
    });
    test("Filter to multiple cell types and then clear", async ({ page }) => {
      const CELL_TYPE_NAMES = ["B cell", "T cell", "PP cell"];

      await goToWMG(page);
      await waitForLoadingSpinnerToResolve(page);

      for (const cellTypeName of CELL_TYPE_NAMES) {
        await searchAndAddFilterCellType(page, cellTypeName);
      }

      for (const cellTypeName of CELL_TYPE_NAMES) {
        await removeFilteredCellType(page, cellTypeName);
      }
    });
  });
<<<<<<< HEAD
  test("Cell type filter state should reset when organism changes", async ({
    page,
  }) => {
    await goToWMG(page);
    await waitForLoadingSpinnerToResolve(page);

    await searchAndAddFilterCellType(page, "B cell");

    await clickDropdownOptionByName({
      name: "Mus musculus",
      page,
      testId: "add-organism",
    });

    const afterCellTypeNames = await getCellTypeNames(page);
    expect(afterCellTypeNames.length).toBe(0);
  });

  test("only render tissues that contain data", async ({ page }) => {
    await goToWMG(page);
    await waitForLoadingSpinnerToResolve(page);
    await clickUntilOptionsShowUp({
      page,
      locator: getDatasetSelectorButton(page),
    });
    const datasetOption = await page
      .getByRole("option")
      .getByText("Differentiating brown preadipocytes (cell culture)");
    await datasetOption.click();
    await page.keyboard.press("Escape");

    await waitForLoadingSpinnerToResolve(page);

    const nonExistantTissue = await page.getByTestId(
      "cell-type-labels-adipose-tissue"
    );

    expect(nonExistantTissue).toHaveCount(0);
=======
  describe("Legend dynamic scaling", () => {
    test("Filter to multiple cell types and then clear", async ({ page }) => {
      const CELL_TYPE_NAMES = ["plasma cell"];

      await goToWMG(page);
      await waitForLoadingSpinnerToResolve(page);
      await page
        .getByTestId("newsletter-modal-banner-wrapper")
        .getByLabel("Close")
        .click();
      await clickUntilOptionsShowUp({ page, testId: ADD_GENE_ID });

      await page.keyboard.type("JCHAIN");
      await page.keyboard.press("ArrowDown");
      await page.keyboard.press("Enter");

      await clickDropdownOptionByName({
        page,
        testId: "color-scale-dropdown",
        name: "Unscaled",
      });

      const textContentBefore = await page
        .getByTestId(MAX_EXPRESSION_LABEL_TEST_ID)
        .textContent();
      for (const cellTypeName of CELL_TYPE_NAMES) {
        await searchAndAddFilterCellType(page, cellTypeName);
      }
      const textContentAfter = await page
        .getByTestId(MAX_EXPRESSION_LABEL_TEST_ID)
        .textContent();
      for (const cellTypeName of CELL_TYPE_NAMES) {
        await removeFilteredCellType(page, cellTypeName);
      }
      const textContentBefore2 = await page
        .getByTestId(MAX_EXPRESSION_LABEL_TEST_ID)
        .textContent();

      expect(textContentBefore).not.toEqual(textContentAfter);
      expect(textContentBefore).toEqual(textContentBefore2);
    });
>>>>>>> 7e00b2bc
  });
});

async function getNames({
  page,
  testId,
  locator,
}: {
  page: Page;
  testId?: string;
  locator?: Locator;
}): Promise<string[]> {
  let labelsLocator: Locator;
  if (testId) {
    labelsLocator = page.getByTestId(testId);
  } else if (locator) {
    labelsLocator = locator;
  } else {
    throw Error(ERROR_NO_TESTID_OR_LOCATOR);
  }
  await tryUntil(
    async () => {
      const names = await labelsLocator.allTextContents();
      if (names.length) {
        expect(typeof names[0]).toBe("string");
      }
    },
    { page }
  );

  return labelsLocator.allTextContents();
}
function getDiseaseSelector(page: Page) {
  return page.getByTestId(FILTERS_PANEL).getByTestId("disease-filter");
}

function getDiseaseSelectorButton(page: Page) {
  return getDiseaseSelector(page).getByRole("button");
}

function getDatasetSelector(page: Page) {
  return page.getByTestId(FILTERS_PANEL).getByTestId("dataset-filter");
}

function getDatasetSelectorButton(page: Page) {
  return getDatasetSelector(page).getByRole("button");
}

async function clickUntilOptionsShowUp({
  page,
  testId,
  locator,
}: {
  page: Page;
  testId?: string;
  locator?: Locator;
}) {
  // either testId or locator must be defined, not both
  // locator is used when the element cannot be found using just the test Id from the page
  await tryUntil(
    async () => {
      if (testId) {
        await page.getByTestId(testId).click();
      } else if (locator) {
        await locator.click();
      } else {
        throw Error(ERROR_NO_TESTID_OR_LOCATOR);
      }
      await page.getByRole("tooltip").getByRole("option").elementHandles();
    },
    { page }
  );
}

async function clickUntilSidebarShowsUp({
  page,
  testId,
  locator,
}: {
  page: Page;
  testId?: string;
  locator?: Locator;
}) {
  await tryUntil(
    async () => {
      if (testId) {
        await page.getByTestId(testId).click();
      } else if (locator) {
        await locator.click();
      } else {
        throw Error(ERROR_NO_TESTID_OR_LOCATOR);
      }
      await page.locator(".bp4-drawer-header").elementHandle();
    },
    { page }
  );
}

// (thuang): This only works when a dropdown is open
export async function selectFirstOption(page: Page) {
  await selectFirstNOptions(1, page);
}

async function selectFirstNOptions(count: number, page: Page) {
  for (let i = 0; i < count; i++) {
    await page.keyboard.press("ArrowDown");
    await page.keyboard.press("Enter");
  }

  await page.keyboard.press("Escape");
}

async function waitForElement(page: Page, testId: string) {
  await tryUntil(
    async () => {
      await expect(page.getByTestId(testId)).not.toHaveCount(0);
    },
    { page }
  );
}

async function waitForElementToBeRemoved(page: Page, testId: string) {
  await tryUntil(
    async () => {
      await expect(page.getByTestId(testId)).toHaveCount(0);
    },
    { page }
  );
}

async function getButtonAndClick(page: Page, testID: string) {
  await tryUntil(
    async () => {
      await page.getByTestId(testID).click();
    },
    { page }
  );
}

// for when there are multiple buttons with the same testID
async function getFirstButtonAndClick(page: Page, testID: string) {
  await tryUntil(
    async () => {
      const buttons = await page.getByTestId(testID).elementHandles();
      await buttons[0].click();
    },
    { page }
  );
}

async function getCellTypeFmgButtonAndClick(page: Page, cellType: string) {
  await waitForElement(page, CELL_TYPE_LABELS_ID);

  await tryUntil(
    async () => {
      await page
        .getByRole("img", {
          name: "display marker genes for " + cellType,
        })
        .click();
    },
    { page }
  );
}

async function clickDropdownOptionByName({
  page,
  testId,
  name,
}: {
  page: Page;
  testId: string;
  name: string;
}) {
  await page.getByTestId(testId).click();
  await page.getByRole("option").filter({ hasText: name }).click();
  await page.keyboard.press("Escape");
}

async function getGeneNames(page: Page) {
  return getNames({ page, locator: page.locator(GENE_LABELS_ID) });
}

async function getCellTypeNames(page: Page) {
  return getNames({ page, testId: CELL_TYPE_LABELS_ID });
}

// (alec) use this instead of locator.count() to make sure that the element is actually present
// when counting
async function countLocator(locator: Locator) {
  return (await locator.elementHandles()).length;
}<|MERGE_RESOLUTION|>--- conflicted
+++ resolved
@@ -636,46 +636,6 @@
       }
     });
   });
-<<<<<<< HEAD
-  test("Cell type filter state should reset when organism changes", async ({
-    page,
-  }) => {
-    await goToWMG(page);
-    await waitForLoadingSpinnerToResolve(page);
-
-    await searchAndAddFilterCellType(page, "B cell");
-
-    await clickDropdownOptionByName({
-      name: "Mus musculus",
-      page,
-      testId: "add-organism",
-    });
-
-    const afterCellTypeNames = await getCellTypeNames(page);
-    expect(afterCellTypeNames.length).toBe(0);
-  });
-
-  test("only render tissues that contain data", async ({ page }) => {
-    await goToWMG(page);
-    await waitForLoadingSpinnerToResolve(page);
-    await clickUntilOptionsShowUp({
-      page,
-      locator: getDatasetSelectorButton(page),
-    });
-    const datasetOption = await page
-      .getByRole("option")
-      .getByText("Differentiating brown preadipocytes (cell culture)");
-    await datasetOption.click();
-    await page.keyboard.press("Escape");
-
-    await waitForLoadingSpinnerToResolve(page);
-
-    const nonExistantTissue = await page.getByTestId(
-      "cell-type-labels-adipose-tissue"
-    );
-
-    expect(nonExistantTissue).toHaveCount(0);
-=======
   describe("Legend dynamic scaling", () => {
     test("Filter to multiple cell types and then clear", async ({ page }) => {
       const CELL_TYPE_NAMES = ["plasma cell"];
@@ -717,7 +677,45 @@
       expect(textContentBefore).not.toEqual(textContentAfter);
       expect(textContentBefore).toEqual(textContentBefore2);
     });
->>>>>>> 7e00b2bc
+  });
+  test("Cell type filter state should reset when organism changes", async ({
+    page,
+  }) => {
+    await goToWMG(page);
+    await waitForLoadingSpinnerToResolve(page);
+
+    await searchAndAddFilterCellType(page, "B cell");
+
+    await clickDropdownOptionByName({
+      name: "Mus musculus",
+      page,
+      testId: "add-organism",
+    });
+
+    const afterCellTypeNames = await getCellTypeNames(page);
+    expect(afterCellTypeNames.length).toBe(0);
+  });
+
+  test("only render tissues that contain data", async ({ page }) => {
+    await goToWMG(page);
+    await waitForLoadingSpinnerToResolve(page);
+    await clickUntilOptionsShowUp({
+      page,
+      locator: getDatasetSelectorButton(page),
+    });
+    const datasetOption = await page
+      .getByRole("option")
+      .getByText("Differentiating brown preadipocytes (cell culture)");
+    await datasetOption.click();
+    await page.keyboard.press("Escape");
+
+    await waitForLoadingSpinnerToResolve(page);
+
+    const nonExistantTissue = await page.getByTestId(
+      "cell-type-labels-adipose-tissue"
+    );
+
+    expect(nonExistantTissue).toHaveCount(0);
   });
 });
 
