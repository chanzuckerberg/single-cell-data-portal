--- conflicted
+++ resolved
@@ -835,9 +835,6 @@
       }
     });
   });
-<<<<<<< HEAD
-});
-=======
 
   describe("Newsletter", () => {
     const NEWSLETTER_MODAL_CONTENT = "newsletter-modal-content";
@@ -925,211 +922,4 @@
       ).toBeTruthy();
     });
   });
-});
-
-async function getNames({
-  page,
-  testId,
-  locator,
-}: {
-  page: Page;
-  testId?: string;
-  locator?: Locator;
-}): Promise<string[]> {
-  let labelsLocator: Locator;
-  if (testId) {
-    labelsLocator = page.getByTestId(testId);
-  } else if (locator) {
-    labelsLocator = locator;
-  } else {
-    throw Error(ERROR_NO_TESTID_OR_LOCATOR);
-  }
-  await tryUntil(
-    async () => {
-      const names = await labelsLocator.allTextContents();
-      expect(typeof names[0]).toBe("string");
-    },
-    { page }
-  );
-
-  return labelsLocator.allTextContents();
-}
-
-async function clickUntilOptionsShowUp({
-  page,
-  testId,
-  locator,
-}: {
-  page: Page;
-  testId?: string;
-  locator?: Locator;
-}) {
-  // either testId or locator must be defined, not both
-  // locator is used when the element cannot be found using just the test Id from the page
-  await tryUntil(
-    async () => {
-      if (testId) {
-        await page.getByTestId(testId).click();
-      } else if (locator) {
-        await locator.click();
-      } else {
-        throw Error(ERROR_NO_TESTID_OR_LOCATOR);
-      }
-      await page.getByRole("tooltip").getByRole("option").elementHandles();
-    },
-    { page }
-  );
-}
-
-async function clickUntilDownloadModalShowsUp({
-  page,
-  testId,
-  locator,
-}: {
-  page: Page;
-  testId?: string;
-  locator?: Locator;
-}) {
-  await tryUntil(
-    async () => {
-      if (testId) {
-        await page.getByTestId(testId).click();
-      } else if (locator) {
-        await locator.click();
-      } else {
-        throw Error(ERROR_NO_TESTID_OR_LOCATOR);
-      }
-      await page.locator(".bp4-dialog").elementHandle();
-    },
-    { page }
-  );
-}
-
-async function clickUntilSidebarShowsUp({
-  page,
-  testId,
-  locator,
-}: {
-  page: Page;
-  testId?: string;
-  locator?: Locator;
-}) {
-  await tryUntil(
-    async () => {
-      if (testId) {
-        await page.getByTestId(testId).click();
-      } else if (locator) {
-        await locator.click();
-      } else {
-        throw Error(ERROR_NO_TESTID_OR_LOCATOR);
-      }
-      await page.locator(".bp4-drawer-header").elementHandle();
-    },
-    { page }
-  );
-}
-
-// (thuang): This only works when a dropdown is open
-export async function selectFirstOption(page: Page) {
-  await selectFirstNOptions(1, page);
-}
-
-async function selectFirstNOptions(count: number, page: Page) {
-  for (let i = 0; i < count; i++) {
-    await page.keyboard.press("ArrowDown");
-    await page.keyboard.press("Enter");
-  }
-
-  await page.keyboard.press("Escape");
-}
-
-async function waitForHeatmapToRender(page: Page) {
-  await tryUntil(
-    async () => {
-      await expect(page.locator("canvas")).not.toHaveCount(0);
-    },
-    { page }
-  );
-}
-
-async function waitForElement(page: Page, testId: string) {
-  await tryUntil(
-    async () => {
-      await expect(page.getByTestId(testId)).not.toHaveCount(0);
-    },
-    { page }
-  );
-}
-
-async function waitForElementToBeRemoved(page: Page, testId: string) {
-  await tryUntil(
-    async () => {
-      await expect(page.getByTestId(testId)).toHaveCount(0);
-    },
-    { page }
-  );
-}
-
-async function getButtonAndClick(page: Page, testID: string) {
-  await tryUntil(
-    async () => {
-      await page.getByTestId(testID).click();
-    },
-    { page }
-  );
-}
-
-// for when there are multiple buttons with the same testID
-async function getFirstButtonAndClick(page: Page, testID: string) {
-  await tryUntil(
-    async () => {
-      const buttons = await page.getByTestId(testID).elementHandles();
-      await buttons[0].click();
-    },
-    { page }
-  );
-}
-
-async function getCellTypeFmgButtonAndClick(page: Page, cellType: string) {
-  await waitForElement(page, CELL_TYPE_LABELS_ID);
-
-  await tryUntil(
-    async () => {
-      await page
-        .getByRole("img", {
-          name: "display marker genes for " + cellType,
-        })
-        .click();
-    },
-    { page }
-  );
-}
-
-async function clickDropdownOptionByName({
-  page,
-  testId,
-  name,
-}: {
-  page: Page;
-  testId: string;
-  name: string;
-}) {
-  await page.getByTestId(testId).click();
-  await page.getByRole("option").filter({ hasText: name }).click();
-  await page.keyboard.press("Escape");
-}
-
-async function getGeneNames(page: Page) {
-  return getNames({ page, locator: page.locator(GENE_LABELS_ID) });
-}
-
-async function getCellTypeNames(page: Page) {
-  return getNames({ page, testId: CELL_TYPE_LABELS_ID });
-}
-
-// (alec) use this instead of locator.count() to make sure that the element is actually present
-// when counting
-async function countLocator(locator: Locator) {
-  return (await locator.elementHandles()).length;
-}
->>>>>>> c0009ada
+});