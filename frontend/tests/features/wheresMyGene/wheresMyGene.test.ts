import { expect, test } from "@playwright/test";
import { ROUTES } from "src/common/constants/routes";
import type { RawPrimaryFilterDimensionsResponse } from "src/common/queries/wheresMyGene";
import { FMG_GENE_STRENGTH_THRESHOLD } from "src/views/WheresMyGene/common/constants";
import {
  clickDropdownOptionByName,
  clickUntilDownloadModalShowsUp,
  clickUntilOptionsShowUp,
  clickUntilSidebarShowsUp,
  countLocator,
  getButtonAndClick,
  getCellTypeFmgButtonAndClick,
  getCellTypeNames,
  getFirstButtonAndClick,
  getGeneNames,
  goToPage,
  isDevStagingProd,
  selectFirstNOptions,
  selectFirstOption,
  selectNthOption,
  tryUntil,
  waitForElement,
  waitForElementToBeRemoved,
  waitForHeatmapToRender,
} from "tests/utils/helpers";
import { TEST_URL } from "../../common/constants";
import { TISSUE_DENY_LIST } from "../../fixtures/wheresMyGene/tissueRollup";
import fs from "fs";
import { parse } from "csv-parse/sync";
import AdmZip from "adm-zip";
import {
  ADD_TISSUE_ID,
  ADD_GENE_ID,
  CELL_TYPE_LABELS_ID,
  SOURCE_DATA_BUTTON_ID,
  SOURCE_DATA_LIST_SELECTOR,
  GENE_DELETE_BUTTON,
  HOMO_SAPIENS_TERM_ID,
  DOWNLOAD_BUTTON_ID,
} from "tests/utils/constants";

// FMG test IDs
const ADD_TO_DOT_PLOT_BUTTON_TEST_ID = "add-to-dotplot-fmg-button";
const NO_MARKER_GENES_WARNING_TEST_ID = "no-marker-genes-warning";
const MARKER_SCORES_FMG_TEST_ID = "marker-scores-fmg";

// gene info test IDs
const GENE_INFO_BUTTON_X_AXIS_TEST_ID = "gene-info-button-x-axis";
const GENE_INFO_HEADER_TEST_ID = "gene-info-header";
const GENE_INFO_GENE_SYNONYMS_TEST_ID = "gene-info-gene-synonyms";
const GENE_INFO_NCBI_LINK_TEST_ID = "gene-info-ncbi-link";
const RIGHT_SIDEBAR_TITLE_TEST_ID = "right-sidebar-title";
const GENE_INFO_TITLE_SPLIT_TEST_ID = "gene-info-title-split";
const GENE_INFO_CLOSE_BUTTON_SPLIT_TEST_ID = "gene-info-close-button-split";
const RIGHT_SIDEBAR_CLOSE_BUTTON_TEST_ID = "right-sidebar-close-button";
const GENE_INFO_BUTTON_CELL_INFO_TEST_ID = "gene-info-button-cell-info";

// Export constants
const CSV_START_FROM_ROW_NUM = 9; // This is the number of metadata rows + 1
const PNG_CHECKBOX_ID = "png-checkbox";
const CSV_CHECKBOX_ID = "csv-checkbox";
const SVG_CHECKBOX_ID = "svg-checkbox";
const DIALOG_DOWNLOAD_BUTTON_ID = "dialog-download-button";

const MUI_CHIP_ROOT = ".MuiChip-root";

const CELL_TYPE_SANITY_CHECK_NUMBER = 100;

const COMPARE_DROPDOWN_ID = "compare-dropdown";

const EXPORT_OUTPUT_DIR = "playwright-report/";

const FILTERS_PANEL = "filters-panel";

const { describe, skip } = test;

describe("Where's My Gene", () => {
  skip(!isDevStagingProd, "WMG BE API does not work locally or in rdev");

  test("renders the getting started UI", async ({ page }) => {
    await goToPage(`${TEST_URL}${ROUTES.WHERE_IS_MY_GENE}`, page);

    // Getting Started section
    expect(page.getByText("STEP 1")).toBeTruthy();
    expect(page.getByText("Add Tissues")).toBeTruthy();

    expect(page.getByText("STEP 2")).toBeTruthy();
    expect(page.getByText("Add Genes")).toBeTruthy();

    expect(page.getByText("STEP 3")).toBeTruthy();
    expect(page.getByText("Explore Gene Expression")).toBeTruthy();

    clickUntilOptionsShowUp({ page, testId: ADD_TISSUE_ID });
    selectFirstOption(page);

    clickUntilOptionsShowUp({ page, testId: ADD_GENE_ID });
    selectFirstOption(page);

    const filtersPanel = page.getByTestId(FILTERS_PANEL);

    expect(filtersPanel.getByText("Dataset")).toBeTruthy();
    expect(filtersPanel.getByText("Disease")).toBeTruthy();
    expect(filtersPanel.getByText("Self-Reported Ethnicity")).toBeTruthy();
    expect(filtersPanel.getByText("Sex")).toBeTruthy();

    // Legend
    const Legend = page.getByTestId("legend-wrapper");
    expect(Legend.getByText("Gene Expression")).toBeTruthy();
    expect(Legend.getByText("Expressed in Cells (%)")).toBeTruthy();

    // Info Panel
    expect(filtersPanel.getByText("Methodology")).toBeTruthy();
    expect(
      filtersPanel.getByText("After filtering cells with low coverage ")
    ).toBeTruthy();
    expect(filtersPanel.getByText("Source Data")).toBeTruthy();
  });

  test("Filters and Heatmap", async ({ page }) => {
    await goToPage(`${TEST_URL}${ROUTES.WHERE_IS_MY_GENE}`, page);

    clickUntilOptionsShowUp({ page, testId: ADD_TISSUE_ID });
    selectFirstOption(page);

    clickUntilOptionsShowUp({ page, testId: ADD_GENE_ID });
    selectFirstOption(page);

    waitForHeatmapToRender(page);

    const sexSelector = getSexSelector();
    const selectedSexesBefore = await sexSelector
      .locator(MUI_CHIP_ROOT)
      .elementHandles();

    expect(selectedSexesBefore.length).toBe(0);

    clickUntilOptionsShowUp({ page, locator: getSexSelectorButton() });

    selectFirstOption(page);

    const selectedSexesAfter = await sexSelector
      .locator(MUI_CHIP_ROOT)
      .elementHandles();

    expect(selectedSexesAfter.length).toBe(1);

    function getSexSelector() {
      return page.getByTestId(FILTERS_PANEL).getByTestId("sex-filter");
    }

    function getSexSelectorButton() {
      return getSexSelector().getByRole("button");
    }
  });

  test("Primary and secondary filter crossfiltering", async ({ page }) => {
    await goToPage(`${TEST_URL}${ROUTES.WHERE_IS_MY_GENE}`, page);

    clickUntilOptionsShowUp({ page, testId: ADD_TISSUE_ID });
    const numberOfTissuesBefore = countLocator(page.getByRole("option"));
    await page.keyboard.press("Escape");

    clickUntilOptionsShowUp({
      page,
      locator: getDiseaseSelectorButton(),
    });
    const numberOfDiseasesBefore = countLocator(page.getByRole("option"));
    await page.keyboard.press("Escape");

    clickUntilOptionsShowUp({
      page,
      locator: getDatasetSelectorButton(),
    });
    const datasetOptions = await page.getByRole("option").elementHandles();
    await datasetOptions[0].click();
    await page.keyboard.press("Escape");

    clickUntilOptionsShowUp({ page, testId: ADD_TISSUE_ID });
    const numberOfTissuesAfter = await countLocator(page.getByRole("option"));
    await page.keyboard.press("Escape");

    clickUntilOptionsShowUp({
      page,
      locator: getDiseaseSelectorButton(),
    });
    const numberOfDiseasesAfter = await countLocator(page.getByRole("option"));
    await page.keyboard.press("Escape");

    expect(numberOfDiseasesBefore).toBeGreaterThan(numberOfDiseasesAfter);
    expect(numberOfTissuesBefore).toBeGreaterThan(numberOfTissuesAfter);

    function getDiseaseSelector() {
      return page.getByTestId(FILTERS_PANEL).getByTestId("disease-filter");
    }

    function getDiseaseSelectorButton() {
      return getDiseaseSelector().getByRole("button");
    }

    function getDatasetSelector() {
      return page.getByTestId(FILTERS_PANEL).getByTestId("dataset-filter");
    }

    function getDatasetSelectorButton() {
      return getDatasetSelector().getByRole("button");
    }
  });

  test("Selected tissue and no genes displays cell types", async ({ page }) => {
    await goToPage(`${TEST_URL}${ROUTES.WHERE_IS_MY_GENE}`, page);

    clickUntilOptionsShowUp({ page, testId: ADD_TISSUE_ID });
    selectFirstOption(page);

    waitForElement(page, CELL_TYPE_LABELS_ID);
    const numCellTypes = countLocator(page.getByTestId(CELL_TYPE_LABELS_ID));
    expect(numCellTypes).toBeGreaterThan(0);
  });

  test("Source Data", async ({ page }) => {
    await goToPage(`${TEST_URL}${ROUTES.WHERE_IS_MY_GENE}`, page);

    clickUntilOptionsShowUp({ page, testId: ADD_TISSUE_ID });
    selectFirstOption(page);

    clickUntilOptionsShowUp({ page, testId: ADD_GENE_ID });
    selectFirstOption(page);

    waitForHeatmapToRender(page);
    clickUntilSidebarShowsUp({ page, testId: SOURCE_DATA_BUTTON_ID });
    expect(
      page.getByText(
        "After filtering cells with low coverage (less than 500 genes expressed)"
      )
    ).toBeTruthy();

    await tryUntil(
      async () => {
        const numSourceDataListItems = countLocator(
          page.locator(SOURCE_DATA_LIST_SELECTOR).locator(".MuiListItem-root")
        );
        expect(numSourceDataListItems).toBeGreaterThan(0);

        await page.mouse.click(0, 0);

        function getDatasetSelector() {
          return page.getByTestId(FILTERS_PANEL).getByTestId("dataset-filter");
        }

        const numSelectedDatasetsBefore = countLocator(
          getDatasetSelector().locator(MUI_CHIP_ROOT)
        );
        expect(numSelectedDatasetsBefore).toBe(0);
        clickUntilOptionsShowUp({ page, locator: getDatasetSelector() });
        selectFirstOption(page);
        clickUntilSidebarShowsUp({ page, testId: SOURCE_DATA_BUTTON_ID });

        const numSourceDataListAfterItems = countLocator(
          page.locator(SOURCE_DATA_LIST_SELECTOR).locator(".MuiListItem-root")
        );
        expect(numSourceDataListAfterItems).toBeGreaterThan(0);
      },
      { page }
    );
  });

  test("Hierarchical Clustering", async ({ page }) => {
    await goToPage(`${TEST_URL}${ROUTES.WHERE_IS_MY_GENE}`, page);

    const TISSUE_COUNT = 1;
    const GENE_COUNT = 3;

    clickUntilOptionsShowUp({ page, testId: ADD_TISSUE_ID });
    selectFirstNOptions(TISSUE_COUNT, page);

    clickUntilOptionsShowUp({ page, testId: ADD_GENE_ID });
    selectFirstNOptions(GENE_COUNT, page);

    const beforeGeneNames = getGeneNames(page);
    const beforeCellTypeNames = getCellTypeNames(page);

    expect((await beforeGeneNames).length).toBe(GENE_COUNT);

    // (thuang): Sometimes when API response is slow, we'll not capture all the
    // cell type names, so a sanity check that we expect at least 100 names
    expect((await beforeCellTypeNames).length).toBeGreaterThan(
      CELL_TYPE_SANITY_CHECK_NUMBER
    );

    await page.getByTestId("cell-type-sort-dropdown").click();
    await selectNthOption(page, 2);

    await page.getByTestId("gene-sort-dropdown").click();
    await selectNthOption(page, 2);

    const afterGeneNames = getGeneNames(page);

    const afterCellTypeNames = getCellTypeNames(page);

    await tryUntil(
      async () => {
        expect((await afterGeneNames).length).toBe(
          (await beforeGeneNames).length
        );
        expect((await afterCellTypeNames).length).toBe(
          (await beforeCellTypeNames).length
        );

        expect(afterGeneNames).not.toEqual(beforeGeneNames);
        expect(afterCellTypeNames).not.toEqual(beforeCellTypeNames);
      },
      { page }
    );
  });

  test("delete genes", async ({ page }) => {
    await goToPage(`${TEST_URL}${ROUTES.WHERE_IS_MY_GENE}`, page);

    clickUntilOptionsShowUp({ page, testId: ADD_TISSUE_ID });
    selectFirstNOptions(1, page);

    clickUntilOptionsShowUp({ page, testId: ADD_GENE_ID });
    selectFirstNOptions(3, page);

    waitForHeatmapToRender(page);

    const beforeGeneNames = getGeneNames(page);

    await tryUntil(
      async () => {
        await page.keyboard.press("Backspace");

        // Testing single gene delete
        await page.hover(".gene-label-container");
        getFirstButtonAndClick(page, GENE_DELETE_BUTTON);

        const afterGeneNames = getGeneNames(page);

        expect((await afterGeneNames).length).toBe(
          (await beforeGeneNames).length - 1
        );
        expect(afterGeneNames).not.toEqual(beforeGeneNames);
      },
      { page }
    );
  });

  describe("tissue rollup", () => {
    test("does NOT show tissues on the deny list", async ({ page }) => {
      const [response] = await Promise.all([
        page.waitForResponse("**/primary_filter_dimensions"),
        goToPage(`${TEST_URL}${ROUTES.WHERE_IS_MY_GENE}`, page),
      ]);

      const primaryFilterDimensions =
        (await response.json()) as RawPrimaryFilterDimensionsResponse;

      const humanTissues =
        primaryFilterDimensions.tissue_terms[HOMO_SAPIENS_TERM_ID];

      const tissueIds = new Set(
        humanTissues.map((tissue) => Object.keys(tissue)[0])
      );

      const hasDeniedTissue = TISSUE_DENY_LIST.some((deniedTissueId) =>
        tissueIds.has(deniedTissueId)
      );

      expect(hasDeniedTissue).toBe(false);
    });
  });

  describe("Compare", () => {
    test("Display stratified labels in y-axis as expected", async ({
      page,
    }) => {
      await goToPage(`${TEST_URL}${ROUTES.WHERE_IS_MY_GENE}`, page);

      clickUntilOptionsShowUp({ page, testId: ADD_TISSUE_ID });
      selectFirstNOptions(1, page);

      clickUntilOptionsShowUp({ page, testId: ADD_GENE_ID });
      selectFirstNOptions(3, page);

      waitForHeatmapToRender(page);

      await tryUntil(
        async () => {
          const beforeCellTypeNames = await getCellTypeNames(page);

          // (thuang): Sometimes when API response is slow, we'll not capture all the
          // cell type names, so a sanity check that we expect at least 100 names
          expect(beforeCellTypeNames.length).toBeGreaterThan(
            CELL_TYPE_SANITY_CHECK_NUMBER
          );

          // beforeCellTypeNames array does not contain "normal"

          /**
           * (thuang): Make sure the default y axis is not stratified by checking
           * that there are no 2 spaces in the cell type names for indentation
           */
          expect(
            beforeCellTypeNames.find((name) => name.includes("  "))
          ).toBeFalsy();
        },
        { page }
      );

      // Check all 3 Compare options work
      clickDropdownOptionByName({
        name: "Disease",
        page,
        testId: COMPARE_DROPDOWN_ID,
      });

      await tryUntil(
        async () => {
          const afterCellTypeNames = await getCellTypeNames(page);

          expect(
            afterCellTypeNames.find((name) => name.includes("  normal"))
          ).toBeTruthy();
        },
        { page }
      );

      clickDropdownOptionByName({
        name: "Sex",
        page,
        testId: COMPARE_DROPDOWN_ID,
      });

      await tryUntil(
        async () => {
          const afterCellTypeNames = await getCellTypeNames(page);

          expect(
            afterCellTypeNames.find((name) => name.includes("  female"))
          ).toBeTruthy();
        },
        { page }
      );

      clickDropdownOptionByName({
        name: "Ethnicity",
        page,
        testId: COMPARE_DROPDOWN_ID,
      });

      await tryUntil(
        async () => {
          const afterCellTypeNames = await getCellTypeNames(page);

          expect(
            afterCellTypeNames.find((name) => name.includes("  multiethnic"))
          ).toBeTruthy();
        },
        { page }
      );

      // Check selecting None removes stratification
      clickDropdownOptionByName({
        name: "None",
        page,
        testId: COMPARE_DROPDOWN_ID,
      });

      await tryUntil(
        async () => {
          expect(
            (await getCellTypeNames(page)).find((name) => name.includes("  "))
          ).toBeFalsy();
        },
        { page }
      );
    });
  });

  describe("Find Marker Genes", () => {
    test("Marker gene panel opens and can add genes to dotplot", async ({
      page,
    }) => {
      await goToPage(`${TEST_URL}${ROUTES.WHERE_IS_MY_GENE}`, page);

      clickDropdownOptionByName({
        page,
        testId: ADD_TISSUE_ID,
        name: "lung",
      });

      getCellTypeFmgButtonAndClick(page, "memory B cell");

      getButtonAndClick(page, ADD_TO_DOT_PLOT_BUTTON_TEST_ID);

      waitForHeatmapToRender(page);

      const geneLabels = await getGeneNames(page);
      const numGenes = geneLabels.length;
      expect(numGenes).toBeGreaterThan(0);
    });

    test("Cell types with no marker genes display warning", async ({
      page,
    }) => {
      await goToPage(`${TEST_URL}${ROUTES.WHERE_IS_MY_GENE}`, page);

      clickDropdownOptionByName({
        page,
        testId: ADD_TISSUE_ID,
        name: "heart",
      });

<<<<<<< HEAD
      getCellTypeFmgButtonAndClick(page, "native cell");
=======
      await getCellTypeFmgButtonAndClick(page, "dendritic cell");
>>>>>>> e96b3936

      waitForElement(page, NO_MARKER_GENES_WARNING_TEST_ID);
    });

    test(`Marker scores are always greater than or equal to ${FMG_GENE_STRENGTH_THRESHOLD}`, async ({
      page,
    }) => {
      await goToPage(`${TEST_URL}${ROUTES.WHERE_IS_MY_GENE}`, page);

      clickDropdownOptionByName({
        page,
        testId: ADD_TISSUE_ID,
        name: "lung",
      });

      getCellTypeFmgButtonAndClick(page, "club cell");

      const markerScores = await page
        .getByTestId(MARKER_SCORES_FMG_TEST_ID)
        .allTextContents();

      for (const markerScore of markerScores) {
        expect(parseFloat(markerScore)).toBeGreaterThanOrEqual(
          FMG_GENE_STRENGTH_THRESHOLD
        );
      }
    });
  });

  describe("Gene info", () => {
    test("Display gene info panel in sidebar", async ({ page }) => {
      await goToPage(`${TEST_URL}${ROUTES.WHERE_IS_MY_GENE}`, page);

      clickUntilOptionsShowUp({ page, testId: ADD_TISSUE_ID });
      selectFirstNOptions(1, page);

      clickUntilOptionsShowUp({ page, testId: ADD_GENE_ID });
      selectFirstNOptions(3, page);

      waitForHeatmapToRender(page);

      getFirstButtonAndClick(page, GENE_INFO_BUTTON_X_AXIS_TEST_ID);

      waitForElement(page, GENE_INFO_HEADER_TEST_ID);
      waitForElement(page, GENE_INFO_GENE_SYNONYMS_TEST_ID);
      waitForElement(page, GENE_INFO_NCBI_LINK_TEST_ID);
      waitForElement(page, RIGHT_SIDEBAR_TITLE_TEST_ID);

      getButtonAndClick(page, RIGHT_SIDEBAR_CLOSE_BUTTON_TEST_ID);

      waitForElementToBeRemoved(page, RIGHT_SIDEBAR_TITLE_TEST_ID);
    });

    test("Display gene info bottom drawer in cell info sidebar", async ({
      page,
    }) => {
      await goToPage(`${TEST_URL}${ROUTES.WHERE_IS_MY_GENE}`, page);

      clickDropdownOptionByName({
        page,
        testId: ADD_TISSUE_ID,
        name: "lung",
      });

      clickUntilOptionsShowUp({ page, testId: ADD_GENE_ID });
      selectFirstNOptions(3, page);

      waitForHeatmapToRender(page);

      getCellTypeFmgButtonAndClick(page, "muscle cell");

      getFirstButtonAndClick(page, GENE_INFO_BUTTON_CELL_INFO_TEST_ID);

      waitForElement(page, GENE_INFO_HEADER_TEST_ID);
      waitForElement(page, GENE_INFO_GENE_SYNONYMS_TEST_ID);
      waitForElement(page, GENE_INFO_NCBI_LINK_TEST_ID);
      waitForElement(page, GENE_INFO_TITLE_SPLIT_TEST_ID);

      getButtonAndClick(page, GENE_INFO_CLOSE_BUTTON_SPLIT_TEST_ID);

      waitForElementToBeRemoved(page, GENE_INFO_TITLE_SPLIT_TEST_ID);

      getButtonAndClick(page, RIGHT_SIDEBAR_CLOSE_BUTTON_TEST_ID);

      waitForElementToBeRemoved(page, RIGHT_SIDEBAR_TITLE_TEST_ID);

      getFirstButtonAndClick(page, GENE_INFO_BUTTON_X_AXIS_TEST_ID);

      waitForElement(page, GENE_INFO_HEADER_TEST_ID);
      waitForElement(page, RIGHT_SIDEBAR_TITLE_TEST_ID);
    });
  });

  describe("Export CSV ", () => {
    test("Download CSV and validate length - no compare", async ({ page }) => {
      await goToPage(`${TEST_URL}${ROUTES.WHERE_IS_MY_GENE}`, page);

      const SELECT_N_GENES = 3;

      // Select tissue
      clickUntilOptionsShowUp({ page, testId: ADD_TISSUE_ID });
      selectFirstOption(page);

      // Select gene
      clickUntilOptionsShowUp({ page, testId: ADD_GENE_ID });
      selectFirstNOptions(SELECT_N_GENES, page);

      waitForHeatmapToRender(page);

      clickUntilDownloadModalShowsUp({
        page,
        testId: DOWNLOAD_BUTTON_ID,
      });

      await page.getByTestId(PNG_CHECKBOX_ID).click();
      await page.getByTestId(CSV_CHECKBOX_ID).click();

      // Start waiting for download before clicking. Note no await.
      const downloadPromise = page.waitForEvent("download");

      await page.getByTestId(DIALOG_DOWNLOAD_BUTTON_ID).click();

      // Wait for download
      const download = await downloadPromise;

      const fileName = download.suggestedFilename();

      expect(fileName).toBe("blood.csv");

      const filePath = EXPORT_OUTPUT_DIR + fileName;

      await download.saveAs(filePath);

      const csvBuffer = fs.readFileSync(filePath);

      // Parsing will validate rows have consistent column counts per row
      const data = parse(csvBuffer, {
        columns: true,
        from_line: CSV_START_FROM_ROW_NUM, // Start on row with header names, skipping metadata
        skip_empty_lines: true,
      });

      // Validate number of rows
      const cellTypes = await getCellTypeNames(page);
      expect(data.length).toBe(cellTypes.length * SELECT_N_GENES);
    });

    test("Download CSV and validate length - compare", async ({ page }) => {
      await goToPage(`${TEST_URL}${ROUTES.WHERE_IS_MY_GENE}`, page);

      const SELECT_N_GENES = 3;

      // Select tissue
      clickUntilOptionsShowUp({ page, testId: ADD_TISSUE_ID });
      selectFirstOption(page);

      // Select gene
      clickUntilOptionsShowUp({ page, testId: ADD_GENE_ID });
      selectFirstNOptions(SELECT_N_GENES, page);

      // Select a compare dimension
      clickDropdownOptionByName({
        name: "Sex",
        page,
        testId: COMPARE_DROPDOWN_ID,
      });

      waitForHeatmapToRender(page);

      clickUntilDownloadModalShowsUp({
        page,
        testId: DOWNLOAD_BUTTON_ID,
      });

      await page.getByTestId(PNG_CHECKBOX_ID).click();
      await page.getByTestId(CSV_CHECKBOX_ID).click();

      // Start waiting for download before clicking. Note no await.
      const downloadPromise = page.waitForEvent("download");

      await page.getByTestId(DIALOG_DOWNLOAD_BUTTON_ID).click();

      // Wait for download
      const download = await downloadPromise;

      const fileName = download.suggestedFilename();

      expect(fileName).toBe("blood.csv");

      const filePath = EXPORT_OUTPUT_DIR + fileName;

      await download.saveAs(filePath);

      const csvBuffer = fs.readFileSync(filePath);

      // Parsing will validate rows have consistent column counts per row
      const data = parse(csvBuffer, {
        columns: true,
        from_line: CSV_START_FROM_ROW_NUM, // Start on row with header names, skipping metadata
        skip_empty_lines: true,
      });

      // Validate number of rows
      const cellTypes = await getCellTypeNames(page);
      expect(data.length).toBe(cellTypes.length * SELECT_N_GENES);
    });
  });

  describe("Multiple file download - one tissue", () => {
    test("Download zip of all outputs (png,svg,csv) for one tissue", async ({
      page,
    }) => {
      await goToPage(`${TEST_URL}${ROUTES.WHERE_IS_MY_GENE}`, page);

      clickUntilOptionsShowUp({ page, testId: ADD_TISSUE_ID });
      selectFirstOption(page);

      clickUntilOptionsShowUp({ page, testId: ADD_GENE_ID });
      selectFirstOption(page);

      waitForHeatmapToRender(page);

      clickUntilDownloadModalShowsUp({
        page,
        testId: DOWNLOAD_BUTTON_ID,
      });

      await page.getByTestId(SVG_CHECKBOX_ID).click();
      await page.getByTestId(CSV_CHECKBOX_ID).click();

      // Start waiting for download before clicking. Note no await.
      const downloadPromise = page.waitForEvent("download");

      await page.getByTestId(DIALOG_DOWNLOAD_BUTTON_ID).click();

      // Wait for download
      const download = await downloadPromise;

      const fileName = download.suggestedFilename();

      expect(fileName).toBe("CELLxGENE_gene_expression.zip");

      const filePath = EXPORT_OUTPUT_DIR + fileName;

      await download.saveAs(filePath);

      const zip = new AdmZip(filePath);

      const zipEntries = zip.getEntries();

      const files = ["blood.csv", "blood.png", "blood.svg"];

      expect(zipEntries.length).toBe(3);

      for (const entry of zipEntries) {
        expect(files.includes(entry.name)).toBe(true);
      }
    });
  });

  describe("Multiple file download - two tissues", () => {
    test("Download zip of all outputs (png,svg,csv) for two tissues", async ({
      page,
    }) => {
      await goToPage(`${TEST_URL}${ROUTES.WHERE_IS_MY_GENE}`, page);

      // Select first tissue
      clickUntilOptionsShowUp({ page, testId: ADD_TISSUE_ID });
      selectFirstOption(page);

      // Select second tissue
      await clickUntilOptionsShowUp({ page, testId: ADD_TISSUE_ID });
      await selectNthOption(page, 2);

      clickUntilOptionsShowUp({ page, testId: ADD_GENE_ID });
      selectFirstOption(page);

      waitForHeatmapToRender(page);

      clickUntilDownloadModalShowsUp({
        page,
        testId: DOWNLOAD_BUTTON_ID,
      });

      await page.getByTestId(SVG_CHECKBOX_ID).click();
      await page.getByTestId(CSV_CHECKBOX_ID).click();

      // Start waiting for download before clicking. Note no await.
      const downloadPromise = page.waitForEvent("download");

      await page.getByTestId(DIALOG_DOWNLOAD_BUTTON_ID).click();

      // Wait for download
      const download = await downloadPromise;

      const fileName = download.suggestedFilename();

      expect(fileName).toBe("CELLxGENE_gene_expression.zip");

      const filePath = "playwright-report/" + fileName;

      await download.saveAs(filePath);

      const zip = new AdmZip(filePath);

      const zipEntries = zip.getEntries();

      const files = [
        "blood.csv",
        "blood.png",
        "blood.svg",
        "lung.csv",
        "lung.png",
        "lung.svg",
      ];

      expect(zipEntries.length).toBe(6);

      for (const entry of zipEntries) {
        expect(files.includes(entry.name)).toBe(true);
      }
    });
  });
});<|MERGE_RESOLUTION|>--- conflicted
+++ resolved
@@ -511,11 +511,7 @@
         name: "heart",
       });
 
-<<<<<<< HEAD
-      getCellTypeFmgButtonAndClick(page, "native cell");
-=======
       await getCellTypeFmgButtonAndClick(page, "dendritic cell");
->>>>>>> e96b3936
 
       waitForElement(page, NO_MARKER_GENES_WARNING_TEST_ID);
     });
