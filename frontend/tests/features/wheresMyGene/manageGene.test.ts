--- conflicted
+++ resolved
@@ -5,15 +5,9 @@
   searchAndAddGene,
   verifyAddedGene,
 } from "tests/utils/geneUtils";
-<<<<<<< HEAD
-import { selectNthOption } from "tests/utils/helpers";
-//import uaParser from "ua-parser-js";
-const { describe } = test;
-=======
 import { isDevStagingProd, selectNthOption } from "tests/utils/helpers";
 import uaParser from "ua-parser-js";
 const { describe, skip } = test;
->>>>>>> 0dfd1f4c
 
 describe("Manage gene tests", () => {
   skip(!isDevStagingProd, "WMG BE API does not work locally or in rdev");
