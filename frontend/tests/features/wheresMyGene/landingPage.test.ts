import { expect, Page, test } from "@playwright/test";
import { TEST_URL } from "../../common/constants";
import { ROUTES } from "src/common/constants/routes";
import {
  ADD_GENE_BTN,
  ADD_GENE_LBL,
  ADD_TISSUE_LBL,
} from "tests/utils/constants";
import { getById } from "tests/utils/selectors";
import { isDevStagingProd, tryUntil } from "tests/utils/helpers";

<<<<<<< HEAD
const ALERT = "Send us feedback with this quick survey";
=======
const { describe, skip } = test;
const ALERT =
  "We would appreciate your feedback, please fill out a quick survey";
>>>>>>> 30e39600

const SURVEY_LINK = "https://airtable.com/shrLwepDSEX1HI6bo";
const EXPLORE_GENE_EXPRESSION = "explore-gene-expression";
const LEGEND_WRAPPER = "legend-wrapper";
const DOT_SIZES = ["4", "9", "12", "14", "16"];

function goToWMG(page: Page) {
  return Promise.all([
    page.waitForResponse(
      (resp: { url: () => string | string[]; status: () => number }) =>
        resp.url().includes("/wmg/v1/filters") && resp.status() === 200
    ),
    page.goto(`${TEST_URL}${ROUTES.WHERE_IS_MY_GENE}`),
  ]);
}
describe("Tests for Gene Expression page", () => {
  skip(!isDevStagingProd, "WMG BE API does not work locally or in rdev");

  test("Should verify main panel components", async ({ page }) => {
    await goToWMG(page);
    // +Tissue button
    await expect(page.getByTestId(ADD_GENE_BTN)).toBeVisible();
    // +Gene button
    await expect(page.getByTestId(ADD_GENE_BTN)).toBeVisible();
    // survey alert
    await expect(
      page.getByTestId("newsletter-modal-banner-wrapper")
    ).toContainText(ALERT);
    await expect(page.getByText("quick survey")).toHaveAttribute(
      "href",
      SURVEY_LINK
    );
    // default organism filter
    await expect(page.getByTestId("add-organism")).toContainText(
      "Homo sapiens"
    );

    // STEP 1 column
    await expect(page.getByTestId("column-one")).toBeVisible();
    await expect(page.getByTestId(ADD_TISSUE_LBL)).toContainText("STEP 1");
    await expect(page.getByTestId(ADD_TISSUE_LBL)).toContainText("Add Tissues");

    // STEP 2 column
    await expect(page.getByTestId("column-two")).toBeVisible();
    await expect(page.getByTestId(ADD_GENE_LBL)).toContainText("STEP 2");
    await expect(page.getByTestId(ADD_GENE_LBL)).toContainText("Add Genes");

    // STEP 3 column
    await expect(page.getByTestId(EXPLORE_GENE_EXPRESSION)).toContainText(
      "STEP 3"
    );
    await expect(page.getByTestId(EXPLORE_GENE_EXPRESSION)).toContainText(
      "Explore Gene Expression"
    );

    // Download
    await expect(page.getByTestId(LEGEND_WRAPPER)).toContainText("Download");
    await expect(page.getByTestId("download-button")).toBeDisabled();

    // Share
    await expect(page.getByTestId(LEGEND_WRAPPER)).toContainText("Share");
    await expect(page.getByTestId("share-button")).toBeDisabled();

    // Source data
    await expect(page.getByTestId(LEGEND_WRAPPER)).toContainText("Source Data");
    await expect(
      page.getByTestId("source-data-button").locator("svg")
    ).toBeEnabled();

    // Gene expression
    await expect(page.getByTestId(LEGEND_WRAPPER)).toContainText(
      "Gene Expression"
    );
    await expect(
      page.locator('[id="visualization-color-scale"]')
    ).toBeVisible();

    // Gene expression in cells
    await expect(page.getByTestId(LEGEND_WRAPPER)).toContainText(
      "Expressed in Cells (%)"
    );
    await expect(page.locator('[id="expressed-in-cells-dots"]')).toBeVisible();
    expect(
      await page.$$eval(
        '[data-testid="expressed-in-cells-dots-size"]',
        (dots) => dots.map((d) => d.getAttribute("size"))
      )
    ).toStrictEqual(DOT_SIZES);
  });
  test("Should verify top nav", async ({ page }) => {
    const DOCUMENTATION = "Documentation";
    await goToWMG(page);
    // verify logo
    expect(page.getByTestId("logo")).toBeVisible();

    // Help & Doc
    expect(await page.getByTestId("InputDropdown").textContent()).toBe(
      "Help & Documentation"
    );

    await page.getByTestId("InputDropdown").click();

    const popupPromise = page.waitForEvent("popup");
    await page.getByText(DOCUMENTATION, { exact: true }).click();
    const popup = await popupPromise;
    // Wait for new tab to load.
    await popup.waitForLoadState();
    expect(popup.url()).toContain(DOCUMENTATION);
    expect(
      popup.locator(
        getById("gene-expression--query-gene-expression-across-tissues")
      )
    ).toBeVisible();
  });
  test("Should take user to portal page on clicking on logo", async ({
    page,
  }) => {
    await tryUntil(
      async () => {
        await goToWMG(page);

        await page.getByTestId("logo").click();
        await page.waitForLoadState();

        await expect(
          page.getByTestId("laptop-with-cell-data-on-screen")
        ).toBeVisible();
      },
      { page }
    );
  });
});<|MERGE_RESOLUTION|>--- conflicted
+++ resolved
@@ -9,13 +9,8 @@
 import { getById } from "tests/utils/selectors";
 import { isDevStagingProd, tryUntil } from "tests/utils/helpers";
 
-<<<<<<< HEAD
+const { describe, skip } = test;
 const ALERT = "Send us feedback with this quick survey";
-=======
-const { describe, skip } = test;
-const ALERT =
-  "We would appreciate your feedback, please fill out a quick survey";
->>>>>>> 30e39600
 
 const SURVEY_LINK = "https://airtable.com/shrLwepDSEX1HI6bo";
 const EXPLORE_GENE_EXPRESSION = "explore-gene-expression";
