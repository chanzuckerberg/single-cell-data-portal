import { ElementHandle, expect, Page, test } from "@playwright/test";
import { ROUTES } from "src/common/constants/routes";
import type { RawPrimaryFilterDimensionsResponse } from "src/common/queries/wheresMyGene";
import { goToPage, isDevStagingProd, tryUntil } from "tests/utils/helpers";
import { TEST_URL } from "../common/constants";
import { getTestID, getText } from "../utils/selectors";
import { TISSUE_DENY_LIST } from "./fixtures/wheresMyGene/tissueRollup";
import fs from "fs";
import { parse } from "csv-parse/sync";
import AdmZip from "adm-zip";

const HOMO_SAPIENS_TERM_ID = "NCBITaxon:9606";

const GENE_LABELS_ID = "[data-test-id^=gene-label-]";
const CELL_TYPE_LABELS_ID = "cell-type-name";
const ADD_TISSUE_ID = "add-tissue";
const ADD_GENE_ID = "add-gene";
const GENE_DELETE_BUTTON = "gene-delete-button";
const SOURCE_DATA_BUTTON_ID = "source-data-button";
const SOURCE_DATA_LIST_SELECTOR = `[data-test-id="source-data-list"]`;
const DOWNLOAD_BUTTON_ID = "download-button";

const MARKER_GENE_BUTTON_TEST_ID = "marker-gene-button";

// gene info test IDs
const GENE_INFO_BUTTON_X_AXIS_TEST_ID = "gene-info-button-x-axis";
const GENE_INFO_HEADER_TEST_ID = "gene-info-header";
const GENE_INFO_GENE_SYNONYMS_TEST_ID = "gene-info-gene-synonyms";
const GENE_INFO_NCBI_LINK_TEST_ID = "gene-info-ncbi-link";
const RIGHT_SIDEBAR_TITLE_TEST_ID = "right-sidebar-title";
const GENE_INFO_TITLE_SPLIT_TEST_ID = "gene-info-title-split";
const GENE_INFO_CLOSE_BUTTON_SPLIT_TEST_ID = "gene-info-close-button-split";
const RIGHT_SIDEBAR_CLOSE_BUTTON_TEST_ID = "right-sidebar-close-button";
const GENE_INFO_BUTTON_CELL_INFO_TEST_ID = "gene-info-button-cell-info";

const MUI_CHIP_ROOT = ".MuiChip-root";
const FILTERS_PANEL_NOT_FOUND = "Filters panel not found";

const CELL_TYPE_SANITY_CHECK_NUMBER = 100;

const COMPARE_DROPDOWN_ID = "compare-dropdown";

const EXPORT_OUTPUT_DIR = "playwright-report/";

const { describe, skip } = test;

describe("Where's My Gene", () => {
  skip(!isDevStagingProd, "WMG BE API does not work locally or in rdev");

  test("renders the getting started UI", async ({ page }) => {
    await goToPage(`${TEST_URL}${ROUTES.WHERE_IS_MY_GENE}`, page);

    // Getting Started section
    await expect(page).toHaveSelector(getText("STEP 1"));
    await expect(page).toHaveSelector(getText("Add Tissues"));

    await expect(page).toHaveSelector(getText("STEP 2"));
    await expect(page).toHaveSelector(getText("Add Genes"));

    await expect(page).toHaveSelector(getText("STEP 3"));
    await expect(page).toHaveSelector(getText("Explore Gene Expression"));

    // Filters Panel
    // (thuang): `*` is for intermediate match
    // https://playwright.dev/docs/selectors#intermediate-matches

    async function getTissueSelectorButton() {
      return page.$(getTestID(ADD_TISSUE_ID));
    }

    async function getGeneSelectorButton() {
      return page.$(getTestID(ADD_GENE_ID));
    }

    await clickUntilOptionsShowUp(getTissueSelectorButton, page);
    await selectFirstOption(page);

    await clickUntilOptionsShowUp(getGeneSelectorButton, page);
    await selectFirstOption(page);

    const filtersPanel = await page.$("*css=div >> text=Filters");

    await expect(filtersPanel).toHaveSelector(getText("Dataset"));
    await expect(filtersPanel).toHaveSelector(getText("Disease"));
    await expect(filtersPanel).toHaveSelector(
      getText("Self-Reported Ethnicity")
    );
    await expect(filtersPanel).toHaveSelector(getText("Sex"));

    // Legend
    const Legend = await page.$("*css=div >> text=Gene Expression");

    await expect(Legend).toHaveSelector(getText("Gene Expression"));
    await expect(Legend).toHaveSelector(getText("Expressed in Cells (%)"));

    // Info Panel
    const InfoPanel = await page.$("*css=div >> text=Filters");

    await expect(InfoPanel).toHaveSelector(getText("Methodology"));
    await expect(InfoPanel).toHaveSelector(
      getText("After filtering cells with low coverage ")
    );
    await expect(InfoPanel).toHaveSelector(getText("Source Data"));
  });

  test("Filters and Heatmap", async ({ page }) => {
    await goToPage(`${TEST_URL}${ROUTES.WHERE_IS_MY_GENE}`, page);

    async function getTissueSelectorButton() {
      return page.$(getTestID(ADD_TISSUE_ID));
    }

    async function getGeneSelectorButton() {
      return page.$(getTestID(ADD_GENE_ID));
    }

    await clickUntilOptionsShowUp(getTissueSelectorButton, page);
    await selectFirstOption(page);

    await clickUntilOptionsShowUp(getGeneSelectorButton, page);
    await selectFirstOption(page);

    await waitForHeatmapToRender(page);

    const sexSelector = await getSexSelector();

    if (!sexSelector) throw Error("No sexSelector found");

    const selectedSexesBefore = await sexSelector.$$(MUI_CHIP_ROOT);

    await expect(selectedSexesBefore.length).toBe(0);

    await clickUntilOptionsShowUp(getSexSelectorButton, page);

    await selectFirstOption(page);

    const selectedSexesAfter = await sexSelector.$$(MUI_CHIP_ROOT);

    await expect(selectedSexesAfter.length).toBe(1);

    async function getFiltersPanel() {
      return page.$(getTestID("filters-panel"));
    }

    async function getSexSelector() {
      const filtersPanel = await getFiltersPanel();

      if (!filtersPanel) {
        throw Error(FILTERS_PANEL_NOT_FOUND);
      }

      return filtersPanel.$(getTestID("sex-filter"));
    }

    async function getSexSelectorButton() {
      const filtersPanel = await getFiltersPanel();

      if (!filtersPanel) {
        throw Error(FILTERS_PANEL_NOT_FOUND);
      }

      await filtersPanel.$(getTestID("sex-filter"));
      return filtersPanel.$("*css=button >> text=Sex");
    }
  });

  test("Primary and secondary filter crossfiltering", async ({ page }) => {
    await goToPage(`${TEST_URL}${ROUTES.WHERE_IS_MY_GENE}`, page);

    const diseaseSelector = await getDiseaseSelector();
    const datasetSelector = await getDatasetSelector();

    if (!diseaseSelector) throw Error("No diseaseSelector found");
    if (!datasetSelector) throw Error("No datasetSelector found");

    await clickUntilOptionsShowUp(getTissueSelectorButton, page);
    const tissueOptionsBefore = await page.$$("[role=option]");
    const numberOfTissuesBefore = tissueOptionsBefore.length;
    await page.keyboard.press("Escape");

    await clickUntilOptionsShowUp(getDiseaseSelectorButton, page);
    const diseaseOptionsBefore = await page.$$("[role=option]");
    const numberOfDiseasesBefore = diseaseOptionsBefore.length;
    await page.keyboard.press("Escape");

    await clickUntilOptionsShowUp(getDatasetSelectorButton, page);
    const datasetOptions = await page.$$("[role=option]");
    await datasetOptions[0].click();
    await page.keyboard.press("Escape");

    await clickUntilOptionsShowUp(getTissueSelectorButton, page);
    const tissueOptionsAfter = await page.$$("[role=option]");
    const numberOfTissuesAfter = tissueOptionsAfter.length;
    await page.keyboard.press("Escape");

    await clickUntilOptionsShowUp(getDiseaseSelectorButton, page);
    const diseaseOptionsAfter = await page.$$("[role=option]");
    const numberOfDiseasesAfter = diseaseOptionsAfter.length;
    await page.keyboard.press("Escape");

    expect(numberOfDiseasesBefore).toBeGreaterThan(numberOfDiseasesAfter);
    expect(numberOfTissuesBefore).toBeGreaterThan(numberOfTissuesAfter);

    async function getTissueSelectorButton() {
      return page.$(getTestID(ADD_TISSUE_ID));
    }

    async function getFiltersPanel() {
      return page.$(getTestID("filters-panel"));
    }

    async function getDiseaseSelector() {
      const filtersPanel = await getFiltersPanel();

      if (!filtersPanel) {
        throw Error(FILTERS_PANEL_NOT_FOUND);
      }

      return filtersPanel.$("*css=div >> text=Disease");
    }

    async function getDiseaseSelectorButton() {
      const filtersPanel = await getFiltersPanel();

      if (!filtersPanel) {
        throw Error(FILTERS_PANEL_NOT_FOUND);
      }

      await filtersPanel.$("*css=div >> text=Disease");
      return filtersPanel.$("*css=button >> text=Disease");
    }

    async function getDatasetSelector() {
      const filtersPanel = await getFiltersPanel();

      if (!filtersPanel) {
        throw Error(FILTERS_PANEL_NOT_FOUND);
      }

      return filtersPanel.$("*css=div >> text=Dataset");
    }

    async function getDatasetSelectorButton() {
      const filtersPanel = await getFiltersPanel();

      if (!filtersPanel) {
        throw Error(FILTERS_PANEL_NOT_FOUND);
      }

      await filtersPanel.$("*css=div >> text=Dataset");
      return filtersPanel.$("*css=button >> text=Dataset");
    }
  });

  test("Selected tissue and no genes displays cell types", async ({ page }) => {
    await goToPage(`${TEST_URL}${ROUTES.WHERE_IS_MY_GENE}`, page);

    async function getTissueSelectorButton() {
      return page.$(getTestID(ADD_TISSUE_ID));
    }

    await clickUntilOptionsShowUp(getTissueSelectorButton, page);
    await selectFirstOption(page);

    await waitForElement(page, getTestID("cell-type-name"));
    const cellTypes = await page.$$(getTestID("cell-type-name"));
    expect(cellTypes.length).toBeGreaterThan(0);
  });

  test("Source Data", async ({ page }) => {
    await goToPage(`${TEST_URL}${ROUTES.WHERE_IS_MY_GENE}`, page);

    async function getSourceDataButton() {
      return page.$(getTestID(SOURCE_DATA_BUTTON_ID));
    }
    async function getTissueSelectorButton() {
      return page.$(getTestID(ADD_TISSUE_ID));
    }

    async function getGeneSelectorButton() {
      return page.$(getTestID(ADD_GENE_ID));
    }

    await clickUntilOptionsShowUp(getTissueSelectorButton, page);
    await selectFirstOption(page);

    await clickUntilOptionsShowUp(getGeneSelectorButton, page);
    await selectFirstOption(page);

    await waitForHeatmapToRender(page);
    await clickUntilSidebarShowsUp(getSourceDataButton, page);
    await expect(page).toHaveSelector(
      getText(
        "After filtering cells with low coverage (less than 500 genes expressed)"
      )
    );

    await tryUntil(
      async () => {
        const sourceDataList = await page.$(SOURCE_DATA_LIST_SELECTOR);

        if (!sourceDataList) throw Error("no source data displayed");

        const sourceDataListItems = await sourceDataList?.$$(
          ".MuiListItem-root"
        );

        expect(sourceDataListItems?.length).toBeGreaterThan(0);

        await page.mouse.click(0, 0);

        async function getFiltersPanel() {
          return page.$(getTestID("filters-panel"));
        }
        async function getDatasetSelector() {
          const filtersPanel = await getFiltersPanel();

          if (!filtersPanel) {
            throw Error(FILTERS_PANEL_NOT_FOUND);
          }

          return filtersPanel.$("*css=button >> text=Dataset");
        }
        const datasetSelector = await getDatasetSelector();
        if (!datasetSelector) throw Error("No datasetSelector found");
        const selectedDatasetsBefore = await datasetSelector.$$(MUI_CHIP_ROOT);
        await expect(selectedDatasetsBefore.length).toBe(0);
        await clickUntilOptionsShowUp(getDatasetSelector, page);
        await selectFirstOption(page);
        await clickUntilSidebarShowsUp(getSourceDataButton, page);

        const sourceDataListAfter = await page.$(SOURCE_DATA_LIST_SELECTOR);

        if (!sourceDataListAfter)
          throw Error(
            "no source data displayed after selecting dataset filter"
          );

        const sourceDataListAfterItems = await sourceDataListAfter?.$$(
          ".MuiListItem-root"
        );

        expect(sourceDataListAfterItems?.length).toBeGreaterThan(0);
      },
      { page }
    );
  });

  test("Hierarchical Clustering", async ({ page }) => {
    await goToPage(`${TEST_URL}${ROUTES.WHERE_IS_MY_GENE}`, page);

    async function getTissueSelectorButton() {
      return page.$(getTestID(ADD_TISSUE_ID));
    }

    async function getGeneSelectorButton() {
      return page.$(getTestID(ADD_GENE_ID));
    }

    const TISSUE_COUNT = 1;
    const GENE_COUNT = 3;

    await clickUntilOptionsShowUp(getTissueSelectorButton, page);
    await selectFirstNOptions(TISSUE_COUNT, page);

    await clickUntilOptionsShowUp(getGeneSelectorButton, page);
    await selectFirstNOptions(GENE_COUNT, page);

    const beforeGeneNames = await page.$$(GENE_LABELS_ID);

    const beforeCellTypeNames = await getNames(
      `${getTestID(CELL_TYPE_LABELS_ID)}`,
      page
    );

    expect(beforeGeneNames.length).toBe(GENE_COUNT);

    // (thuang): Sometimes when API response is slow, we'll not capture all the
    // cell type names, so a sanity check that we expect at least 100 names
    expect(beforeCellTypeNames.length).toBeGreaterThan(
      CELL_TYPE_SANITY_CHECK_NUMBER
    );

    const cellTypeSortDropdown = await page.locator(
      getTestID("cell-type-sort-dropdown")
    );
    await cellTypeSortDropdown.click();
    await selectNthOption(2, page);

    const geneSortDropdown = await page.locator(
      getTestID("gene-sort-dropdown")
    );
    await geneSortDropdown.click();
    await selectNthOption(2, page);

    const afterGeneNames = await page.$$(GENE_LABELS_ID);

    const afterCellTypeNames = await getNames(
      `${getTestID(CELL_TYPE_LABELS_ID)}`,
      page
    );

    await tryUntil(
      async () => {
        expect(afterGeneNames.length).toBe(beforeGeneNames.length);
        expect(afterCellTypeNames.length).toBe(beforeCellTypeNames.length);

        expect(afterGeneNames).not.toEqual(beforeGeneNames);
        expect(afterCellTypeNames).not.toEqual(beforeCellTypeNames);
      },
      { page }
    );
  });

  test("delete genes", async ({ page }) => {
    await goToPage(`${TEST_URL}${ROUTES.WHERE_IS_MY_GENE}`, page);

    async function getTissueSelectorButton() {
      return page.$(getTestID(ADD_TISSUE_ID));
    }

    async function getGeneSelectorButton() {
      return page.$(getTestID(ADD_GENE_ID));
    }

    await clickUntilOptionsShowUp(getTissueSelectorButton, page);
    await selectFirstNOptions(1, page);

    await clickUntilOptionsShowUp(getGeneSelectorButton, page);
    await selectFirstNOptions(3, page);

    await waitForHeatmapToRender(page);

    const beforeGeneNames = await page.$$(GENE_LABELS_ID);

    await tryUntil(
      async () => {
        await page.keyboard.press("Backspace");

        // Testing single gene delete
        await page.hover(".gene-label-container");
        await page.click(getTestID(GENE_DELETE_BUTTON));

        const afterGeneNames = await page.$$(GENE_LABELS_ID);

        expect(afterGeneNames.length).toBe(beforeGeneNames.length - 1);
        expect(afterGeneNames).not.toEqual(beforeGeneNames);
      },
      { page }
    );
  });

  describe("tissue rollup", () => {
    test("does NOT show tissues on the deny list", async ({ page }) => {
      const [response] = await Promise.all([
        page.waitForResponse("**/primary_filter_dimensions"),
        goToPage(`${TEST_URL}${ROUTES.WHERE_IS_MY_GENE}`, page),
      ]);

      const primaryFilterDimensions =
        (await response.json()) as RawPrimaryFilterDimensionsResponse;

      const humanTissues =
        primaryFilterDimensions.tissue_terms[HOMO_SAPIENS_TERM_ID];

      const tissueIds = new Set(
        humanTissues.map((tissue) => Object.keys(tissue)[0])
      );

      const hasDeniedTissue = TISSUE_DENY_LIST.some((deniedTissueId) =>
        tissueIds.has(deniedTissueId)
      );

      expect(hasDeniedTissue).toBe(false);
    });
  });

  describe("Compare", () => {
    test("Display stratified labels in y-axis as expected", async ({
      page,
    }) => {
      await goToPage(`${TEST_URL}${ROUTES.WHERE_IS_MY_GENE}`, page);

      async function getTissueSelectorButton() {
        return page.$(getTestID(ADD_TISSUE_ID));
      }

      async function getGeneSelectorButton() {
        return page.$(getTestID(ADD_GENE_ID));
      }

      await clickUntilOptionsShowUp(getTissueSelectorButton, page);
      await selectFirstNOptions(1, page);

      await clickUntilOptionsShowUp(getGeneSelectorButton, page);
      await selectFirstNOptions(3, page);

      await waitForHeatmapToRender(page);

      const beforeCellTypeNames = await getNames(
        `${getTestID(CELL_TYPE_LABELS_ID)}`,
        page
      );

      // (thuang): Sometimes when API response is slow, we'll not capture all the
      // cell type names, so a sanity check that we expect at least 100 names
      expect(beforeCellTypeNames.length).toBeGreaterThan(
        CELL_TYPE_SANITY_CHECK_NUMBER
      );

      // beforeCellTypeNames array does not contain "normal"

      /**
       * (thuang): Make sure the default y axis is not stratified by checking
       * that there are no 2 spaces in the cell type names for indentation
       */
      expect(
        beforeCellTypeNames.find((name) => name.includes("  "))
      ).toBeFalsy();

      // Check all 3 Compare options work
      await clickDropdownOptionByName({
        name: "Disease",
        page,
        selector: getTestID(COMPARE_DROPDOWN_ID),
      });

      await tryUntil(
        async () => {
          const afterCellTypeNames = await getNames(
            `${getTestID(CELL_TYPE_LABELS_ID)}`,
            page
          );

          expect(
            afterCellTypeNames.find((name) => name.includes("  normal"))
          ).toBeTruthy();
        },
        { page }
      );

      await clickDropdownOptionByName({
        name: "Sex",
        page,
        selector: getTestID(COMPARE_DROPDOWN_ID),
      });

      await tryUntil(
        async () => {
          const afterCellTypeNames = await getNames(
            `${getTestID(CELL_TYPE_LABELS_ID)}`,
            page
          );

          expect(
            afterCellTypeNames.find((name) => name.includes("  female"))
          ).toBeTruthy();
        },
        { page }
      );

      await clickDropdownOptionByName({
        name: "Ethnicity",
        page,
        selector: getTestID(COMPARE_DROPDOWN_ID),
      });

      await tryUntil(
        async () => {
          const afterCellTypeNames = await getNames(
            `${getTestID(CELL_TYPE_LABELS_ID)}`,
            page
          );

          expect(
            afterCellTypeNames.find((name) => name.includes("  multiethnic"))
          ).toBeTruthy();
        },
        { page }
      );

      // Check selecting None removes stratification
      await clickDropdownOptionByName({
        name: "None",
        page,
        selector: getTestID(COMPARE_DROPDOWN_ID),
      });

      expect(
        beforeCellTypeNames.find((name) => name.includes("  "))
      ).toBeFalsy();
    });
  });

  describe("Gene info", () => {
    test("Display gene info panel in sidebar", async ({ page }) => {
      await goToPage(`${TEST_URL}${ROUTES.WHERE_IS_MY_GENE}`, page);

      async function getTissueSelectorButton() {
        return page.$(getTestID(ADD_TISSUE_ID));
      }

      async function getGeneSelectorButton() {
        return page.$(getTestID(ADD_GENE_ID));
      }

      await clickUntilOptionsShowUp(getTissueSelectorButton, page);
      await selectFirstNOptions(1, page);

      await clickUntilOptionsShowUp(getGeneSelectorButton, page);
      await selectFirstNOptions(3, page);

      await waitForHeatmapToRender(page);

      await getButtonAndClick(page, getTestID(GENE_INFO_BUTTON_X_AXIS_TEST_ID));

      await waitForElement(page, getTestID(GENE_INFO_HEADER_TEST_ID));
      await waitForElement(page, getTestID(GENE_INFO_GENE_SYNONYMS_TEST_ID));
      await waitForElement(page, getTestID(GENE_INFO_NCBI_LINK_TEST_ID));
      await waitForElement(page, getTestID(RIGHT_SIDEBAR_TITLE_TEST_ID));

      await getButtonAndClick(
        page,
        getTestID(RIGHT_SIDEBAR_CLOSE_BUTTON_TEST_ID)
      );

      await waitForElementToBeRemoved(
        page,
        getTestID(RIGHT_SIDEBAR_TITLE_TEST_ID)
      );
    });

    test("Display gene info bottom drawer in cell info sidebar", async ({
      page,
    }) => {
      await goToPage(`${TEST_URL}${ROUTES.WHERE_IS_MY_GENE}`, page);

      async function getGeneSelectorButton() {
        return page.$(getTestID(ADD_GENE_ID));
      }

      await clickDropdownOptionByName({
        page,
        selector: getTestID(ADD_TISSUE_ID),
        name: "lung",
      });

      await clickUntilOptionsShowUp(getGeneSelectorButton, page);
      await selectFirstNOptions(3, page);

      await waitForHeatmapToRender(page);

      await getNthButtonAndClick(
        page,
        getTestID(MARKER_GENE_BUTTON_TEST_ID),
        5
      );

      await getButtonAndClick(
        page,
        getTestID(GENE_INFO_BUTTON_CELL_INFO_TEST_ID)
      );

      await waitForElement(page, getTestID(GENE_INFO_HEADER_TEST_ID));
      await waitForElement(page, getTestID(GENE_INFO_GENE_SYNONYMS_TEST_ID));
      await waitForElement(page, getTestID(GENE_INFO_NCBI_LINK_TEST_ID));
      await waitForElement(page, getTestID(GENE_INFO_TITLE_SPLIT_TEST_ID));

      await getButtonAndClick(
        page,
        getTestID(GENE_INFO_CLOSE_BUTTON_SPLIT_TEST_ID)
      );

      await waitForElementToBeRemoved(
        page,
        getTestID(GENE_INFO_TITLE_SPLIT_TEST_ID)
      );

      await getButtonAndClick(
        page,
        getTestID(RIGHT_SIDEBAR_CLOSE_BUTTON_TEST_ID)
      );

      await waitForElementToBeRemoved(
        page,
        getTestID(RIGHT_SIDEBAR_TITLE_TEST_ID)
      );

      await getButtonAndClick(page, getTestID(GENE_INFO_BUTTON_X_AXIS_TEST_ID));

      await waitForElement(page, getTestID(GENE_INFO_HEADER_TEST_ID));
      await waitForElement(page, getTestID(RIGHT_SIDEBAR_TITLE_TEST_ID));
    });
  });

  describe("Export CSV ", () => {
    test("Download CSV and validate length - no compare", async ({ page }) => {
      await goToPage(`${TEST_URL}${ROUTES.WHERE_IS_MY_GENE}`, page);

      const SELECT_N_GENES = 3;

      async function getTissueSelectorButton() {
        return page.$(getTestID(ADD_TISSUE_ID));
      }

      async function getGeneSelectorButton() {
        return page.$(getTestID(ADD_GENE_ID));
      }

      // Select tissue
      await clickUntilOptionsShowUp(getTissueSelectorButton, page);
      await selectFirstOption(page);

      // Select gene
      await clickUntilOptionsShowUp(getGeneSelectorButton, page);
      await selectFirstNOptions(SELECT_N_GENES, page);

      await waitForHeatmapToRender(page);

      const numCellTypes = (await page.$$(getTestID("cell-type-label-count")))
        .length;

      if (!numCellTypes) {
        throw Error("No cell types");
      }

      async function getDownloadButton() {
        return page.$(getTestID(DOWNLOAD_BUTTON_ID));
      }

      await clickUntilDownloadModalShowsUp(getDownloadButton, page);

      const pngCheckbox = await page.$(getTestID("png-checkbox"));
      if (!pngCheckbox) throw Error("No PNG checkbox");
      await pngCheckbox.click();

      const csvCheckbox = await page.$(getTestID("csv-checkbox"));
      if (!csvCheckbox) throw Error("No CSV checkbox");
      await csvCheckbox.click();

      // Start waiting for download before clicking. Note no await.
      const downloadPromise = page.waitForEvent("download");

      const downloadButton = await page.$(getTestID("dialog-download-button"));
      if (!downloadButton) throw Error("No download button");
      await downloadButton.click();

      // Wait for download
      const download = await downloadPromise;

      const fileName = download.suggestedFilename();

      expect(fileName).toBe("blood.csv");

      const filePath = EXPORT_OUTPUT_DIR + fileName;

      await download.saveAs(filePath);

      const csvBuffer = fs.readFileSync(filePath);

      // Parsing will validate rows have consistent column counts per row
      const data = parse(csvBuffer, {
        columns: true,
        from_line: 13, // Start on row with header names, skipping metadata
        skip_empty_lines: true,
      });

      // Validate number of rows
      expect(data.length).toBe(numCellTypes * SELECT_N_GENES);
    });

    test("Download CSV and validate length - compare", async ({ page }) => {
      await goToPage(`${TEST_URL}${ROUTES.WHERE_IS_MY_GENE}`, page);

      const SELECT_N_GENES = 3;

      async function getTissueSelectorButton() {
        return page.$(getTestID(ADD_TISSUE_ID));
      }

      async function getGeneSelectorButton() {
        return page.$(getTestID(ADD_GENE_ID));
      }

      // Select tissue
      await clickUntilOptionsShowUp(getTissueSelectorButton, page);
      await selectFirstOption(page);

      // Select gene
      await clickUntilOptionsShowUp(getGeneSelectorButton, page);
      await selectFirstNOptions(SELECT_N_GENES, page);

      // Select a compare dimension
      await clickDropdownOptionByName({
        name: "Sex",
        page,
        selector: getTestID(COMPARE_DROPDOWN_ID),
      });

      await waitForHeatmapToRender(page);

      const numCellTypes = (await page.$$(getTestID("cell-type-label-count")))
        .length;

      if (!numCellTypes) {
        throw Error("No cell types");
      }

      async function getDownloadButton() {
        return page.$(getTestID(DOWNLOAD_BUTTON_ID));
      }

      await clickUntilDownloadModalShowsUp(getDownloadButton, page);

      const pngCheckbox = await page.$(getTestID("png-checkbox"));
      if (!pngCheckbox) throw Error("No PNG checkbox");
      await pngCheckbox.click();

      const csvCheckbox = await page.$(getTestID("csv-checkbox"));
      if (!csvCheckbox) throw Error("No CSV checkbox");
      await csvCheckbox.click();

      // Start waiting for download before clicking. Note no await.
      const downloadPromise = page.waitForEvent("download");

      const downloadButton = await page.$(getTestID("dialog-download-button"));
      if (!downloadButton) throw Error("No download button");
      await downloadButton.click();

      // Wait for download
      const download = await downloadPromise;

      const fileName = download.suggestedFilename();

      expect(fileName).toBe("blood.csv");

      const filePath = EXPORT_OUTPUT_DIR + fileName;

      await download.saveAs(filePath);

      const csvBuffer = fs.readFileSync(filePath);

      // Parsing will validate rows have consistent column counts per row
      const data = parse(csvBuffer, {
        columns: true,
        from_line: 13, // Start on row with header names, skipping metadata
        skip_empty_lines: true,
      });

      // Validate number of rows
      expect(data.length).toBe(numCellTypes * SELECT_N_GENES);
    });
  });

  describe("Multiple file download - one tissue", () => {
    test("Download zip of all outputs (png,svg,csv) for one tissue", async ({
      page,
    }) => {
      await goToPage(`${TEST_URL}${ROUTES.WHERE_IS_MY_GENE}`, page);

      async function getTissueSelectorButton() {
        return page.$(getTestID(ADD_TISSUE_ID));
      }

      async function getGeneSelectorButton() {
        return page.$(getTestID(ADD_GENE_ID));
      }

      await clickUntilOptionsShowUp(getTissueSelectorButton, page);
      await selectFirstOption(page);

      await clickUntilOptionsShowUp(getGeneSelectorButton, page);
      await selectFirstOption(page);

      await waitForHeatmapToRender(page);

      async function getDownloadButton() {
        return page.$(getTestID(DOWNLOAD_BUTTON_ID));
      }

      await clickUntilDownloadModalShowsUp(getDownloadButton, page);

      const svgCheckbox = await page.$(getTestID("svg-checkbox"));
      if (!svgCheckbox) throw Error("No SVG checkbox");
      await svgCheckbox.click();

      const csvCheckbox = await page.$(getTestID("csv-checkbox"));
      if (!csvCheckbox) throw Error("No CSV checkbox");
      await csvCheckbox.click();

      // Start waiting for download before clicking. Note no await.
      const downloadPromise = page.waitForEvent("download");

      const downloadButton = await page.$(getTestID("dialog-download-button"));
      if (!downloadButton) throw Error("No download button");
      await downloadButton.click();

      // Wait for download
      const download = await downloadPromise;

      const fileName = download.suggestedFilename();

      expect(fileName).toBe("CELLxGENE_gene_expression.zip");

      const filePath = EXPORT_OUTPUT_DIR + fileName;

      await download.saveAs(filePath);

      const zip = new AdmZip(filePath);

      const zipEntries = zip.getEntries();

      const files = ["blood.csv", "blood.png", "blood.svg"];

      expect(zipEntries.length).toBe(3);

      for (const entry of zipEntries) {
        expect(files.includes(entry.name)).toBe(true);
      }
    });
  });

  describe("Multiple file download - two tissues", () => {
    test("Download zip of all outputs (png,svg,csv) for two tissues", async ({
      page,
    }) => {
      await goToPage(`${TEST_URL}${ROUTES.WHERE_IS_MY_GENE}`, page);

      async function getTissueSelectorButton() {
        return page.$(getTestID(ADD_TISSUE_ID));
      }

      async function getGeneSelectorButton() {
        return page.$(getTestID(ADD_GENE_ID));
      }

      // Select first tissue
      await clickUntilOptionsShowUp(getTissueSelectorButton, page);
      await selectFirstOption(page);

      // Select second tissue
      await clickUntilOptionsShowUp(getTissueSelectorButton, page);
      await selectNthOption(2, page);

      await clickUntilOptionsShowUp(getGeneSelectorButton, page);
      await selectFirstOption(page);

      await waitForHeatmapToRender(page);

      async function getDownloadButton() {
        return page.$(getTestID(DOWNLOAD_BUTTON_ID));
      }

      await clickUntilDownloadModalShowsUp(getDownloadButton, page);

      const svgCheckbox = await page.$(getTestID("svg-checkbox"));
      if (!svgCheckbox) throw Error("No SVG checkbox");
      await svgCheckbox.click();

      const csvCheckbox = await page.$(getTestID("csv-checkbox"));
      if (!csvCheckbox) throw Error("No CSV checkbox");
      await csvCheckbox.click();

      // Start waiting for download before clicking. Note no await.
      const downloadPromise = page.waitForEvent("download");

      const downloadButton = await page.$(getTestID("dialog-download-button"));
      if (!downloadButton) throw Error("No download button");
      await downloadButton.click();

      // Wait for download
      const download = await downloadPromise;

      const fileName = download.suggestedFilename();

      expect(fileName).toBe("CELLxGENE_gene_expression.zip");

      const filePath = "playwright-report/" + fileName;

      await download.saveAs(filePath);

      const zip = new AdmZip(filePath);

      const zipEntries = zip.getEntries();

      const files = [
        "blood.csv",
        "blood.png",
        "blood.svg",
        "lung.csv",
        "lung.png",
        "lung.svg",
      ];

      expect(zipEntries.length).toBe(6);

      for (const entry of zipEntries) {
        expect(files.includes(entry.name)).toBe(true);
      }
    });
  });
});

async function getNames(selector: string, page: Page): Promise<string[]> {
  const geneLabelsLocator = await page.locator(selector);
  await tryUntil(
    async () => {
      const names = await geneLabelsLocator.allTextContents();
      expect(typeof names[0]).toBe("string");
    },
    { page }
  );

  return geneLabelsLocator.allTextContents();
}

async function clickUntilOptionsShowUp(
  getTarget: () => Promise<ElementHandle<SVGElement | HTMLElement> | null>,
  page: Page
) {
  await tryUntil(
    async () => {
      const target = await getTarget();

      if (!target) throw Error("no target");

      await target.click();
      const tooltip = await page.$("[role=tooltip]");

      if (!tooltip) throw Error("no tooltip");

      const options = await tooltip.$$("[role=option]");

      if (!options?.length) throw Error("no options");
    },
    { page }
  );
}

async function clickUntilDownloadModalShowsUp(
  getTarget: () => Promise<ElementHandle<SVGElement | HTMLElement> | null>,
  page: Page
) {
  await tryUntil(
    async () => {
      const target = await getTarget();

      if (!target) throw Error("no target");

      await target.click();

      const modal = await page.$("[class=bp4-dialog]");

      if (modal) throw Error("No download modal");
    },
    { page }
  );
}

async function clickUntilSidebarShowsUp(
  getTarget: () => Promise<ElementHandle<SVGElement | HTMLElement> | null>,
  page: Page
) {
  await tryUntil(
    async () => {
      const target = await getTarget();

      if (!target) throw Error("no target");

      await target.click();
      const drawer = await page.$("[class=bp4-drawer-header]");

      if (!drawer) throw Error("no drawer");
    },
    { page }
  );
}

// (thuang): This only works when a dropdown is open
async function selectFirstOption(page: Page) {
  await selectFirstNOptions(1, page);
}

async function selectFirstNOptions(count: number, page: Page) {
  for (let i = 0; i < count; i++) {
    await page.keyboard.press("ArrowDown");
    await page.keyboard.press("Enter");
  }

  await page.keyboard.press("Escape");
}

async function selectNthOption(number: number, page: Page) {
  // (thuang): Since the first option is now active, we need to offset by 1
  const step = number - 1;

  for (let i = 0; i < step; i++) {
    await page.keyboard.press("ArrowDown");
  }

  await page.keyboard.press("Enter");
  await page.keyboard.press("Escape");
}

async function waitForHeatmapToRender(page: Page) {
  await tryUntil(
    async () => {
      const canvases = await page.$$("canvas");
      await expect(canvases.length).not.toBe(0);
    },
    { page }
  );
}

async function waitForElement(page: Page, selector: string) {
  await tryUntil(
    async () => {
      const element = await page.$(selector);
      await expect(element).not.toBeNull();
    },
    { page }
  );
}

<<<<<<< HEAD
async function waitForElementToBeRemoved(page: Page, selector: string) {
  await tryUntil(
    async () => {
      const element = await page.$(selector);
      await expect(element).toBeNull();
    },
    { page }
  );
}

async function getButtonAndClick(page: Page, selector: string) {
  await tryUntil(
    async () => {
      const button = await page.$(selector);
      await expect(button).not.toBeNull();
      await button?.click();
    },
    { page }
  );
}

async function getNthButtonAndClick(page: Page, selector: string, n: number) {
  await tryUntil(
    async () => {
      const buttons = await page.$$(selector);
      await expect(buttons.length).toBeGreaterThan(n);
      const button = buttons[n];
      await button?.click();
    },
    { page }
  );
}

=======
>>>>>>> 8e8b43ae
async function clickDropdownOptionByName({
  page,
  selector,
  name,
}: {
  page: Page;
  selector: string;
  name: string;
}) {
  const dropdown = await page.locator(selector);
  await dropdown.click();

  const option = await page.locator(`[role=option] >> text=${name}`);
  await option.click();
}<|MERGE_RESOLUTION|>--- conflicted
+++ resolved
@@ -1122,7 +1122,7 @@
   );
 }
 
-<<<<<<< HEAD
+
 async function waitForElementToBeRemoved(page: Page, selector: string) {
   await tryUntil(
     async () => {
@@ -1156,8 +1156,7 @@
   );
 }
 
-=======
->>>>>>> 8e8b43ae
+
 async function clickDropdownOptionByName({
   page,
   selector,
