--- conflicted
+++ resolved
@@ -1268,7 +1268,7 @@
 
         expect(textContentBefore).not.toBe(textContentAfter);
       });
-      test.skip("Clicking on a cell type label links to its CellGuide Card", async ({
+      test("Clicking on a cell type label links to its CellGuide Card", async ({
         page,
       }) => {
         await goToPage(
@@ -1292,7 +1292,6 @@
         ).replace(":cellTypeId", LUNG_CILIATED_CELL_CELL_TYPE_ID)}`;
 
         await Promise.all([
-<<<<<<< HEAD
           page.waitForURL(
             `${TEST_URL}${ROUTES.CELL_GUIDE_TISSUE_SPECIFIC_CELL_TYPE.replace(
               ":tissueId",
@@ -1308,17 +1307,6 @@
             `${CELL_GUIDE_CARD_ONTOLOGY_DAG_VIEW_RECT_OR_CIRCLE_PREFIX_ID}-CL:${EPITHELIAL_CELL_ID}__0-has-children-isTargetNode=true`
           )
           .waitFor({ timeout: WAIT_FOR_TIMEOUT_MS });
-=======
-          page.waitForURL(expectedURL, { timeout: 30000 }),
-          label.click(),
-        ]);
-
-        // Confirm highlight on the new node
-        const targetNode = page.getByTestId(
-          `${CELL_GUIDE_CARD_ONTOLOGY_DAG_VIEW_RECT_OR_CIRCLE_PREFIX_ID}-CL:1000271__0-no-children-isTargetNode=true`
-        );
-        await expect(targetNode).toBeVisible({ timeout: WAIT_FOR_TIMEOUT_MS });
->>>>>>> 813e5d85
       });
 
       test.skip("Node tooltip displays on hover", async ({ page }) => {
