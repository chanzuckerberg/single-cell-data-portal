import { ROUTES } from "src/common/constants/routes";
import { TEST_URL } from "../common/constants";
import { expect, Page } from "@playwright/test";
import { getTestID, getText } from "tests/utils/selectors";

import { tryUntil } from "./helpers";
import {
  ADD_GENE_BTN,
  ADD_TISSUE_BTN,
  TWO_DECIMAL_NUMBER_REGEX,
} from "./constants";

<<<<<<< HEAD
/**
 * (thuang): `page.waitForResponse` sometimes times out, so we need to retry
 */
export async function goToWMG(page: Page, url?: string) {
  const targetUrl = url || `${TEST_URL}${ROUTES.WHERE_IS_MY_GENE}`;
  return await tryUntil(
    async () => {
      await Promise.all([
        page.waitForResponse(
          (resp: { url: () => string | string[]; status: () => number }) =>
            resp.url().includes("/wmg/v1/filters") && resp.status() === 200
        ),
        page.goto(targetUrl),
      ]);
    },
    { page }
  );
}
=======
const FMG_EXCLUDE_TISSUES = ["blood"];
const CELL_COUNT_ID = "cell-count";
const CELL_TYPE_NAME_ID = "cell-type-name";
const MARKER_GENE_BUTTON_ID = "marker-gene-button";

>>>>>>> 30e39600
export const selectFilterOption = async (page: Page, filterName: string) => {
  // click the filter at the corner this is done due to the fact that the default click is being intercepted by another element
  await page.getByTestId(filterName).getByRole("button").click();

  // select the first option
  await page.locator("[data-option-index='0']").click();

  // close the pop-up
  await page.getByTestId("dataset-filter").click();

  const filter_label = `${getTestID(filterName)} [role="button"]`;
  // expect the selected filter to be visible
  await expect(page.locator(filter_label)).toBeVisible();

  //wait till loading is complete
  await page.locator(getText("Loading")).waitFor({ state: "hidden" });
};
export const pickOptions = async (page: Page, n: number) => {
  for (let i = 0; i < n; i++) {
    // select the nth option
    await page.locator(`[data-option-index="${i}"]`).click();
  }
};

export const deSelectFilterOption = async (page: Page, filterName: string) => {
  const filter_label = `${getTestID(filterName)} [role="button"]`;
  // expect the selected filter to be visible
  await expect(page.locator(filter_label)).toBeVisible();

  // click the cancel button
  await page.getByTestId("ClearIcon").click();

  // verify the selected filter is not visible
  const visibility = await page.locator(filter_label).isVisible();
  expect(visibility).toBeFalsy();
};

export const selectOption = async (page: Page, filterName: string) => {
  // click the filter
  await page.getByTestId(filterName).click();
};

export const selectTissueAndGeneOption = async (page: Page) => {
  // click Tissue button
  await selectOption(page, "add-tissue-btn");

  //pick the first 2 elements in tissue
  await pickOptions(page, 2);

  // close the pop-up
  await page.keyboard.press("Escape");

  //wait for heatmap to be visible the click action
  await page.locator('[id="heatmap-container-id"]').waitFor();

  // click Gene button
  await selectOption(page, "add-gene-btn");

  //pick the first n elements in tissue
  await pickOptions(page, 3);

  // close the pop-up
  await page.keyboard.press("Escape");

  //wait for gene label to appear
  await page.locator("[data-testid='gene-label-TSPAN6']").waitFor();

  //wait till loading is complete
  await page.locator(getText("Loading")).waitFor({ state: "hidden" });
};

export const checkSourceData = async (page: Page) => {
  //click on source data icon
  await page.locator('[data-testid="source-data-button"]').click();

  // number of element displayed on source data
  const n = await page.locator('[data-testid="source-data-list"] a').count();

  // close the pop-up
  /**
   * (thuang): Sometimes pressing escape once wasn't closing the side panel, so
   * wrapping this to retry and assert the panel is indeed closed
   */
  await tryUntil(
    async () => {
      await page.keyboard.press("Escape");

      await tryUntil(
        async () => {
          expect(
            await page.locator('[data-testid="source-data-list"]').isVisible()
          ).toBeFalsy();
        },
        {
          page,
          /**
           * (thuang): we don't need to wait for too long to retry pressing escape
           * button, since the source data panel should close within 2s
           */
          maxRetry: 10,
        }
      );
    },
    { page }
  );

  return n;
};
export const checkPlotSize = async (page: Page) => {
  //get the number of rows on the data plot
  const n = await page.locator('[data-zr-dom-id*="zr"]').count();
  let sumOfHeights = 0;
  for (let i = 0; i < n; i++) {
    const row = await page.locator('[data-zr-dom-id*="zr"]').nth(i);

    const height = await row.getAttribute("height");

    if (height !== null) {
      sumOfHeights += parseInt(height);
    }
  }
  return sumOfHeights;
};

export async function goToWMG(page: Page, url?: string) {
  const targetUrl = url || `${TEST_URL}${ROUTES.WHERE_IS_MY_GENE}`;
  return Promise.all([
    page.waitForResponse(
      (resp: { url: () => string | string[]; status: () => number }) =>
        resp.url().includes("/wmg/v1/filters") && resp.status() === 200
    ),
    page.goto(targetUrl),
  ]);
}
export async function searchAndAddGene(page: Page, geneName: string) {
  // click +Tissue button
  await page.getByTestId(ADD_GENE_BTN).click();
  await page.getByPlaceholder("Search").type(geneName);
  await page.getByText(geneName).click();

  // close dropdown
  await page.keyboard.press("Escape");
}
export async function searchAndAddTissue(page: Page, tissueName: string) {
  // click +Tissue button
  await page.getByTestId(ADD_TISSUE_BTN).click();
  await page.getByPlaceholder("Search").type(tissueName);
  await page.getByText(tissueName).click();

  // close dropdown
  await page.keyboard.press("Escape");
}
export async function addTissuesAndGenes(
  page: Page,
  tissues: string[],
  genes: string[]
) {
  for await (const tissue of tissues) {
    await searchAndAddTissue(page, tissue);
  }
  for await (const gene of genes) {
    await searchAndAddGene(page, gene);
  }
}
export async function verifyAddedTissue(page: Page, tissue: string) {
  // STEP 1 & Add Tissues texts should disappear
  await expect(page.getByText("STEP 1")).not.toBeVisible();
  await expect(page.getByTestId("Add Tissues")).not.toBeVisible();

  // selected tissue should be visible
  await expect(page.getByTestId(`cell-type-labels-${tissue}`)).toBeVisible();

  // verify cell counts: name, icon and count
  const CELL_COUNTS = page.getByTestId("cell-type-label-count");
  for (let i = 0; i < (await CELL_COUNTS.count()); i++) {
    const COUNT = await CELL_COUNTS.nth(i)
      .getByTestId(CELL_COUNT_ID)
      .textContent();
    // cell name
    expect(
      CELL_COUNTS.nth(i).getByTestId(CELL_TYPE_NAME_ID).textContent()
    ).not.toBeUndefined();

    // info icon: if not blood and count is > 25
    if (
      !FMG_EXCLUDE_TISSUES.includes(tissue) &&
      Number(COUNT?.replace(/\D/g, "")) > 25
    ) {
      expect(
        CELL_COUNTS.nth(i).getByTestId(MARKER_GENE_BUTTON_ID)
      ).toBeVisible();
    }

    // cell count
    expect(COUNT?.replace(/\D/g, "")).toMatch(TWO_DECIMAL_NUMBER_REGEX);
  }
}

export async function verifyAddedGene(page: Page, geneName: string) {
  // STEP 1 & Add Tissues texts should disappear
  await expect(page.getByText("STEP 2")).not.toBeVisible();
  await expect(page.getByTestId("Add Genes")).not.toBeVisible();

  // selected gene should be visible
  expect(await page.getByTestId(`gene-name-${geneName}`).textContent()).toBe(
    geneName
  );

  // info icon
  await expect(page.getByTestId(`gene-info-icon-${geneName}`)).toBeVisible();

  // delete button
  await page.getByTestId(`gene-name-${geneName}`).hover();
  await expect(page.getByTestId(`gene-delete-icon-${geneName}`)).toBeVisible();
}<|MERGE_RESOLUTION|>--- conflicted
+++ resolved
@@ -1,16 +1,15 @@
 import { ROUTES } from "src/common/constants/routes";
-import { TEST_URL } from "../common/constants";
-import { expect, Page } from "@playwright/test";
-import { getTestID, getText } from "tests/utils/selectors";
-
-import { tryUntil } from "./helpers";
 import {
   ADD_GENE_BTN,
   ADD_TISSUE_BTN,
+  TEST_URL,
   TWO_DECIMAL_NUMBER_REGEX,
-} from "./constants";
-
-<<<<<<< HEAD
+} from "../common/constants";
+import { expect, Page } from "@playwright/test";
+import { getTestID, getText } from "tests/utils/selectors";
+
+import { tryUntil } from "./helpers";
+
 /**
  * (thuang): `page.waitForResponse` sometimes times out, so we need to retry
  */
@@ -29,13 +28,11 @@
     { page }
   );
 }
-=======
 const FMG_EXCLUDE_TISSUES = ["blood"];
 const CELL_COUNT_ID = "cell-count";
 const CELL_TYPE_NAME_ID = "cell-type-name";
 const MARKER_GENE_BUTTON_ID = "marker-gene-button";
 
->>>>>>> 30e39600
 export const selectFilterOption = async (page: Page, filterName: string) => {
   // click the filter at the corner this is done due to the fact that the default click is being intercepted by another element
   await page.getByTestId(filterName).getByRole("button").click();
@@ -160,16 +157,6 @@
   return sumOfHeights;
 };
 
-export async function goToWMG(page: Page, url?: string) {
-  const targetUrl = url || `${TEST_URL}${ROUTES.WHERE_IS_MY_GENE}`;
-  return Promise.all([
-    page.waitForResponse(
-      (resp: { url: () => string | string[]; status: () => number }) =>
-        resp.url().includes("/wmg/v1/filters") && resp.status() === 200
-    ),
-    page.goto(targetUrl),
-  ]);
-}
 export async function searchAndAddGene(page: Page, geneName: string) {
   // click +Tissue button
   await page.getByTestId(ADD_GENE_BTN).click();
