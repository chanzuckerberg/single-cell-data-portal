import { ROUTES } from "src/common/constants/routes";
import { TEST_URL } from "../common/constants";
import { expect, Page } from "@playwright/test";
import { getTestID, getText } from "tests/utils/selectors";
<<<<<<< HEAD
import { tryUntil } from "./helpers";
import {
  ADD_GENE_BTN,
  ADD_TISSUE_BTN,
  TWO_DECIMAL_NUMBER_REGEX,
} from "../common/constants";

const FMG_EXCLUDE_TISSUES = ["blood"];
const CELL_COUNT_ID = "cell-count";
const CELL_TYPE_NAME_ID = "cell-type-name";
const MARKER_GENE_BUTTON_ID = "marker-gene-button";
=======
import { selectFirstOption, tryUntil } from "./helpers";
import { ADD_GENE_BTN, ADD_TISSUE_BTN } from "../common/constants";
>>>>>>> c9f7bd30

/**
 * (thuang): `page.waitForResponse` sometimes times out, so we need to retry
 */
export async function goToWMG(page: Page, url?: string) {
  const targetUrl = url || `${TEST_URL}${ROUTES.WHERE_IS_MY_GENE}`;
  return await tryUntil(
    async () => {
      await Promise.all([
        page.waitForResponse(
          (resp: { url: () => string | string[]; status: () => number }) =>
            resp.url().includes("/wmg/v1/filters") && resp.status() === 200
        ),
        page.goto(targetUrl),
      ]);
    },
    { page }
  );
}
export async function searchAndAddTissue(page: Page, tissueName: string) {
  // click +Tissue button
  await page.getByTestId(ADD_TISSUE_BTN).click();
  await page.getByPlaceholder("Search").type(tissueName);
  await page.getByText(tissueName).click();

  // close dropdown
  await page.keyboard.press("Escape");
}

export async function addTissuesAndGenes(
  page: Page,
  tissues: string[],
  genes: string[]
) {
  for await (const tissue of tissues) {
    await searchAndAddTissue(page, tissue);
  }
  for await (const gene of genes) {
    await searchAndAddGene(page, gene);
  }
}
export const selectFilterOption = async (page: Page, filterName: string) => {
  // click the filter at the corner this is done due to the fact that the default click is being intercepted by another element
  await page.getByTestId(filterName).click({ position: { x: 0, y: 0 } });

  // select the first option
  await selectFirstOption(page);

  // close the pop-up
  await page.getByTestId(filterName).click({ position: { x: 0, y: 0 } });

  const filter_label = `${getTestID(filterName)} [role="button"]`;
  // expect the selected filter to be visible
  await expect(page.locator(filter_label)).toBeVisible();

  //wait till loading is complete
  await page.locator(getText("Loading")).waitFor({ state: "hidden" });
};

export const pickOptions = async (page: Page, n: number) => {
  for (let i = 0; i < n; i++) {
    // select the nth option
    await page.locator(`[data-option-index="${i}"]`).click();
  }
};

export const deSelectFilterOption = async (page: Page, filterName: string) => {
  const filter_label = `${getTestID(filterName)} [role="button"]`;
  // expect the selected filter to be visible
  await expect(page.locator(filter_label)).toBeVisible();

  // click the cancel button
  await page.getByTestId("ClearIcon").click();

  // verify the selected filter is not visible
  const visibility = await page.locator(filter_label).isVisible();
  expect(visibility).toBeFalsy();
};

export const selectTissueAndGeneOption = async (page: Page) => {
  // click Tissue button
  await selectFilterOption(page, "add-tissue-btn");

  //pick the first 2 elements in tissue
  await pickOptions(page, 2);

  // close the pop-up
  await page.keyboard.press("Escape");

  //wait for heatmap to be visible the click action
  await page.locator('[id="heatmap-container-id"]').waitFor();

  // click Gene button
  await selectFilterOption(page, "add-gene-btn");

  //pick the first n elements in tissue
  await pickOptions(page, 3);

  // close the pop-up
  await page.keyboard.press("Escape");

  //wait for gene label to appear
  await page.locator("[data-testid='gene-label-TSPAN6']").waitFor();

  //wait till loading is complete
  await page.locator(getText("Loading")).waitFor({ state: "hidden" });
};

export const checkSourceData = async (page: Page) => {
  //click on source data icon
  await page.locator('[data-testid="source-data-button"]').click();

  // number of element displayed on source data
  const n = await page.locator('[data-testid="source-data-list"] a').count();

  // close the pop-up
  /**
   * (thuang): Sometimes pressing escape once wasn't closing the side panel, so
   * wrapping this to retry and assert the panel is indeed closed
   */
  await tryUntil(
    async () => {
      await page.keyboard.press("Escape");

      await tryUntil(
        async () => {
          expect(
            await page.locator('[data-testid="source-data-list"]').isVisible()
          ).toBeFalsy();
        },
        {
          page,
          /**
           * (thuang): we don't need to wait for too long to retry pressing escape
           * button, since the source data panel should close within 2s
           */
          maxRetry: 10,
        }
      );
    },
    { page }
  );

  return n;
};
export const checkPlotSize = async (page: Page) => {
  //get the number of rows on the data plot
  const n = await page.locator('[data-zr-dom-id*="zr"]').count();
  let sumOfHeights = 0;
  for (let i = 0; i < n; i++) {
    const row = await page.locator('[data-zr-dom-id*="zr"]').nth(i);

    const height = await row.getAttribute("height");

    if (height !== null) {
      sumOfHeights += parseInt(height);
    }
  }
  return sumOfHeights;
};

/**
 * (thuang): `page.waitForResponse` sometimes times out, so we need to retry
 */

export async function searchAndAddGene(page: Page, geneName: string) {
  // click +Tissue button
  await page.getByTestId(ADD_GENE_BTN).click();
  await page.getByPlaceholder("Search").type(geneName);
  await page.getByText(geneName).click();

  // select the first option
  await page.locator("[data-option-index='1']").click();

  //wait till loading is complete
  await page.locator(getText("Loading")).waitFor({ state: "hidden" });
}<|MERGE_RESOLUTION|>--- conflicted
+++ resolved
@@ -2,22 +2,8 @@
 import { TEST_URL } from "../common/constants";
 import { expect, Page } from "@playwright/test";
 import { getTestID, getText } from "tests/utils/selectors";
-<<<<<<< HEAD
-import { tryUntil } from "./helpers";
-import {
-  ADD_GENE_BTN,
-  ADD_TISSUE_BTN,
-  TWO_DECIMAL_NUMBER_REGEX,
-} from "../common/constants";
-
-const FMG_EXCLUDE_TISSUES = ["blood"];
-const CELL_COUNT_ID = "cell-count";
-const CELL_TYPE_NAME_ID = "cell-type-name";
-const MARKER_GENE_BUTTON_ID = "marker-gene-button";
-=======
+import { ADD_GENE_BTN, ADD_TISSUE_BTN } from "../common/constants";
 import { selectFirstOption, tryUntil } from "./helpers";
-import { ADD_GENE_BTN, ADD_TISSUE_BTN } from "../common/constants";
->>>>>>> c9f7bd30
 
 /**
  * (thuang): `page.waitForResponse` sometimes times out, so we need to retry
