import { ROUTES } from "src/common/constants/routes";
import { TEST_URL } from "../common/constants";
import { expect, Page } from "@playwright/test";
import { getTestID, getText } from "tests/utils/selectors";

import { tryUntil } from "./helpers";

/**
 * (thuang): `page.waitForResponse` sometimes times out, so we need to retry
 */
export async function goToWMG(page: Page, url?: string) {
  const targetUrl = url || `${TEST_URL}${ROUTES.WHERE_IS_MY_GENE}`;
  return await tryUntil(
    async () => {
      await Promise.all([
        page.waitForResponse(
          (resp: { url: () => string | string[]; status: () => number }) =>
            resp.url().includes("/wmg/v1/filters") && resp.status() === 200
        ),
        page.goto(targetUrl),
      ]);
    },
    { page }
  );
}
export const selectFilterOption = async (page: Page, filterName: string) => {
  // click the filter at the corner this is done due to the fact that the default click is being intercepted by another element
  await page.getByTestId(filterName).getByRole("button").click();

  // select the first option
  await page.locator("[data-option-index='0']").click();

  // close the pop-up
  await page.getByTestId("dataset-filter").click();

  const filter_label = `${getTestID(filterName)} [role="button"]`;
  // expect the selected filter to be visible
  await expect(page.locator(filter_label)).toBeVisible();

  //wait till loading is complete
  await page.locator(getText("Loading")).waitFor({ state: "hidden" });
};

export const pickOptions = async (page: Page, n: number) => {
  for (let i = 0; i < n; i++) {
    // select the nth option
    await page.locator(`[data-option-index="${i}"]`).click();
  }
};

export const deSelectFilterOption = async (page: Page, filterName: string) => {
  const filter_label = `${getTestID(filterName)} [role="button"]`;
  // expect the selected filter to be visible
  await expect(page.locator(filter_label)).toBeVisible();

  // click the cancel button
  await page.getByTestId("ClearIcon").click();

  // verify the selected filter is not visible
  const visibility = await page.locator(filter_label).isVisible();
  expect(visibility).toBeFalsy();
};

export const selectOption = async (page: Page, filterName: string) => {
  // click the filter
  await page.getByTestId(filterName).click();
};

export const selectTissueAndGeneOption = async (page: Page) => {
  // click Tissue button
  await selectOption(page, "add-tissue-btn");

  //pick the first 2 elements in tissue
  await pickOptions(page, 2);

  // close the pop-up
  await page.keyboard.press("Escape");

  //wait for heatmap to be visible the click action
  await page.locator('[id="heatmap-container-id"]').waitFor();

  // click Gene button
  await selectOption(page, "add-gene-btn");

  //pick the first n elements in tissue
  await pickOptions(page, 3);

  // close the pop-up
  await page.keyboard.press("Escape");

  //wait for gene label to appear
  await page.locator("[data-testid='gene-label-TSPAN6']").waitFor();

  //wait till loading is complete
  await page.locator(getText("Loading")).waitFor({ state: "hidden" });
};

export const checkSourceData = async (page: Page) => {
  //click on source data icon
  await page.locator('[data-testid="source-data-button"]').click();

  // number of element displayed on source data
  const n = await page.locator('[data-testid="source-data-list"] a').count();

  // close the pop-up
  /**
   * (thuang): Sometimes pressing escape once wasn't closing the side panel, so
   * wrapping this to retry and assert the panel is indeed closed
   */
  await tryUntil(
    async () => {
      await page.keyboard.press("Escape");

      await tryUntil(
        async () => {
          expect(
            await page.locator('[data-testid="source-data-list"]').isVisible()
          ).toBeFalsy();
        },
        {
          page,
          /**
           * (thuang): we don't need to wait for too long to retry pressing escape
           * button, since the source data panel should close within 2s
           */
          maxRetry: 10,
        }
      );
    },
    { page }
  );

  return n;
};
export const checkPlotSize = async (page: Page) => {
  //get the number of rows on the data plot
  const n = await page.locator('[data-zr-dom-id*="zr"]').count();
  let sumOfHeights = 0;
  for (let i = 0; i < n; i++) {
    const row = await page.locator('[data-zr-dom-id*="zr"]').nth(i);

    const height = await row.getAttribute("height");

    if (height !== null) {
      sumOfHeights += parseInt(height);
    }
  }
  return sumOfHeights;
};

<<<<<<< HEAD
export const selectGroupByOption = async (page: Page) => {
  // click the group by dropdown
  await page.getByTestId("compare-dropdown").click();
=======
/**
 * (thuang): `page.waitForResponse` sometimes times out, so we need to retry
 */
export async function goToWMG(page: Page, url?: string) {
  const targetUrl = url || `${TEST_URL}${ROUTES.WHERE_IS_MY_GENE}`;
  return await tryUntil(
    async () => {
      await Promise.all([
        page.waitForResponse(
          (resp: { url: () => string | string[]; status: () => number }) =>
            resp.url().includes("/wmg/v1/filters") && resp.status() === 200
        ),
        page.goto(targetUrl),
      ]);
    },
    { page }
  );
}
export async function searchAndAddGene(page: Page, geneName: string) {
  // click +Tissue button
  await page.getByTestId(ADD_GENE_BTN).click();
  await page.getByPlaceholder("Search").type(geneName);
  await page.getByText(geneName).click();

  // close dropdown
  await page.keyboard.press("Escape");
}
export async function searchAndAddTissue(page: Page, tissueName: string) {
  // click +Tissue button
  await page.getByTestId(ADD_TISSUE_BTN).click();
  await page.getByPlaceholder("Search").type(tissueName);
  await page.getByText(tissueName).click();

  // close dropdown
  await page.keyboard.press("Escape");
}
export async function addTissuesAndGenes(
  page: Page,
  tissues: string[],
  genes: string[]
) {
  for await (const tissue of tissues) {
    await searchAndAddTissue(page, tissue);
  }
  for await (const gene of genes) {
    await searchAndAddGene(page, gene);
  }
}
export async function verifyAddedTissue(page: Page, tissue: string) {
  // STEP 1 & Add Tissues texts should disappear
  await expect(page.getByText("STEP 1")).not.toBeVisible();
  await expect(page.getByTestId("Add Tissues")).not.toBeVisible();

  // selected tissue should be visible
  await expect(page.getByTestId(`cell-type-labels-${tissue}`)).toBeVisible();

  // verify cell counts: name, icon and count
  const CELL_COUNTS = page.getByTestId("cell-type-label-count");
  for (let i = 0; i < (await CELL_COUNTS.count()); i++) {
    const COUNT = await CELL_COUNTS.nth(i)
      .getByTestId(CELL_COUNT_ID)
      .textContent();
    // cell name
    expect(
      CELL_COUNTS.nth(i).getByTestId(CELL_TYPE_NAME_ID).textContent()
    ).not.toBeUndefined();

    // info icon: if not blood and count is > 25
    if (
      !FMG_EXCLUDE_TISSUES.includes(tissue) &&
      Number(COUNT?.replace(/\D/g, "")) > 25
    ) {
      expect(
        CELL_COUNTS.nth(i).getByTestId(MARKER_GENE_BUTTON_ID)
      ).toBeVisible();
    }

    // cell count
    expect(COUNT?.replace(/\D/g, "")).toMatch(TWO_DECIMAL_NUMBER_REGEX);
  }
}

export async function verifyAddedGene(page: Page, geneName: string) {
  // STEP 1 & Add Tissues texts should disappear
  await expect(page.getByText("STEP 2")).not.toBeVisible();
  await expect(page.getByTestId("Add Genes")).not.toBeVisible();

  // selected gene should be visible
  expect(await page.getByTestId(`gene-name-${geneName}`).textContent()).toBe(
    geneName
  );
>>>>>>> 0dfd1f4c

  // select the first option
  await page.locator("[data-option-index='1']").click();

  //wait till loading is complete
  await page.locator(getText("Loading")).waitFor({ state: "hidden" });
};<|MERGE_RESOLUTION|>--- conflicted
+++ resolved
@@ -148,11 +148,6 @@
   return sumOfHeights;
 };
 
-<<<<<<< HEAD
-export const selectGroupByOption = async (page: Page) => {
-  // click the group by dropdown
-  await page.getByTestId("compare-dropdown").click();
-=======
 /**
  * (thuang): `page.waitForResponse` sometimes times out, so we need to retry
  */
@@ -177,75 +172,6 @@
   await page.getByPlaceholder("Search").type(geneName);
   await page.getByText(geneName).click();
 
-  // close dropdown
-  await page.keyboard.press("Escape");
-}
-export async function searchAndAddTissue(page: Page, tissueName: string) {
-  // click +Tissue button
-  await page.getByTestId(ADD_TISSUE_BTN).click();
-  await page.getByPlaceholder("Search").type(tissueName);
-  await page.getByText(tissueName).click();
-
-  // close dropdown
-  await page.keyboard.press("Escape");
-}
-export async function addTissuesAndGenes(
-  page: Page,
-  tissues: string[],
-  genes: string[]
-) {
-  for await (const tissue of tissues) {
-    await searchAndAddTissue(page, tissue);
-  }
-  for await (const gene of genes) {
-    await searchAndAddGene(page, gene);
-  }
-}
-export async function verifyAddedTissue(page: Page, tissue: string) {
-  // STEP 1 & Add Tissues texts should disappear
-  await expect(page.getByText("STEP 1")).not.toBeVisible();
-  await expect(page.getByTestId("Add Tissues")).not.toBeVisible();
-
-  // selected tissue should be visible
-  await expect(page.getByTestId(`cell-type-labels-${tissue}`)).toBeVisible();
-
-  // verify cell counts: name, icon and count
-  const CELL_COUNTS = page.getByTestId("cell-type-label-count");
-  for (let i = 0; i < (await CELL_COUNTS.count()); i++) {
-    const COUNT = await CELL_COUNTS.nth(i)
-      .getByTestId(CELL_COUNT_ID)
-      .textContent();
-    // cell name
-    expect(
-      CELL_COUNTS.nth(i).getByTestId(CELL_TYPE_NAME_ID).textContent()
-    ).not.toBeUndefined();
-
-    // info icon: if not blood and count is > 25
-    if (
-      !FMG_EXCLUDE_TISSUES.includes(tissue) &&
-      Number(COUNT?.replace(/\D/g, "")) > 25
-    ) {
-      expect(
-        CELL_COUNTS.nth(i).getByTestId(MARKER_GENE_BUTTON_ID)
-      ).toBeVisible();
-    }
-
-    // cell count
-    expect(COUNT?.replace(/\D/g, "")).toMatch(TWO_DECIMAL_NUMBER_REGEX);
-  }
-}
-
-export async function verifyAddedGene(page: Page, geneName: string) {
-  // STEP 1 & Add Tissues texts should disappear
-  await expect(page.getByText("STEP 2")).not.toBeVisible();
-  await expect(page.getByTestId("Add Genes")).not.toBeVisible();
-
-  // selected gene should be visible
-  expect(await page.getByTestId(`gene-name-${geneName}`).textContent()).toBe(
-    geneName
-  );
->>>>>>> 0dfd1f4c
-
   // select the first option
   await page.locator("[data-option-index='1']").click();
 
