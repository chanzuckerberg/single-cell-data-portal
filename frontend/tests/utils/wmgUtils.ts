--- conflicted
+++ resolved
@@ -2,16 +2,12 @@
 import { TEST_URL } from "../common/constants";
 import { expect, Page } from "@playwright/test";
 import { getTestID, getText } from "tests/utils/selectors";
-<<<<<<< HEAD
 import { selectFirstOption, tryUntil } from "./helpers";
-=======
-import { tryUntil } from "./helpers";
 import {
   ADD_GENE_BTN,
   ADD_TISSUE_BTN,
   TWO_DECIMAL_NUMBER_REGEX,
-} from "./constants";
->>>>>>> 8912f322
+} from "../common/constants";
 
 const FMG_EXCLUDE_TISSUES = ["blood"];
 const CELL_COUNT_ID = "cell-count";
