# Downloading Published Data on CellxGene

Clicking the download button launches a dialog that enables a dataset to be downloaded in h5ad (AnnData v0.7) and rds (Seurat v3) formats. All datasets adhere to the cellxgene single cell annotated data schema. Datasets can either be downloaded via the browser by clicking the blue download button, or via the command line by pasting the provided curl command.

1. Select the data set you wish to download.

<<<<<<< HEAD
<Image src={"/doc-site/datasetHighlight.png.jpg"} width={750} height={250} />

2. Make your selections and hit the download button

<Image src={"/doc-site/downloadDialog.png"} width={500} height={500} />
=======
<Image src={"/doc-site/3a_download_highlighted.png"} height={250} />

2. Make your selections and hit the download button

<Image src={"/doc-site/3b_download_dialog.png"} height={250} />
>>>>>>> 47429980
<|MERGE_RESOLUTION|>--- conflicted
+++ resolved
@@ -4,16 +4,9 @@
 
 1. Select the data set you wish to download.
 
-<<<<<<< HEAD
+
 <Image src={"/doc-site/datasetHighlight.png.jpg"} width={750} height={250} />
 
 2. Make your selections and hit the download button
 
-<Image src={"/doc-site/downloadDialog.png"} width={500} height={500} />
-=======
-<Image src={"/doc-site/3a_download_highlighted.png"} height={250} />
-
-2. Make your selections and hit the download button
-
-<Image src={"/doc-site/3b_download_dialog.png"} height={250} />
->>>>>>> 47429980
+<Image src={"/doc-site/downloadDialog.png"} width={500} height={500} />