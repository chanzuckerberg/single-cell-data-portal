import json
import unittest

from backend.cellguide.pipeline.ontology_tree.tree_builder import OntologyTreeBuilder
<<<<<<< HEAD
from backend.common.utils.dataclass import convert_dataclass_to_dict
=======
from backend.cellguide.pipeline.utils import convert_dataclass_to_dict_and_strip_nones
>>>>>>> fd50cd7b
from tests.unit.backend.wmg.fixtures.test_snapshot import (
    load_realistic_test_snapshot,
)

TEST_SNAPSHOT = "realistic-test-snapshot"


def compare_dicts(dict1, dict2):
    """
    This function recursive compares two dictionaries handling cases where the values
    are unordered arrays with elements that could be dictionaries.
    """
    if len(dict1) != len(dict2):
        return False

    for key in dict1:
        if key not in dict2:
            return False

        value1 = dict1[key]
        value2 = dict2[key]

        if isinstance(value1, dict) and isinstance(value2, dict):
            if not compare_dicts(value1, value2):
                return False
        elif isinstance(value1, list) and isinstance(value2, list):
            if len(value1) != len(value2):
                return False
            # check if the lists contain dictionaries as elements
            if len(value1) > 0 and isinstance(value1[0], dict) and isinstance(value2[0], dict):
                for i in range(len(value1)):
                    if not compare_dicts(value1[i], value2[i]):
                        return False
            elif sorted(value1) != sorted(value2):
                return False
        else:
            if value1 != value2:
                return False

    return True


class OntologyTreeBuilderTests(unittest.TestCase):
    def test__ontology_tree_builder(self):
        with open("tests/unit/cellguide_pipeline/fixtures/ontology_graph.json", "r") as f:
            expected__ontology_graph = json.load(f)
        with open("tests/unit/cellguide_pipeline/fixtures/all_states_per_cell_type.json", "r") as f:
            expected__all_states_per_cell_type = json.load(f)
        with open("tests/unit/cellguide_pipeline/fixtures/all_states_per_tissue.json", "r") as f:
            expected__all_states_per_tissue = json.load(f)
        with load_realistic_test_snapshot(TEST_SNAPSHOT) as snapshot:
            cell_counts_df = snapshot.cell_counts_cube.df[:]
            tree_builder = OntologyTreeBuilder(cell_counts_df)

<<<<<<< HEAD
            ontology_graph = convert_dataclass_to_dict(tree_builder.get_ontology_tree())
            self.assertTrue(compare_dicts(ontology_graph, expected__ontology_graph))

            all_states_per_cell_type = convert_dataclass_to_dict(tree_builder.get_ontology_tree_state_per_celltype())
            self.assertTrue(compare_dicts(all_states_per_cell_type, expected__all_states_per_cell_type))

            all_states_per_tissue = convert_dataclass_to_dict(tree_builder.get_ontology_tree_state_per_tissue())
=======
            ontology_graph = convert_dataclass_to_dict_and_strip_nones(tree_builder.get_ontology_tree())
            self.assertTrue(compare_dicts(ontology_graph, expected__ontology_graph))

            all_states_per_cell_type = convert_dataclass_to_dict_and_strip_nones(
                tree_builder.get_ontology_tree_state_per_celltype()
            )
            self.assertTrue(compare_dicts(all_states_per_cell_type, expected__all_states_per_cell_type))

            all_states_per_tissue = convert_dataclass_to_dict_and_strip_nones(
                tree_builder.get_ontology_tree_state_per_tissue()
            )
>>>>>>> fd50cd7b
            self.assertTrue(compare_dicts(all_states_per_tissue, expected__all_states_per_tissue))<|MERGE_RESOLUTION|>--- conflicted
+++ resolved
@@ -2,11 +2,7 @@
 import unittest
 
 from backend.cellguide.pipeline.ontology_tree.tree_builder import OntologyTreeBuilder
-<<<<<<< HEAD
-from backend.common.utils.dataclass import convert_dataclass_to_dict
-=======
 from backend.cellguide.pipeline.utils import convert_dataclass_to_dict_and_strip_nones
->>>>>>> fd50cd7b
 from tests.unit.backend.wmg.fixtures.test_snapshot import (
     load_realistic_test_snapshot,
 )
@@ -61,15 +57,6 @@
             cell_counts_df = snapshot.cell_counts_cube.df[:]
             tree_builder = OntologyTreeBuilder(cell_counts_df)
 
-<<<<<<< HEAD
-            ontology_graph = convert_dataclass_to_dict(tree_builder.get_ontology_tree())
-            self.assertTrue(compare_dicts(ontology_graph, expected__ontology_graph))
-
-            all_states_per_cell_type = convert_dataclass_to_dict(tree_builder.get_ontology_tree_state_per_celltype())
-            self.assertTrue(compare_dicts(all_states_per_cell_type, expected__all_states_per_cell_type))
-
-            all_states_per_tissue = convert_dataclass_to_dict(tree_builder.get_ontology_tree_state_per_tissue())
-=======
             ontology_graph = convert_dataclass_to_dict_and_strip_nones(tree_builder.get_ontology_tree())
             self.assertTrue(compare_dicts(ontology_graph, expected__ontology_graph))
 
@@ -81,5 +68,4 @@
             all_states_per_tissue = convert_dataclass_to_dict_and_strip_nones(
                 tree_builder.get_ontology_tree_state_per_tissue()
             )
->>>>>>> fd50cd7b
             self.assertTrue(compare_dicts(all_states_per_tissue, expected__all_states_per_tissue))