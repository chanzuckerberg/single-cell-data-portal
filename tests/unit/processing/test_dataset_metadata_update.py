import json
import tempfile
from unittest.mock import Mock, patch

import pytest
import scanpy
import tiledb
from parameterized import parameterized
from rpy2.robjects.packages import importr

from backend.common.utils.corpora_constants import CorporaConstants
from backend.layers.common.entities import (
    CollectionVersionId,
    DatasetArtifactMetadataUpdate,
    DatasetArtifactType,
    DatasetConversionStatus,
    DatasetProcessingStatus,
    DatasetStatusKey,
    DatasetUploadStatus,
    DatasetValidationStatus,
    DatasetVersionId,
)
from backend.layers.persistence.persistence_mock import DatabaseProviderMock
from backend.layers.processing.dataset_metadata_update import DatasetMetadataUpdater, DatasetMetadataUpdaterWorker
from backend.layers.processing.exceptions import ProcessingFailed
from backend.layers.processing.utils.cxg_generation_utils import convert_dictionary_to_cxg_group
from backend.layers.thirdparty.s3_provider_mock import MockS3Provider
from tests.unit.backend.layers.common.base_test import DatasetArtifactUpdate, DatasetStatusUpdate
from tests.unit.processing.base_processing_test import BaseProcessingTest

base = importr("base")


def mock_process(target, args=()):
    return Mock(return_value=target(*args))


mock_process = Mock(side_effect=mock_process)


@patch("backend.layers.processing.dataset_metadata_update.Process", mock_process)
class TestUpdateMetadataHandler(BaseProcessingTest):
    def setUp(self):
        super().setUp()
        self.business_logic.s3_provider = MockS3Provider()
        self.updater = DatasetMetadataUpdater(
            self.business_logic, "artifact_bucket", "cellxgene_bucket", "datasets_bucket", "spatial_deep_zoom_dir"
        )

        def mock_download(source_uri, local_path):
            return local_path

        self.updater.download_from_source_uri = Mock(side_effect=mock_download)

    @patch("backend.common.utils.dl_sources.uri.downloader")
    @patch("scanpy.read_h5ad")
    @patch("backend.layers.processing.dataset_metadata_update.S3Provider", Mock(side_effect=MockS3Provider))
    @patch("backend.layers.processing.dataset_metadata_update.DatabaseProvider", Mock(side_effect=DatabaseProviderMock))
    @patch("backend.layers.processing.dataset_metadata_update.DatasetMetadataUpdaterWorker")
    def test_update_metadata(self, mock_worker_factory, *args):
        current_dataset_version = self.generate_dataset(
            statuses=[
                DatasetStatusUpdate(status_key=DatasetStatusKey.PROCESSING, status=DatasetProcessingStatus.SUCCESS),
                DatasetStatusUpdate(status_key=DatasetStatusKey.RDS, status=DatasetConversionStatus.CONVERTED),
            ]
        )
        collection_version_id = CollectionVersionId(current_dataset_version.collection_version_id)
        current_dataset_version_id = DatasetVersionId(current_dataset_version.dataset_version_id)
        new_dataset_version_id, _ = self.business_logic.ingest_dataset(
            collection_version_id=collection_version_id,
            url="http://fake.url",
            file_size=0,
            current_dataset_version_id=current_dataset_version_id,
            start_step_function=False,
        )
        mock_worker = mock_worker_factory.return_value
        self.updater.has_valid_artifact_statuses = Mock(return_value=True)
        self.updater.update_metadata(
            current_dataset_version_id, new_dataset_version_id, DatasetArtifactMetadataUpdate(citation="New Citation")
        )

        # skip raw_h5ad update since no updated fields are expected fields in raw H5AD
        mock_worker.update_raw_h5ad.assert_not_called()
        mock_worker.update_h5ad.assert_called_once()
        mock_worker.update_cxg.assert_called_once()

        # check that collection version maps to dataset version with updated metadata
        collection_version = self.business_logic.get_collection_version(collection_version_id)
        new_dataset_version = collection_version.datasets[0]
        new_dataset_version_id = new_dataset_version.version_id
        artifacts = [(artifact.uri, artifact.type) for artifact in new_dataset_version.artifacts]
        assert (f"s3://artifact_bucket/{new_dataset_version_id}/raw.h5ad", DatasetArtifactType.RAW_H5AD) in artifacts

        assert new_dataset_version.status.upload_status == DatasetUploadStatus.UPLOADED
        assert new_dataset_version.status.processing_status == DatasetProcessingStatus.SUCCESS

        # RDS should be skipped
        assert new_dataset_version.status.rds_status == DatasetConversionStatus.SKIPPED

        assert self.updater.s3_provider.uri_exists(f"s3://artifact_bucket/{new_dataset_version_id}/raw.h5ad")

    @patch("backend.common.utils.dl_sources.uri.downloader")
    @patch("scanpy.read_h5ad")
    @patch("backend.layers.processing.dataset_metadata_update.S3Provider", Mock(side_effect=MockS3Provider))
    @patch("backend.layers.processing.dataset_metadata_update.DatabaseProvider", Mock(side_effect=DatabaseProviderMock))
    @patch("backend.layers.processing.dataset_metadata_update.DatasetMetadataUpdaterWorker")
    def test_update_metadata__rds_skipped(self, mock_worker_factory, *args):
        current_dataset_version = self.generate_dataset(
            artifacts=[
                DatasetArtifactUpdate(DatasetArtifactType.RAW_H5AD, "s3://fake.bucket/raw.h5ad"),
                DatasetArtifactUpdate(DatasetArtifactType.H5AD, "s3://fake.bucket/local.h5ad"),
                DatasetArtifactUpdate(DatasetArtifactType.CXG, "s3://fake.bucket/local.cxg"),
            ],
            statuses=[
                DatasetStatusUpdate(status_key=DatasetStatusKey.PROCESSING, status=DatasetProcessingStatus.SUCCESS),
                DatasetStatusUpdate(status_key=DatasetStatusKey.RDS, status=DatasetConversionStatus.SKIPPED),
            ],
        )
        collection_version_id = CollectionVersionId(current_dataset_version.collection_version_id)
        current_dataset_version_id = DatasetVersionId(current_dataset_version.dataset_version_id)
        new_dataset_version_id, _ = self.business_logic.ingest_dataset(
            collection_version_id=collection_version_id,
            url="http://fake.url",
            file_size=0,
            current_dataset_version_id=current_dataset_version_id,
            start_step_function=False,
        )
        mock_worker = mock_worker_factory.return_value
        self.updater.has_valid_artifact_statuses = Mock(return_value=True)
        self.updater.update_metadata(
            current_dataset_version_id, new_dataset_version_id, DatasetArtifactMetadataUpdate(citation="New Citation")
        )

        mock_worker.update_raw_h5ad.assert_not_called()
        mock_worker.update_h5ad.assert_called_once()
        mock_worker.update_cxg.assert_called_once()

        # check that collection version maps to dataset version with updated metadata
        collection_version = self.business_logic.get_collection_version(collection_version_id)
        new_dataset_version = collection_version.datasets[0]
        new_dataset_version_id = new_dataset_version.version_id
        artifacts = [(artifact.uri, artifact.type) for artifact in new_dataset_version.artifacts]
        assert (f"s3://artifact_bucket/{new_dataset_version_id}/raw.h5ad", DatasetArtifactType.RAW_H5AD) in artifacts

        assert new_dataset_version.status.upload_status == DatasetUploadStatus.UPLOADED
        assert new_dataset_version.status.processing_status == DatasetProcessingStatus.SUCCESS

        # RDS should be skipped
        assert new_dataset_version.status.rds_status == DatasetConversionStatus.SKIPPED

        assert self.updater.s3_provider.uri_exists(f"s3://artifact_bucket/{new_dataset_version_id}/raw.h5ad")

    @patch("backend.common.utils.dl_sources.uri.downloader")
    @patch("scanpy.read_h5ad")
    @patch("backend.layers.processing.dataset_metadata_update.S3Provider", Mock(side_effect=MockS3Provider))
    @patch("backend.layers.processing.dataset_metadata_update.DatabaseProvider", Mock(side_effect=DatabaseProviderMock))
    @patch("backend.layers.processing.dataset_metadata_update.DatasetMetadataUpdaterWorker")
    def test_update_metadata__raw_h5ad_updated(self, mock_worker_factory, *args):
        current_dataset_version = self.generate_dataset(
            statuses=[
                DatasetStatusUpdate(status_key=DatasetStatusKey.PROCESSING, status=DatasetProcessingStatus.SUCCESS),
                DatasetStatusUpdate(status_key=DatasetStatusKey.RDS, status=DatasetConversionStatus.CONVERTED),
            ]
        )
        collection_version_id = CollectionVersionId(current_dataset_version.collection_version_id)
        current_dataset_version_id = DatasetVersionId(current_dataset_version.dataset_version_id)
        new_dataset_version_id, _ = self.business_logic.ingest_dataset(
            collection_version_id=collection_version_id,
            url="http://fake.url",
            file_size=0,
            current_dataset_version_id=current_dataset_version_id,
            start_step_function=False,
        )
        mock_worker = mock_worker_factory.return_value
        self.updater.has_valid_artifact_statuses = Mock(return_value=True)
        self.updater.update_metadata(
            current_dataset_version_id, new_dataset_version_id, DatasetArtifactMetadataUpdate(title="New Dataset Title")
        )

        mock_worker.update_raw_h5ad.assert_called_once()
        mock_worker.update_h5ad.assert_called_once()
        mock_worker.update_cxg.assert_called_once()

        # check that collection version maps to dataset version with updated metadata
        collection_version = self.business_logic.get_collection_version(collection_version_id)
        new_dataset_version = collection_version.datasets[0]

        # RDS should be skipped
        assert new_dataset_version.status.rds_status == DatasetConversionStatus.SKIPPED

        assert new_dataset_version.status.processing_status == DatasetProcessingStatus.SUCCESS

    def test_update_metadata__current_dataset_version_bad_processing_status(self, *args):
        current_dataset_version = self.generate_dataset(
            statuses=[
                DatasetStatusUpdate(status_key=DatasetStatusKey.PROCESSING, status=DatasetProcessingStatus.FAILURE),
                DatasetStatusUpdate(status_key=DatasetStatusKey.RDS, status=DatasetConversionStatus.CONVERTED),
            ]
        )
        current_dataset_version_id = DatasetVersionId(current_dataset_version.dataset_version_id)
        self.updater.upload_raw_h5ad = Mock()
        self.updater.update_metadata(current_dataset_version_id, None, None)

        self.updater.upload_raw_h5ad.assert_not_called()

    def test_update_metadata__new_dataset_version_bad_processing_status(self, *args):
        current_dataset_version = self.generate_dataset(
            statuses=[
                DatasetStatusUpdate(status_key=DatasetStatusKey.PROCESSING, status=DatasetProcessingStatus.SUCCESS),
                DatasetStatusUpdate(status_key=DatasetStatusKey.RDS, status=DatasetConversionStatus.CONVERTED),
            ]
        )
        current_dataset_version_id = DatasetVersionId(current_dataset_version.dataset_version_id)
        new_dataset_version = self.generate_dataset(
            statuses=[
                DatasetStatusUpdate(status_key=DatasetStatusKey.PROCESSING, status=DatasetProcessingStatus.SUCCESS),
                DatasetStatusUpdate(status_key=DatasetStatusKey.RDS, status=DatasetConversionStatus.CONVERTED),
            ]
        )
        new_dataset_version_id = DatasetVersionId(new_dataset_version.dataset_version_id)
        self.updater.upload_raw_h5ad = Mock()
        self.updater.update_metadata(current_dataset_version_id, new_dataset_version_id, None)

        self.updater.upload_raw_h5ad.assert_not_called()

    @patch("backend.common.utils.dl_sources.uri.downloader")
    def test_update_metadata__error_if_missing_raw_h5ad(self, *args):
        current_dataset_version = self.generate_dataset(
            artifacts=[
                DatasetArtifactUpdate(DatasetArtifactType.H5AD, "s3://fake.bucket/local.h5ad"),
                DatasetArtifactUpdate(DatasetArtifactType.CXG, "s3://fake.bucket/local.cxg"),
                DatasetArtifactUpdate(DatasetArtifactType.RDS, "s3://fake.bucket/local.rds"),
            ],
            statuses=[
                DatasetStatusUpdate(status_key=DatasetStatusKey.PROCESSING, status=DatasetProcessingStatus.SUCCESS),
                DatasetStatusUpdate(status_key=DatasetStatusKey.RDS, status=DatasetConversionStatus.CONVERTED),
            ],
        )
        collection_version_id = CollectionVersionId(current_dataset_version.collection_version_id)
        current_dataset_version_id = DatasetVersionId(current_dataset_version.dataset_version_id)
        new_dataset_version_id, _ = self.business_logic.ingest_dataset(
            collection_version_id=collection_version_id,
            url="http://fake.url",
            file_size=0,
            current_dataset_version_id=current_dataset_version_id,
            start_step_function=False,
        )

        with pytest.raises(ValueError):
            self.updater.update_metadata(
                current_dataset_version_id,
                new_dataset_version_id,
                None,
            )

    @patch("backend.common.utils.dl_sources.uri.downloader")
    @patch("scanpy.read_h5ad")
    @patch("backend.layers.processing.dataset_metadata_update.DatasetMetadataUpdater")
    def test_update_metadata__missing_labeled_h5ad(self, *args):
        current_dataset_version = self.generate_dataset(
            artifacts=[
                DatasetArtifactUpdate(DatasetArtifactType.RAW_H5AD, "s3://fake.bucket/raw.h5ad"),
                DatasetArtifactUpdate(DatasetArtifactType.CXG, "s3://fake.bucket/local.cxg"),
                DatasetArtifactUpdate(DatasetArtifactType.RDS, "s3://fake.bucket/local.rds"),
            ],
            statuses=[
                DatasetStatusUpdate(status_key=DatasetStatusKey.PROCESSING, status=DatasetProcessingStatus.SUCCESS),
                DatasetStatusUpdate(status_key=DatasetStatusKey.RDS, status=DatasetConversionStatus.CONVERTED),
            ],
        )
        collection_version_id = CollectionVersionId(current_dataset_version.collection_version_id)
        current_dataset_version_id = DatasetVersionId(current_dataset_version.dataset_version_id)
        new_dataset_version_id, _ = self.business_logic.ingest_dataset(
            collection_version_id=collection_version_id,
            url="http://fake.url",
            file_size=0,
            current_dataset_version_id=current_dataset_version_id,
            start_step_function=False,
        )

        with pytest.raises(ProcessingFailed):
            self.updater.update_metadata(current_dataset_version_id, new_dataset_version_id, None)

        new_dataset_version = self.business_logic.get_dataset_version(new_dataset_version_id)

        assert new_dataset_version.status.h5ad_status == DatasetConversionStatus.FAILED
        assert new_dataset_version.status.processing_status == DatasetProcessingStatus.FAILURE

        # RDS should be skipped
        assert new_dataset_version.status.rds_status == DatasetConversionStatus.SKIPPED

    @patch("backend.common.utils.dl_sources.uri.downloader")
    @patch("scanpy.read_h5ad")
    @patch("backend.layers.processing.dataset_metadata_update.S3Provider", Mock(side_effect=MockS3Provider))
    @patch("backend.layers.processing.dataset_metadata_update.DatabaseProvider", Mock(side_effect=DatabaseProviderMock))
    @patch("backend.layers.processing.dataset_metadata_update.DatasetMetadataUpdater")
    def test_update_metadata__missing_cxg(self, *args):
        current_dataset_version = self.generate_dataset(
            artifacts=[
                DatasetArtifactUpdate(DatasetArtifactType.RAW_H5AD, "s3://fake.bucket/raw.h5ad"),
                DatasetArtifactUpdate(DatasetArtifactType.H5AD, "s3://fake.bucket/local.h5ad"),
                DatasetArtifactUpdate(DatasetArtifactType.RDS, "s3://fake.bucket/local.rds"),
            ],
            statuses=[
                DatasetStatusUpdate(status_key=DatasetStatusKey.PROCESSING, status=DatasetProcessingStatus.SUCCESS),
                DatasetStatusUpdate(status_key=DatasetStatusKey.RDS, status=DatasetConversionStatus.CONVERTED),
            ],
        )
        collection_version_id = CollectionVersionId(current_dataset_version.collection_version_id)
        current_dataset_version_id = DatasetVersionId(current_dataset_version.dataset_version_id)
        new_dataset_version_id, _ = self.business_logic.ingest_dataset(
            collection_version_id=collection_version_id,
            url="http://fake.url",
            file_size=0,
            current_dataset_version_id=current_dataset_version_id,
            start_step_function=False,
        )

        with pytest.raises(ProcessingFailed):
            self.updater.update_metadata(current_dataset_version_id, new_dataset_version_id, None)

        new_dataset_version = self.business_logic.get_dataset_version(new_dataset_version_id)

        assert new_dataset_version.status.cxg_status == DatasetConversionStatus.FAILED
        assert new_dataset_version.status.processing_status == DatasetProcessingStatus.FAILURE

        # RDS should be skipped
        assert new_dataset_version.status.rds_status == DatasetConversionStatus.SKIPPED

    @patch("backend.common.utils.dl_sources.uri.downloader")
    @patch("scanpy.read_h5ad")
    @patch("backend.layers.processing.dataset_metadata_update.DatasetMetadataUpdater")
    def test_update_metadata__invalid_artifact_status(self, *args):
        current_dataset_version = self.generate_dataset(
            statuses=[
                DatasetStatusUpdate(status_key=DatasetStatusKey.PROCESSING, status=DatasetProcessingStatus.SUCCESS),
                DatasetStatusUpdate(status_key=DatasetStatusKey.RDS, status=DatasetConversionStatus.CONVERTED),
            ]
        )
        collection_version_id = CollectionVersionId(current_dataset_version.collection_version_id)
        current_dataset_version_id = DatasetVersionId(current_dataset_version.dataset_version_id)
        new_dataset_version_id, _ = self.business_logic.ingest_dataset(
            collection_version_id=collection_version_id,
            url="http://fake.url",
            file_size=0,
            current_dataset_version_id=current_dataset_version_id,
            start_step_function=False,
        )
        self.updater.has_valid_artifact_statuses = Mock(return_value=False)
        with pytest.raises(ProcessingFailed):
            self.updater.update_metadata(current_dataset_version_id, new_dataset_version_id, None)

        collection_version = self.business_logic.get_collection_version(collection_version_id)
        new_dataset_version = collection_version.datasets[0]
        assert new_dataset_version.status.processing_status == DatasetProcessingStatus.FAILURE


class TestDatasetMetadataUpdaterWorker(BaseProcessingTest):
    @patch("backend.layers.processing.dataset_metadata_update.DatabaseProvider", Mock(side_effect=DatabaseProviderMock))
    @patch("backend.layers.processing.dataset_metadata_update.S3Provider", Mock(side_effect=MockS3Provider))
    def setUp(self):
        super().setUp()
        self.updater = DatasetMetadataUpdaterWorker("artifact_bucket", "datasets_bucket", "spatial_deep_zoom_dir")
        self.updater.business_logic = self.business_logic

        def mock_download(source_uri, local_path):
            return local_path

        self.updater.download_from_source_uri = Mock(side_effect=mock_download)

    @patch("backend.common.utils.dl_sources.uri.downloader")
    @patch("backend.layers.processing.dataset_metadata_update.os.remove")
    @patch("scanpy.read_h5ad")
    def test_update_raw_h5ad(self, mock_read_h5ad, *args):
        collection_version = self.generate_unpublished_collection(add_datasets=1)
        current_dataset_version = collection_version.datasets[0]
        new_dataset_version_id, _ = self.business_logic.ingest_dataset(
            collection_version_id=collection_version.version_id,
            url="http://fake.url",
            file_size=0,
            current_dataset_version_id=current_dataset_version.version_id,
            start_step_function=False,
        )
        key_prefix = new_dataset_version_id.id
        metadata_update = DatasetArtifactMetadataUpdate(
            citation="Publication DOI www.doi.org/567.8", title="New Dataset Title"
        )

        # Mock anndata object
        mock_anndata = Mock(spec=scanpy.AnnData)
        mock_anndata.uns = {"title": "Old Dataset Title", "other_metadata": "misc."}
        mock_anndata.write = Mock()
        mock_read_h5ad.return_value = mock_anndata

        self.updater.update_raw_h5ad(None, key_prefix, new_dataset_version_id, metadata_update)

        local_filename = CorporaConstants.ORIGINAL_H5AD_ARTIFACT_FILENAME
        # check mock_anndata object
        mock_read_h5ad.assert_called_with(local_filename)
        assert "citation" not in mock_anndata.uns
        assert mock_anndata.uns["title"] == "New Dataset Title"
        assert mock_anndata.uns["other_metadata"] == "misc."
        # check s3 uris exist
        assert self.updater.s3_provider.uri_exists(f"s3://artifact_bucket/{new_dataset_version_id.id}/{local_filename}")
        # check DB DatasetVersion
        new_dataset_version = self.business_logic.get_dataset_version(new_dataset_version_id)
        artifacts = [(artifact.uri, artifact.type) for artifact in new_dataset_version.artifacts]
        assert (
            f"s3://artifact_bucket/{new_dataset_version_id.id}/{local_filename}",
            DatasetArtifactType.RAW_H5AD,
        ) in artifacts
        # check processing status
        assert new_dataset_version.status.upload_status == DatasetUploadStatus.UPLOADED
        assert new_dataset_version.status.h5ad_status == DatasetConversionStatus.UPLOADED

    @patch("backend.common.utils.dl_sources.uri.downloader")
    @patch("backend.layers.processing.dataset_metadata_update.os.remove")
    @patch("scanpy.read_h5ad")
    def test_update_h5ad(self, mock_read_h5ad, *args):
        collection_version = self.generate_unpublished_collection(add_datasets=1)
        current_dataset_version = collection_version.datasets[0]
        new_dataset_version_id, _ = self.business_logic.ingest_dataset(
            collection_version_id=collection_version.version_id,
            url="http://fake.url",
            file_size=0,
            current_dataset_version_id=current_dataset_version.version_id,
            start_step_function=False,
        )
        key_prefix = new_dataset_version_id.id
        metadata_update = DatasetArtifactMetadataUpdate(
            citation="Publication DOI www.doi.org/567.8", title="New Dataset Title"
        )

        # Mock anndata object
        mock_anndata = Mock(spec=scanpy.AnnData)
        mock_anndata.uns = {"citation": "Publication www.doi.org/123.4", "schema_version": "3.0.0"}
        mock_anndata.write = Mock()
        mock_read_h5ad.return_value = mock_anndata

        self.updater.update_h5ad(None, current_dataset_version, key_prefix, new_dataset_version_id, metadata_update)

        local_filename = CorporaConstants.LABELED_H5AD_ARTIFACT_FILENAME
        # check mock_anndata object
        mock_read_h5ad.assert_called_with(local_filename)
        assert mock_anndata.uns["citation"] == "Publication DOI www.doi.org/567.8"
        assert mock_anndata.uns["title"] == "New Dataset Title"
        assert mock_anndata.uns["schema_version"] == "3.0.0"
        # check s3 uris exist
        assert self.updater.s3_provider.uri_exists(f"s3://artifact_bucket/{new_dataset_version_id.id}/{local_filename}")
        assert self.updater.s3_provider.uri_exists(f"s3://datasets_bucket/{new_dataset_version_id.id}.h5ad")
        # check DB DatasetVersion
        new_dataset_version = self.business_logic.get_dataset_version(new_dataset_version_id)
        assert new_dataset_version.metadata.citation == "Publication DOI www.doi.org/567.8"
        assert new_dataset_version.metadata.name == "New Dataset Title"
        assert new_dataset_version.metadata.schema_version == collection_version.datasets[0].metadata.schema_version
        artifacts = [(artifact.uri, artifact.type) for artifact in new_dataset_version.artifacts]
        assert (
            f"s3://artifact_bucket/{new_dataset_version_id.id}/{local_filename}",
            DatasetArtifactType.H5AD,
        ) in artifacts
        # check processing status
        assert new_dataset_version.status.validation_status == DatasetValidationStatus.VALID
        assert new_dataset_version.status.h5ad_status == DatasetConversionStatus.CONVERTED

    def test_update_cxg(self):
        with tempfile.TemporaryDirectory() as tempdir:
            testing_cxg_temp_directory = tempdir

            cxg_metadata = {
                "cxg_version": "1.0.0",
                "corpora": json.dumps(
                    {"schema_version": "3.0.0", "citation": "Publication www.doi.org/123.4", "title": "Dataset Title 1"}
                ),
            }
            convert_dictionary_to_cxg_group(
                testing_cxg_temp_directory, cxg_metadata, group_metadata_name="cxg_group_metadata"
            )

            collection_version = self.generate_unpublished_collection(add_datasets=1)
            current_dataset_version = collection_version.datasets[0]
            new_dataset_version_id, _ = self.business_logic.ingest_dataset(
                collection_version_id=collection_version.version_id,
                url="http://fake.url",
                file_size=0,
                current_dataset_version_id=current_dataset_version.version_id,
                start_step_function=False,
            )
            metadata_update = DatasetArtifactMetadataUpdate(
                citation="Publication www.doi.org/567.8", title="New Dataset Title"
            )
            self.updater.update_cxg(
                None,
                testing_cxg_temp_directory,
                current_dataset_version.version_id,
                new_dataset_version_id,
                metadata_update,
            )

            # check new cxg directory exists
            assert self.updater.s3_provider.uri_exists(testing_cxg_temp_directory)
            # check spatial zoom directory was not created for non-spatial dataset
            assert not self.updater.s3_provider.uri_exists(
                f"s3://{self.updater.spatial_deep_zoom_dir}/{new_dataset_version_id.id}"
            )

            # check DB artifacts + status are updated
            new_dataset_version = self.business_logic.get_dataset_version(new_dataset_version_id)
            artifacts = [(artifact.uri, artifact.type) for artifact in new_dataset_version.artifacts]
            assert (testing_cxg_temp_directory, DatasetArtifactType.CXG) in artifacts

            assert new_dataset_version.status.cxg_status == DatasetConversionStatus.CONVERTED

            # check cxg metadata is updated
            array = tiledb.open(f"{testing_cxg_temp_directory}/cxg_group_metadata")
            actual_stored_metadata = dict(array.meta.items())

            expected_metadata = {
                "cxg_version": "1.0.0",
                "corpora": json.dumps(
                    {
                        "schema_version": "3.0.0",
                        "citation": "Publication www.doi.org/567.8",
                        "title": "New Dataset Title",
                    }
                ),
            }

            assert expected_metadata == actual_stored_metadata

    def test_update_cxg__with_spatial_deepzoom_assets(self):
        with tempfile.TemporaryDirectory() as tempdir:
            testing_cxg_temp_directory = tempdir

            cxg_metadata = {
                "cxg_version": "1.0.0",
                "corpora": json.dumps(
                    {"schema_version": "3.0.0", "citation": "Publication www.doi.org/123.4", "title": "Dataset Title 1"}
                ),
            }
            convert_dictionary_to_cxg_group(
                testing_cxg_temp_directory, cxg_metadata, group_metadata_name="cxg_group_metadata"
            )

            collection_version = self.generate_unpublished_collection(add_datasets=1)
            current_dataset_version = collection_version.datasets[0]
            new_dataset_version_id, _ = self.business_logic.ingest_dataset(
                collection_version_id=collection_version.version_id,
                url="http://fake.url",
                file_size=0,
                current_dataset_version_id=current_dataset_version.version_id,
                start_step_function=False,
            )

            self.updater.s3_provider.upload_directory(
                tempdir,
                f"s3://{self.updater.spatial_deep_zoom_dir}/{current_dataset_version.version_id.id}/spatial.dzi",
            )

            metadata_update = DatasetArtifactMetadataUpdate(
                citation="Publication www.doi.org/567.8", title="New Dataset Title"
            )
            self.updater.update_cxg(
                None,
                testing_cxg_temp_directory,
                current_dataset_version.version_id,
                new_dataset_version_id,
                metadata_update,
            )

            # check new spatial deepzoom directory exists
            assert self.updater.s3_provider.uri_exists(
                f"s3://{self.updater.spatial_deep_zoom_dir}/{new_dataset_version_id.id}"
            )


class TestValidArtifactStatuses(BaseProcessingTest):
    def setUp(self):
        super().setUp()
        self.updater = DatasetMetadataUpdater(
            self.business_logic, "artifact_bucket", "cellxgene_bucket", "datasets_bucket", "spatial_deep_zoom_dir"
        )

    @parameterized.expand([DatasetConversionStatus.CONVERTED, DatasetConversionStatus.SKIPPED])
    def test_has_valid_artifact_statuses(self, rds_status):
        dataset_version = self.generate_dataset(
            statuses=[
                DatasetStatusUpdate(status_key=DatasetStatusKey.PROCESSING, status=DatasetProcessingStatus.PENDING),
                DatasetStatusUpdate(status_key=DatasetStatusKey.H5AD, status=DatasetConversionStatus.CONVERTED),
                DatasetStatusUpdate(status_key=DatasetStatusKey.RDS, status=rds_status),
                DatasetStatusUpdate(status_key=DatasetStatusKey.CXG, status=DatasetConversionStatus.CONVERTED),
<<<<<<< HEAD
                DatasetStatusUpdate(status_key=DatasetStatusKey.ATAC_FRAGMENT, status=DatasetConversionStatus.SKIPPED),
=======
                DatasetStatusUpdate(status_key=DatasetStatusKey.ATAC, status=DatasetConversionStatus.SKIPPED),
>>>>>>> a4c1e4d9
            ]
        )

        dataset_version_id = DatasetVersionId(dataset_version.dataset_version_id)
        assert self.updater.has_valid_artifact_statuses(dataset_version_id) is True

    @parameterized.expand([DatasetConversionStatus.CONVERTING, DatasetConversionStatus.FAILED])
    def test_has_valid_artifact_statuses__invalid_rds_status(self, rds_status):
        dataset_version = self.generate_dataset(
            statuses=[
                DatasetStatusUpdate(status_key=DatasetStatusKey.PROCESSING, status=DatasetProcessingStatus.PENDING),
                DatasetStatusUpdate(status_key=DatasetStatusKey.H5AD, status=DatasetConversionStatus.CONVERTED),
                DatasetStatusUpdate(status_key=DatasetStatusKey.RDS, status=rds_status),
                DatasetStatusUpdate(status_key=DatasetStatusKey.CXG, status=DatasetConversionStatus.CONVERTED),
<<<<<<< HEAD
                DatasetStatusUpdate(status_key=DatasetStatusKey.ATAC_FRAGMENT, status=DatasetConversionStatus.SKIPPED),
=======
                DatasetStatusUpdate(status_key=DatasetStatusKey.ATAC, status=DatasetConversionStatus.SKIPPED),
>>>>>>> a4c1e4d9
            ]
        )

        dataset_version_id = DatasetVersionId(dataset_version.dataset_version_id)
        assert self.updater.has_valid_artifact_statuses(dataset_version_id) is False

    @parameterized.expand([DatasetConversionStatus.CONVERTING, DatasetConversionStatus.FAILED])
    def test_has_valid_artifact_statuses__invalid_h5ad_status(self, h5ad_status):
        dataset_version = self.generate_dataset(
            statuses=[
                DatasetStatusUpdate(status_key=DatasetStatusKey.PROCESSING, status=DatasetProcessingStatus.PENDING),
                DatasetStatusUpdate(status_key=DatasetStatusKey.H5AD, status=h5ad_status),
                DatasetStatusUpdate(status_key=DatasetStatusKey.RDS, status=DatasetConversionStatus.CONVERTED),
                DatasetStatusUpdate(status_key=DatasetStatusKey.CXG, status=DatasetConversionStatus.CONVERTED),
<<<<<<< HEAD
                DatasetStatusUpdate(status_key=DatasetStatusKey.ATAC_FRAGMENT, status=DatasetConversionStatus.SKIPPED),
=======
                DatasetStatusUpdate(status_key=DatasetStatusKey.ATAC, status=DatasetConversionStatus.SKIPPED),
>>>>>>> a4c1e4d9
            ]
        )

        dataset_version_id = DatasetVersionId(dataset_version.dataset_version_id)
        assert self.updater.has_valid_artifact_statuses(dataset_version_id) is False

    @parameterized.expand([DatasetConversionStatus.CONVERTING, DatasetConversionStatus.FAILED])
    def test_has_valid_artifact_statuses__invalid_cxg_status(self, cxg_status):
        dataset_version = self.generate_dataset(
            statuses=[
                DatasetStatusUpdate(status_key=DatasetStatusKey.PROCESSING, status=DatasetProcessingStatus.PENDING),
                DatasetStatusUpdate(status_key=DatasetStatusKey.H5AD, status=DatasetConversionStatus.CONVERTED),
                DatasetStatusUpdate(status_key=DatasetStatusKey.RDS, status=DatasetConversionStatus.CONVERTED),
                DatasetStatusUpdate(status_key=DatasetStatusKey.CXG, status=cxg_status),
<<<<<<< HEAD
                DatasetStatusUpdate(status_key=DatasetStatusKey.ATAC_FRAGMENT, status=DatasetConversionStatus.SKIPPED),
=======
                DatasetStatusUpdate(status_key=DatasetStatusKey.ATAC, status=DatasetConversionStatus.SKIPPED),
>>>>>>> a4c1e4d9
            ]
        )

        dataset_version_id = DatasetVersionId(dataset_version.dataset_version_id)
        assert self.updater.has_valid_artifact_statuses(dataset_version_id) is False

    @parameterized.expand([DatasetConversionStatus.CONVERTING, DatasetConversionStatus.FAILED])
    def test_has_valid_artifact_statuses__invalid_atac_status(self, atac_status):
        dataset_version = self.generate_dataset(
            statuses=[
                DatasetStatusUpdate(status_key=DatasetStatusKey.PROCESSING, status=DatasetProcessingStatus.PENDING),
                DatasetStatusUpdate(status_key=DatasetStatusKey.H5AD, status=DatasetConversionStatus.CONVERTED),
                DatasetStatusUpdate(status_key=DatasetStatusKey.RDS, status=DatasetConversionStatus.CONVERTED),
                DatasetStatusUpdate(status_key=DatasetStatusKey.CXG, status=DatasetConversionStatus.CONVERTED),
<<<<<<< HEAD
                DatasetStatusUpdate(status_key=DatasetStatusKey.ATAC_FRAGMENT, status=atac_status),
=======
                DatasetStatusUpdate(status_key=DatasetStatusKey.ATAC, status=atac_status),
>>>>>>> a4c1e4d9
            ]
        )

        dataset_version_id = DatasetVersionId(dataset_version.dataset_version_id)
        assert self.updater.has_valid_artifact_statuses(dataset_version_id) is False<|MERGE_RESOLUTION|>--- conflicted
+++ resolved
@@ -588,11 +588,7 @@
                 DatasetStatusUpdate(status_key=DatasetStatusKey.H5AD, status=DatasetConversionStatus.CONVERTED),
                 DatasetStatusUpdate(status_key=DatasetStatusKey.RDS, status=rds_status),
                 DatasetStatusUpdate(status_key=DatasetStatusKey.CXG, status=DatasetConversionStatus.CONVERTED),
-<<<<<<< HEAD
-                DatasetStatusUpdate(status_key=DatasetStatusKey.ATAC_FRAGMENT, status=DatasetConversionStatus.SKIPPED),
-=======
                 DatasetStatusUpdate(status_key=DatasetStatusKey.ATAC, status=DatasetConversionStatus.SKIPPED),
->>>>>>> a4c1e4d9
             ]
         )
 
@@ -607,11 +603,7 @@
                 DatasetStatusUpdate(status_key=DatasetStatusKey.H5AD, status=DatasetConversionStatus.CONVERTED),
                 DatasetStatusUpdate(status_key=DatasetStatusKey.RDS, status=rds_status),
                 DatasetStatusUpdate(status_key=DatasetStatusKey.CXG, status=DatasetConversionStatus.CONVERTED),
-<<<<<<< HEAD
-                DatasetStatusUpdate(status_key=DatasetStatusKey.ATAC_FRAGMENT, status=DatasetConversionStatus.SKIPPED),
-=======
                 DatasetStatusUpdate(status_key=DatasetStatusKey.ATAC, status=DatasetConversionStatus.SKIPPED),
->>>>>>> a4c1e4d9
             ]
         )
 
@@ -626,11 +618,7 @@
                 DatasetStatusUpdate(status_key=DatasetStatusKey.H5AD, status=h5ad_status),
                 DatasetStatusUpdate(status_key=DatasetStatusKey.RDS, status=DatasetConversionStatus.CONVERTED),
                 DatasetStatusUpdate(status_key=DatasetStatusKey.CXG, status=DatasetConversionStatus.CONVERTED),
-<<<<<<< HEAD
-                DatasetStatusUpdate(status_key=DatasetStatusKey.ATAC_FRAGMENT, status=DatasetConversionStatus.SKIPPED),
-=======
                 DatasetStatusUpdate(status_key=DatasetStatusKey.ATAC, status=DatasetConversionStatus.SKIPPED),
->>>>>>> a4c1e4d9
             ]
         )
 
@@ -645,11 +633,7 @@
                 DatasetStatusUpdate(status_key=DatasetStatusKey.H5AD, status=DatasetConversionStatus.CONVERTED),
                 DatasetStatusUpdate(status_key=DatasetStatusKey.RDS, status=DatasetConversionStatus.CONVERTED),
                 DatasetStatusUpdate(status_key=DatasetStatusKey.CXG, status=cxg_status),
-<<<<<<< HEAD
-                DatasetStatusUpdate(status_key=DatasetStatusKey.ATAC_FRAGMENT, status=DatasetConversionStatus.SKIPPED),
-=======
                 DatasetStatusUpdate(status_key=DatasetStatusKey.ATAC, status=DatasetConversionStatus.SKIPPED),
->>>>>>> a4c1e4d9
             ]
         )
 
@@ -664,11 +648,7 @@
                 DatasetStatusUpdate(status_key=DatasetStatusKey.H5AD, status=DatasetConversionStatus.CONVERTED),
                 DatasetStatusUpdate(status_key=DatasetStatusKey.RDS, status=DatasetConversionStatus.CONVERTED),
                 DatasetStatusUpdate(status_key=DatasetStatusKey.CXG, status=DatasetConversionStatus.CONVERTED),
-<<<<<<< HEAD
-                DatasetStatusUpdate(status_key=DatasetStatusKey.ATAC_FRAGMENT, status=atac_status),
-=======
                 DatasetStatusUpdate(status_key=DatasetStatusKey.ATAC, status=atac_status),
->>>>>>> a4c1e4d9
             ]
         )
 
