--- conflicted
+++ resolved
@@ -268,29 +268,17 @@
                 DatasetStatusUpdate(status_key=DatasetStatusKey.RDS, status=DatasetConversionStatus.CONVERTED),
             ]
         )
-<<<<<<< HEAD
-        collection_version_id = CollectionVersionId(original_dataset_version.collection_version_id)
-        old_dataset_version_id = DatasetVersionId(original_dataset_version.dataset_version_id)
-=======
-        collection_version_id = CollectionVersionId(current_dataset_version.collection_version_id)
-        current_dataset_version_id = DatasetVersionId(current_dataset_version.dataset_version_id)
->>>>>>> a0a1b772
-        new_dataset_version_id, _ = self.business_logic.ingest_dataset(
-            collection_version_id=collection_version_id,
-            url=None,
-            file_size=0,
-<<<<<<< HEAD
-            existing_dataset_version_id=old_dataset_version_id,
-            start_step_function=False,
-        )
-        self.updater.update_metadata(old_dataset_version_id, new_dataset_version_id, None)
-=======
+        collection_version_id = CollectionVersionId(current_dataset_version.collection_version_id)
+        current_dataset_version_id = DatasetVersionId(current_dataset_version.dataset_version_id)
+        new_dataset_version_id, _ = self.business_logic.ingest_dataset(
+            collection_version_id=collection_version_id,
+            url=None,
+            file_size=0,
             existing_dataset_version_id=current_dataset_version_id,
             start_step_function=False,
         )
         self.updater.has_valid_artifact_statuses = Mock(return_value=True)
         self.updater.update_metadata(current_dataset_version_id, new_dataset_version_id, None)
->>>>>>> a0a1b772
 
         mock_update_h5ad.assert_called_once()
         mock_update_rds.assert_called_once()
@@ -325,29 +313,17 @@
                 DatasetStatusUpdate(status_key=DatasetStatusKey.RDS, status=DatasetConversionStatus.SKIPPED),
             ],
         )
-<<<<<<< HEAD
-        collection_version_id = CollectionVersionId(original_dataset_version.collection_version_id)
-        old_dataset_version_id = DatasetVersionId(original_dataset_version.dataset_version_id)
-=======
-        collection_version_id = CollectionVersionId(current_dataset_version.collection_version_id)
-        current_dataset_version_id = DatasetVersionId(current_dataset_version.dataset_version_id)
->>>>>>> a0a1b772
-        new_dataset_version_id, _ = self.business_logic.ingest_dataset(
-            collection_version_id=collection_version_id,
-            url=None,
-            file_size=0,
-<<<<<<< HEAD
-            existing_dataset_version_id=old_dataset_version_id,
-            start_step_function=False,
-        )
-        self.updater.update_metadata(old_dataset_version_id, new_dataset_version_id, None)
-=======
+        collection_version_id = CollectionVersionId(current_dataset_version.collection_version_id)
+        current_dataset_version_id = DatasetVersionId(current_dataset_version.dataset_version_id)
+        new_dataset_version_id, _ = self.business_logic.ingest_dataset(
+            collection_version_id=collection_version_id,
+            url=None,
+            file_size=0,
             existing_dataset_version_id=current_dataset_version_id,
             start_step_function=False,
         )
         self.updater.has_valid_artifact_statuses = Mock(return_value=True)
         self.updater.update_metadata(current_dataset_version_id, new_dataset_version_id, None)
->>>>>>> a0a1b772
 
         mock_update_h5ad.assert_called_once()
         mock_update_cxg.assert_called_once()
@@ -372,24 +348,12 @@
                 DatasetStatusUpdate(status_key=DatasetStatusKey.RDS, status=DatasetConversionStatus.CONVERTED),
             ]
         )
-<<<<<<< HEAD
-        collection_version_id = CollectionVersionId(original_dataset_version.collection_version_id)
-        old_dataset_version_id = DatasetVersionId(original_dataset_version.dataset_version_id)
-        self.updater.update_metadata(old_dataset_version_id, None, None)
-=======
         current_dataset_version_id = DatasetVersionId(current_dataset_version.dataset_version_id)
         self.updater.process = Mock()
         self.updater.update_metadata(current_dataset_version_id, None, None)
->>>>>>> a0a1b772
 
         self.updater.process.assert_not_called()
 
-<<<<<<< HEAD
-        dataset_version = self.business_logic.get_collection_version(collection_version_id).datasets[0]
-
-        # no ingest or update triggered
-        assert dataset_version.version_id == old_dataset_version_id
-=======
     def test_update_metadata__new_dataset_version_bad_processing_status(self):
         current_dataset_version = self.generate_dataset(
             statuses=[
@@ -409,7 +373,6 @@
         self.updater.update_metadata(current_dataset_version_id, new_dataset_version_id, None)
 
         self.updater.process.assert_not_called()
->>>>>>> a0a1b772
 
     @patch("backend.common.utils.dl_sources.uri.downloader")
     def test_update_metadata__error_if_missing_raw_h5ad(self, *args):
@@ -424,32 +387,19 @@
                 DatasetStatusUpdate(status_key=DatasetStatusKey.RDS, status=DatasetConversionStatus.CONVERTED),
             ],
         )
-<<<<<<< HEAD
-        collection_version_id = CollectionVersionId(original_dataset_version.collection_version_id)
-        old_dataset_version_id = DatasetVersionId(original_dataset_version.dataset_version_id)
-=======
-        collection_version_id = CollectionVersionId(current_dataset_version.collection_version_id)
-        current_dataset_version_id = DatasetVersionId(current_dataset_version.dataset_version_id)
->>>>>>> a0a1b772
-        new_dataset_version_id, _ = self.business_logic.ingest_dataset(
-            collection_version_id=collection_version_id,
-            url=None,
-            file_size=0,
-<<<<<<< HEAD
-            existing_dataset_version_id=old_dataset_version_id,
-=======
-            existing_dataset_version_id=current_dataset_version_id,
->>>>>>> a0a1b772
+        collection_version_id = CollectionVersionId(current_dataset_version.collection_version_id)
+        current_dataset_version_id = DatasetVersionId(current_dataset_version.dataset_version_id)
+        new_dataset_version_id, _ = self.business_logic.ingest_dataset(
+            collection_version_id=collection_version_id,
+            url=None,
+            file_size=0,
+            existing_dataset_version_id=current_dataset_version_id,
             start_step_function=False,
         )
 
         with pytest.raises(ValueError):
             self.updater.update_metadata(
-<<<<<<< HEAD
-                old_dataset_version_id,
-=======
                 current_dataset_version_id,
->>>>>>> a0a1b772
                 new_dataset_version_id,
                 None,
             )
@@ -468,29 +418,12 @@
                 DatasetStatusUpdate(status_key=DatasetStatusKey.RDS, status=DatasetConversionStatus.CONVERTED),
             ],
         )
-<<<<<<< HEAD
-        collection_version_id = CollectionVersionId(original_dataset_version.collection_version_id)
-        old_dataset_version_id = DatasetVersionId(original_dataset_version.dataset_version_id)
-=======
-        collection_version_id = CollectionVersionId(current_dataset_version.collection_version_id)
-        current_dataset_version_id = DatasetVersionId(current_dataset_version.dataset_version_id)
->>>>>>> a0a1b772
-        new_dataset_version_id, _ = self.business_logic.ingest_dataset(
-            collection_version_id=collection_version_id,
-            url=None,
-            file_size=0,
-<<<<<<< HEAD
-            existing_dataset_version_id=old_dataset_version_id,
-            start_step_function=False,
-        )
-
-        with pytest.raises(ValueError):
-            self.updater.update_metadata(
-                old_dataset_version_id,
-                new_dataset_version_id,
-                None,
-            )
-=======
+        collection_version_id = CollectionVersionId(current_dataset_version.collection_version_id)
+        current_dataset_version_id = DatasetVersionId(current_dataset_version.dataset_version_id)
+        new_dataset_version_id, _ = self.business_logic.ingest_dataset(
+            collection_version_id=collection_version_id,
+            url=None,
+            file_size=0,
             existing_dataset_version_id=current_dataset_version_id,
             start_step_function=False,
         )
@@ -501,7 +434,6 @@
 
         assert new_dataset_version.status.h5ad_status == DatasetConversionStatus.FAILED
         assert new_dataset_version.status.processing_status == DatasetProcessingStatus.FAILURE
->>>>>>> a0a1b772
 
     @patch("backend.common.utils.dl_sources.uri.downloader")
     @patch("scanpy.read_h5ad")
@@ -518,29 +450,12 @@
                 DatasetStatusUpdate(status_key=DatasetStatusKey.RDS, status=DatasetConversionStatus.CONVERTED),
             ],
         )
-<<<<<<< HEAD
-        collection_version_id = CollectionVersionId(original_dataset_version.collection_version_id)
-        old_dataset_version_id = DatasetVersionId(original_dataset_version.dataset_version_id)
-=======
-        collection_version_id = CollectionVersionId(current_dataset_version.collection_version_id)
-        current_dataset_version_id = DatasetVersionId(current_dataset_version.dataset_version_id)
->>>>>>> a0a1b772
-        new_dataset_version_id, _ = self.business_logic.ingest_dataset(
-            collection_version_id=collection_version_id,
-            url=None,
-            file_size=0,
-<<<<<<< HEAD
-            existing_dataset_version_id=old_dataset_version_id,
-            start_step_function=False,
-        )
-
-        with pytest.raises(ValueError):
-            self.updater.update_metadata(
-                old_dataset_version_id,
-                new_dataset_version_id,
-                None,
-            )
-=======
+        collection_version_id = CollectionVersionId(current_dataset_version.collection_version_id)
+        current_dataset_version_id = DatasetVersionId(current_dataset_version.dataset_version_id)
+        new_dataset_version_id, _ = self.business_logic.ingest_dataset(
+            collection_version_id=collection_version_id,
+            url=None,
+            file_size=0,
             existing_dataset_version_id=current_dataset_version_id,
             start_step_function=False,
         )
@@ -551,7 +466,6 @@
 
         assert new_dataset_version.status.rds_status == DatasetConversionStatus.FAILED
         assert new_dataset_version.status.processing_status == DatasetProcessingStatus.FAILURE
->>>>>>> a0a1b772
 
     @patch("backend.common.utils.dl_sources.uri.downloader")
     @patch("scanpy.read_h5ad")
@@ -569,29 +483,12 @@
                 DatasetStatusUpdate(status_key=DatasetStatusKey.RDS, status=DatasetConversionStatus.CONVERTED),
             ],
         )
-<<<<<<< HEAD
-        collection_version_id = CollectionVersionId(original_dataset_version.collection_version_id)
-        old_dataset_version_id = DatasetVersionId(original_dataset_version.dataset_version_id)
-=======
-        collection_version_id = CollectionVersionId(current_dataset_version.collection_version_id)
-        current_dataset_version_id = DatasetVersionId(current_dataset_version.dataset_version_id)
->>>>>>> a0a1b772
-        new_dataset_version_id, _ = self.business_logic.ingest_dataset(
-            collection_version_id=collection_version_id,
-            url=None,
-            file_size=0,
-<<<<<<< HEAD
-            existing_dataset_version_id=old_dataset_version_id,
-            start_step_function=False,
-        )
-
-        with pytest.raises(ValueError):
-            self.updater.update_metadata(
-                old_dataset_version_id,
-                new_dataset_version_id,
-                None,
-            )
-=======
+        collection_version_id = CollectionVersionId(current_dataset_version.collection_version_id)
+        current_dataset_version_id = DatasetVersionId(current_dataset_version.dataset_version_id)
+        new_dataset_version_id, _ = self.business_logic.ingest_dataset(
+            collection_version_id=collection_version_id,
+            url=None,
+            file_size=0,
             existing_dataset_version_id=current_dataset_version_id,
             start_step_function=False,
         )
@@ -626,5 +523,4 @@
 
         collection_version = self.business_logic.get_collection_version(collection_version_id)
         new_dataset_version = collection_version.datasets[0]
-        assert new_dataset_version.status.processing_status == DatasetProcessingStatus.FAILURE
->>>>>>> a0a1b772
+        assert new_dataset_version.status.processing_status == DatasetProcessingStatus.FAILURE