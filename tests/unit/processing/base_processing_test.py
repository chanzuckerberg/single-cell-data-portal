from unittest.mock import Mock

from backend.layers.thirdparty.s3_provider_mock import MockS3Provider
from backend.layers.thirdparty.schema_validator_provider import SchemaValidatorProviderInterface
from backend.layers.thirdparty.uri_provider import FileInfo, UriProvider
from tests.unit.backend.layers.common.base_test import BaseTest

mock_config_attr = {
    "collections_base_url": "http://collections",
    "dataset_assets_base_url": "http://domain",
    "upload_max_file_size_gb": 1,
    "schema_4_feature_flag": "True",
}


def mock_config_fn(name):
    return mock_config_attr[name]


class BaseProcessingTest(BaseTest):
    def setUp(self):
        super().setUp()
        self.uri_provider = UriProvider()
        self.uri_provider.get_file_info = Mock(return_value=FileInfo(1, "local.h5ad"))
        self.s3_provider = MockS3Provider()
        self.schema_validator = Mock(spec=SchemaValidatorProviderInterface)
<<<<<<< HEAD
        self.schema_validator.validate_and_save_labels = Mock(return_value=(True, [], True))


mock_config_attr = {
    "collections_base_url": "http://collections",
    "dataset_assets_base_url": "http://domain",
    "upload_max_file_size_gb": 1,
    "schema_4_feature_flag": "True",
}


def mock_config_fn(name):
    return mock_config_attr[name]
=======
        self.schema_validator.validate_and_save_labels = Mock(return_value=(True, [], True))
>>>>>>> fd5778d3
<|MERGE_RESOLUTION|>--- conflicted
+++ resolved
@@ -24,20 +24,4 @@
         self.uri_provider.get_file_info = Mock(return_value=FileInfo(1, "local.h5ad"))
         self.s3_provider = MockS3Provider()
         self.schema_validator = Mock(spec=SchemaValidatorProviderInterface)
-<<<<<<< HEAD
-        self.schema_validator.validate_and_save_labels = Mock(return_value=(True, [], True))
-
-
-mock_config_attr = {
-    "collections_base_url": "http://collections",
-    "dataset_assets_base_url": "http://domain",
-    "upload_max_file_size_gb": 1,
-    "schema_4_feature_flag": "True",
-}
-
-
-def mock_config_fn(name):
-    return mock_config_attr[name]
-=======
-        self.schema_validator.validate_and_save_labels = Mock(return_value=(True, [], True))
->>>>>>> fd5778d3
+        self.schema_validator.validate_and_save_labels = Mock(return_value=(True, [], True))