--- conflicted
+++ resolved
@@ -9,14 +9,9 @@
         assert {
             "can_publish": "True",
             "collection_id": published.collection_id.id,
-<<<<<<< HEAD
             "collection_version_id": published.version_id.id,
+            "execution_id": "test-execution-arn",
         } in response
-=======
-            "collection_version_id": published.collection_id.id,
-            "execution_id": "test-execution-arn",
-        } not in response
->>>>>>> c964f6fb
         assert {
             "can_publish": "False",
             "collection_id": revision.collection_id.id,
