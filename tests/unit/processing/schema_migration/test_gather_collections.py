class TestGatherCollections:
    def test_with_revision(self, schema_migrate_and_collections):
        schema_migrate, collections = schema_migrate_and_collections

        published, revision = collections["revision"]
        # get_collections is called twice
        schema_migrate.business_logic.get_collections.side_effect = [[published], [revision]]
<<<<<<< HEAD
        response = schema_migrate.gather_collections(auto_publish=True)
        assert len(response) == 2
=======
        _, response = schema_migrate.gather_collections(auto_publish=True)
>>>>>>> adf16e3e
        assert {
            "can_publish": "True",
            "collection_id": published.collection_id.id,
            "collection_version_id": published.version_id.id,
            "execution_id": "test-execution-arn",
        } in response
        assert {
            "can_publish": "False",
            "collection_id": revision.collection_id.id,
            "collection_version_id": revision.version_id.id,
            "execution_id": "test-execution-arn",
        } in response

    def test_with_migration_revision(self, schema_migrate_and_collections):
        schema_migrate, collections = schema_migrate_and_collections
        published, migration_revision = collections["migration_revision"]
        # get_collections is called twice
        schema_migrate.business_logic.get_collections.side_effect = [[published], [migration_revision]]
        response = schema_migrate.gather_collections(auto_publish=True)
        assert len(response) == 1
        assert {
            "can_publish": "True",
            "collection_id": published.collection_id.id,
            "collection_version_id": published.version_id.id,
            "execution_id": "test-execution-arn",
        } not in response
        assert {
            "can_publish": "True",
            "collection_id": migration_revision.collection_id.id,
            "collection_version_id": migration_revision.version_id.id,
            "execution_id": "test-execution-arn",
        } in response

    def test_with_published(self, schema_migrate_and_collections):
        schema_migrate, collections = schema_migrate_and_collections
        published = collections["published"]
        # get_collections is called twice
        schema_migrate.business_logic.get_collections.side_effect = [published, []]
        _, response = schema_migrate.gather_collections(auto_publish=True)
        assert {
            "can_publish": "True",
            "collection_id": published[0].collection_id.id,
            "collection_version_id": published[0].version_id.id,
            "execution_id": "test-execution-arn",
        } in response
        assert len(response) == 1

    def test_with_private(self, schema_migrate_and_collections):
        schema_migrate, collections = schema_migrate_and_collections
        private = collections["private"]
        # get_collections is called twice
        schema_migrate.business_logic.get_collections.side_effect = [[], private]
        _, response = schema_migrate.gather_collections(auto_publish=True)
        assert {
            "can_publish": "False",
            "collection_id": private[0].collection_id.id,
            "collection_version_id": private[0].version_id.id,
            "execution_id": "test-execution-arn",
        } in response
        assert len(response) == 1

    def test_with_auto_publish_false(self, schema_migrate_and_collections):
        schema_migrate, collections = schema_migrate_and_collections
        published_no_revision = collections["published"][0]
        private = collections["private"][0]
        published_with_non_migration_revision, revision = collections["revision"]
        published_with_migration_revision, migration_revision = collections["migration_revision"]
        # get_collections is called thrice
        schema_migrate.business_logic.get_collections.side_effect = [
            [published_no_revision, published_with_non_migration_revision, published_with_migration_revision],
            [private, revision, migration_revision],
        ]
<<<<<<< HEAD
        response = schema_migrate.gather_collections(auto_publish=False)
        assert len(response) == 5
=======
        _, response = schema_migrate.gather_collections(auto_publish=False)
>>>>>>> adf16e3e
        for obj in [
            {
                "can_publish": "False",
                "collection_id": published_no_revision.collection_id.id,
                "collection_version_id": published_no_revision.version_id.id,
                "execution_id": "test-execution-arn",
            },
            {
                "can_publish": "False",
                "collection_id": private.collection_id.id,
                "collection_version_id": private.version_id.id,
                "execution_id": "test-execution-arn",
            },
            {
                "can_publish": "False",
                "collection_id": revision.collection_id.id,
                "collection_version_id": revision.version_id.id,
                "execution_id": "test-execution-arn",
            },
            {
                "can_publish": "False",
                "collection_id": published_with_non_migration_revision.collection_id.id,
                "collection_version_id": published_with_non_migration_revision.version_id.id,
                "execution_id": "test-execution-arn",
            },
            {
                "can_publish": "False",
                "collection_id": migration_revision.collection_id.id,
                "collection_version_id": migration_revision.version_id.id,
                "execution_id": "test-execution-arn",
            },
        ]:
            assert obj in response<|MERGE_RESOLUTION|>--- conflicted
+++ resolved
@@ -5,12 +5,8 @@
         published, revision = collections["revision"]
         # get_collections is called twice
         schema_migrate.business_logic.get_collections.side_effect = [[published], [revision]]
-<<<<<<< HEAD
-        response = schema_migrate.gather_collections(auto_publish=True)
+        _, response = schema_migrate.gather_collections(auto_publish=True)
         assert len(response) == 2
-=======
-        _, response = schema_migrate.gather_collections(auto_publish=True)
->>>>>>> adf16e3e
         assert {
             "can_publish": "True",
             "collection_id": published.collection_id.id,
@@ -83,12 +79,8 @@
             [published_no_revision, published_with_non_migration_revision, published_with_migration_revision],
             [private, revision, migration_revision],
         ]
-<<<<<<< HEAD
-        response = schema_migrate.gather_collections(auto_publish=False)
+        _, response = schema_migrate.gather_collections(auto_publish=False)
         assert len(response) == 5
-=======
-        _, response = schema_migrate.gather_collections(auto_publish=False)
->>>>>>> adf16e3e
         for obj in [
             {
                 "can_publish": "False",
