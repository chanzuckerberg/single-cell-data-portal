--- conflicted
+++ resolved
@@ -114,7 +114,9 @@
         assert response["collection_version_id"] == published.version_id.id
         assert not response["datasets"]
         assert response["no_datasets"] == "True"
-<<<<<<< HEAD
+        schema_migrate._store_sfn_response.assert_called_once_with(
+            "publish_and_cleanup", published.collection_id.id, response
+        )
 
 
 class TestCalculateMemoryRequirements:
@@ -133,9 +135,4 @@
         # Test case 3: Larger than maximum memory
         dataset_size = 40 * GB
         expected_memory = str(max(MEMORY_TIERS))
-        assert calculate_memory_requirements(dataset_size) == expected_memory
-=======
-        schema_migrate._store_sfn_response.assert_called_once_with(
-            "publish_and_cleanup", published.collection_id.id, response
-        )
->>>>>>> e115e6d4
+        assert calculate_memory_requirements(dataset_size) == expected_memory