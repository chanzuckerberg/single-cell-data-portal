--- conflicted
+++ resolved
@@ -87,10 +87,6 @@
     def test_filter_schema_version(self, schema_migrate_and_collections):
         schema_migrate, collections = schema_migrate_and_collections
         schema_migrate._store_sfn_response = Mock(wraps=schema_migrate._store_sfn_response)
-<<<<<<< HEAD
-        schema_migrate._schema_version = "0.0.0"
-=======
->>>>>>> 995a2338
         published = collections["published"][0]
         schema_migrate.business_logic.create_collection_version.return_value = Mock(version_id=CollectionVersionId())
         response, response_for_log_errors_and_cleanup, response_for_span_datasets = schema_migrate.collection_migrate(
