from unittest.mock import Mock, patch

from backend.layers.common.entities import (
    DatasetArtifactType,
    DatasetConversionStatus,
    DatasetProcessingStatus,
    DatasetUploadStatus,
    DatasetValidationStatus,
)
from backend.layers.common.ingestion_manifest import IngestionManifest
from backend.layers.processing.exceptions import ValidationAtacFailed
from backend.layers.processing.process import ProcessMain
from backend.layers.processing.process_cxg import ProcessCxg
from tests.unit.processing.base_processing_test import BaseProcessingTest


class ProcessingTest(BaseProcessingTest):
    def test_process_cxg_success(self):
        collection = self.generate_unpublished_collection()
        dataset_version_id, dataset_id = self.business_logic.ingest_dataset(
            collection.version_id, "http://fake.url", None, None
        )

        with patch("backend.layers.processing.process_cxg.ProcessCxg.make_cxg") as mock:
            mock.return_value = "local.cxg"
            ps = ProcessCxg(self.business_logic, self.uri_provider, self.s3_provider)
            ps.process(dataset_version_id, "fake_bucket_name", "fake_cxg_bucket")

            status = self.business_logic.get_dataset_status(dataset_version_id)
            self.assertEqual(status.cxg_status, DatasetConversionStatus.UPLOADED)

            self.assertTrue(self.s3_provider.uri_exists(f"s3://fake_cxg_bucket/{dataset_version_id.id}.cxg/"))

            artifacts = list(self.business_logic.get_dataset_artifacts(dataset_version_id))
            self.assertEqual(1, len(artifacts))
            artifact = artifacts[0]
            artifact.type = "CXG"
            artifact.uri = f"s3://fake_cxg_bucket/{dataset_version_id.id}.cxg/"

    def test_reprocess_cxg_success(self):
        collection = self.generate_unpublished_collection()
        dataset_version_id, dataset_id = self.business_logic.ingest_dataset(
            collection.version_id, "http://fake.url", None, None
        )

        with patch("backend.layers.processing.process_cxg.ProcessCxg.make_cxg") as mock:
            mock.return_value = "local.cxg"
            ps = ProcessCxg(self.business_logic, self.uri_provider, self.s3_provider)
            self.business_logic.add_dataset_artifact(
                dataset_version_id, "h5ad", f"s3://fake_bucket_name/{dataset_id}/local.h5ad"
            )
            ps.process(dataset_version_id, "fake_bucket_name", "fake_cxg_bucket")

            status = self.business_logic.get_dataset_status(dataset_version_id)
            self.assertEqual(status.cxg_status, DatasetConversionStatus.UPLOADED)

            self.assertTrue(self.s3_provider.uri_exists(f"s3://fake_cxg_bucket/{dataset_version_id.id}.cxg/"))

            ps.process(dataset_version_id, "fake_bucket_name", "diff_cxg_bucket", is_reprocess=True)

            status = self.business_logic.get_dataset_status(dataset_version_id)
            self.assertEqual(status.cxg_status, DatasetConversionStatus.UPLOADED)

            self.assertTrue(self.s3_provider.uri_exists(f"s3://fake_cxg_bucket/{dataset_version_id.id}.cxg/"))

            artifacts = list(self.business_logic.get_dataset_artifacts(dataset_version_id))
            cxg_artifact = [artifact for artifact in artifacts if artifact.type == "cxg"][0]
            self.assertTrue(cxg_artifact, f"s3://fake_cxg_bucket/{dataset_version_id.id}.cxg/")

    @patch("backend.layers.processing.process_add_labels.ProcessAddLabels.populate_dataset_citation")
    @patch("backend.layers.processing.process_add_labels.ProcessAddLabels.extract_metadata")
    @patch("backend.layers.processing.process_cxg.ProcessCxg.make_cxg")
    def test_process_anndata(self, mock_cxg, mock_extract_h5ad, mock_dataset_citation):
        mock_cxg.return_value = "local.cxg"

        dropbox_uri = "https://www.dropbox.com/s/ow84zm4h0wkl409/test.h5ad?dl=0"
        manifest = IngestionManifest(anndata=dropbox_uri)
        collection = self.generate_unpublished_collection()
        dataset_version_id, dataset_id = self.business_logic.ingest_dataset(
            collection.version_id, dropbox_uri, None, None
        )
        self.schema_validator.check_anndata_requires_fragment.return_value = False
        pm = ProcessMain(self.business_logic, self.uri_provider, self.s3_provider, self.schema_validator)
        pm.download_from_source_uri = lambda x, y: y

        for step_name in ["validate_anndata", "validate_atac", "add_labels", "cxg"]:
            assert pm.process(
                collection.version_id,
                dataset_version_id,
                step_name,
                manifest,
                "fake_bucket_name",
                "fake_datasets_bucket",
                "fake_cxg_bucket",
            )

        dataset = self.business_logic.get_dataset_version(dataset_version_id)

        def assert_s3_matches_db(uri, artifact_type):
            self.assertTrue(self.s3_provider.uri_exists(uri))
            artifact = [artifact for artifact in dataset.artifacts if artifact.type == artifact_type]
            self.assertTrue(len(artifact) == 1)
            self.assertEqual(artifact[0].uri, uri)

        assert_s3_matches_db(f"s3://fake_bucket_name/{dataset_version_id.id}/raw.h5ad", DatasetArtifactType.RAW_H5AD)
        assert_s3_matches_db(f"s3://fake_bucket_name/{dataset_version_id.id}/local.h5ad", DatasetArtifactType.H5AD)
        self.assertTrue(self.s3_provider.uri_exists(f"s3://fake_datasets_bucket/{dataset_version_id.id}.h5ad"))
        self.assertTrue(self.s3_provider.uri_exists(f"s3://fake_cxg_bucket/{dataset_version_id.id}.cxg/"))
<<<<<<< HEAD
        self.assertFalse(self.s3_provider.uri_exists(f"s3://fake_datasets_bucket/{dataset_version_id.id}.tsv.bgz"))
        self.assertFalse(self.s3_provider.uri_exists(f"s3://fake_datasets_bucket/{dataset_version_id.id}.tsv.bgz.tbi"))
=======
        self.assertFalse(
            self.s3_provider.uri_exists(f"s3://fake_datasets_bucket/{dataset_version_id.id}-fragment.tsv.bgz")
        )
        self.assertFalse(
            self.s3_provider.uri_exists(f"s3://fake_datasets_bucket/{dataset_version_id.id}-fragment.tsv.bgz.tbi")
        )
>>>>>>> a4c1e4d9
        self.assertFalse(self.s3_provider.uri_exists(f"s3://fake_bucket_name/{dataset_version_id.id}/local.rds"))
        self.assertFalse(self.s3_provider.uri_exists(f"s3://fake_datasets_bucket/{dataset_version_id.id}.rds"))

        status = self.business_logic.get_dataset_status(dataset_version_id)
        self.assertEqual(status.cxg_status, DatasetConversionStatus.UPLOADED)
        self.assertEqual(status.rds_status, DatasetConversionStatus.SKIPPED)
        self.assertEqual(status.h5ad_status, DatasetConversionStatus.UPLOADED)
        self.assertEqual(status.atac_status, DatasetConversionStatus.SKIPPED)
        self.assertEqual(status.validation_status, DatasetValidationStatus.VALID)
        self.assertEqual(status.upload_status, DatasetUploadStatus.UPLOADED)
        self.assertEqual(status.processing_status, DatasetProcessingStatus.PENDING)
        # TODO: DatasetProcessingStatus.SUCCESS is set by a lambda that also needs to be modified. It should belong here

        artifacts = list(self.business_logic.get_dataset_artifacts(dataset_version_id))
        self.assertEqual(3, len(artifacts))

    def test_process_atac_ValidationAtacFailed(self):
        dropbox_uri = "https://www.dropbox.com/s/ow84zm4h0wkl409/test.h5ad?dl=0"
        manifest = IngestionManifest(anndata=dropbox_uri, atac_fragment=dropbox_uri)
        collection = self.generate_unpublished_collection()
        dataset_version_id, dataset_id = self.business_logic.ingest_dataset(
            collection.version_id, dropbox_uri, None, None
        )
        pm = ProcessMain(self.business_logic, self.uri_provider, self.s3_provider, self.schema_validator)
        pm.process_validate_atac_seq.process = Mock(side_effect=ValidationAtacFailed(errors=["failure 1", "failure 2"]))

        assert not pm.process(
            collection.version_id,
            dataset_version_id,
            "validate_atac",
            manifest,
            "fake_bucket_name",
            "fake_datasets_bucket",
            "fake_cxg_bucket",
        )

        status = self.business_logic.get_dataset_status(dataset_version_id)
        self.assertEqual(status.validation_status, DatasetValidationStatus.INVALID)
        self.assertEqual(status.validation_message, "\n".join(["failure 1", "failure 2"]))<|MERGE_RESOLUTION|>--- conflicted
+++ resolved
@@ -106,17 +106,12 @@
         assert_s3_matches_db(f"s3://fake_bucket_name/{dataset_version_id.id}/local.h5ad", DatasetArtifactType.H5AD)
         self.assertTrue(self.s3_provider.uri_exists(f"s3://fake_datasets_bucket/{dataset_version_id.id}.h5ad"))
         self.assertTrue(self.s3_provider.uri_exists(f"s3://fake_cxg_bucket/{dataset_version_id.id}.cxg/"))
-<<<<<<< HEAD
-        self.assertFalse(self.s3_provider.uri_exists(f"s3://fake_datasets_bucket/{dataset_version_id.id}.tsv.bgz"))
-        self.assertFalse(self.s3_provider.uri_exists(f"s3://fake_datasets_bucket/{dataset_version_id.id}.tsv.bgz.tbi"))
-=======
         self.assertFalse(
             self.s3_provider.uri_exists(f"s3://fake_datasets_bucket/{dataset_version_id.id}-fragment.tsv.bgz")
         )
         self.assertFalse(
             self.s3_provider.uri_exists(f"s3://fake_datasets_bucket/{dataset_version_id.id}-fragment.tsv.bgz.tbi")
         )
->>>>>>> a4c1e4d9
         self.assertFalse(self.s3_provider.uri_exists(f"s3://fake_bucket_name/{dataset_version_id.id}/local.rds"))
         self.assertFalse(self.s3_provider.uri_exists(f"s3://fake_datasets_bucket/{dataset_version_id.id}.rds"))
 
