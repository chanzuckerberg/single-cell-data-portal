from unittest.mock import MagicMock, patch

from backend.layers.common.entities import (
    DatasetConversionStatus,
    DatasetProcessingStatus,
    DatasetUploadStatus,
    DatasetValidationStatus,
)
from backend.layers.processing.process import ProcessMain
from backend.layers.processing.process_cxg import ProcessCxg
from tests.unit.processing.base_processing_test import BaseProcessingTest


class ProcessingTest(BaseProcessingTest):
    def test_process_cxg_success(self):
        collection = self.generate_unpublished_collection()
        dataset_version_id, dataset_id = self.business_logic.ingest_dataset(
            collection.version_id, "nothing", None, None
        )

        with patch("backend.layers.processing.process_cxg.ProcessCxg.make_cxg") as mock:
            mock.return_value = "local.cxg"
            ps = ProcessCxg(self.business_logic, self.uri_provider, self.s3_provider)
            ps.process(dataset_version_id, "fake_bucket_name", "fake_cxg_bucket")

            status = self.business_logic.get_dataset_status(dataset_version_id)
            self.assertEqual(status.cxg_status, DatasetConversionStatus.UPLOADED)

            self.assertTrue(self.s3_provider.uri_exists(f"s3://fake_cxg_bucket/{dataset_version_id.id}.cxg/"))

            artifacts = list(self.business_logic.get_dataset_artifacts(dataset_version_id))
            self.assertEqual(1, len(artifacts))
            artifact = artifacts[0]
            artifact.type = "CXG"
            artifact.uri = f"s3://fake_cxg_bucket/{dataset_version_id.id}.cxg/"

    def test_reprocess_cxg_success(self):
        collection = self.generate_unpublished_collection()
        dataset_version_id, dataset_id = self.business_logic.ingest_dataset(
            collection.version_id, "nothing", None, None
        )

        with patch("backend.layers.processing.process_cxg.ProcessCxg.make_cxg") as mock:
            mock.return_value = "local.cxg"
            ps = ProcessCxg(self.business_logic, self.uri_provider, self.s3_provider)
            self.business_logic.add_dataset_artifact(
                dataset_version_id, "h5ad", f"s3://fake_bucket_name/{dataset_id}/local.h5ad"
            )
            ps.process(dataset_version_id, "fake_bucket_name", "fake_cxg_bucket")

            status = self.business_logic.get_dataset_status(dataset_version_id)
            self.assertEqual(status.cxg_status, DatasetConversionStatus.UPLOADED)

            self.assertTrue(self.s3_provider.uri_exists(f"s3://fake_cxg_bucket/{dataset_version_id.id}.cxg/"))

            ps.process(dataset_version_id, "fake_bucket_name", "diff_cxg_bucket", is_reprocess=True)

            status = self.business_logic.get_dataset_status(dataset_version_id)
            self.assertEqual(status.cxg_status, DatasetConversionStatus.UPLOADED)

            self.assertTrue(self.s3_provider.uri_exists(f"s3://fake_cxg_bucket/{dataset_version_id.id}.cxg/"))

            artifacts = list(self.business_logic.get_dataset_artifacts(dataset_version_id))
            cxg_artifact = [artifact for artifact in artifacts if artifact.type == "cxg"][0]
            self.assertTrue(cxg_artifact, f"s3://fake_cxg_bucket/{dataset_version_id.id}.cxg/")

    @patch("anndata.read_h5ad")
    @patch("backend.layers.processing.process_validate.ProcessValidate.populate_dataset_citation")
    @patch("backend.layers.processing.process_validate.ProcessValidate.extract_metadata")
    @patch("backend.layers.processing.process_cxg.ProcessCxg.make_cxg")
<<<<<<< HEAD
    def test_process_all(self, mock_cxg, mock_seurat, mock_extract_h5ad, mock_dataset_citation, mock_read_h5ad):
        mock_seurat.return_value = "local.rds"
=======
    def test_process_all(self, mock_cxg, mock_h5ad, mock_anndata_read_h5ad, mock_scanpy_read_h5ad, mock_sfn_provider):
>>>>>>> e079dabe
        mock_cxg.return_value = "local.cxg"

        dropbox_uri = "https://www.dropbox.com/s/ow84zm4h0wkl409/test.h5ad?dl=0"
        collection = self.generate_unpublished_collection()
        dataset_version_id, dataset_id = self.business_logic.ingest_dataset(
            collection.version_id, dropbox_uri, None, None
        )

        pm = ProcessMain(self.business_logic, self.uri_provider, self.s3_provider, self.schema_validator)
<<<<<<< HEAD
        for step_name in ["validate", "cxg", "seurat"]:
=======
        for step_name in ["download", "validate", "cxg"]:
>>>>>>> e079dabe
            assert pm.process(
                collection.version_id,
                dataset_version_id,
                step_name,
                dropbox_uri,
                "fake_bucket_name",
                "fake_datasets_bucket",
                "fake_cxg_bucket",
            )

        self.assertTrue(self.s3_provider.uri_exists(f"s3://fake_bucket_name/{dataset_version_id.id}/raw.h5ad"))
        self.assertTrue(self.s3_provider.uri_exists(f"s3://fake_bucket_name/{dataset_version_id.id}/local.h5ad"))
        self.assertTrue(self.s3_provider.uri_exists(f"s3://fake_datasets_bucket/{dataset_version_id.id}.h5ad"))
        self.assertFalse(self.s3_provider.uri_exists(f"s3://fake_bucket_name/{dataset_version_id.id}/local.rds"))
        self.assertFalse(self.s3_provider.uri_exists(f"s3://fake_datasets_bucket/{dataset_version_id.id}.rds"))
        self.assertTrue(self.s3_provider.uri_exists(f"s3://fake_cxg_bucket/{dataset_version_id.id}.cxg/"))

        status = self.business_logic.get_dataset_status(dataset_version_id)
        self.assertEqual(status.cxg_status, DatasetConversionStatus.UPLOADED)
        self.assertEqual(status.rds_status, DatasetConversionStatus.SKIPPED)
        self.assertEqual(status.h5ad_status, DatasetConversionStatus.UPLOADED)
        self.assertEqual(status.validation_status, DatasetValidationStatus.VALID)
        self.assertEqual(status.upload_status, DatasetUploadStatus.UPLOADED)
        self.assertEqual(status.processing_status, DatasetProcessingStatus.PENDING)
        # TODO: DatasetProcessingStatus.SUCCESS is set by a lambda that also needs to be modified. It should belong here

        artifacts = list(self.business_logic.get_dataset_artifacts(dataset_version_id))
        self.assertEqual(3, len(artifacts))<|MERGE_RESOLUTION|>--- conflicted
+++ resolved
@@ -68,12 +68,7 @@
     @patch("backend.layers.processing.process_validate.ProcessValidate.populate_dataset_citation")
     @patch("backend.layers.processing.process_validate.ProcessValidate.extract_metadata")
     @patch("backend.layers.processing.process_cxg.ProcessCxg.make_cxg")
-<<<<<<< HEAD
-    def test_process_all(self, mock_cxg, mock_seurat, mock_extract_h5ad, mock_dataset_citation, mock_read_h5ad):
-        mock_seurat.return_value = "local.rds"
-=======
-    def test_process_all(self, mock_cxg, mock_h5ad, mock_anndata_read_h5ad, mock_scanpy_read_h5ad, mock_sfn_provider):
->>>>>>> e079dabe
+    def test_process_all(self, mock_cxg, mock_extract_h5ad, mock_dataset_citation, mock_read_h5ad):
         mock_cxg.return_value = "local.cxg"
 
         dropbox_uri = "https://www.dropbox.com/s/ow84zm4h0wkl409/test.h5ad?dl=0"
@@ -83,11 +78,7 @@
         )
 
         pm = ProcessMain(self.business_logic, self.uri_provider, self.s3_provider, self.schema_validator)
-<<<<<<< HEAD
-        for step_name in ["validate", "cxg", "seurat"]:
-=======
-        for step_name in ["download", "validate", "cxg"]:
->>>>>>> e079dabe
+        for step_name in ["validate", "cxg"]:
             assert pm.process(
                 collection.version_id,
                 dataset_version_id,
