from unittest.mock import MagicMock, patch

from backend.layers.common.entities import (
    DatasetConversionStatus,
    DatasetProcessingStatus,
    DatasetUploadStatus,
    DatasetValidationStatus,
)
from backend.layers.processing.process import ProcessMain
from backend.layers.processing.process_cxg import ProcessCxg
from backend.layers.processing.process_seurat import ProcessSeurat
<<<<<<< HEAD
from backend.layers.processing.process_validate import ProcessValidate
=======
>>>>>>> fd5778d3
from tests.unit.processing.base_processing_test import BaseProcessingTest, mock_config_fn


class ProcessingTest(BaseProcessingTest):
<<<<<<< HEAD
    @patch("scanpy.read_h5ad", return_value=MagicMock(uns=dict()))
    @patch("backend.common.corpora_config.CorporaConfig.__getattr__", side_effect=mock_config_fn)
    def test_process_validate_success(self, mock_config, mock_read_h5ad):
        """
        ProcessValidate should:
        1. Download the h5ad artifact
        2. set validation status to VALID
        3. Set upload status to UPLOADED
        4. set h5ad status to UPLOADED
        5. upload the labeled file to S3
        """
        dropbox_uri = "https://www.dropbox.com/s/fake_location/test.h5ad?dl=0"

        collection = self.generate_unpublished_collection(
            links=[Link(name=None, type="DOI", uri="http://doi.org/12.2345")]
        )
        dataset_version_id, dataset_id = self.business_logic.ingest_dataset(
            collection.version_id, dropbox_uri, None, None
        )
        # This is where we're at when we start the SFN

        status = self.business_logic.get_dataset_status(dataset_version_id)
        self.assertIsNone(status.validation_status)
        self.assertEqual(status.processing_status, DatasetProcessingStatus.INITIALIZED)
        self.assertEqual(status.upload_status, DatasetUploadStatus.WAITING)

        # TODO: ideally use a real h5ad so that
        with patch("backend.layers.processing.process_validate.ProcessValidate.extract_metadata"):
            pdv = ProcessValidate(self.business_logic, self.uri_provider, self.s3_provider, self.schema_validator)
            pdv.process(collection.version_id, dataset_version_id, "fake_bucket_name", "fake_datasets_bucket")
            citation_str = (
                f"Publication: http://doi.org/12.2345 "
                f"Dataset Version: http://domain/{dataset_version_id}.h5ad curated and distributed by "
                f"CZ CELLxGENE Discover in Collection: http://collections/{collection.version_id}"
            )
            self.assertEqual(mock_read_h5ad.return_value.uns["citation"], citation_str)

            status = self.business_logic.get_dataset_status(dataset_version_id)
            self.assertEqual(status.validation_status, DatasetValidationStatus.VALID)
            self.assertEqual(status.h5ad_status, DatasetConversionStatus.UPLOADED)

            # Verify that both the original (raw.h5ad) and the labeled (local.h5ad) files are there
            self.assertTrue(self.s3_provider.uri_exists(f"s3://fake_bucket_name/{dataset_version_id.id}/local.h5ad"))
            # Verify that the labeled file is uploaded to the datasets bucket
            self.assertTrue(self.s3_provider.uri_exists(f"s3://fake_datasets_bucket/{dataset_version_id.id}.h5ad"))

            artifacts = list(self.business_logic.get_dataset_artifacts(dataset_version_id))
            self.assertEqual(1, len(artifacts))
            artifact = artifacts[0]
            artifact.type = DatasetArtifactType.H5AD
            artifact.uri = f"s3://fake_bucket_name/{dataset_version_id.id}/local.h5ad"

    @patch("scanpy.read_h5ad")
    @patch("backend.common.corpora_config.CorporaConfig.__getattr__", side_effect=mock_config_fn)
    def test_populate_dataset_citation__no_publication_doi(self, mock_config, mock_read_h5ad):
        mock_read_h5ad.return_value = MagicMock(uns=dict())
        collection = self.generate_unpublished_collection()

        pdv = ProcessValidate(self.business_logic, self.uri_provider, self.s3_provider, self.schema_validator)
        dataset_version_id = DatasetVersionId()
        pdv.populate_dataset_citation(collection.version_id, dataset_version_id, "")
        citation_str = (
            f"Dataset Version: http://domain/{dataset_version_id}.h5ad curated and distributed by "
            f"CZ CELLxGENE Discover in Collection: http://collections/{collection.version_id}"
        )
        self.assertEqual(mock_read_h5ad.return_value.uns["citation"], citation_str)

=======
>>>>>>> fd5778d3
    def test_process_seurat_success(self):
        collection = self.generate_unpublished_collection()
        dataset_version_id, dataset_id = self.business_logic.ingest_dataset(
            collection.version_id, "nothing", None, None
        )

        with patch("backend.layers.processing.process_seurat.ProcessSeurat.make_seurat") as mock:
            mock.return_value = "local.rds"
            ps = ProcessSeurat(self.business_logic, self.uri_provider, self.s3_provider)
            ps.process(dataset_version_id, "fake_bucket_name", "fake_datasets_bucket")

            status = self.business_logic.get_dataset_status(dataset_version_id)
            self.assertEqual(status.rds_status, DatasetConversionStatus.UPLOADED)

            self.assertTrue(self.s3_provider.uri_exists(f"s3://fake_bucket_name/{dataset_version_id.id}/local.rds"))
            self.assertTrue(self.s3_provider.uri_exists(f"s3://fake_datasets_bucket/{dataset_version_id.id}.rds"))

            artifacts = list(self.business_logic.get_dataset_artifacts(dataset_version_id))
            self.assertEqual(1, len(artifacts))
            artifact = artifacts[0]
            artifact.type = "RDS"
            artifact.uri = f"s3://fake_bucket_name/{dataset_version_id.id}/local.rds"

    def test_process_cxg_success(self):
        collection = self.generate_unpublished_collection()
        dataset_version_id, dataset_id = self.business_logic.ingest_dataset(
            collection.version_id, "nothing", None, None
        )

        with patch("backend.layers.processing.process_cxg.ProcessCxg.make_cxg") as mock:
            mock.return_value = "local.cxg"
            ps = ProcessCxg(self.business_logic, self.uri_provider, self.s3_provider)
            ps.process(dataset_version_id, "fake_bucket_name", "fake_cxg_bucket")

            status = self.business_logic.get_dataset_status(dataset_version_id)
            self.assertEqual(status.cxg_status, DatasetConversionStatus.UPLOADED)

            self.assertTrue(self.s3_provider.uri_exists(f"s3://fake_cxg_bucket/{dataset_version_id.id}.cxg/"))

            artifacts = list(self.business_logic.get_dataset_artifacts(dataset_version_id))
            self.assertEqual(1, len(artifacts))
            artifact = artifacts[0]
            artifact.type = "CXG"
            artifact.uri = f"s3://fake_cxg_bucket/{dataset_version_id.id}.cxg/"

    def test_reprocess_cxg_success(self):
        collection = self.generate_unpublished_collection()
        dataset_version_id, dataset_id = self.business_logic.ingest_dataset(
            collection.version_id, "nothing", None, None
        )

        with patch("backend.layers.processing.process_cxg.ProcessCxg.make_cxg") as mock:
            mock.return_value = "local.cxg"
            ps = ProcessCxg(self.business_logic, self.uri_provider, self.s3_provider)
            self.business_logic.add_dataset_artifact(
                dataset_version_id, "h5ad", f"s3://fake_bucket_name/{dataset_id}/local.h5ad"
            )
            ps.process(dataset_version_id, "fake_bucket_name", "fake_cxg_bucket")

            status = self.business_logic.get_dataset_status(dataset_version_id)
            self.assertEqual(status.cxg_status, DatasetConversionStatus.UPLOADED)

            self.assertTrue(self.s3_provider.uri_exists(f"s3://fake_cxg_bucket/{dataset_version_id.id}.cxg/"))

            ps.process(dataset_version_id, "fake_bucket_name", "diff_cxg_bucket", is_reprocess=True)

            status = self.business_logic.get_dataset_status(dataset_version_id)
            self.assertEqual(status.cxg_status, DatasetConversionStatus.UPLOADED)

            self.assertTrue(self.s3_provider.uri_exists(f"s3://fake_cxg_bucket/{dataset_version_id.id}.cxg/"))

            artifacts = list(self.business_logic.get_dataset_artifacts(dataset_version_id))
            cxg_artifact = [artifact for artifact in artifacts if artifact.type == "cxg"][0]
            self.assertTrue(cxg_artifact, f"s3://fake_cxg_bucket/{dataset_version_id.id}.cxg/")

    @patch("backend.layers.processing.process_download.StepFunctionProvider")
    @patch("scanpy.read_h5ad")
    @patch("backend.common.corpora_config.CorporaConfig.__getattr__", side_effect=mock_config_fn)
    @patch("backend.layers.processing.process_validate.ProcessValidate.extract_metadata")
    @patch("backend.layers.processing.process_seurat.ProcessSeurat.make_seurat")
    @patch("backend.layers.processing.process_cxg.ProcessCxg.make_cxg")
    def test_process_all(self, mock_cxg, mock_seurat, mock_h5ad, mock_config, mock_read_h5ad, mock_sfn_provider):
        mock_seurat.return_value = "local.rds"
        mock_cxg.return_value = "local.cxg"

        # Mock anndata object
        mock_anndata = MagicMock(uns=dict(), n_obs=1000, n_vars=1000)
        mock_read_h5ad.return_value = mock_anndata

        dropbox_uri = "https://www.dropbox.com/s/ow84zm4h0wkl409/test.h5ad?dl=0"
        collection = self.generate_unpublished_collection()
        dataset_version_id, dataset_id = self.business_logic.ingest_dataset(
            collection.version_id, dropbox_uri, None, None
        )

        pm = ProcessMain(self.business_logic, self.uri_provider, self.s3_provider, self.schema_validator)
        for step_name in ["download", "validate", "cxg", "seurat"]:
            assert pm.process(
                collection.version_id,
                dataset_version_id,
                step_name,
                dropbox_uri,
                "fake_bucket_name",
                "fake_datasets_bucket",
                "fake_cxg_bucket",
            )

        self.assertTrue(self.s3_provider.uri_exists(f"s3://fake_bucket_name/{dataset_version_id.id}/raw.h5ad"))
        self.assertTrue(self.s3_provider.uri_exists(f"s3://fake_bucket_name/{dataset_version_id.id}/local.h5ad"))
        self.assertTrue(self.s3_provider.uri_exists(f"s3://fake_datasets_bucket/{dataset_version_id.id}.h5ad"))
        self.assertTrue(self.s3_provider.uri_exists(f"s3://fake_bucket_name/{dataset_version_id.id}/local.rds"))
        self.assertTrue(self.s3_provider.uri_exists(f"s3://fake_datasets_bucket/{dataset_version_id.id}.rds"))
        self.assertTrue(self.s3_provider.uri_exists(f"s3://fake_cxg_bucket/{dataset_version_id.id}.cxg/"))

        status = self.business_logic.get_dataset_status(dataset_version_id)
        self.assertEqual(status.cxg_status, DatasetConversionStatus.UPLOADED)
        self.assertEqual(status.rds_status, DatasetConversionStatus.UPLOADED)
        self.assertEqual(status.h5ad_status, DatasetConversionStatus.UPLOADED)
        self.assertEqual(status.validation_status, DatasetValidationStatus.VALID)
        self.assertEqual(status.upload_status, DatasetUploadStatus.UPLOADED)
        self.assertEqual(status.processing_status, DatasetProcessingStatus.PENDING)
        # TODO: DatasetProcessingStatus.SUCCESS is set by a lambda that also needs to be modified. It should belong here

        artifacts = list(self.business_logic.get_dataset_artifacts(dataset_version_id))
<<<<<<< HEAD
        self.assertEqual(4, len(artifacts))

    def test_process_all_validate_fail(self):
        """
        If the validation is not successful, the processing pipeline should:
        1. Set the processing status to INVALID
        2. Set a validation message accordingly
        """
        dropbox_uri = "https://www.dropbox.com/s/ow84zm4h0wkl409/test.h5ad?dl=0"
        collection = self.generate_unpublished_collection()
        _ = self.business_logic.ingest_dataset(collection.version_id, dropbox_uri, None, None)

        # Set a mock failure for the schema validator
        self.schema_validator.validate_and_save_labels = Mock(
            return_value=(False, ["Validation error 1", "Validation error 2"], True)
        )

        collection = self.generate_unpublished_collection()
        dataset_version_id, dataset_id = self.business_logic.ingest_dataset(
            collection.version_id, dropbox_uri, None, None
        )

        pm = ProcessMain(self.business_logic, self.uri_provider, self.s3_provider, self.schema_validator)

        for step_name in ["validate"]:
            pm.process(
                collection.version_id,
                dataset_version_id,
                step_name,
                dropbox_uri,
                "fake_bucket_name",
                "fake_datasets_bucket",
                "fake_cxg_bucket",
            )

        status = self.business_logic.get_dataset_status(dataset_version_id)
        self.assertEqual(status.validation_status, DatasetValidationStatus.INVALID)
        self.assertEqual(status.validation_message, "Validation error 1\nValidation error 2")
=======
        self.assertEqual(4, len(artifacts))
>>>>>>> fd5778d3
<|MERGE_RESOLUTION|>--- conflicted
+++ resolved
@@ -9,84 +9,10 @@
 from backend.layers.processing.process import ProcessMain
 from backend.layers.processing.process_cxg import ProcessCxg
 from backend.layers.processing.process_seurat import ProcessSeurat
-<<<<<<< HEAD
-from backend.layers.processing.process_validate import ProcessValidate
-=======
->>>>>>> fd5778d3
 from tests.unit.processing.base_processing_test import BaseProcessingTest, mock_config_fn
 
 
 class ProcessingTest(BaseProcessingTest):
-<<<<<<< HEAD
-    @patch("scanpy.read_h5ad", return_value=MagicMock(uns=dict()))
-    @patch("backend.common.corpora_config.CorporaConfig.__getattr__", side_effect=mock_config_fn)
-    def test_process_validate_success(self, mock_config, mock_read_h5ad):
-        """
-        ProcessValidate should:
-        1. Download the h5ad artifact
-        2. set validation status to VALID
-        3. Set upload status to UPLOADED
-        4. set h5ad status to UPLOADED
-        5. upload the labeled file to S3
-        """
-        dropbox_uri = "https://www.dropbox.com/s/fake_location/test.h5ad?dl=0"
-
-        collection = self.generate_unpublished_collection(
-            links=[Link(name=None, type="DOI", uri="http://doi.org/12.2345")]
-        )
-        dataset_version_id, dataset_id = self.business_logic.ingest_dataset(
-            collection.version_id, dropbox_uri, None, None
-        )
-        # This is where we're at when we start the SFN
-
-        status = self.business_logic.get_dataset_status(dataset_version_id)
-        self.assertIsNone(status.validation_status)
-        self.assertEqual(status.processing_status, DatasetProcessingStatus.INITIALIZED)
-        self.assertEqual(status.upload_status, DatasetUploadStatus.WAITING)
-
-        # TODO: ideally use a real h5ad so that
-        with patch("backend.layers.processing.process_validate.ProcessValidate.extract_metadata"):
-            pdv = ProcessValidate(self.business_logic, self.uri_provider, self.s3_provider, self.schema_validator)
-            pdv.process(collection.version_id, dataset_version_id, "fake_bucket_name", "fake_datasets_bucket")
-            citation_str = (
-                f"Publication: http://doi.org/12.2345 "
-                f"Dataset Version: http://domain/{dataset_version_id}.h5ad curated and distributed by "
-                f"CZ CELLxGENE Discover in Collection: http://collections/{collection.version_id}"
-            )
-            self.assertEqual(mock_read_h5ad.return_value.uns["citation"], citation_str)
-
-            status = self.business_logic.get_dataset_status(dataset_version_id)
-            self.assertEqual(status.validation_status, DatasetValidationStatus.VALID)
-            self.assertEqual(status.h5ad_status, DatasetConversionStatus.UPLOADED)
-
-            # Verify that both the original (raw.h5ad) and the labeled (local.h5ad) files are there
-            self.assertTrue(self.s3_provider.uri_exists(f"s3://fake_bucket_name/{dataset_version_id.id}/local.h5ad"))
-            # Verify that the labeled file is uploaded to the datasets bucket
-            self.assertTrue(self.s3_provider.uri_exists(f"s3://fake_datasets_bucket/{dataset_version_id.id}.h5ad"))
-
-            artifacts = list(self.business_logic.get_dataset_artifacts(dataset_version_id))
-            self.assertEqual(1, len(artifacts))
-            artifact = artifacts[0]
-            artifact.type = DatasetArtifactType.H5AD
-            artifact.uri = f"s3://fake_bucket_name/{dataset_version_id.id}/local.h5ad"
-
-    @patch("scanpy.read_h5ad")
-    @patch("backend.common.corpora_config.CorporaConfig.__getattr__", side_effect=mock_config_fn)
-    def test_populate_dataset_citation__no_publication_doi(self, mock_config, mock_read_h5ad):
-        mock_read_h5ad.return_value = MagicMock(uns=dict())
-        collection = self.generate_unpublished_collection()
-
-        pdv = ProcessValidate(self.business_logic, self.uri_provider, self.s3_provider, self.schema_validator)
-        dataset_version_id = DatasetVersionId()
-        pdv.populate_dataset_citation(collection.version_id, dataset_version_id, "")
-        citation_str = (
-            f"Dataset Version: http://domain/{dataset_version_id}.h5ad curated and distributed by "
-            f"CZ CELLxGENE Discover in Collection: http://collections/{collection.version_id}"
-        )
-        self.assertEqual(mock_read_h5ad.return_value.uns["citation"], citation_str)
-
-=======
->>>>>>> fd5778d3
     def test_process_seurat_success(self):
         collection = self.generate_unpublished_collection()
         dataset_version_id, dataset_id = self.business_logic.ingest_dataset(
@@ -211,45 +137,4 @@
         # TODO: DatasetProcessingStatus.SUCCESS is set by a lambda that also needs to be modified. It should belong here
 
         artifacts = list(self.business_logic.get_dataset_artifacts(dataset_version_id))
-<<<<<<< HEAD
-        self.assertEqual(4, len(artifacts))
-
-    def test_process_all_validate_fail(self):
-        """
-        If the validation is not successful, the processing pipeline should:
-        1. Set the processing status to INVALID
-        2. Set a validation message accordingly
-        """
-        dropbox_uri = "https://www.dropbox.com/s/ow84zm4h0wkl409/test.h5ad?dl=0"
-        collection = self.generate_unpublished_collection()
-        _ = self.business_logic.ingest_dataset(collection.version_id, dropbox_uri, None, None)
-
-        # Set a mock failure for the schema validator
-        self.schema_validator.validate_and_save_labels = Mock(
-            return_value=(False, ["Validation error 1", "Validation error 2"], True)
-        )
-
-        collection = self.generate_unpublished_collection()
-        dataset_version_id, dataset_id = self.business_logic.ingest_dataset(
-            collection.version_id, dropbox_uri, None, None
-        )
-
-        pm = ProcessMain(self.business_logic, self.uri_provider, self.s3_provider, self.schema_validator)
-
-        for step_name in ["validate"]:
-            pm.process(
-                collection.version_id,
-                dataset_version_id,
-                step_name,
-                dropbox_uri,
-                "fake_bucket_name",
-                "fake_datasets_bucket",
-                "fake_cxg_bucket",
-            )
-
-        status = self.business_logic.get_dataset_status(dataset_version_id)
-        self.assertEqual(status.validation_status, DatasetValidationStatus.INVALID)
-        self.assertEqual(status.validation_message, "Validation error 1\nValidation error 2")
-=======
-        self.assertEqual(4, len(artifacts))
->>>>>>> fd5778d3
+        self.assertEqual(4, len(artifacts))