--- conflicted
+++ resolved
@@ -93,11 +93,7 @@
     @patch("backend.layers.processing.process_validate.ProcessValidate.extract_metadata")
     @patch("backend.layers.processing.process_seurat.ProcessSeurat.make_seurat")
     @patch("backend.layers.processing.process_cxg.ProcessCxg.make_cxg")
-<<<<<<< HEAD
-    def test_process_all(self, mock_cxg, mock_seurat, mock_h5ad, mock_config, mock_read_h5ad, mock_sfn_provider):
-=======
     def test_process_all(self, mock_cxg, mock_seurat, mock_h5ad, mock_read_h5ad, mock_sfn_provider):
->>>>>>> 76c57fd5
         mock_seurat.return_value = "local.rds"
         mock_cxg.return_value = "local.cxg"
 
