import enum
import logging
import os
import pathlib
import shutil
import tempfile
from unittest.mock import patch

import anndata
import boto3
import numpy
import pandas
from moto import mock_s3

from backend.corpora.common.corpora_orm import (
    CollectionVisibility,
    DatasetArtifactType,
    DatasetArtifactFileType,
    UploadStatus,
    ValidationStatus,
    ConversionStatus,
)
from backend.corpora.common.entities.collection import Collection
from backend.corpora.common.entities.dataset import Dataset
from backend.corpora.common.utils.exceptions import CorporaException
from backend.corpora.dataset_processing import process
from backend.corpora.dataset_processing.process import convert_file_ignore_exceptions
from tests.unit.backend.fixtures.data_portal_test_case import DataPortalTestCase


class TestDatasetProcessing(DataPortalTestCase):
    @classmethod
    def setUpClass(cls):
        super().setUpClass()
        cls.tmp_dir = tempfile.mkdtemp()
        cls.h5ad_filename = pathlib.Path(cls.tmp_dir, "test.h5ad")
        cls.seurat_filename = pathlib.Path(cls.tmp_dir, "test.rds")
        cls.loom_filename = pathlib.Path(cls.tmp_dir, "test.loom")
        cls.cxg_filename = pathlib.Path(cls.tmp_dir, "test.cxg")

        cls.h5ad_filename.touch()
        cls.seurat_filename.touch()
        cls.loom_filename.touch()
        cls.cxg_filename.touch()

    @classmethod
    def tearDownClass(cls):
        super().tearDownClass()
        shutil.rmtree(cls.tmp_dir)

    def setup_s3_bucket(self, bucket_name):
        # Mock S3 service if we don't have a mock api already running
        if os.getenv("BOTO_ENDPOINT_URL"):
            s3_args = {"endpoint_url": os.getenv("BOTO_ENDPOINT_URL")}
        else:
            s3_mock = mock_s3()
            s3_mock.start()
            s3_args = {}
            self.addCleanup(s3_mock.stop)
        s3 = boto3.client("s3", config=boto3.session.Config(signature_version="s3v4"), **s3_args)
        self.s3_resource = boto3.resource("s3", config=boto3.session.Config(signature_version="s3v4"), **s3_args)
        s3.create_bucket(
            Bucket=bucket_name, CreateBucketConfiguration={"LocationConstraint": os.environ["AWS_DEFAULT_REGION"]}
        )
        return s3

    def delete_s3_bucket(self, bucket_name):
<<<<<<< HEAD
        # Mock S3 service if we don't have a mock api already running
        if os.getenv("BOTO_ENDPOINT_URL"):
            s3_args = {"endpoint_url": os.getenv("BOTO_ENDPOINT_URL")}
        else:
            s3_mock = mock_s3()
            s3_mock.start()
            s3_args = {}
            self.addCleanup(s3_mock.stop)
        s3 = boto3.resource("s3", config=boto3.session.Config(signature_version="s3v4"), **s3_args)

        bucket = s3.Bucket(bucket_name)
=======
        bucket = self.s3_resource.Bucket(bucket_name)
>>>>>>> b770d667
        if bucket.creation_date is not None:
            bucket.objects.all().delete()
            bucket.delete()

    @patch.dict(
        os.environ,
        {
            "DROPBOX_URL": "xxx",
            "ARTIFACT_BUCKET": "yyy",
            "CELLXGENE_BUCKET": "zzz",
            "DATASET_ID": "aaa",
            "DEPLOYMENT_STAGE": "test",
        },
    )
    def test_check_env_good(self):
        process.check_env()

    @patch.dict(os.environ, {"DROPBOX_URL": "xxx", "ARTIFACT_BUCKET": "yyy", "CELLXGENE_BUCKET": "zzz"})
    def test_check_env_bad(self):
        with self.assertRaises(EnvironmentError):
            process.check_env()

    @patch("scanpy.read_h5ad")
    def test_extract_metadata(self, mock_read_h5ad):

        df = pandas.DataFrame(
            numpy.random.randint(10, size=(50001, 5)) * 50, columns=list("ABCDE"), index=(str(i) for i in range(50001))
        )

        tissue = numpy.random.choice([0, 1], size=(50001))
        assay = numpy.random.choice([0, 1, 2], size=(50001))
        eth = numpy.random.choice([0, 1], size=(50001))
        dev = numpy.random.choice([0, 1, 2], size=(50001))

        obs = pandas.DataFrame(
            numpy.hstack(
                [
                    numpy.array([["lung", "liver"][i] for i in tissue]).reshape(50001, 1),
                    numpy.array([["UBERON:01", "UBERON:10"][i] for i in tissue]).reshape(50001, 1),
                    numpy.array([["10x", "smartseq", "cite-seq"][i] for i in assay]).reshape(50001, 1),
                    numpy.array([["EFO:001", "EFO:010", "EFO:011"][i] for i in assay]).reshape(50001, 1),
                    numpy.random.choice(["healthy"], size=(50001, 1)),
                    numpy.random.choice(["MONDO:123"], size=(50001, 1)),
                    numpy.random.choice(["male", "female"], size=(50001, 1)),
                    numpy.array([["solomon islander", "orcadian"][i] for i in eth]).reshape(50001, 1),
                    numpy.array([["HANCESTRO:321", "HANCESTRO:456"][i] for i in eth]).reshape(50001, 1),
                    numpy.array([["adult", "baby", "tween"][i] for i in dev]).reshape(50001, 1),
                    numpy.array([["HsapDv:0", "HsapDv:1", "HsapDv:2"][i] for i in dev]).reshape(50001, 1),
                ]
            ),
            columns=[
                "tissue",
                "tissue_ontology_term_id",
                "assay",
                "assay_ontology_term_id",
                "disease",
                "disease_ontology_term_id",
                "sex",
                "ethnicity",
                "ethnicity_ontology_term_id",
                "development_stage",
                "development_stage_ontology_term_id",
            ],
            index=(str(i) for i in range(50001)),
        )
        uns = {
            "title": "my test dataset",
            "organism": "Homo sapiens",
            "organism_ontology_term_id": "NCBITaxon:8505",
            "layer_descriptions": {"X": "raw"},
        }

        adata = anndata.AnnData(X=df, obs=obs, uns=uns)
        mock_read_h5ad.return_value = adata

        extracted_metadata = process.extract_metadata("dummy")
        lab, ont = "label", "ontology_term_id"

        self.assertDictEqual(extracted_metadata["organism"], {lab: "Homo sapiens", ont: "NCBITaxon:8505"})

        def list_equal(list1, list2, cmp_func):
            self.assertEqual(len(list1), len(list2))
            for el1 in list1:
                self.assertIn(el1, list2)
                el2 = list2[list2.index(el1)]
                if cmp_func:
                    cmp_func(el1, el2)

        list_equal(
            extracted_metadata["tissue"],
            [{lab: "lung", ont: "UBERON:01"}, {lab: "liver", ont: "UBERON:10"}],
            self.assertDictEqual,
        )

        list_equal(
            extracted_metadata["assay"],
            [{lab: "10x", ont: "EFO:001"}, {lab: "smartseq", ont: "EFO:010"}, {lab: "cite-seq", ont: "EFO:011"}],
            self.assertDictEqual,
        )

        list_equal(extracted_metadata["disease"], [{lab: "healthy", ont: "MONDO:123"}], self.assertDictEqual)

        self.assertListEqual(sorted(extracted_metadata["sex"]), sorted(["male", "female"]))

        list_equal(
            extracted_metadata["ethnicity"],
            [{lab: "solomon islander", ont: "HANCESTRO:321"}, {lab: "orcadian", ont: "HANCESTRO:456"}],
            self.assertDictEqual,
        )

        list_equal(
            extracted_metadata["development_stage"],
            [{lab: "adult", ont: "HsapDv:0"}, {lab: "baby", ont: "HsapDv:1"}, {lab: "tween", ont: "HsapDv:2"}],
            self.assertDictEqual,
        )
        self.assertEqual(extracted_metadata["cell_count"], 50001)
        self.assertAlmostEqual(extracted_metadata["mean_genes_per_cell"], numpy.count_nonzero(df) / 50001)

    @patch("scanpy.read_h5ad")
    def test_extract_metadata_find_raw_layer(self, mock_read_h5ad):
        # Setup anndata to be read
        non_zeros_X_layer_df = pandas.DataFrame(
            numpy.full((11, 3), 2), columns=list("ABC"), index=(str(i) for i in range(11))
        )
        zeros_layer_df = pandas.DataFrame(numpy.zeros((11, 3)), columns=list("ABC"), index=(str(i) for i in range(11)))

        obs = pandas.DataFrame(
            numpy.hstack(
                [
                    numpy.array([["lung", "liver"][i] for i in numpy.random.choice([0, 1], size=(11))]).reshape(11, 1),
                    numpy.array(
                        [["UBERON:01", "UBERON:10"][i] for i in numpy.random.choice([0, 1], size=(11))]
                    ).reshape(11, 1),
                    numpy.array(
                        [["10x", "smartseq", "cite-seq"][i] for i in numpy.random.choice([0, 1, 2], size=(11))]
                    ).reshape(11, 1),
                    numpy.array(
                        [["EFO:001", "EFO:010", "EFO:011"][i] for i in numpy.random.choice([0, 1, 2], size=(11))]
                    ).reshape(11, 1),
                    numpy.random.choice(["healthy"], size=(11, 1)),
                    numpy.random.choice(["MONDO:123"], size=(11, 1)),
                    numpy.random.choice(["male", "female"], size=(11, 1)),
                    numpy.array(
                        [["solomon islander", "orcadian"][i] for i in numpy.random.choice([0, 1], size=(11))]
                    ).reshape(11, 1),
                    numpy.array(
                        [["HANCESTRO:321", "HANCESTRO:456"][i] for i in numpy.random.choice([0, 1], size=(11))]
                    ).reshape(11, 1),
                    numpy.array(
                        [["adult", "baby", "tween"][i] for i in numpy.random.choice([0, 1, 2], size=(11))]
                    ).reshape(11, 1),
                    numpy.array(
                        [["HsapDv:0", "HsapDv:1", "HsapDv:2"][i] for i in numpy.random.choice([0, 1, 2], size=(11))]
                    ).reshape(11, 1),
                ]
            ),
            columns=[
                "tissue",
                "tissue_ontology_term_id",
                "assay",
                "assay_ontology_term_id",
                "disease",
                "disease_ontology_term_id",
                "sex",
                "ethnicity",
                "ethnicity_ontology_term_id",
                "development_stage",
                "development_stage_ontology_term_id",
            ],
            index=(str(i) for i in range(11)),
        )
        uns = {
            "title": "my test dataset",
            "organism": "Homo sapiens",
            "organism_ontology_term_id": "NCBITaxon:8505",
            "layer_descriptions": {"my_awesome_wonky_layer": "raw"},
        }
        adata = anndata.AnnData(
            X=non_zeros_X_layer_df, obs=obs, uns=uns, layers={"my_awesome_wonky_layer": zeros_layer_df}
        )
        mock_read_h5ad.return_value = adata

        # Run the extraction method
        extracted_metadata = process.extract_metadata("dummy")

        # Verify that the "my_awesome_wonky_layer" was read and not the default X layer. The layer contains only zeros
        # which should result in a mean_genes_per_cell value of 0 compared to 3 if the X layer was read.
        self.assertEqual(extracted_metadata["mean_genes_per_cell"], 0)

    def test_update_db(self):

        collection = Collection.create(self.session, visibility=CollectionVisibility.PRIVATE)
        dataset = Dataset.create(
            self.session, collection_id=collection.id, collection_visibility=CollectionVisibility.PRIVATE
        )
        dataset_id = dataset.id

        fake_env = patch.dict(os.environ, {"DATASET_ID": dataset_id, "DEPLOYMENT_STAGE": "test"})
        fake_env.start()

        process.update_db(dataset_id, metadata={"sex": ["male", "female"]})

        self.assertListEqual(Dataset.get(self.session, dataset_id).sex, ["male", "female"])

        artifact = {
            "filename": "test_filename",
            "filetype": DatasetArtifactFileType.H5AD,
            "type": DatasetArtifactType.REMIX,
            "user_submitted": True,
            "s3_uri": "s3://test_uri",
        }
        dep_dir = {"url": "https://cellxgene.com/data"}
        process.update_db(dataset_id, metadata={"artifacts": [artifact], "deployment_directories": [dep_dir]})

        self.assertEqual(len(Dataset.get(self.session, dataset_id).artifacts), 1)
        self.assertEqual(Dataset.get(self.session, dataset_id).artifacts[0].filename, "test_filename")
        self.assertEqual(
            Dataset.get(self.session, dataset_id).deployment_directories[0].url, "https://cellxgene.com/data"
        )

        process.update_db(
            dataset_id, processing_status={"upload_status": UploadStatus.UPLOADING, "upload_progress": 0.5}
        )
        self.assertEqual(Dataset.get(self.session, dataset_id).processing_status.upload_status, UploadStatus.UPLOADING)
        self.assertEqual(Dataset.get(self.session, dataset_id).processing_status.upload_progress, 0.5)
        self.assertIsNone(Dataset.get(self.session, dataset_id).processing_status.validation_status)

        process.update_db(
            dataset_id,
            processing_status={
                "upload_status": UploadStatus.UPLOADED,
                "upload_progress": 1,
                "validation_status": ValidationStatus.VALIDATING,
            },
        )
        self.assertEqual(Dataset.get(self.session, dataset_id).processing_status.upload_status, UploadStatus.UPLOADED)
        self.assertEqual(Dataset.get(self.session, dataset_id).processing_status.upload_progress, 1)
        self.assertEqual(
            Dataset.get(self.session, dataset_id).processing_status.validation_status, ValidationStatus.VALIDATING
        )

        fake_env.stop()

    @patch("backend.corpora.dataset_processing.process.make_loom")
    @patch("backend.corpora.dataset_processing.process.make_seurat")
    def test_create_artifacts(self, make_seurat, make_loom):
        make_loom.return_value = str(self.loom_filename)
        make_seurat.return_value = str(self.seurat_filename)
        artifact_bucket = "test-artifact-bucket"
        test_dataset_id = self.generate_dataset(
            self.session,
        ).id

        s3 = self.setup_s3_bucket(artifact_bucket)

        bucket_prefix = process.get_bucket_prefix(test_dataset_id)
        process.create_artifacts(str(self.h5ad_filename), test_dataset_id, artifact_bucket)
        dataset = Dataset.get(self.session, test_dataset_id)
        artifacts = dataset.artifacts
        processing_status = dataset.processing_status

        self.assertEqual(ConversionStatus.CONVERTED, processing_status.conversion_loom_status)
        self.assertEqual(ConversionStatus.CONVERTED, processing_status.conversion_rds_status)
        self.assertEqual(ConversionStatus.CONVERTED, processing_status.conversion_anndata_status)

        self.assertEqual(len(artifacts), 3)

        self.assertTrue(all(a.user_submitted for a in artifacts))
        self.assertTrue(all(a.s3_uri.startswith(f"s3://{artifact_bucket}/{bucket_prefix}/") for a in artifacts))
        self.assertEqual(len(set(a.filetype for a in artifacts)), 3)
        self.assertTrue(all(a.type == DatasetArtifactType.REMIX for a in artifacts))

        resp = s3.list_objects_v2(Bucket=artifact_bucket, Prefix=bucket_prefix)
        s3_filenames = [os.path.basename(c["Key"]) for c in resp["Contents"]]
        self.assertEqual(len(s3_filenames), 3)
        self.assertIn(str(self.h5ad_filename.parts[-1]), s3_filenames)
        self.assertIn(str(self.seurat_filename.parts[-1]), s3_filenames)
        self.assertIn(str(self.loom_filename.parts[-1]), s3_filenames)

        # cleanup
        self.delete_s3_bucket(artifact_bucket)

    def test__create_artifact__negative(self):
        artifact_bucket = "test-artifact-bucket"
        test_dataset = self.generate_dataset(
            self.session,
        )
        bucket_prefix = process.get_bucket_prefix(test_dataset.id)
        self.setup_s3_bucket(artifact_bucket)

        with self.subTest("file does not exist"):
            self.assertRaises(
                TypeError,
                process.create_artifact,
                None,
                DatasetArtifactFileType.H5AD,
                bucket_prefix,
                test_dataset.id,
                artifact_bucket,
            )

        with self.subTest("invalid artifact type"):

            class BadEnum(enum.Enum):
                fake = "fake"

            self.assertRaises(
                CorporaException,
                process.create_artifact,
                str(self.h5ad_filename),
                BadEnum.fake,
                bucket_prefix,
                test_dataset.id,
                artifact_bucket,
            )

        with self.subTest("dataset does not exist"):
            self.assertRaises(
                CorporaException,
                process.create_artifact,
                str(self.h5ad_filename),
                DatasetArtifactFileType.H5AD,
                process.get_bucket_prefix("1234"),
                "1234",
                artifact_bucket,
            )

        with self.subTest("bucket does not exist"):
            self.assertRaises(
                boto3.exceptions.S3UploadFailedError,
                process.create_artifact,
                str(self.h5ad_filename),
                DatasetArtifactFileType.H5AD,
                bucket_prefix,
                test_dataset.id,
                "fake-bucket",
            )

        # cleanup
        self.delete_s3_bucket(artifact_bucket)

    @patch("backend.corpora.dataset_processing.process.make_loom")
    @patch("backend.corpora.dataset_processing.process.make_seurat")
    def test_process_continues_with_loom_conversion_failures(self, mock_seurat, mock_loom):
        mock_loom.side_effect = RuntimeError("Loom conversion failed")
        mock_seurat.return_value = str(self.h5ad_filename).replace(".h5ad", ".rds")
        test_dataset_id = self.generate_dataset(
            self.session,
        ).id
        bucket_prefix = process.get_bucket_prefix(test_dataset_id)
        artifact_bucket = "test-artifact-bucket"
        s3 = self.setup_s3_bucket(artifact_bucket)
        process.create_artifacts(str(self.h5ad_filename), test_dataset_id, artifact_bucket)
        dataset = Dataset.get(self.session, test_dataset_id)
        artifacts = dataset.artifacts
        processing_status = dataset.processing_status

        self.assertEqual(ConversionStatus.FAILED, processing_status.conversion_loom_status)
        self.assertEqual(ConversionStatus.CONVERTED, processing_status.conversion_rds_status)
        self.assertEqual(ConversionStatus.CONVERTED, processing_status.conversion_anndata_status)

        self.assertEqual(len(artifacts), 2)
        resp = s3.list_objects_v2(Bucket=artifact_bucket, Prefix=bucket_prefix)
        s3_filenames = [os.path.basename(c["Key"]) for c in resp["Contents"]]
        self.assertEqual(len(s3_filenames), 2)
        self.assertNotIn(str(self.loom_filename.parts[-1]), s3_filenames)

        # cleanup
        self.delete_s3_bucket(artifact_bucket)

    @patch("backend.corpora.dataset_processing.process.make_loom")
    @patch("backend.corpora.dataset_processing.process.make_seurat")
    def test_process_continues_with_seurat_conversion_failures(self, mock_seurat, mock_loom):
        mock_loom.return_value = str(self.loom_filename)
        mock_seurat.side_effect = RuntimeError("seurat conversion failed")
        test_dataset_id = self.generate_dataset(
            self.session,
        ).id
        bucket_prefix = process.get_bucket_prefix(test_dataset_id)
        artifact_bucket = "test-artifact-bucket"
        s3 = self.setup_s3_bucket(artifact_bucket)
        process.create_artifacts(str(self.h5ad_filename), test_dataset_id, artifact_bucket)
        dataset = Dataset.get(self.session, test_dataset_id)
        artifacts = dataset.artifacts
        processing_status = dataset.processing_status

        self.assertEqual(ConversionStatus.CONVERTED, processing_status.conversion_loom_status)
        self.assertEqual(ConversionStatus.FAILED, processing_status.conversion_rds_status)
        self.assertEqual(ConversionStatus.CONVERTED, processing_status.conversion_anndata_status)

        self.assertEqual(len(artifacts), 2)
        resp = s3.list_objects_v2(Bucket=artifact_bucket, Prefix=bucket_prefix)
        s3_filenames = [os.path.basename(c["Key"]) for c in resp["Contents"]]
        self.assertEqual(len(s3_filenames), 2)
        self.assertNotIn(str(self.seurat_filename.parts[-1]), s3_filenames)

        # cleanup
        self.delete_s3_bucket(artifact_bucket)

    @patch("backend.corpora.dataset_processing.process.make_cxg")
    def test_process_continues_with_cxg_conversion_failures(self, mock_cxg):
        mock_cxg.side_effect = RuntimeError("cxg conversion failed")
        test_dataset_id = self.generate_dataset(
            self.session,
        ).id
        artifact_bucket = "test-artifact-bucket"
        process.process_cxg(str(self.h5ad_filename), test_dataset_id, artifact_bucket)
        dataset = Dataset.get(self.session, test_dataset_id)
        processing_status = dataset.processing_status
        self.assertEqual(ConversionStatus.FAILED, processing_status.conversion_cxg_status)

    def test__convert_file_ignore_exceptions__fail(self):
        def converter(_file):
            raise RuntimeError("conversion_failed")

        with self.assertLogs(process.logger, logging.ERROR):
            filename, status = convert_file_ignore_exceptions(converter, self.h5ad_filename, "error")
        self.assertIsNone(filename)
        self.assertEqual(ConversionStatus.FAILED, status)<|MERGE_RESOLUTION|>--- conflicted
+++ resolved
@@ -65,21 +65,7 @@
         return s3
 
     def delete_s3_bucket(self, bucket_name):
-<<<<<<< HEAD
-        # Mock S3 service if we don't have a mock api already running
-        if os.getenv("BOTO_ENDPOINT_URL"):
-            s3_args = {"endpoint_url": os.getenv("BOTO_ENDPOINT_URL")}
-        else:
-            s3_mock = mock_s3()
-            s3_mock.start()
-            s3_args = {}
-            self.addCleanup(s3_mock.stop)
-        s3 = boto3.resource("s3", config=boto3.session.Config(signature_version="s3v4"), **s3_args)
-
-        bucket = s3.Bucket(bucket_name)
-=======
         bucket = self.s3_resource.Bucket(bucket_name)
->>>>>>> b770d667
         if bucket.creation_date is not None:
             bucket.objects.all().delete()
             bucket.delete()
