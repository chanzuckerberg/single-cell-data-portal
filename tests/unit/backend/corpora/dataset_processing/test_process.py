--- conflicted
+++ resolved
@@ -10,9 +10,6 @@
 import numpy
 import pandas
 
-<<<<<<< HEAD
-from backend.corpora.common.entities import Dataset
-=======
 from moto import mock_s3
 
 from backend.corpora.common.corpora_orm import (
@@ -25,7 +22,6 @@
 from backend.corpora.common.entities.collection import Collection
 from backend.corpora.common.entities.dataset import Dataset
 
->>>>>>> 37495a5f
 from backend.corpora.dataset_processing import process
 
 
@@ -158,17 +154,6 @@
         self.assertEqual(extracted_metadata["cell_count"], 50001)
         self.assertAlmostEqual(extracted_metadata["mean_genes_per_cell"], numpy.count_nonzero(df) / 50001)
 
-<<<<<<< HEAD
-    @unittest.skip("slow")
-    def test_fetch_dropbox_url(self):
-        process.fetch_dropbox_url(
-            "test_dataset_id",
-            "https://www.dropbox.com/s/jbnslb8mc10vrty/Single_cell_drug_screening_a549-42-remixed.h5ad?dl=0",
-            "local.h5ad",
-        )
-        self.assertTrue(os.path.exists("local.h5ad"))
-        self.assertEqual(1, Dataset.get("test_dataset_id").processing_status.upload_progress)
-=======
     def test_update_db(self):
 
         collection = Collection.create(visibility=CollectionVisibility.PRIVATE)
@@ -243,4 +228,13 @@
 
         fake_env.stop()
         s3_mock.stop()
->>>>>>> 37495a5f
+
+    @unittest.skip("slow")
+    def test_fetch_dropbox_url(self):
+        process.fetch_dropbox_url(
+            "test_dataset_id",
+            "https://www.dropbox.com/s/jbnslb8mc10vrty/Single_cell_drug_screening_a549-42-remixed.h5ad?dl=0",
+            "local.h5ad",
+        )
+        self.assertTrue(os.path.exists("local.h5ad"))
+        self.assertEqual(1, Dataset.get("test_dataset_id").processing_status.upload_progress)