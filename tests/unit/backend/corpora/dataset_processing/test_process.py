--- conflicted
+++ resolved
@@ -209,14 +209,9 @@
             self.assertDictEqual,
         )
 
-<<<<<<< HEAD
         self.assertEqual(extracted_metadata["x_normalization"], "normal")
         self.assertEqual(extracted_metadata["x_approximate_distribution"], "NORMAL")
-=======
-        self.assertEqual(extracted_metadata["X_normalization"], "normal")
-        self.assertEqual(extracted_metadata["X_approximate_distribution"], "NORMAL")
         self.assertEqual(extracted_metadata["schema_version"], "2.0.0")
->>>>>>> f352744c
 
         self.assertEqual(extracted_metadata["cell_count"], 50001)
 
