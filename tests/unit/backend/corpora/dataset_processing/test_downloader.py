--- conflicted
+++ resolved
@@ -69,29 +69,6 @@
         url = f"http://localhost:{self.port}/upload_test_file.txt"
 
         with self.subTest("Bigger"):
-<<<<<<< HEAD
-            download.download(
-                "test_dataset_id",
-                url,
-                local_file,
-                1,
-                chunk_size=1024,
-                update_frequency=1,
-            )
-            processing_status = Dataset.get(self.session, "test_dataset_id").processing_status
-            self.assertEqual(UploadStatus.FAILED, processing_status.upload_status)
-
-        with self.subTest("Smaller"):
-            download.download(
-                "test_dataset_id",
-                url,
-                local_file,
-                10 * MB,
-                chunk_size=1024,
-                update_frequency=1,
-            )
-            processing_status = Dataset.get(self.session, "test_dataset_id").processing_status
-=======
             with self.assertRaises(ProcessingFailed):
                 download.download(
                     "test_dataset_id",
@@ -101,7 +78,7 @@
                     chunk_size=1024,
                     update_frequency=1,
                 )
-            processing_status = Dataset.get("test_dataset_id").processing_status
+            processing_status = Dataset.get(self.session, "test_dataset_id").processing_status
             self.assertEqual(UploadStatus.FAILED, processing_status.upload_status)
 
         with self.subTest("Smaller"):
@@ -114,8 +91,7 @@
                     chunk_size=1024,
                     update_frequency=1,
                 )
-            processing_status = Dataset.get("test_dataset_id").processing_status
->>>>>>> 3e9fda9e
+            processing_status = Dataset.get(self.session, "test_dataset_id").processing_status
             self.assertEqual(UploadStatus.FAILED, processing_status.upload_status)
 
     def test__stop_download(self):
@@ -135,17 +111,6 @@
         local_file = "local.h5ad"
         self.addCleanup(self.cleanup_local_file, local_file)
         url = f"http://localhost:{self.port}/fake.txt"
-<<<<<<< HEAD
-        download.download(
-            "test_dataset_id",
-            url,
-            local_file,
-            100,
-            chunk_size=1024,
-            update_frequency=1,
-        )
-        processing_status = Dataset.get(self.session, "test_dataset_id").processing_status
-=======
         with self.assertRaises(ProcessingFailed):
             download.download(
                 "test_dataset_id",
@@ -155,8 +120,7 @@
                 chunk_size=1024,
                 update_frequency=1,
             )
-        processing_status = Dataset.get("test_dataset_id").processing_status
->>>>>>> 3e9fda9e
+        processing_status = Dataset.get(self.session, "test_dataset_id").processing_status
         self.assertEqual(UploadStatus.FAILED, processing_status.upload_status)
 
     def test__dataset_does_not_exist__error(self):
