--- conflicted
+++ resolved
@@ -362,12 +362,7 @@
         self.base_path = "/dp/v1/collections"
         self.mock_timestamp = datetime(2000, 12, 25, 0, 0)
 
-<<<<<<< HEAD
-    @patch("backend.corpora.common.entities.dataset_asset.buckets.portal_client.head_object", wraps=get_random_etag)
-    def publish_collection(self, collection_id: str, mocked_func) -> dict:
-=======
     def publish_collection(self, collection_id: str) -> dict:
->>>>>>> 6011cffb
         """
         Verify publish a collection under revision.
         :return: Jsonified response of GET collection/<collection_id>.
@@ -456,22 +451,6 @@
                 self.assertIsNone(dataset.get("published_at"))
             self.assertIsNone(dataset.get("revised_at"))
 
-<<<<<<< HEAD
-    @patch("backend.corpora.common.entities.dataset_asset.buckets.portal_client.head_object")
-    def test__publish_revision_with_Duplicate_dataset__409(self, mocked):
-        """The publishing of a revised collection is blocked when duplicate datasets are detected."""
-        mocked.return_value = {"ETag": "ABCDEF"}
-        for i in range(2):
-            self.generate_dataset_with_s3_resources(
-                self.session, collection_id=self.rev_collection.id, collection_visibility=CollectionVisibility.PRIVATE
-            ).id
-
-        path = f"/dp/v1/collections/{self.rev_collection.id}/publish"
-        response = self.app.post(path, headers=self.headers, data=json.dumps(self.publish_body))
-        self.assertEqual(409, response.status_code)
-
-=======
->>>>>>> 6011cffb
     def test__with_revision_with_tombstoned_datasets__OK(self):
         """Publish a revision with delete datasets."""
         rev_dataset_id = self.rev_collection.datasets[0].id
