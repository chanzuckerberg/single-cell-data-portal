--- conflicted
+++ resolved
@@ -770,13 +770,9 @@
             self.session,
             visibility=CollectionVisibility.PUBLIC.name,
             owner="test_user_id",
-<<<<<<< HEAD
             publisher_metadata=generate_mock_publisher_metadata(),
-=======
-            publisher_metadata={"journal": "Nature"},
             published_at=datetime.now(),
             revised_at=datetime.now(),
->>>>>>> 9d56df30
         )
 
         collection_id_private = self.generate_collection(
