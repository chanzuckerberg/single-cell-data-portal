import itertools
import json
import unittest
from datetime import datetime
from unittest.mock import patch

from furl import furl

from backend.corpora.common.corpora_orm import (
    CollectionVisibility,
    UploadStatus,
    generate_uuid,
    ProjectLinkType,
)
from backend.corpora.common.entities import Collection
<<<<<<< HEAD
from backend.corpora.common.utils.http_exceptions import InvalidParametersHTTPException
from backend.corpora.lambdas.api.v1.collection import verify_collection_body
from tests.unit.backend.fixtures.mock_aws_test_case import CorporaTestCaseUsingMockAWS
=======
from backend.corpora.common.providers.crossref_provider import CrossrefDOINotFoundException, CrossrefFetchException
from backend.corpora.lambdas.api.v1.collection import verify_collection_body
>>>>>>> 84d9d583
from tests.unit.backend.corpora.api_server.base_api_test import BaseAuthAPITest, BasicAuthAPITestCurator
from tests.unit.backend.corpora.api_server.mock_auth import get_auth_token
from tests.unit.backend.fixtures.mock_aws_test_case import CorporaTestCaseUsingMockAWS


def generate_mock_publisher_metadata(journal_override=None):
    return {
        "authors": [{"given": "John", "family": "Doe"}, {"given": "Jane", "family": "Doe"}],
        "published_year": 2021,
        "published_month": 11,
        "published_day": 10,
        "published_at": 1636520400.0,
        "journal": journal_override or "Nature",
        "is_preprint": False,
    }


class TestCollection(BaseAuthAPITest):
    def validate_collections_response_structure(self, body):
        self.assertIn("collections", body)
        self.assertTrue(all(k in ["collections", "from_date", "to_date"] for k in body))

        for collection in body["collections"]:
            self.assertListEqual(sorted(collection.keys()), ["created_at", "id", "visibility"])
            self.assertEqual(collection["visibility"], "PUBLIC")
            self.assertGreaterEqual(datetime.fromtimestamp(collection["created_at"]).year, 1969)

    def validate_collection_uuid_response_structure(self, body):
        required_keys = [
            "name",
            "description",
            "id",
            "visibility",
            "links",
            "datasets",
            "created_at",
            "updated_at",
            "contact_email",
            "contact_name",
            "curator_name",
            "access_type",
        ]
        self.assertListEqual(sorted(body.keys()), sorted(required_keys))
        self.assertGreaterEqual(datetime.fromtimestamp(body["created_at"]).year, 1969)
        self.assertGreaterEqual(datetime.fromtimestamp(body["updated_at"]).year, 1969)

        for link in body["links"]:
            self.assertListEqual(sorted(link.keys()), ["link_name", "link_type", "link_url"])

        for dataset in body["datasets"]:
            required_keys = [
                "id",
                "assay",
                "tissue",
                "disease",
                "sex",
                "ethnicity",
                "organism",
                "development_stage",
                "name",
                "revision",
                "dataset_deployments",
                "dataset_assets",
                "processing_status",
                "created_at",
                "updated_at",
                "collection_id",
                "is_valid",
                "cell_count",
            ]
            self.assertListEqual(sorted(dataset.keys()), sorted(required_keys))

    def test__list_collection_options__allow(self):
        origin = "http://localhost:3000"
        res = self.app.options("/dp/v1/collections", headers={"origin": origin})
        self.assertEqual(res.status_code, 200)
        self.assertEqual(origin, res.headers["Access-Control-Allow-Origin"])

    def test__list_collection_options__no_allow(self):
        res = self.app.options("/dp/v1/collections", headers={"origin": "http://localhost:ABCD"})
        self.assertEqual(res.status_code, 200)
        self.assertNotIn("Access-Control-Allow-Origin", res.headers.keys())

    def test__list_collection__ok(self):
        path = "/dp/v1/collections"
        headers = dict(host="localhost")

        from_date = int(datetime.fromtimestamp(60).timestamp())
        creation_time = 70
        to_date = int(datetime.fromtimestamp(80).timestamp())

        expected_id = self.generate_collection(
            self.session, visibility=CollectionVisibility.PUBLIC.name, created_at=datetime.fromtimestamp(creation_time)
        ).id

        with self.subTest("No Parameters"):
            test_url = furl(path=path)
            response = self.app.get(test_url.url, headers=headers)
            self.assertEqual(200, response.status_code)
            actual_body = json.loads(response.data)
            self.validate_collections_response_structure(actual_body)
            self.assertIn(expected_id, [p["id"] for p in actual_body["collections"]])
            self.assertEqual(None, actual_body.get("to_date"))
            self.assertEqual(None, actual_body.get("from_date"))

        with self.subTest("from_date"):
            test_url = furl(path=path, query_params={"from_date": from_date})
            response = self.app.get(test_url.url, headers=headers)
            self.assertEqual(200, response.status_code)
            actual_body = json.loads(response.data)
            self.validate_collections_response_structure(actual_body)
            self.assertIn(expected_id, [p["id"] for p in actual_body["collections"]])
            self.assertEqual(None, actual_body.get("to_date"))
            self.assertEqual(actual_body["from_date"], from_date)

        with self.subTest("to_date"):
            test_url = furl(path=path, query_params={"to_date": to_date})
            response = self.app.get(test_url.url, headers=headers)
            self.assertEqual(200, response.status_code)
            actual_body = json.loads(response.data)
            self.validate_collections_response_structure(actual_body)
            self.assertIn(expected_id, [p["id"] for p in actual_body["collections"]])
            self.assertEqual(to_date, actual_body["to_date"])
            self.assertEqual(None, actual_body.get("from_date"))

        with self.subTest("from_date->to_date"):
            test_url = furl(path=path, query_params={"from_date": from_date, "to_date": to_date})
            response = self.app.get(test_url.url, headers=headers)
            self.assertEqual(200, response.status_code)
            actual_body = json.loads(response.data)
            self.validate_collections_response_structure(actual_body)
            self.assertEqual(expected_id, actual_body["collections"][0]["id"])
            self.assertEqual(creation_time, actual_body["collections"][0]["created_at"])
            self.assertEqual(from_date, actual_body["from_date"])
            self.assertEqual(to_date, actual_body["to_date"])

    def test__get_collection_uuid__ok(self):
        """Verify the test collection exists and the expected fields exist."""
        expected_body = {
            "datasets": [
                {
                    "assay": [{"ontology_term_id": "test_obo", "label": "test_assay"}],
                    "dataset_assets": [
                        {
                            "dataset_id": "test_dataset_id",
                            "filename": "test_filename",
                            "filetype": "H5AD",
                            "id": "test_dataset_artifact_id",
                            "s3_uri": "s3://bogus-bucket/test_s3_uri.h5ad",
                            "user_submitted": True,
                        }
                    ],
                    "dataset_deployments": [{"url": "test_url"}],
                    "development_stage": [{"label": "test_development_stage", "ontology_term_id": "test_obo"}],
                    "disease": [
                        {"label": "test_disease", "ontology_term_id": "test_obo"},
                        {"label": "test_disease2", "ontology_term_id": "test_obp"},
                        {"label": "test_disease3", "ontology_term_id": "test_obq"},
                    ],
                    "ethnicity": [{"label": "test_ethnicity", "ontology_term_id": "test_obo"}],
                    "linked_genesets": ["test_geneset_with_dataset"],
                    "id": "test_dataset_id",
                    "is_primary_data": "PRIMARY",
                    "mean_genes_per_cell": 0.0,
                    "name": "test_dataset_name",
                    "organism": [{"label": "test_organism", "ontology_term_id": "test_obo"}],
                    "collection_id": "test_collection_id",
                    "cell_type": [{"label": "test_cell_type", "ontology_term_id": "test_opo"}],
                    "x_normalization": "test_x_normalization",
                    "x_approximate_distribution": "NORMAL",
                    "is_valid": False,
                    "revision": 0,
                    "sex": [
                        {"label": "test_sex", "ontology_term_id": "test_obo"},
                        {"label": "test_sex2", "ontology_term_id": "test_obp"},
                    ],
                    "tissue": [{"label": "test_tissue", "ontology_term_id": "test_obo"}],
                    "tombstone": False,
                    "processing_status": {
                        "id": "test_dataset_processing_status_id",
                        "dataset_id": "test_dataset_id",
                        "processing_status": "PENDING",
                        "upload_status": "UPLOADING",
                        "upload_progress": 4 / 9,
                        "validation_status": "NA",
                        "h5ad_status": "NA",
                        "rds_status": "NA",
                        "cxg_status": "NA",
                    },
                    "published": False,
                    "tombstone": False,
                    "schema_version": "2.0.0",
                }
            ],
            "description": "test_description",
            "genesets": [
                {
                    "collection_id": "test_collection_id",
                    "linked_datasets": [],
                    "description": "this is a geneset",
                    "id": "test_geneset",
                    "name": "test_geneset",
                },
                {
                    "collection_id": "test_collection_id",
                    "linked_datasets": ["test_dataset_id"],
                    "description": "this is a geneset with a dataset",
                    "id": "test_geneset_with_dataset",
                    "name": "test_geneset_with_dataset",
                },
            ],
            "id": "test_collection_id",
            "links": [
                {"link_name": "test_doi_link_name", "link_type": "DOI", "link_url": "http://test_doi_url.place"},
                {"link_name": "", "link_type": "DOI", "link_url": "http://test_no_link_name_doi_url.place"},
                {
                    "link_name": "test_raw_data_link_name",
                    "link_type": "RAW_DATA",
                    "link_url": "http://test_raw_data_url.place",
                },
                {"link_name": "", "link_type": "RAW_DATA", "link_url": "http://test_no_link_name_raw_data_url.place"},
                {
                    "link_name": "test_protocol_link_name",
                    "link_type": "PROTOCOL",
                    "link_url": "http://test_protocol_url.place",
                },
                {"link_name": "", "link_type": "PROTOCOL", "link_url": "http://test_no_link_name_protocol_url.place"},
                {
                    "link_name": "test_lab_website_link_name",
                    "link_type": "LAB_WEBSITE",
                    "link_url": "http://test_lab_website_url.place",
                },
                {
                    "link_name": "",
                    "link_type": "LAB_WEBSITE",
                    "link_url": "http://test_no_link_name_lab_website_url.place",
                },
                {"link_name": "test_other_link_name", "link_type": "OTHER", "link_url": "http://test_other_url.place"},
                {"link_name": "", "link_type": "OTHER", "link_url": "http://test_no_link_name_other_url.place"},
                {
                    "link_name": "test_data_source_link_name",
                    "link_type": "DATA_SOURCE",
                    "link_url": "http://test_data_source_url.place",
                },
                {
                    "link_name": "",
                    "link_type": "DATA_SOURCE",
                    "link_url": "http://test_no_link_name_data_source_url.place",
                },
            ],
            "name": "test_collection_name",
            "visibility": "PUBLIC",
            "contact_name": "Some Body",
            "curator_name": "",
            "contact_email": "somebody@chanzuckerberg.com",
            "data_submission_policy_version": "0",
        }

        with self.subTest("auth cookie"):
            expected_body["access_type"] = "WRITE"
            test_url = furl(path="/dp/v1/collections/test_collection_id", query_params=dict(visibility="PUBLIC"))
            cxguser_cookie = get_auth_token(self.app)
            response = self.app.get(test_url.url, headers=dict(host="localhost", Cookie=cxguser_cookie))
            self.assertEqual(200, response.status_code)
            actual_body = self.remove_timestamps(json.loads(response.data))
            self.assertDictEqual(actual_body, expected_body)

        with self.subTest("no auth cookie"):
            expected_body["access_type"] = "READ"
            test_url = furl(path="/dp/v1/collections/test_collection_id", query_params=dict(visibility="PUBLIC"))
            response = self.app.get(test_url.url, headers=dict(host="localhost"))
            self.assertEqual(200, response.status_code)
            actual_body = self.remove_timestamps(json.loads(response.data))
            self.assertDictEqual(actual_body, expected_body)

    def test_get_collection_minimal__ok(self):
        with self.subTest("No Datasets"):
            collection = self.generate_collection(self.session, visibility=CollectionVisibility.PUBLIC.name)
            test_url = furl(path=f"/dp/v1/collections/{collection.id}")
            resp = self.app.get(test_url.url)
            actual_body = self.remove_timestamps(json.loads(resp.data))
            expected_body = self.remove_timestamps(dict(**collection.reshape_for_api(), access_type="READ"))
            self.assertEqual(expected_body.pop("visibility").name, actual_body.pop("visibility"))
            self.assertEqual(expected_body, actual_body)

        with self.subTest("With a minimal dataset"):
            collection = self.generate_collection(self.session, visibility=CollectionVisibility.PUBLIC.name)
            dataset = self.generate_dataset(
                self.session,
                collection_id=collection.id,
                organism=None,
                tissue=None,
                assay=None,
                disease=None,
                sex=None,
                ethnicity=None,
                development_stage=None,
                explorer_url=None,
            )
            expected_body = {
                "access_type": "READ",
                "contact_email": "",
                "contact_name": "",
                "curator_name": "",
                "data_submission_policy_version": "0",
                "datasets": [
                    {
                        "collection_id": collection.id,
                        "dataset_assets": [],
                        "dataset_deployments": [],
                        "linked_genesets": [],
                        "name": dataset.name,
                        "id": dataset.id,
                        "is_valid": False,
                        "published": False,
                        "revision": 0,
                        "tombstone": False,
                    }
                ],
                "description": "",
                "genesets": [],
                "id": collection.id,
                "links": [],
                "name": "",
                "visibility": "PUBLIC",
            }
            test_url = furl(path=f"/dp/v1/collections/{collection.id}")

            resp = self.app.get(test_url.url)

            self.assertEqual(200, resp.status_code)
            actual_body = self.remove_timestamps(json.loads(resp.data))
            expected_body = self.remove_timestamps(dict(**collection.reshape_for_api(), access_type="READ"))

            # Remove `visibility`, `collection_visibility` and `x_approximate_distribution` from the bodies,
            # since one will be an Enum and the other will be a string. That's expected since internal objects
            # should keep stricter data types, but JSON doesn't support Enums and therefore have to be converted
            # as strings.
            self.assertEqual(expected_body.pop("visibility").name, actual_body.pop("visibility"))
            self.assertEqual(
                expected_body["datasets"][0].pop("x_approximate_distribution").name,
                actual_body["datasets"][0].pop("x_approximate_distribution"),
            )
            self.assertEqual(
                expected_body["datasets"][0].pop("is_primary_data").name,
                actual_body["datasets"][0].pop("is_primary_data"),
            )

            self.assertEqual(expected_body, actual_body)

    def test__get_collection__ok(self):
        # Generate test cases
        authenticated = [True, False]
        owns = [True, False]
        visibility = ["public", "private"]
        obfuscated = [False]  # TODO: Once obfuscated uuid are support add True.
        test_cases = [params for params in itertools.product(authenticated, owns, visibility, obfuscated)]

        # Generate test collection
        test_collections = dict(
            public_not_owner=self.generate_collection(
                self.session, visibility=CollectionVisibility.PUBLIC.name, owner="someone else"
            ).id,
            public_owned=self.generate_collection(
                self.session, visibility=CollectionVisibility.PUBLIC.name, owner="test_user_id"
            ).id,
            private_not_owner=self.generate_collection(
                self.session, visibility=CollectionVisibility.PRIVATE.name, owner="someone else"
            ).id,
            private_owned=self.generate_collection(
                self.session, visibility=CollectionVisibility.PRIVATE.name, owner="test_user_id"
            ).id,
        )

        # run
        for auth, owns, visi, obfu in test_cases:
            expected_response_code = 200

            test_collection_id = test_collections["_".join([visi, "owned" if owns else "not_owner"])]
            expected_access_type = "WRITE" if owns and auth else "READ"

            with self.subTest(f"auth:{auth}, owns:{owns}, visi:{visi}, obfu:{obfu}, acc:{expected_access_type}"):
                if obfu:
                    raise NotImplementedError()
                test_url = furl(path=f"/dp/v1/collections/{test_collection_id}")
                if visi:
                    test_url.add(query_params=dict(visibility=visi.upper()))

                headers = dict(host="localhost")
                if auth:
                    headers["Cookie"] = get_auth_token(self.app)
                response = self.app.get(test_url.url, headers=headers)
                self.assertEqual(expected_response_code, response.status_code)
                if expected_response_code == 200:
                    actual_body = json.loads(response.data)
                    self.assertEqual(expected_access_type, actual_body["access_type"])

    def test_collection_with_tombstoned_dataset(self):
        dataset = self.generate_dataset(self.session, tombstone=True)
        test_url = furl(path="/dp/v1/collections/test_collection_id", query_params=dict(visibility="PUBLIC"))
        response = self.app.get(test_url.url, headers=dict(host="localhost"))

        self.assertEqual(response.status_code, 200)
        actual_dataset_ids = [d_id["id"] for d_id in json.loads(response.data)["datasets"]]

        self.assertNotIn(dataset.id, actual_dataset_ids)

    def test__get_collection_uuid__403_not_found(self):
        """Verify the test collection exists and the expected fields exist."""
        test_url = furl(path="/dp/v1/collections/AAAA-BBBB-CCCC-DDDD", query_params=dict(visibility="PUBLIC"))
        response = self.app.get(test_url.url, headers=dict(host="localhost"))
        self.assertEqual(403, response.status_code)

    def test__post_collection_returns_uuid_on_success(self):
        test_url = furl(path="/dp/v1/collections/")
        data = {
            "name": "collection name",
            "description": "This is a test collection",
            "contact_name": "person human",
            "contact_email": "person@human.com",
            "links": [{"link_name": "DOI Link", "link_url": "http://doi.org/10.1016", "link_type": "DOI"}],
        }
        json_data = json.dumps(data)
        response = self.app.post(
            test_url.url,
            headers={"host": "localhost", "Content-Type": "application/json", "Cookie": get_auth_token(self.app)},
            data=json_data,
        )
        self.assertEqual(201, response.status_code)

        # Add curator_name
        data["curator_name"] = "john smith"
        json_data = json.dumps(data)
        response = self.app.post(
            test_url.url,
            headers={"host": "localhost", "Content-Type": "application/json", "Cookie": get_auth_token(self.app)},
            data=json_data,
        )
        self.assertEqual(201, response.status_code)

    def test__post_collection_normalizes_doi(self):
        test_url = furl(path="/dp/v1/collections/")
        data = {
            "name": "collection name",
            "description": "This is a test collection",
            "contact_name": "person human",
            "contact_email": "person@human.com",
            "links": [
                {"link_name": "DOI Link", "link_url": "10.1016/foo", "link_type": "DOI"},
            ],
        }
        json_data = json.dumps(data)
        response = self.app.post(
            test_url.url,
            headers={"host": "localhost", "Content-Type": "application/json", "Cookie": get_auth_token(self.app)},
            data=json_data,
        )
        self.assertEqual(201, response.status_code)
        collection_id = json.loads(response.data)["collection_uuid"]
        collection = Collection.get_collection(
            self.session, collection_id, CollectionVisibility.PRIVATE.name, include_tombstones=True
        )
        self.assertEquals(collection.get_doi(), "https://doi.org/10.1016/foo")

    def test__post_collection_rejects_two_dois(self):
        test_url = furl(path="/dp/v1/collections/")
        data = {
            "name": "collection name",
            "description": "This is a test collection",
            "contact_name": "person human",
            "contact_email": "person@human.com",
            "links": [
                {"link_name": "DOI Link", "link_url": "http://doi.org/10.1016", "link_type": "DOI"},
                {"link_name": "DOI Link", "link_url": "http://doi.org/10.1017", "link_type": "DOI"},
            ],
        }
        json_data = json.dumps(data)
        response = self.app.post(
            test_url.url,
            headers={"host": "localhost", "Content-Type": "application/json", "Cookie": get_auth_token(self.app)},
            data=json_data,
        )
        self.assertEqual(400, response.status_code)

    @patch("backend.corpora.common.providers.crossref_provider.CrossrefProvider.fetch_metadata")
    def test__post_collection_rejects_doi_not_in_crossref(self, mock_provider):
        mock_provider.side_effect = CrossrefDOINotFoundException("Mocked CrossrefDOINotFoundException")
        test_url = furl(path="/dp/v1/collections/")
        data = {
            "name": "collection name",
            "description": "This is a test collection",
            "contact_name": "person human",
            "contact_email": "person@human.com",
            "links": [{"link_name": "DOI Link", "link_url": "http://doi.org/10.1016", "link_type": "DOI"}],
        }
        json_data = json.dumps(data)
        response = self.app.post(
            test_url.url,
            headers={"host": "localhost", "Content-Type": "application/json", "Cookie": get_auth_token(self.app)},
            data=json_data,
        )
        self.assertEqual(400, response.status_code)
        error_payload = json.loads(response.data)
        self.assertEqual(error_payload["detail"], "DOI cannot be found on Crossref")

    def test__post_collection_rejects_invalid_doi(self):
        test_url = furl(path="/dp/v1/collections/")
        data = {
            "name": "collection name",
            "description": "This is a test collection",
            "contact_name": "person human",
            "contact_email": "person@human.com",
            "links": [{"link_name": "DOI Link", "link_url": "invalid/doi", "link_type": "DOI"}],
        }
        json_data = json.dumps(data)
        response = self.app.post(
            test_url.url,
            headers={"host": "localhost", "Content-Type": "application/json", "Cookie": get_auth_token(self.app)},
            data=json_data,
        )
        self.assertEqual(400, response.status_code)
        error_payload = json.loads(response.data)
        self.assertEqual([{"link_type": "DOI", "reason": "Invalid DOI"}], error_payload["detail"])

    @patch("backend.corpora.common.providers.crossref_provider.CrossrefProvider.fetch_metadata")
    def test__post_collection_ignores_metadata_if_crossref_exception(self, mock_provider):
        mock_provider.side_effect = CrossrefFetchException("Mocked CrossrefFetchException")
        test_url = furl(path="/dp/v1/collections/")
        data = {
            "name": "collection name",
            "description": "This is a test collection",
            "contact_name": "person human",
            "contact_email": "person@human.com",
            "links": [{"link_name": "DOI Link", "link_url": "http://doi.org/10.1016", "link_type": "DOI"}],
        }
        json_data = json.dumps(data)
        response = self.app.post(
            test_url.url,
            headers={"host": "localhost", "Content-Type": "application/json", "Cookie": get_auth_token(self.app)},
            data=json_data,
        )
        self.assertEqual(201, response.status_code)
        collection_id = json.loads(response.data)["collection_uuid"]
        collection = Collection.get_collection(
            self.session, collection_id, CollectionVisibility.PRIVATE.name, include_tombstones=True
        )
        self.assertIsNone(collection.publisher_metadata)

    def test__post_collection_ignores_metadata_if_no_doi(self):
        test_url = furl(path="/dp/v1/collections/")
        data = {
            "name": "collection name",
            "description": "This is a test collection",
            "contact_name": "person human",
            "contact_email": "person@human.com",
        }
        json_data = json.dumps(data)
        response = self.app.post(
            test_url.url,
            headers={"host": "localhost", "Content-Type": "application/json", "Cookie": get_auth_token(self.app)},
            data=json_data,
        )
        self.assertEqual(201, response.status_code)
        collection_id = json.loads(response.data)["collection_uuid"]
        collection = Collection.get_collection(
            self.session, collection_id, CollectionVisibility.PRIVATE.name, include_tombstones=True
        )
        self.assertIsNone(collection.publisher_metadata)

    @patch("backend.corpora.common.providers.crossref_provider.CrossrefProvider.fetch_metadata")
    def test__post_collection_adds_publisher_metadata(self, mock_provider):

        mock_provider.return_value = generate_mock_publisher_metadata()

        test_url = furl(path="/dp/v1/collections/")
        data = {
            "name": "collection name",
            "description": "This is a test collection",
            "contact_name": "person human",
            "contact_email": "person@human.com",
            "links": [{"link_name": "DOI Link", "link_url": "http://doi.org/10.1016", "link_type": "DOI"}],
        }
        json_data = json.dumps(data)
        response = self.app.post(
            test_url.url,
            headers={"host": "localhost", "Content-Type": "application/json", "Cookie": get_auth_token(self.app)},
            data=json_data,
        )
        self.assertEqual(201, response.status_code)
        collection_id = json.loads(response.data)["collection_uuid"]
        collection = Collection.get_collection(
            self.session, collection_id, CollectionVisibility.PRIVATE.name, include_tombstones=True
        )
        self.assertEqual(collection.publisher_metadata, generate_mock_publisher_metadata())

    def test__post_collection_fails_with_extra_fields(self):
        test_url = furl(path="/dp/v1/collections/")
        test_data = [
            {
                "name": "extra field in collection",
                "owner": "someone else",
                "description": "This is a test collection",
                "contact_name": "person human",
                "curator_name": "",
                "contact_email": "person@human.com",
                "links": [
                    {"link_name": "DOI Link", "link_url": "http://doi.org/10.1016", "link_type": "DOI"},
                    {"link_name": "DOI Link 2", "link_url": "http://doi.org/10.1017", "link_type": "DOI"},
                ],
            },
            {
                "name": "extra field in link",
                "description": "This is a test collection",
                "contact_name": "person human",
                "curator_name": "",
                "contact_email": "person@human.com",
                "links": [
                    {
                        "link_name": "DOI Link",
                        "link_url": "http://doi.org/10.1017",
                        "link_type": "DOI",
                        "collection_id": "1235",
                    },
                ],
            },
        ]
        for data in test_data:
            with self.subTest(data["name"]):
                response = self.app.post(
                    test_url.url,
                    headers={
                        "host": "localhost",
                        "Content-Type": "application/json",
                        "Cookie": get_auth_token(self.app),
                    },
                    data=json.dumps(data),
                )
                self.assertEqual(400, response.status_code)

    def test__post_collection_fails_if_data_missing(self):
        test_url = furl(path="/dp/v1/collections/")
        data = json.dumps({"name": "bkjbjbjmbjm"})
        response = self.app.post(
            test_url.url,
            headers={"host": "localhost", "Content-Type": "application/json", "Cookie": get_auth_token(self.app)},
            data=data,
        )
        self.assertEqual(400, response.status_code)

    def test__can_retrieve_created_collection(self):
        test_url = furl(path="/dp/v1/collections/")
        headers = {"host": "localhost", "Content-Type": "application/json", "Cookie": get_auth_token(self.app)}
        data = {
            "name": "another collection name",
            "description": "This is a test collection",
            "contact_name": "person human",
            "curator_name": "",
            "contact_email": "person@human.com",
            "links": [
                {"link_url": "http://doi.org/10.1016", "link_type": "OTHER"},
                {"link_name": "DOI Link 2", "link_url": "http://doi.org/10.1017", "link_type": "DOI"},
            ],
        }
        response = self.app.post(test_url.url, headers=headers, data=json.dumps(data))
        self.assertEqual(201, response.status_code)
        collection_uuid = json.loads(response.data)["collection_uuid"]

        test_url = furl(path=f"/dp/v1/collections/{collection_uuid}")
        test_url.add(query_params=dict(visibility="PRIVATE"))
        response = self.app.get(test_url.url, headers=headers)
        self.assertEqual(200, response.status_code)
        body = json.loads(response.data)

        self.assertEqual(body["description"], data["description"])
        self.assertEqual(body["name"], data["name"])
        self.assertEqual(body["contact_name"], body["contact_name"])
        self.assertEqual(body["contact_email"], body["contact_email"])

        # test that non owners only have read access
        no_cookie_headers = {"host": "localhost", "Content-Type": "application/json"}
        test_url = furl(path=f"/dp/v1/collections/{collection_uuid}")
        test_url.add(query_params=dict(visibility="PRIVATE"))
        response = self.app.get(test_url.url, headers=no_cookie_headers)
        self.assertEqual("READ", json.loads(response.data)["access_type"])

    def test__create_collection_strip_string_fields(self):
        test_url = furl(path="/dp/v1/collections/")
        headers = {"host": "localhost", "Content-Type": "application/json", "Cookie": get_auth_token(self.app)}
        data = {
            "name": "   another collection name   ",
            "description": "    This is a test collection  ",
            "contact_name": " person human   ",
            "contact_email": "person@human.com  ",
            "curator_name": "",
            "links": [
                {"link_url": "     http://doi.org/10.1016  ", "link_type": "OTHER"},
                {"link_name": "  DOI Link 2", "link_url": "http://doi.org/10.1017   ", "link_type": "DOI"},
            ],
        }
        response = self.app.post(test_url.url, headers=headers, data=json.dumps(data))
        self.assertEqual(201, response.status_code)
        collection_uuid = json.loads(response.data)["collection_uuid"]

        test_url = furl(path=f"/dp/v1/collections/{collection_uuid}")
        test_url.add(query_params=dict(visibility="PRIVATE"))
        response = self.app.get(test_url.url, headers=headers)
        self.assertEqual(200, response.status_code)
        body = json.loads(response.data)

        self.assertEqual(body["description"], data["description"].strip())
        self.assertEqual(body["name"], data["name"].strip())
        self.assertEqual(body["contact_name"], body["contact_name"].strip())
        self.assertEqual(body["contact_email"], body["contact_email"].strip())
        self.assertEqual(body["data_submission_policy_version"], body["data_submission_policy_version"].strip())

        for link in body["links"]:
            self.assertEqual(link["link_url"], link["link_url"].strip())

    def test__list_collection__check_owner(self):

        # Generate test collection
        public_owned = self.generate_collection(
            self.session, visibility=CollectionVisibility.PUBLIC.name, owner="test_user_id"
        ).id
        private_owned = self.generate_collection(
            self.session, visibility=CollectionVisibility.PRIVATE.name, owner="test_user_id"
        ).id
        public_not_owned = self.generate_collection(
            self.session, visibility=CollectionVisibility.PUBLIC.name, owner="someone else"
        ).id
        private_not_owned = self.generate_collection(
            self.session, visibility=CollectionVisibility.PRIVATE.name, owner="someone else"
        ).id
        revision_not_owned = self.generate_collection(
            self.session,
            visibility=CollectionVisibility.PRIVATE.name,
            owner="someone else",
            revision_of=public_not_owned,
        ).id
        revision_owned = self.generate_collection(
            self.session, visibility=CollectionVisibility.PRIVATE.name, owner="test_user_id", revision_of=public_owned
        ).id

        path = "/dp/v1/collections"
        with self.subTest("no auth"):
            headers = {"host": "localhost", "Content-Type": "application/json"}
            response = self.app.get(path, headers=headers)
            self.assertEqual(200, response.status_code)
            result = json.loads(response.data)
            collections = result.get("collections")
            self.assertIsNotNone(collections)
            ids = [collection.get("id") for collection in collections]
            self.assertIn(public_owned, ids)
            self.assertIn(public_not_owned, ids)
            self.assertNotIn(private_owned, ids)
            self.assertNotIn(private_not_owned, ids)
            self.assertNotIn(revision_owned, ids)

        with self.subTest("auth"):
            headers = {"host": "localhost", "Content-Type": "application/json", "Cookie": get_auth_token(self.app)}
            response = self.app.get(path, headers=headers)
            self.assertEqual(200, response.status_code)
            result = json.loads(response.data)
            collections = result.get("collections")
            self.assertIsNotNone(collections)
            ids = [collection.get("id") for collection in collections]
            self.assertIn(public_owned, ids)
            self.assertIn(public_not_owned, ids)
            self.assertIn(private_owned, ids)
            self.assertNotIn(private_not_owned, ids)
            self.assertNotIn(revision_not_owned, ids)
            self.assertIn(revision_owned, ids)
            self.assertTrue(
                [collection for collection in collections if collection.get("revision_of") == public_owned][0]
            )

    @unittest.skip("Flaky")  # TODO @mdunitz ticket 2223
    def test__get_all_collections_for_index(self):
        collection = self.generate_collection(
            self.session,
            visibility=CollectionVisibility.PUBLIC.name,
            owner="test_user_id",
            publisher_metadata=generate_mock_publisher_metadata(),
            published_at=datetime.now(),
            revised_at=datetime.now(),
        )

        collection_id_private = self.generate_collection(
            self.session, visibility=CollectionVisibility.PRIVATE.name, owner="test_user_id"
        ).id

        collection_id_tombstone = self.generate_collection(
            self.session, visibility=CollectionVisibility.PUBLIC.name, tombstone=True, owner="test_user_id"
        ).id

        test_url = furl(path="/dp/v1/collections/index")
        headers = {"host": "localhost", "Content-Type": "application/json"}
        response = self.app.get(test_url.url, headers=headers)
        self.assertEqual(200, response.status_code)
        body = json.loads(response.data)

        ids = [collection["id"] for collection in body]
        self.assertIn(collection.id, ids)
        self.assertNotIn(collection_id_private, ids)
        self.assertNotIn(collection_id_tombstone, ids)

        actual_collection = body[-1]  # last added collection
        self.assertEqual(actual_collection["id"], collection.id)
        self.assertEqual(actual_collection["name"], collection.name)
        self.assertNotIn("description", actual_collection)
        self.assertEqual(actual_collection["published_at"], collection.published_at.timestamp())
        self.assertEqual(actual_collection["revised_at"], collection.revised_at.timestamp())
        self.assertEqual(actual_collection["publisher_metadata"], collection.publisher_metadata)

    def test__create_collection__InvalidParameters_DOI(self):
        tests = [
            (
                dict(
                    name="not blank",
                    description="description",
                    contact_name="some name",
                    contact_email="robot@email.com",
                    links=[{"link_type": "DOI", "link_url": "bad_doi"}],
                ),
                [
                    {"link_type": "DOI", "reason": "Invalid DOI"},
                ],
            ),
            (
                dict(
                    name="not blank",
                    description="description",
                    contact_name="some name",
                    contact_email="robot@email.com",
                    links=[
                        {"link_type": "DOI", "link_url": "doi:duplicated"},
                        {"link_type": "DOI", "link_url": "doi:duplicated"},
                    ],
                ),
                [{"link_type": "DOI", "reason": "Can only specify a single DOI"}],
            ),
        ]
        for body, expected_errors in tests:
            with self.subTest(body):
                headers = {"host": "localhost", "Content-Type": "application/json", "Cookie": get_auth_token(self.app)}
                response = self.app.post("/dp/v1/collections", headers=headers, data=json.dumps(body))
                self.assertEqual(400, response.status_code)
                for error in expected_errors:
                    self.assertIn(error, response.json["detail"])


class TestCollectionDeletion(BaseAuthAPITest, CorporaTestCaseUsingMockAWS):
    def test_delete_private_collection__ok(self):
        # Generate test collection
        collection = self.generate_collection(
            self.session, visibility=CollectionVisibility.PRIVATE.name, owner="test_user_id"
        )
        processing_status_1 = {"upload_status": UploadStatus.WAITING, "upload_progress": 0.0}
        processing_status_2 = {"upload_status": UploadStatus.UPLOADED, "upload_progress": 100.0}

        dataset_1 = self.generate_dataset_with_s3_resources(
            self.session, collection=collection, processing_status=processing_status_1
        )
        dataset_2 = self.generate_dataset_with_s3_resources(
            self.session, collection=collection, processing_status=processing_status_2
        )

        s3_objects = self.get_s3_object_paths_from_dataset(dataset_1) + self.get_s3_object_paths_from_dataset(dataset_2)
        headers = {"host": "localhost", "Content-Type": "application/json", "Cookie": get_auth_token(self.app)}
        test_url = furl(path=f"/dp/v1/collections/{collection.id}", query_params=dict(visibility="PRIVATE"))
        response = self.app.get(test_url.url, headers=headers)

        self.assertEqual(response.status_code, 200)

        body = json.loads(response.data)
        dataset_ids = [dataset["id"] for dataset in body["datasets"]]
        self.assertIn(dataset_1.id, dataset_ids)
        self.assertIn(dataset_2.id, dataset_ids)

        # delete collection
        response = self.app.delete(test_url.url, headers=headers)
        self.assertEqual(response.status_code, 204)

        # check collection and datasets delete
        response = self.app.get(test_url.url, headers=headers)
        self.assertEqual(response.status_code, 403)

        # check s3_resources have been deleted
        for bucket, key in s3_objects:
            self.assertS3FileDoesNotExist(bucket, key)

    def test_delete_collection_revision__ok(self):
        # Generate test collection
        collection = self.generate_collection(
            self.session, visibility=CollectionVisibility.PUBLIC.name, owner="test_user_id"
        )
        # Generate the public collection with the same id as the private so a tombstone is created
        revision = self.generate_collection(
            self.session, visibility=CollectionVisibility.PRIVATE.name, owner="test_user_id", revision_of=collection.id
        )

        processing_status_1 = {"upload_status": UploadStatus.WAITING, "upload_progress": 0.0}
        processing_status_2 = {"upload_status": UploadStatus.UPLOADED, "upload_progress": 100.0}

        dataset_1 = self.generate_dataset(self.session, collection=revision, processing_status=processing_status_1)
        dataset_2 = self.generate_dataset(self.session, collection=revision, processing_status=processing_status_2)
        headers = {"host": "localhost", "Content-Type": "application/json", "Cookie": get_auth_token(self.app)}
        test_private_url = furl(path=f"/dp/v1/collections/{revision.id}")
        test_public_url = furl(path=f"/dp/v1/collections/{collection.id}")
        response = self.app.get(test_private_url.url, headers=headers)
        self.assertEqual(200, response.status_code)

        body = json.loads(response.data)
        dataset_ids = [dataset["id"] for dataset in body["datasets"]]
        self.assertIn(dataset_1.id, dataset_ids)
        self.assertIn(dataset_2.id, dataset_ids)

        # delete collection
        response = self.app.delete(test_private_url.url, headers=headers)

        self.assertEqual(response.status_code, 204)

        # check collection and datasets delete
        response = self.app.get(test_private_url.url, headers=headers)
        self.assertEqual(response.status_code, 403)

        # Public collection still exists
        response = self.app.get(test_public_url.url, headers=headers)
        self.assertEqual(response.status_code, 200)

    def test_tombstone_published_collection_with_revision__ok(self):
        """Both the published and revised collections are tombstoned."""
        # Generate the public collection
        collection = self.generate_collection(
            self.session, visibility=CollectionVisibility.PUBLIC.name, owner="test_user_id"
        )
        # Generate test collection
        revision = self.generate_collection(
            self.session, visibility=CollectionVisibility.PRIVATE.name, owner="test_user_id", revision_of=collection.id
        )
        revision_id = revision.id

        processing_status = {"upload_status": UploadStatus.UPLOADED, "upload_progress": 100.0}

        dataset_rev = self.generate_dataset(self.session, collection=revision, processing_status=processing_status)
        dataset_pub = self.generate_dataset(self.session, collection=collection, processing_status=processing_status)
        headers = {"host": "localhost", "Content-Type": "application/json", "Cookie": get_auth_token(self.app)}

        # Verify private collections exist
        test_private_url = furl(path=f"/dp/v1/collections/{revision.id}", query_params=dict(visibility="PRIVATE"))
        response = self.app.get(test_private_url.url, headers=headers)
        self.assertEqual(200, response.status_code)
        body = json.loads(response.data)
        dataset_ids = [dataset["id"] for dataset in body["datasets"]]
        self.assertIn(dataset_rev.id, dataset_ids)

        # Verify public collections exist
        test_public_url = furl(path=f"/dp/v1/collections/{collection.id}", query_params=dict(visibility="PUBLIC"))
        response = self.app.get(test_public_url.url, headers=headers)
        self.assertEqual(200, response.status_code)
        body = json.loads(response.data)
        dataset_ids = [dataset["id"] for dataset in body["datasets"]]
        self.assertIn(dataset_pub.id, dataset_ids)

        # delete public collection
        response = self.app.delete(test_public_url.url, headers=headers)
        self.assertEqual(response.status_code, 204)

        # check collection revision and datasets are gone
        response = self.app.get(test_private_url.url, headers=headers)
        self.assertEqual(response.status_code, 403)

        # check public collection is tombstoned and datasets deleted.
        response = self.app.get(test_public_url.url, headers=headers)
        self.assertEqual(response.status_code, 410)

        self.session.expire_all()
        collection = Collection.get_collection(
            self.session, collection.id, CollectionVisibility.PUBLIC.name, include_tombstones=True
        )
        self.assertTrue(collection.tombstone)
        self.assertTrue(dataset_pub.tombstone)
        rev_collection = Collection.get_collection(self.session, revision_id, include_tombstones=True)
        self.assertIsNone(rev_collection)  # Revision should be deleted, not tombstoned

    def test_delete_collection__dataset_not_available(self):
        # Generate the public collection
        collection = self.generate_collection(
            self.session, visibility=CollectionVisibility.PUBLIC.name, owner="test_user_id", tombstone=True
        )
        # Generate test collection
        revision = self.generate_collection(
            self.session, visibility=CollectionVisibility.PRIVATE.name, owner="test_user_id", revision_of=collection.id
        )
        processing_status = {"upload_status": UploadStatus.UPLOADED, "upload_progress": 100.0}

        dataset = self.generate_dataset(self.session, collection=revision, processing_status=processing_status)
        headers = {"host": "localhost", "Content-Type": "application/json", "Cookie": get_auth_token(self.app)}
        dataset_url = furl(path=f"/dp/v1/datasets/{dataset.id}/status")
        response = self.app.get(dataset_url.url, headers=headers)
        self.assertEqual(response.status_code, 200)

        test_url = furl(path=f"/dp/v1/collections/{revision.id}", query_params=dict(visibility="PRIVATE"))
        response = self.app.delete(test_url.url, headers=headers)

        self.assertEqual(response.status_code, 204)

        response = self.app.get(dataset_url.url, headers=headers)
        self.assertEqual(response.status_code, 403)

    def test_delete_collection__already_tombstoned__ok(self):
        # Generate the public collection
        collection = self.generate_collection(
            self.session, visibility=CollectionVisibility.PUBLIC.name, owner="test_user_id", tombstone=True
        )
        # Generate test collection
        self.generate_collection(
            self.session, visibility=CollectionVisibility.PRIVATE.name, owner="test_user_id", revision_of=collection.id
        )

        test_url = furl(path=f"/dp/v1/collections/{collection.id}", query_params=dict(visibility="PRIVATE"))
        headers = {"host": "localhost", "Content-Type": "application/json", "Cookie": get_auth_token(self.app)}
        response = self.app.delete(test_url.url, headers=headers)
        self.assertEqual(response.status_code, 204)

    def test_delete_collection__public__ok(self):
        collection = self.generate_collection(
            self.session, visibility=CollectionVisibility.PUBLIC.name, owner="test_user_id"
        )

        test_urls = [
            furl(path=f"/dp/v1/collections/{collection.id}"),
        ]
        headers = {"host": "localhost", "Content-Type": "application/json", "Cookie": get_auth_token(self.app)}
        for test_url in test_urls:
            with self.subTest(test_url.url):
                response = self.app.delete(test_url.url, headers=headers)
                self.assertEqual(response.status_code, 204)

                response = self.app.get(test_url.url, headers=headers)
                body = json.loads(response.data)
                self.assertEqual(response.status_code, 410)
                self.assertEqual(body, "")

    def test_delete_collection__not_owner(self):
        collection = self.generate_collection(
            self.session, visibility=CollectionVisibility.PRIVATE.name, owner="someone_else"
        )
        test_url = furl(path=f"/dp/v1/collections/{collection.id}")
        headers = {"host": "localhost", "Content-Type": "application/json", "Cookie": get_auth_token(self.app)}
        response = self.app.delete(test_url.url, headers=headers)
        self.assertEqual(response.status_code, 403)

    def test_delete_collection__does_not_exist(self):
        fake_uuid = generate_uuid()
        test_url = furl(path=f"/dp/v1/collections/{fake_uuid}", query_params=dict(visibility="PRIVATE"))
        headers = {"host": "localhost", "Content-Type": "application/json", "Cookie": get_auth_token(self.app)}
        response = self.app.delete(test_url.url, headers=headers)
        self.assertEqual(response.status_code, 403)

    def test_deleted_collection_does_not_appear_in_collection_lists(self):
        private_collection = self.generate_collection(
            self.session, visibility=CollectionVisibility.PRIVATE.name, owner="test_user_id"
        )
        public_collection = self.generate_collection(
            self.session, visibility=CollectionVisibility.PUBLIC.name, owner="test_user_id"
        )
        collection_to_delete = self.generate_collection(
            self.session, visibility=CollectionVisibility.PRIVATE.name, owner="test_user_id"
        )
        headers = {"host": "localhost", "Content-Type": "application/json", "Cookie": get_auth_token(self.app)}
        response = self.app.get("/dp/v1/collections/", headers=headers)

        collection_ids = [collection["id"] for collection in json.loads(response.data)["collections"]]
        self.assertIn(private_collection.id, collection_ids)
        self.assertIn(public_collection.id, collection_ids)
        self.assertIn(collection_to_delete.id, collection_ids)

        test_url = furl(path=f"/dp/v1/collections/{collection_to_delete.id}", query_params=dict(visibility="PRIVATE"))
        response = self.app.delete(test_url.url, headers=headers)
        self.assertEqual(response.status_code, 204)

        # check not returned privately
        response = self.app.get("/dp/v1/collections/", headers=headers)
        collection_ids = [collection["id"] for collection in json.loads(response.data)["collections"]]
        self.assertIn(private_collection.id, collection_ids)
        self.assertIn(public_collection.id, collection_ids)

        self.assertNotIn(collection_to_delete.id, collection_ids)

        # check not returned publicly
        headers = {"host": "localhost", "Content-Type": "application/json"}
        response = self.app.get("/dp/v1/collections/", headers=headers)
        collection_ids = [collection["id"] for collection in json.loads(response.data)["collections"]]
        self.assertIn(public_collection.id, collection_ids)
        self.assertNotIn(private_collection.id, collection_ids)
        self.assertNotIn(collection_to_delete.id, collection_ids)


class TestUpdateCollection(BaseAuthAPITest):
    def test__update_collection__OK(self):
        collection = self.generate_collection(self.session)
        test_fields = [
            "name",
            "description",
            "contact_name",
            "contact_email",
            "links",
        ]
        headers = {"host": "localhost", "Content-Type": "application/json", "Cookie": get_auth_token(self.app)}

        # Update the collection
        expected_body = {
            "name": "collection name",
            "description": "This is a test collection",
            "contact_name": "person human",
            "contact_email": "person@human.com",
            "links": [{"link_name": "DOI Link", "link_url": "http://doi.org/10.1016", "link_type": "DOI"}],
        }
        data = json.dumps(expected_body)
        response = self.app.put(f"/dp/v1/collections/{collection.id}", data=data, headers=headers)
        self.assertEqual(200, response.status_code)
        actual_body = json.loads(response.data)
        for field in test_fields:
            self.assertEqual(expected_body[field], actual_body[field])

    def test__update_collection__403(self):
        collection = self.generate_collection(self.session, owner="someone else")
        headers = {"host": "localhost", "Content-Type": "application/json", "Cookie": get_auth_token(self.app)}
        data = json.dumps({"name": "new name"})
        response = self.app.put(f"/dp/v1/collections/{collection.id}", data=data, headers=headers)
        self.assertEqual(403, response.status_code)

    def test__update_collection_links__OK(self):
        collection = self.generate_collection(self.session)
        headers = {"host": "localhost", "Content-Type": "application/json", "Cookie": get_auth_token(self.app)}

        # add links
        links = [{"link_name": "DOI Link", "link_url": "http://doi.org/10.1016", "link_type": "DOI"}]
        data = json.dumps({"links": links})
        response = self.app.put(f"/dp/v1/collections/{collection.id}", data=data, headers=headers)
        self.assertEqual(200, response.status_code)
        self.assertEqual(links, json.loads(response.data)["links"])

        # remove links
        links.pop()
        data = json.dumps({"links": links})
        response = self.app.put(f"/dp/v1/collections/{collection.id}", data=data, headers=headers)
        self.assertEqual(200, response.status_code)
        self.assertEqual(links, json.loads(response.data)["links"])

        # update links
        links = [{"link_name": "New name", "link_url": "http://doi.org/10.1016", "link_type": "DOI"}]
        data = json.dumps({"links": links})
        response = self.app.put(f"/dp/v1/collections/{collection.id}", data=data, headers=headers)
        self.assertEqual(200, response.status_code)
        self.assertEqual(links, json.loads(response.data)["links"])

        # all together
        links = [
            {"link_name": "Link 1", "link_url": "http://link.com", "link_type": "OTHER"},
            {"link_name": "DOI Link", "link_url": "http://doi.org/10.1016", "link_type": "DOI"},
        ]
        data = json.dumps({"links": links})
        response = self.app.put(f"/dp/v1/collections/{collection.id}", data=data, headers=headers)
        self.assertEqual(200, response.status_code)
        self.assertEqual(links, json.loads(response.data)["links"])

        # Clear All links
        links = []
        data = json.dumps({"links": links})
        response = self.app.put(f"/dp/v1/collections/{collection.id}", data=data, headers=headers)

        self.assertEqual(200, response.status_code)
        self.assertEqual(links, json.loads(response.data)["links"])

    @patch("backend.corpora.common.providers.crossref_provider.CrossrefProvider.fetch_metadata")
    def test__update_collection_new_doi_updates_metadata(self, mock_provider):
        # The Crossref provider will always return "New Journal"
        mock_provider.return_value = generate_mock_publisher_metadata("New Journal")
        collection = self.generate_collection(
            self.session,
            links=[{"link_name": "Link 1", "link_url": "http://doi.org/123", "link_type": "DOI"}],
            publisher_metadata=generate_mock_publisher_metadata("Old Journal"),
        )
        self.assertEqual("Old Journal", collection.publisher_metadata["journal"])

        headers = {"host": "localhost", "Content-Type": "application/json", "Cookie": get_auth_token(self.app)}
        response = self.app.put(
            f"/dp/v1/collections/{collection.id}",
            data=json.dumps({"links": [{"link_name": "Link 1", "link_url": "http://doi.org/456", "link_type": "DOI"}]}),
            headers=headers,
        )
        self.assertEqual(200, response.status_code)

        mock_provider.assert_called_once()

        actual_body = json.loads(response.data)
        self.assertIsNotNone(actual_body["publisher_metadata"])
        self.assertIsNotNone(actual_body["publisher_metadata"]["journal"])
        self.assertEqual("New Journal", actual_body["publisher_metadata"]["journal"])

    @patch("backend.corpora.common.providers.crossref_provider.CrossrefProvider.fetch_metadata")
    def test__update_collection_remove_doi_deletes_metadata(self, mock_provider):
        mock_provider.return_value = generate_mock_publisher_metadata("New Journal")
        collection = self.generate_collection(
            self.session,
            links=[{"link_name": "Link 1", "link_url": "http://doi.org/123", "link_type": "DOI"}],
            publisher_metadata=generate_mock_publisher_metadata("Old Journal"),
        )
        self.assertEqual("Old Journal", collection.publisher_metadata["journal"])

        headers = {"host": "localhost", "Content-Type": "application/json", "Cookie": get_auth_token(self.app)}
        # We're passing an empty links object, therefore the DOI is deleted
        response = self.app.put(
            f"/dp/v1/collections/{collection.id}",
            data=json.dumps({"links": []}),
            headers=headers,
        )

        self.assertEqual(200, response.status_code)
        # No Crossref calls should happen
        mock_provider.assert_not_called()

        # The `publisher_metadata` node should not longer be in the collection
        actual_body = json.loads(response.data)
        self.assertNotIn("publisher_metadata", actual_body)

    @patch("backend.corpora.common.providers.crossref_provider.CrossrefProvider.fetch_metadata")
    def test__update_collection_same_doi_does_not_update_metadata(self, mock_provider):
        mock_provider.return_value = generate_mock_publisher_metadata("New Journal")
        collection = self.generate_collection(
            self.session,
            links=[{"link_name": "Link 1", "link_url": "http://doi.org/123", "link_type": "DOI"}],
            publisher_metadata=generate_mock_publisher_metadata("Old Journal"),
        )
        self.assertEqual("Old Journal", collection.publisher_metadata["journal"])

        headers = {"host": "localhost", "Content-Type": "application/json", "Cookie": get_auth_token(self.app)}
        # Note that the DOI is the same as the original
        response = self.app.put(
            f"/dp/v1/collections/{collection.id}",
            data=json.dumps({"links": [{"link_name": "Link 1", "link_url": "http://doi.org/123", "link_type": "DOI"}]}),
            headers=headers,
        )

        self.assertEqual(200, response.status_code)
        # No Crossref calls should happen, since the DOI is unmodified
        mock_provider.assert_not_called()

        # The `publisher_metadata` node should exist and be the same
        actual_body = json.loads(response.data)
        self.assertIsNotNone(actual_body["publisher_metadata"])
        self.assertIsNotNone(actual_body["publisher_metadata"]["journal"])
        self.assertEqual("Old Journal", actual_body["publisher_metadata"]["journal"])


class TestCollectionsCurators(BasicAuthAPITestCurator):
    def test_view_non_owned_private_collection__ok(self):
        # Generate test collection
        collection = self.generate_collection(
            self.session, visibility=CollectionVisibility.PRIVATE.name, owner="another_test_user_id"
        )

        headers = {"host": "localhost", "Content-Type": "application/json", "Cookie": get_auth_token(self.app)}
        test_url = furl(path=f"/dp/v1/collections/{collection.id}", query_params=dict(visibility="PRIVATE"))
        response = self.app.get(test_url.url, headers=headers)

        # This will pass even for non curators.
        # Why are users allowed to view private collections that they don't own?
        self.assertEqual(response.status_code, 200)

        body = json.loads(response.data)
        self.assertEqual(body["access_type"], "WRITE")

    def test_update_non_owned_private_collection__ok(self):
        # Generate test collection
        collection = self.generate_collection(
            self.session, visibility=CollectionVisibility.PRIVATE.name, owner="another_test_user_id"
        )

        headers = {"host": "localhost", "Content-Type": "application/json", "Cookie": get_auth_token(self.app)}

        modified_collection = {
            "name": "new name",
            "description": collection.description,
            "contact_name": collection.contact_name,
            "contact_email": collection.contact_email,
            "links": collection.links,
        }
        data = json.dumps(modified_collection)
        response = self.app.put(f"/dp/v1/collections/{collection.id}", data=data, headers=headers)
        self.assertEqual(200, response.status_code)

    def test_delete_non_owned_private_collection__ok(self):
        # Generate test collection
        collection = self.generate_collection(
            self.session, visibility=CollectionVisibility.PRIVATE.name, owner="another_test_user_id"
        )

        headers = {"host": "localhost", "Content-Type": "application/json", "Cookie": get_auth_token(self.app)}

        test_url = furl(path=f"/dp/v1/collections/{collection.id}", query_params=dict(visibility="PRIVATE"))
        response = self.app.delete(test_url.url, headers=headers)
        self.assertEqual(204, response.status_code)


class TestVerifyCollection(unittest.TestCase):
    def test_blank_body(self):
        body = dict()
<<<<<<< HEAD
        with self.subTest("allow_none:False"):
            with self.assertRaises(InvalidParametersHTTPException) as ex:
                verify_collection_body(body)
                errors = json.loads(ex.detials)
                self.assertIn(errors, {"name": "description", "reason": "Cannot be blank."})
                self.assertIn(errors, {"name": "name", "reason": "Cannot be blank."})
                self.assertIn(errors, {"name": "contact_name", "reason": "Cannot be blank."})
                self.assertIn(errors, {"name": "contact_email", "reason": "Invalid format."})
        with self.subTest("allow_none:True"):
            verify_collection_body(body, allow_none=True)
=======
        with self.subTest("allow_none=False"):
            errors = []
            verify_collection_body(body, errors)
            self.assertIn({"name": "description", "reason": "Cannot be blank."}, errors)
            self.assertIn({"name": "name", "reason": "Cannot be blank."}, errors)
            self.assertIn({"name": "contact_name", "reason": "Cannot be blank."}, errors)
            self.assertIn({"name": "contact_email", "reason": "Invalid format."}, errors)
        with self.subTest("allow_none:True"):
            errors = []
            verify_collection_body(body, errors, allow_none=True)
            self.assertFalse(errors)
>>>>>>> 84d9d583

    def test_invalid_email(self):
        bad_emails = ["@.", "", "email@.", "@place.com", "email@.com", "email@place."]
        body = dict(name="something", contact_name="a name", description="description")

        for email in bad_emails:
            with self.subTest(email):
<<<<<<< HEAD
                with self.assertRaises(InvalidParametersHTTPException) as ex:
                    body["contect_email"] = email
                    verify_collection_body(body)
                    errors = json.loads(ex.detials)
                    self.assertEqual(errors, [{"name": "contact_email", "reason": "Invalid format."}])

    def test_OK(self):
        body = dict(name="something", contact_name="a name", description="description", contact_email="email@place.com")
        verify_collection_body(body)
=======
                body["contect_email"] = email
                errors = []
                verify_collection_body(body, errors)
                self.assertEqual([{"name": "contact_email", "reason": "Invalid format."}], errors)

    def test_OK(self):
        body = dict(name="something", contact_name="a name", description="description", contact_email="email@place.com")
        errors = []
        verify_collection_body(body, errors)
        self.assertFalse(errors)

    def test__link__INVALID(self):
        test_urls = ["://", "google", ".com", "google.com", "https://"]
        for link_type in ProjectLinkType:
            if link_type.name == "DOI":
                continue
            for test_url in test_urls:
                link_body = [{"link_type": link_type.name, "link_url": test_url}]
                with self.subTest(link_body):
                    errors = []
                    body = dict(links=link_body)
                    verify_collection_body(body, errors, allow_none=True)
                    expected_error = [dict(reason="Invalid URL.", name="links[0]", value=link_body[0]["link_url"])]
                    self.assertEqual(expected_error, errors)

    def test__link__OK(self):
        test_urls = ["https://www.google.com", "http://somewhere.org/path/?abcd=123"]
        for link_type in ProjectLinkType:
            if link_type.name == "DOI":
                continue
            for test_url in test_urls:
                link_body = [{"link_type": link_type.name, "link_url": test_url}]
                with self.subTest(link_body):
                    errors = []
                    body = dict(links=link_body)
                    verify_collection_body(body, errors, allow_none=True)
                    self.assertFalse(errors)
>>>>>>> 84d9d583
<|MERGE_RESOLUTION|>--- conflicted
+++ resolved
@@ -13,14 +13,8 @@
     ProjectLinkType,
 )
 from backend.corpora.common.entities import Collection
-<<<<<<< HEAD
-from backend.corpora.common.utils.http_exceptions import InvalidParametersHTTPException
-from backend.corpora.lambdas.api.v1.collection import verify_collection_body
-from tests.unit.backend.fixtures.mock_aws_test_case import CorporaTestCaseUsingMockAWS
-=======
 from backend.corpora.common.providers.crossref_provider import CrossrefDOINotFoundException, CrossrefFetchException
 from backend.corpora.lambdas.api.v1.collection import verify_collection_body
->>>>>>> 84d9d583
 from tests.unit.backend.corpora.api_server.base_api_test import BaseAuthAPITest, BasicAuthAPITestCurator
 from tests.unit.backend.corpora.api_server.mock_auth import get_auth_token
 from tests.unit.backend.fixtures.mock_aws_test_case import CorporaTestCaseUsingMockAWS
@@ -1331,18 +1325,6 @@
 class TestVerifyCollection(unittest.TestCase):
     def test_blank_body(self):
         body = dict()
-<<<<<<< HEAD
-        with self.subTest("allow_none:False"):
-            with self.assertRaises(InvalidParametersHTTPException) as ex:
-                verify_collection_body(body)
-                errors = json.loads(ex.detials)
-                self.assertIn(errors, {"name": "description", "reason": "Cannot be blank."})
-                self.assertIn(errors, {"name": "name", "reason": "Cannot be blank."})
-                self.assertIn(errors, {"name": "contact_name", "reason": "Cannot be blank."})
-                self.assertIn(errors, {"name": "contact_email", "reason": "Invalid format."})
-        with self.subTest("allow_none:True"):
-            verify_collection_body(body, allow_none=True)
-=======
         with self.subTest("allow_none=False"):
             errors = []
             verify_collection_body(body, errors)
@@ -1354,7 +1336,6 @@
             errors = []
             verify_collection_body(body, errors, allow_none=True)
             self.assertFalse(errors)
->>>>>>> 84d9d583
 
     def test_invalid_email(self):
         bad_emails = ["@.", "", "email@.", "@place.com", "email@.com", "email@place."]
@@ -1362,17 +1343,6 @@
 
         for email in bad_emails:
             with self.subTest(email):
-<<<<<<< HEAD
-                with self.assertRaises(InvalidParametersHTTPException) as ex:
-                    body["contect_email"] = email
-                    verify_collection_body(body)
-                    errors = json.loads(ex.detials)
-                    self.assertEqual(errors, [{"name": "contact_email", "reason": "Invalid format."}])
-
-    def test_OK(self):
-        body = dict(name="something", contact_name="a name", description="description", contact_email="email@place.com")
-        verify_collection_body(body)
-=======
                 body["contect_email"] = email
                 errors = []
                 verify_collection_body(body, errors)
@@ -1409,5 +1379,4 @@
                     errors = []
                     body = dict(links=link_body)
                     verify_collection_body(body, errors, allow_none=True)
-                    self.assertFalse(errors)
->>>>>>> 84d9d583
+                    self.assertFalse(errors)