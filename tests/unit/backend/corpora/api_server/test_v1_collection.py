import itertools
import json
from datetime import datetime
from furl import furl

from backend.corpora.common.corpora_orm import (
    CollectionVisibility,
    UploadStatus,
    generate_uuid,
)
from backend.corpora.common.entities import Collection
from tests.unit.backend.fixtures.mock_aws_test_case import CorporaTestCaseUsingMockAWS
from tests.unit.backend.corpora.api_server.base_api_test import BaseAuthAPITest, BasicAuthAPITestCurator
from tests.unit.backend.corpora.api_server.mock_auth import get_auth_token


class TestCollection(BaseAuthAPITest):
    def validate_collections_response_structure(self, body):
        self.assertIn("collections", body)
        self.assertTrue(all(k in ["collections", "from_date", "to_date"] for k in body))

        for collection in body["collections"]:
            self.assertListEqual(sorted(collection.keys()), ["created_at", "id", "visibility"])
            self.assertEqual(collection["visibility"], "PUBLIC")
            self.assertGreaterEqual(datetime.fromtimestamp(collection["created_at"]).year, 1969)

    def validate_collection_uuid_response_structure(self, body):
        required_keys = [
            "name",
            "description",
            "id",
            "visibility",
            "links",
            "datasets",
            "created_at",
            "updated_at",
            "obfuscated_uuid",
            "contact_email",
            "contact_name",
<<<<<<< HEAD
            "curator_name",
            "data_submission_policy_version",
=======
>>>>>>> 06c0277d
            "access_type",
        ]
        self.assertListEqual(sorted(body.keys()), sorted(required_keys))
        self.assertGreaterEqual(datetime.fromtimestamp(body["created_at"]).year, 1969)
        self.assertGreaterEqual(datetime.fromtimestamp(body["updated_at"]).year, 1969)

        for link in body["links"]:
            self.assertListEqual(sorted(link.keys()), ["link_name", "link_type", "link_url"])

        for dataset in body["datasets"]:
            required_keys = [
                "id",
                "assay",
                "tissue",
                "disease",
                "sex",
                "ethnicity",
                "organism",
                "development_stage",
                "name",
                "revision",
                "dataset_deployments",
                "dataset_assets",
                "processing_status",
                "created_at",
                "updated_at",
                "collection_id",
                "collection_visibility",
                "is_valid",
                "cell_count",
            ]
            self.assertListEqual(sorted(dataset.keys()), sorted(required_keys))

    def test__list_collection_options__allow(self):
        origin = "http://localhost:3000"
        res = self.app.options("/dp/v1/collections", headers={"origin": origin})
        self.assertEqual(res.status_code, 200)
        self.assertEqual(origin, res.headers["Access-Control-Allow-Origin"])

    def test__list_collection_options__no_allow(self):
        res = self.app.options("/dp/v1/collections", headers={"origin": "http://localhost:ABCD"})
        self.assertEqual(res.status_code, 200)
        self.assertNotIn("Access-Control-Allow-Origin", res.headers.keys())

    def test__list_collection__ok(self):
        path = "/dp/v1/collections"
        headers = dict(host="localhost")

        from_date = int(datetime.fromtimestamp(60).timestamp())
        creation_time = 70
        to_date = int(datetime.fromtimestamp(80).timestamp())

        expected_id = self.generate_collection(
            self.session, visibility=CollectionVisibility.PUBLIC.name, created_at=datetime.fromtimestamp(creation_time)
        ).id

        with self.subTest("No Parameters"):
            test_url = furl(path=path)
            response = self.app.get(test_url.url, headers=headers)
            self.assertEqual(200, response.status_code)
            actual_body = json.loads(response.data)
            self.validate_collections_response_structure(actual_body)
            self.assertIn(expected_id, [p["id"] for p in actual_body["collections"]])
            self.assertEqual(None, actual_body.get("to_date"))
            self.assertEqual(None, actual_body.get("from_date"))

        with self.subTest("from_date"):
            test_url = furl(path=path, query_params={"from_date": from_date})
            response = self.app.get(test_url.url, headers=headers)
            self.assertEqual(200, response.status_code)
            actual_body = json.loads(response.data)
            self.validate_collections_response_structure(actual_body)
            self.assertIn(expected_id, [p["id"] for p in actual_body["collections"]])
            self.assertEqual(None, actual_body.get("to_date"))
            self.assertEqual(actual_body["from_date"], from_date)

        with self.subTest("to_date"):
            test_url = furl(path=path, query_params={"to_date": to_date})
            response = self.app.get(test_url.url, headers=headers)
            self.assertEqual(200, response.status_code)
            actual_body = json.loads(response.data)
            self.validate_collections_response_structure(actual_body)
            self.assertIn(expected_id, [p["id"] for p in actual_body["collections"]])
            self.assertEqual(to_date, actual_body["to_date"])
            self.assertEqual(None, actual_body.get("from_date"))

        with self.subTest("from_date->to_date"):
            test_url = furl(path=path, query_params={"from_date": from_date, "to_date": to_date})
            response = self.app.get(test_url.url, headers=headers)
            self.assertEqual(200, response.status_code)
            actual_body = json.loads(response.data)
            self.validate_collections_response_structure(actual_body)
            self.assertEqual(expected_id, actual_body["collections"][0]["id"])
            self.assertEqual(creation_time, actual_body["collections"][0]["created_at"])
            self.assertEqual(from_date, actual_body["from_date"])
            self.assertEqual(to_date, actual_body["to_date"])

    def test__get_collection_uuid__ok(self):
        """Verify the test collection exists and the expected fields exist."""
        expected_body = {
            "datasets": [
                {
                    "assay": [{"ontology_term_id": "test_obo", "label": "test_assay"}],
                    "dataset_assets": [
                        {
                            "dataset_id": "test_dataset_id",
                            "filename": "test_filename",
                            "filetype": "H5AD",
                            "id": "test_dataset_artifact_id",
                            "s3_uri": "s3://bogus-bucket/test_s3_uri.h5ad",
                            "type": "ORIGINAL",
                            "user_submitted": True,
                        }
                    ],
                    "dataset_deployments": [{"url": "test_url"}],
                    "development_stage": [{"label": "test_development_stage", "ontology_term_id": "test_obo"}],
                    "disease": [
                        {"label": "test_disease", "ontology_term_id": "test_obo"},
                        {"label": "test_disease2", "ontology_term_id": "test_obp"},
                        {"label": "test_disease3", "ontology_term_id": "test_obq"},
                    ],
                    "ethnicity": [{"label": "test_ethnicity", "ontology_term_id": "test_obo"}],
                    "linked_genesets": ["test_geneset_with_dataset"],
                    "id": "test_dataset_id",
                    "is_primary_data": "PRIMARY",
                    "mean_genes_per_cell": 0.0,
                    "name": "test_dataset_name",
                    "organism": [{"label": "test_organism", "ontology_term_id": "test_obo"}],
                    "collection_id": "test_collection_id",
                    "collection_visibility": "PUBLIC",
                    "cell_type": [{"label": "test_cell_type", "ontology_term_id": "test_opo"}],
                    "x_normalization": "test_x_normalization",
                    "x_approximate_distribution": "NORMAL",
                    "is_valid": False,
                    "revision": 0,
                    "sex": [
                        {"label": "test_sex", "ontology_term_id": "test_obo"},
                        {"label": "test_sex2", "ontology_term_id": "test_obp"},
                    ],
                    "tissue": [{"label": "test_tissue", "ontology_term_id": "test_obo"}],
                    "tombstone": False,
                    "processing_status": {
                        "id": "test_dataset_processing_status_id",
                        "dataset_id": "test_dataset_id",
                        "processing_status": "PENDING",
                        "upload_status": "UPLOADING",
                        "upload_progress": 4 / 9,
                        "validation_status": "NA",
                        "h5ad_status": "NA",
                        "rds_status": "NA",
                        "cxg_status": "NA",
                    },
                    "published": False,
                    "tombstone": False,
                    "schema_version": "2.0.0",
                }
            ],
            "description": "test_description",
            "genesets": [
                {
                    "collection_id": "test_collection_id",
                    "collection_visibility": "PUBLIC",
                    "linked_datasets": [],
                    "description": "this is a geneset",
                    "id": "test_geneset",
                    "name": "test_geneset",
                },
                {
                    "collection_id": "test_collection_id",
                    "collection_visibility": "PUBLIC",
                    "linked_datasets": ["test_dataset_id"],
                    "description": "this is a geneset with a dataset",
                    "id": "test_geneset_with_dataset",
                    "name": "test_geneset_with_dataset",
                },
            ],
            "id": "test_collection_id",
            "links": [
                {"link_name": "test_doi_link_name", "link_type": "DOI", "link_url": "http://test_doi_url.place"},
                {"link_name": "", "link_type": "DOI", "link_url": "http://test_no_link_name_doi_url.place"},
                {
                    "link_name": "test_raw_data_link_name",
                    "link_type": "RAW_DATA",
                    "link_url": "http://test_raw_data_url.place",
                },
                {"link_name": "", "link_type": "RAW_DATA", "link_url": "http://test_no_link_name_raw_data_url.place"},
                {
                    "link_name": "test_protocol_link_name",
                    "link_type": "PROTOCOL",
                    "link_url": "http://test_protocol_url.place",
                },
                {"link_name": "", "link_type": "PROTOCOL", "link_url": "http://test_no_link_name_protocol_url.place"},
                {
                    "link_name": "test_lab_website_link_name",
                    "link_type": "LAB_WEBSITE",
                    "link_url": "http://test_lab_website_url.place",
                },
                {
                    "link_name": "",
                    "link_type": "LAB_WEBSITE",
                    "link_url": "http://test_no_link_name_lab_website_url.place",
                },
                {"link_name": "test_other_link_name", "link_type": "OTHER", "link_url": "http://test_other_url.place"},
                {"link_name": "", "link_type": "OTHER", "link_url": "http://test_no_link_name_other_url.place"},
                {
                    "link_name": "test_data_source_link_name",
                    "link_type": "DATA_SOURCE",
                    "link_url": "http://test_data_source_url.place",
                },
                {
                    "link_name": "",
                    "link_type": "DATA_SOURCE",
                    "link_url": "http://test_no_link_name_data_source_url.place",
                },
            ],
            "name": "test_collection_name",
            "visibility": "PUBLIC",
            "obfuscated_uuid": "",
            "contact_name": "Some Body",
            "curator_name": "",
            "contact_email": "somebody@chanzuckerberg.com",
            "data_submission_policy_version": "0",
        }

        with self.subTest("auth cookie"):
            expected_body["access_type"] = "WRITE"
            test_url = furl(path="/dp/v1/collections/test_collection_id", query_params=dict(visibility="PUBLIC"))
            cxguser_cookie = get_auth_token(self.app)
            response = self.app.get(test_url.url, headers=dict(host="localhost", Cookie=cxguser_cookie))
            self.assertEqual(200, response.status_code)
            actual_body = self.remove_timestamps(json.loads(response.data))
            self.assertDictEqual(actual_body, expected_body)

        with self.subTest("no auth cookie"):
            expected_body["access_type"] = "READ"
            test_url = furl(path="/dp/v1/collections/test_collection_id", query_params=dict(visibility="PUBLIC"))
            response = self.app.get(test_url.url, headers=dict(host="localhost"))
            self.assertEqual(200, response.status_code)
            actual_body = self.remove_timestamps(json.loads(response.data))
            self.assertDictEqual(actual_body, expected_body)

    def test_get_collection_minimal__ok(self):
        with self.subTest("No Datasets"):
            collection = self.generate_collection(self.session, visibility=CollectionVisibility.PUBLIC.name)
            test_url = furl(path=f"/dp/v1/collections/{collection.id}")
            resp = self.app.get(test_url.url)
            actual_body = self.remove_timestamps(json.loads(resp.data))
            expected_body = self.remove_timestamps(dict(**collection.reshape_for_api(), access_type="READ"))
            self.assertEqual(expected_body.pop("visibility").name, actual_body.pop("visibility"))
            self.assertEqual(expected_body, actual_body)

        with self.subTest("With a minimal dataset"):
            collection = self.generate_collection(self.session, visibility=CollectionVisibility.PUBLIC.name)
            dataset = self.generate_dataset(
                self.session,
                collection_id=collection.id,
                organism=None,
                tissue=None,
                assay=None,
                disease=None,
                sex=None,
                ethnicity=None,
                development_stage=None,
                explorer_url=None,
            )
            expected_body = {
                "access_type": "READ",
                "contact_email": "",
                "contact_name": "",
                "curator_name": "",
                "data_submission_policy_version": "0",
                "datasets": [
                    {
                        "collection_id": collection.id,
                        "collection_visibility": "PUBLIC",
                        "dataset_assets": [],
                        "dataset_deployments": [],
                        "linked_genesets": [],
                        "name": dataset.name,
                        "id": dataset.id,
                        "is_valid": False,
                        "published": False,
                        "revision": 0,
                        "tombstone": False,
                    }
                ],
                "description": "",
                "genesets": [],
                "id": collection.id,
                "links": [],
                "name": "",
                "obfuscated_uuid": "",
                "visibility": "PUBLIC",
            }
            test_url = furl(path=f"/dp/v1/collections/{collection.id}")

            resp = self.app.get(test_url.url)

            self.assertEqual(200, resp.status_code)
            actual_body = self.remove_timestamps(json.loads(resp.data))
            expected_body = self.remove_timestamps(dict(**collection.reshape_for_api(), access_type="READ"))

            # Remove `visibility`, `collection_visibility` and `x_approximate_distribution` from the bodies,
            # since one will be an Enum and the other will be a string. That's expected since internal objects
            # should keep stricter data types, but JSON doesn't support Enums and therefore have to be converted
            # as strings.
            self.assertEqual(expected_body.pop("visibility").name, actual_body.pop("visibility"))
            self.assertEqual(
                expected_body["datasets"][0].pop("collection_visibility").name,
                actual_body["datasets"][0].pop("collection_visibility"),
            )
            self.assertEqual(
                expected_body["datasets"][0].pop("x_approximate_distribution").name,
                actual_body["datasets"][0].pop("x_approximate_distribution"),
            )
            self.assertEqual(
                expected_body["datasets"][0].pop("is_primary_data").name,
                actual_body["datasets"][0].pop("is_primary_data"),
            )

            self.assertEqual(expected_body, actual_body)

    def test__get_collection__ok(self):
        # Generate test cases
        authenticated = [True, False]
        owns = [True, False]
        visibility = ["public", "private"]
        obfuscated = [False]  # TODO: Once obfuscated uuid are support add True.
        test_cases = [params for params in itertools.product(authenticated, owns, visibility, obfuscated)]

        # Generate test collection
        test_collections = dict(
            public_not_owner=self.generate_collection(
                self.session, visibility=CollectionVisibility.PUBLIC.name, owner="someone else"
            ).id,
            public_owned=self.generate_collection(
                self.session, visibility=CollectionVisibility.PUBLIC.name, owner="test_user_id"
            ).id,
            private_not_owner=self.generate_collection(
                self.session, visibility=CollectionVisibility.PRIVATE.name, owner="someone else"
            ).id,
            private_owned=self.generate_collection(
                self.session, visibility=CollectionVisibility.PRIVATE.name, owner="test_user_id"
            ).id,
        )

        # run
        for auth, owns, visi, obfu in test_cases:
            expected_response_code = 200

            test_collection_id = test_collections["_".join([visi, "owned" if owns else "not_owner"])]
            expected_access_type = "WRITE" if owns and auth else "READ"

            with self.subTest(f"auth:{auth}, owns:{owns}, visi:{visi}, obfu:{obfu}, acc:{expected_access_type}"):
                if obfu:
                    raise NotImplementedError()
                test_url = furl(path=f"/dp/v1/collections/{test_collection_id}")
                if visi:
                    test_url.add(query_params=dict(visibility=visi.upper()))

                headers = dict(host="localhost")
                if auth:
                    headers["Cookie"] = get_auth_token(self.app)
                response = self.app.get(test_url.url, headers=headers)
                self.assertEqual(expected_response_code, response.status_code)
                if expected_response_code == 200:
                    actual_body = json.loads(response.data)
                    self.assertEqual(expected_access_type, actual_body["access_type"])

    def test_collection_with_tombstoned_dataset(self):
        dataset = self.generate_dataset(self.session, tombstone=True)
        test_url = furl(path="/dp/v1/collections/test_collection_id", query_params=dict(visibility="PUBLIC"))
        response = self.app.get(test_url.url, headers=dict(host="localhost"))

        self.assertEqual(response.status_code, 200)
        actual_dataset_ids = [d_id["id"] for d_id in json.loads(response.data)["datasets"]]

        self.assertNotIn(dataset.id, actual_dataset_ids)

    def test__get_collection_uuid__403_not_found(self):
        """Verify the test collection exists and the expected fields exist."""
        test_url = furl(path="/dp/v1/collections/AAAA-BBBB-CCCC-DDDD", query_params=dict(visibility="PUBLIC"))
        response = self.app.get(test_url.url, headers=dict(host="localhost"))
        self.assertEqual(403, response.status_code)

    def test__post_collection_returns_uuid_on_success(self):
        test_url = furl(path="/dp/v1/collections/")
        data = json.dumps(
            {
                "name": "collection name",
                "description": "This is a test collection",
                "contact_name": "person human",
                "contact_email": "person@human.com",
<<<<<<< HEAD
                "curator_name": "",
                "data_submission_policy_version": "0.0.1",
=======
>>>>>>> 06c0277d
                "links": [
                    {"link_name": "DOI Link", "link_url": "http://doi.org/10.1016", "link_type": "DOI"},
                    {"link_name": "DOI Link 2", "link_url": "http://doi.org/10.1017", "link_type": "DOI"},
                ],
            }
        )
        response = self.app.post(
            test_url.url,
            headers={"host": "localhost", "Content-Type": "application/json", "Cookie": get_auth_token(self.app)},
            data=data,
        )
        self.assertEqual(201, response.status_code)

    def test__post_collection_fails_with_extra_fields(self):
        test_url = furl(path="/dp/v1/collections/")
        test_data = [
            {
                "name": "extra field in collection",
                "owner": "someone else",
                "description": "This is a test collection",
                "contact_name": "person human",
                "curator_name": "",
                "contact_email": "person@human.com",
                "links": [
                    {"link_name": "DOI Link", "link_url": "http://doi.org/10.1016", "link_type": "DOI"},
                    {"link_name": "DOI Link 2", "link_url": "http://doi.org/10.1017", "link_type": "DOI"},
                ],
            },
            {
                "name": "extra field in link",
                "description": "This is a test collection",
                "contact_name": "person human",
                "curator_name": "",
                "contact_email": "person@human.com",
                "links": [
                    {
                        "link_name": "DOI Link",
                        "link_url": "http://doi.org/10.1017",
                        "link_type": "DOI",
                        "collection_id": "1235",
                    },
                ],
            },
        ]
        for data in test_data:
            with self.subTest(data["name"]):
                response = self.app.post(
                    test_url.url,
                    headers={
                        "host": "localhost",
                        "Content-Type": "application/json",
                        "Cookie": get_auth_token(self.app),
                    },
                    data=json.dumps(data),
                )
                self.assertEqual(400, response.status_code)

    def test__post_collection_fails_if_data_missing(self):
        test_url = furl(path="/dp/v1/collections/")
        data = json.dumps({"name": "bkjbjbjmbjm"})
        response = self.app.post(
            test_url.url,
            headers={"host": "localhost", "Content-Type": "application/json", "Cookie": get_auth_token(self.app)},
            data=data,
        )
        self.assertEqual(400, response.status_code)

    def test__can_retrieve_created_collection(self):
        test_url = furl(path="/dp/v1/collections/")
        headers = {"host": "localhost", "Content-Type": "application/json", "Cookie": get_auth_token(self.app)}
        data = {
            "name": "another collection name",
            "description": "This is a test collection",
            "contact_name": "person human",
            "curator_name": "",
            "contact_email": "person@human.com",
            "links": [
                {"link_url": "http://doi.org/10.1016", "link_type": "OTHER"},
                {"link_name": "DOI Link 2", "link_url": "http://doi.org/10.1017", "link_type": "DOI"},
            ],
        }
        response = self.app.post(test_url.url, headers=headers, data=json.dumps(data))
        self.assertEqual(201, response.status_code)
        collection_uuid = json.loads(response.data)["collection_uuid"]

        test_url = furl(path=f"/dp/v1/collections/{collection_uuid}")
        test_url.add(query_params=dict(visibility="PRIVATE"))
        response = self.app.get(test_url.url, headers=headers)
        self.assertEqual(200, response.status_code)
        body = json.loads(response.data)

        self.assertEqual(body["description"], data["description"])
        self.assertEqual(body["name"], data["name"])
        self.assertEqual(body["contact_name"], body["contact_name"])
        self.assertEqual(body["contact_email"], body["contact_email"])

        # test that non owners only have read access
        no_cookie_headers = {"host": "localhost", "Content-Type": "application/json"}
        test_url = furl(path=f"/dp/v1/collections/{collection_uuid}")
        test_url.add(query_params=dict(visibility="PRIVATE"))
        response = self.app.get(test_url.url, headers=no_cookie_headers)
        self.assertEqual("READ", json.loads(response.data)["access_type"])

    def test__create_collection_strip_string_fields(self):
        test_url = furl(path="/dp/v1/collections/")
        headers = {"host": "localhost", "Content-Type": "application/json", "Cookie": get_auth_token(self.app)}
        data = {
            "name": "   another collection name   ",
            "description": "    This is a test collection  ",
            "contact_name": " person human   ",
            "contact_email": "person@human.com  ",
<<<<<<< HEAD
            "curator_name": "",
            "data_submission_policy_version": " 0.0.1",
=======
>>>>>>> 06c0277d
            "links": [
                {"link_url": "     http://doi.org/10.1016  ", "link_type": "OTHER"},
                {"link_name": "  DOI Link 2", "link_url": "http://doi.org/10.1017   ", "link_type": "DOI"},
            ],
        }
        response = self.app.post(test_url.url, headers=headers, data=json.dumps(data))
        self.assertEqual(201, response.status_code)
        collection_uuid = json.loads(response.data)["collection_uuid"]

        test_url = furl(path=f"/dp/v1/collections/{collection_uuid}")
        test_url.add(query_params=dict(visibility="PRIVATE"))
        response = self.app.get(test_url.url, headers=headers)
        self.assertEqual(200, response.status_code)
        body = json.loads(response.data)

        self.assertEqual(body["description"], data["description"].strip())
        self.assertEqual(body["name"], data["name"].strip())
        self.assertEqual(body["contact_name"], body["contact_name"].strip())
        self.assertEqual(body["contact_email"], body["contact_email"].strip())
        self.assertEqual(body["data_submission_policy_version"], body["data_submission_policy_version"].strip())

        for link in body["links"]:
            self.assertEqual(link["link_url"], link["link_url"].strip())

    def test__list_collection__check_owner(self):

        # Generate test collection
        public_owned = self.generate_collection(
            self.session, visibility=CollectionVisibility.PUBLIC.name, owner="test_user_id"
        ).id
        private_owned = self.generate_collection(
            self.session, visibility=CollectionVisibility.PRIVATE.name, owner="test_user_id"
        ).id
        public_not_owned = self.generate_collection(
            self.session, visibility=CollectionVisibility.PUBLIC.name, owner="someone else"
        ).id
        private_not_owned = self.generate_collection(
            self.session, visibility=CollectionVisibility.PRIVATE.name, owner="someone else"
        ).id

        path = "/dp/v1/collections"
        with self.subTest("no auth"):
            headers = {"host": "localhost", "Content-Type": "application/json"}
            response = self.app.get(path, headers=headers)
            self.assertEqual(200, response.status_code)
            result = json.loads(response.data)
            collections = result.get("collections")
            self.assertIsNotNone(collections)
            ids = [collection.get("id") for collection in collections]
            self.assertIn(public_owned, ids)
            self.assertIn(public_not_owned, ids)
            self.assertNotIn(private_owned, ids)
            self.assertNotIn(private_not_owned, ids)

        with self.subTest("auth"):
            headers = {"host": "localhost", "Content-Type": "application/json", "Cookie": get_auth_token(self.app)}
            response = self.app.get(path, headers=headers)
            self.assertEqual(200, response.status_code)
            result = json.loads(response.data)
            collections = result.get("collections")
            self.assertIsNotNone(collections)
            ids = [collection.get("id") for collection in collections]
            self.assertIn(public_owned, ids)
            self.assertIn(public_not_owned, ids)
            self.assertIn(private_owned, ids)
            self.assertNotIn(private_not_owned, ids)


class TestCollectionDeletion(BaseAuthAPITest, CorporaTestCaseUsingMockAWS):
    def test_delete_private_collection__ok(self):
        # Generate test collection
        collection = self.generate_collection(
            self.session, visibility=CollectionVisibility.PRIVATE.name, owner="test_user_id"
        )
        processing_status_1 = {"upload_status": UploadStatus.WAITING, "upload_progress": 0.0}
        processing_status_2 = {"upload_status": UploadStatus.UPLOADED, "upload_progress": 100.0}

        dataset_1 = self.generate_dataset_with_s3_resources(
            self.session, collection=collection, processing_status=processing_status_1
        )
        dataset_2 = self.generate_dataset_with_s3_resources(
            self.session, collection=collection, processing_status=processing_status_2
        )

        s3_objects = self.get_s3_object_paths_from_dataset(dataset_1) + self.get_s3_object_paths_from_dataset(dataset_2)
        headers = {"host": "localhost", "Content-Type": "application/json", "Cookie": get_auth_token(self.app)}
        test_url = furl(path=f"/dp/v1/collections/{collection.id}", query_params=dict(visibility="PRIVATE"))
        response = self.app.get(test_url.url, headers=headers)

        self.assertEqual(response.status_code, 200)

        body = json.loads(response.data)
        dataset_ids = [dataset["id"] for dataset in body["datasets"]]
        self.assertIn(dataset_1.id, dataset_ids)
        self.assertIn(dataset_2.id, dataset_ids)

        # delete collection
        response = self.app.delete(test_url.url, headers=headers)
        self.assertEqual(response.status_code, 204)

        # check collection and datasets delete
        response = self.app.get(test_url.url, headers=headers)
        self.assertEqual(response.status_code, 403)

        # check s3_resources have been deleted
        for bucket, key in s3_objects:
            self.assertS3FileDoesNotExist(bucket, key)

    def test_tombstone_collection_revision__ok(self):
        # Generate test collection
        collection = self.generate_collection(
            self.session, visibility=CollectionVisibility.PRIVATE.name, owner="test_user_id"
        )
        # Generate the public collection with the same id as the private so a tombstone is created
        self.generate_collection(
            self.session, id=collection.id, visibility=CollectionVisibility.PUBLIC.name, owner="test_user_id"
        )

        processing_status_1 = {"upload_status": UploadStatus.WAITING, "upload_progress": 0.0}
        processing_status_2 = {"upload_status": UploadStatus.UPLOADED, "upload_progress": 100.0}

        dataset_1 = self.generate_dataset(self.session, collection=collection, processing_status=processing_status_1)
        dataset_2 = self.generate_dataset(self.session, collection=collection, processing_status=processing_status_2)
        headers = {"host": "localhost", "Content-Type": "application/json", "Cookie": get_auth_token(self.app)}
        test_private_url = furl(path=f"/dp/v1/collections/{collection.id}", query_params=dict(visibility="PRIVATE"))
        test_public_url = furl(path=f"/dp/v1/collections/{collection.id}", query_params=dict(visibility="PUBLIC"))
        response = self.app.get(test_private_url.url, headers=headers)
        self.assertEqual(200, response.status_code)

        body = json.loads(response.data)
        dataset_ids = [dataset["id"] for dataset in body["datasets"]]
        self.assertIn(dataset_1.id, dataset_ids)
        self.assertIn(dataset_2.id, dataset_ids)

        # delete collection
        response = self.app.delete(test_private_url.url, headers=headers)

        self.assertEqual(response.status_code, 204)

        # check collection and datasets delete
        response = self.app.get(test_private_url.url, headers=headers)
        self.assertEqual(response.status_code, 403)

        # Public collection still exists
        response = self.app.get(test_public_url.url, headers=headers)
        self.assertEqual(response.status_code, 200)

    def test_tombstone_published_collection_with_revision__ok(self):
        """Both the published and revised collections are tombstoned."""
        # Generate test collection
        collection_rev = self.generate_collection(
            self.session, visibility=CollectionVisibility.PRIVATE.name, owner="test_user_id"
        )
        # Generate the public collection with the same id as the private so a tombstone is created
        collection_pub = self.generate_collection(
            self.session, id=collection_rev.id, visibility=CollectionVisibility.PUBLIC.name, owner="test_user_id"
        )

        processing_status = {"upload_status": UploadStatus.UPLOADED, "upload_progress": 100.0}

        dataset_rev = self.generate_dataset(
            self.session, collection=collection_rev, processing_status=processing_status
        )
        dataset_pub = self.generate_dataset(
            self.session, collection=collection_pub, processing_status=processing_status
        )
        headers = {"host": "localhost", "Content-Type": "application/json", "Cookie": get_auth_token(self.app)}

        # Verify private collections exist
        test_private_url = furl(path=f"/dp/v1/collections/{collection_rev.id}", query_params=dict(visibility="PRIVATE"))
        response = self.app.get(test_private_url.url, headers=headers)
        self.assertEqual(200, response.status_code)
        body = json.loads(response.data)
        dataset_ids = [dataset["id"] for dataset in body["datasets"]]
        self.assertIn(dataset_rev.id, dataset_ids)

        # Verify public collections exist
        test_public_url = furl(path=f"/dp/v1/collections/{collection_pub.id}", query_params=dict(visibility="PUBLIC"))
        response = self.app.get(test_public_url.url, headers=headers)
        self.assertEqual(200, response.status_code)
        body = json.loads(response.data)
        dataset_ids = [dataset["id"] for dataset in body["datasets"]]
        self.assertIn(dataset_pub.id, dataset_ids)

        # delete public collection
        response = self.app.delete(test_public_url.url, headers=headers)
        self.assertEqual(response.status_code, 204)

        # check collection revision and datasets tombstoned
        response = self.app.get(test_private_url.url, headers=headers)
        self.assertEqual(response.status_code, 403)

        # check public collection is tombstoned and datasets deleted.
        response = self.app.get(test_public_url.url, headers=headers)
        self.assertEqual(response.status_code, 410)

        self.session.expire_all()
        collection = Collection.get_collection(
            self.session, collection_pub.id, CollectionVisibility.PUBLIC.name, include_tombstones=True
        )
        self.assertTrue(collection.tombstone)
        self.assertTrue(dataset_pub.tombstone)

    def test_delete_collection__dataset_not_available(self):
        # Generate test collection
        collection = self.generate_collection(
            self.session, visibility=CollectionVisibility.PRIVATE.name, owner="test_user_id"
        )
        # Generate the public collection with the same id as the private so a tombstone is created
        self.generate_collection(
            self.session, id=collection.id, visibility=CollectionVisibility.PUBLIC.name, owner="test_user_id"
        )
        processing_status = {"upload_status": UploadStatus.UPLOADED, "upload_progress": 100.0}

        dataset = self.generate_dataset(self.session, collection=collection, processing_status=processing_status)
        headers = {"host": "localhost", "Content-Type": "application/json", "Cookie": get_auth_token(self.app)}
        dataset_url = furl(path=f"/dp/v1/datasets/{dataset.id}/status")
        response = self.app.get(dataset_url.url, headers=headers)
        self.assertEqual(response.status_code, 200)

        test_url = furl(path=f"/dp/v1/collections/{collection.id}", query_params=dict(visibility="PRIVATE"))
        response = self.app.delete(test_url.url, headers=headers)

        self.assertEqual(response.status_code, 204)

        response = self.app.get(dataset_url.url, headers=headers)
        self.assertEqual(response.status_code, 403)

    def test_delete_collection__already_tombstoned__ok(self):
        collection = self.generate_collection(
            self.session, visibility=CollectionVisibility.PRIVATE.name, owner="test_user_id", tombstone=True
        )
        # Generate the public collection with the same id as the private so a tombstone is created
        self.generate_collection(
            self.session, id=collection.id, visibility=CollectionVisibility.PUBLIC.name, owner="test_user_id"
        )
        test_url = furl(path=f"/dp/v1/collections/{collection.id}", query_params=dict(visibility="PRIVATE"))
        headers = {"host": "localhost", "Content-Type": "application/json", "Cookie": get_auth_token(self.app)}
        response = self.app.delete(test_url.url, headers=headers)
        self.assertEqual(response.status_code, 204)

    def test_delete_collection__public__ok(self):
        collection = self.generate_collection(
            self.session, visibility=CollectionVisibility.PUBLIC.name, owner="test_user_id"
        )

        test_urls = [
            furl(path=f"/dp/v1/collections/{collection.id}", query_params=dict(visibility="PUBLIC")),
            furl(path=f"/dp/v1/collections/{collection.id}"),
        ]
        headers = {"host": "localhost", "Content-Type": "application/json", "Cookie": get_auth_token(self.app)}
        for test_url in test_urls:
            with self.subTest(test_url.url):
                response = self.app.delete(test_url.url, headers=headers)
                self.assertEqual(response.status_code, 204)

                response = self.app.get(test_url.url, headers=headers)
                body = json.loads(response.data)
                self.assertEqual(response.status_code, 410)
                self.assertEqual(body, "")

    def test_delete_collection__not_owner(self):
        collection = self.generate_collection(
            self.session, visibility=CollectionVisibility.PRIVATE.name, owner="someone_else"
        )
        test_url = furl(path=f"/dp/v1/collections/{collection.id}", query_params=dict(visibility="PRIVATE"))
        headers = {"host": "localhost", "Content-Type": "application/json", "Cookie": get_auth_token(self.app)}
        response = self.app.delete(test_url.url, headers=headers)
        self.assertEqual(response.status_code, 403)

    def test_delete_collection__does_not_exist(self):
        fake_uuid = generate_uuid()
        test_url = furl(path=f"/dp/v1/collections/{fake_uuid}", query_params=dict(visibility="PRIVATE"))
        headers = {"host": "localhost", "Content-Type": "application/json", "Cookie": get_auth_token(self.app)}
        response = self.app.delete(test_url.url, headers=headers)
        self.assertEqual(response.status_code, 403)

    def test_deleted_collection_does_not_appear_in_collection_lists(self):
        private_collection = self.generate_collection(
            self.session, visibility=CollectionVisibility.PRIVATE.name, owner="test_user_id"
        )
        public_collection = self.generate_collection(
            self.session, visibility=CollectionVisibility.PUBLIC.name, owner="test_user_id"
        )
        collection_to_delete = self.generate_collection(
            self.session, visibility=CollectionVisibility.PRIVATE.name, owner="test_user_id"
        )
        headers = {"host": "localhost", "Content-Type": "application/json", "Cookie": get_auth_token(self.app)}
        response = self.app.get("/dp/v1/collections/", headers=headers)

        collection_ids = [collection["id"] for collection in json.loads(response.data)["collections"]]
        self.assertIn(private_collection.id, collection_ids)
        self.assertIn(public_collection.id, collection_ids)
        self.assertIn(collection_to_delete.id, collection_ids)

        test_url = furl(path=f"/dp/v1/collections/{collection_to_delete.id}", query_params=dict(visibility="PRIVATE"))
        response = self.app.delete(test_url.url, headers=headers)
        self.assertEqual(response.status_code, 204)

        # check not returned privately
        response = self.app.get("/dp/v1/collections/", headers=headers)
        collection_ids = [collection["id"] for collection in json.loads(response.data)["collections"]]
        self.assertIn(private_collection.id, collection_ids)
        self.assertIn(public_collection.id, collection_ids)

        self.assertNotIn(collection_to_delete.id, collection_ids)

        # check not returned publicly
        headers = {"host": "localhost", "Content-Type": "application/json"}
        response = self.app.get("/dp/v1/collections/", headers=headers)
        collection_ids = [collection["id"] for collection in json.loads(response.data)["collections"]]
        self.assertIn(public_collection.id, collection_ids)
        self.assertNotIn(private_collection.id, collection_ids)
        self.assertNotIn(collection_to_delete.id, collection_ids)


class TestUpdateCollection(BaseAuthAPITest):
    def test__update_collection__OK(self):
        collection = self.generate_collection(self.session)
        test_fields = [
            "name",
            "description",
            "contact_name",
            "contact_email",
            "links",
        ]
        headers = {"host": "localhost", "Content-Type": "application/json", "Cookie": get_auth_token(self.app)}

        # Update the collection
        expected_body = {
            "name": "collection name",
            "description": "This is a test collection",
            "contact_name": "person human",
            "contact_email": "person@human.com",
            "links": [
                {"link_name": "DOI Link", "link_url": "http://doi.org/10.1016", "link_type": "DOI"},
                {"link_name": "DOI Link 2", "link_url": "http://doi.org/10.1017", "link_type": "DOI"},
            ],
        }
        data = json.dumps(expected_body)
        response = self.app.put(f"/dp/v1/collections/{collection.id}", data=data, headers=headers)
        self.assertEqual(200, response.status_code)
        actual_body = json.loads(response.data)
        for field in test_fields:
            self.assertEqual(expected_body[field], actual_body[field])

    def test__update_collection__403(self):
        collection = self.generate_collection(self.session, owner="someone else")
        headers = {"host": "localhost", "Content-Type": "application/json", "Cookie": get_auth_token(self.app)}
        data = json.dumps({"name": "new name"})
        response = self.app.put(f"/dp/v1/collections/{collection.id}", data=data, headers=headers)
        self.assertEqual(403, response.status_code)

    def test__update_collection_links__OK(self):
        collection = self.generate_collection(self.session)
        headers = {"host": "localhost", "Content-Type": "application/json", "Cookie": get_auth_token(self.app)}

        # add links
        links = [
            {"link_name": "DOI Link", "link_url": "http://doi.org/10.1016", "link_type": "DOI"},
            {"link_name": "DOI Link 2", "link_url": "http://doi.org/10.1017", "link_type": "DOI"},
        ]
        data = json.dumps({"links": links})
        response = self.app.put(f"/dp/v1/collections/{collection.id}", data=data, headers=headers)
        self.assertEqual(200, response.status_code)
        self.assertEqual(links, json.loads(response.data)["links"])

        # remove links
        links.pop()
        data = json.dumps({"links": links})
        response = self.app.put(f"/dp/v1/collections/{collection.id}", data=data, headers=headers)
        self.assertEqual(200, response.status_code)
        self.assertEqual(links, json.loads(response.data)["links"])

        # update links
        links = [{"link_name": "New name", "link_url": "http://doi.org/10.1016", "link_type": "DOI"}]
        data = json.dumps({"links": links})
        response = self.app.put(f"/dp/v1/collections/{collection.id}", data=data, headers=headers)
        self.assertEqual(200, response.status_code)
        self.assertEqual(links, json.loads(response.data)["links"])

        # all together
        links = [
            {"link_name": "Link 1", "link_url": "This is a new link", "link_type": "OTHER"},
            {"link_name": "DOI Link", "link_url": "http://doi.org/10.1016", "link_type": "DOI"},
        ]
        data = json.dumps({"links": links})
        response = self.app.put(f"/dp/v1/collections/{collection.id}", data=data, headers=headers)
        self.assertEqual(200, response.status_code)
        self.assertEqual(links, json.loads(response.data)["links"])

        # Clear All links
        links = []
        data = json.dumps({"links": links})
        response = self.app.put(f"/dp/v1/collections/{collection.id}", data=data, headers=headers)

        self.assertEqual(200, response.status_code)
        self.assertEqual(links, json.loads(response.data)["links"])


class TestCollectionsCurators(BasicAuthAPITestCurator):
    def test_view_non_owned_private_collection__ok(self):
        # Generate test collection
        collection = self.generate_collection(
            self.session, visibility=CollectionVisibility.PRIVATE.name, owner="another_test_user_id"
        )

        headers = {"host": "localhost", "Content-Type": "application/json", "Cookie": get_auth_token(self.app)}
        test_url = furl(path=f"/dp/v1/collections/{collection.id}", query_params=dict(visibility="PRIVATE"))
        response = self.app.get(test_url.url, headers=headers)

        # This will pass even for non curators.
        # Why are users allowed to view private collections that they don't own?
        self.assertEqual(response.status_code, 200)

        body = json.loads(response.data)
        self.assertEqual(body["access_type"], "WRITE")

    def test_update_non_owned_private_collection__ok(self):
        # Generate test collection
        collection = self.generate_collection(
            self.session, visibility=CollectionVisibility.PRIVATE.name, owner="another_test_user_id"
        )

        headers = {"host": "localhost", "Content-Type": "application/json", "Cookie": get_auth_token(self.app)}

        modified_collection = {
            "name": "new name",
            "description": collection.description,
            "contact_name": collection.contact_name,
            "contact_email": collection.contact_email,
            "links": collection.links,
        }
        data = json.dumps(modified_collection)
        response = self.app.put(f"/dp/v1/collections/{collection.id}", data=data, headers=headers)
        self.assertEqual(200, response.status_code)

    def test_delete_non_owned_private_collection__ok(self):
        # Generate test collection
        collection = self.generate_collection(
            self.session, visibility=CollectionVisibility.PRIVATE.name, owner="another_test_user_id"
        )

        headers = {"host": "localhost", "Content-Type": "application/json", "Cookie": get_auth_token(self.app)}

        test_url = furl(path=f"/dp/v1/collections/{collection.id}", query_params=dict(visibility="PRIVATE"))
        response = self.app.delete(test_url.url, headers=headers)
        self.assertEqual(204, response.status_code)<|MERGE_RESOLUTION|>--- conflicted
+++ resolved
@@ -37,11 +37,7 @@
             "obfuscated_uuid",
             "contact_email",
             "contact_name",
-<<<<<<< HEAD
             "curator_name",
-            "data_submission_policy_version",
-=======
->>>>>>> 06c0277d
             "access_type",
         ]
         self.assertListEqual(sorted(body.keys()), sorted(required_keys))
@@ -435,11 +431,7 @@
                 "description": "This is a test collection",
                 "contact_name": "person human",
                 "contact_email": "person@human.com",
-<<<<<<< HEAD
                 "curator_name": "",
-                "data_submission_policy_version": "0.0.1",
-=======
->>>>>>> 06c0277d
                 "links": [
                     {"link_name": "DOI Link", "link_url": "http://doi.org/10.1016", "link_type": "DOI"},
                     {"link_name": "DOI Link 2", "link_url": "http://doi.org/10.1017", "link_type": "DOI"},
@@ -551,11 +543,7 @@
             "description": "    This is a test collection  ",
             "contact_name": " person human   ",
             "contact_email": "person@human.com  ",
-<<<<<<< HEAD
             "curator_name": "",
-            "data_submission_policy_version": " 0.0.1",
-=======
->>>>>>> 06c0277d
             "links": [
                 {"link_url": "     http://doi.org/10.1016  ", "link_type": "OTHER"},
                 {"link_name": "  DOI Link 2", "link_url": "http://doi.org/10.1017   ", "link_type": "DOI"},
