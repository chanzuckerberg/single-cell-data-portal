import itertools
import json
from datetime import datetime
from backend.corpora.common.providers.crossref_provider import CrossrefDOINotFoundException, CrossrefFetchException

from furl import furl

from unittest.mock import patch

from backend.corpora.common.corpora_orm import (
    CollectionVisibility,
    UploadStatus,
    generate_uuid,
)
from backend.corpora.common.entities import Collection
from tests.unit.backend.fixtures.mock_aws_test_case import CorporaTestCaseUsingMockAWS
from tests.unit.backend.corpora.api_server.base_api_test import BaseAuthAPITest, BasicAuthAPITestCurator
from tests.unit.backend.corpora.api_server.mock_auth import get_auth_token

def generate_mock_publisher_metadata(journal_override = None):
    return {
        "authors": [{"given": "John", "family": "Doe"}, {"given": "Jane", "family": "Doe"}],
        "published_year": 2021,
        "published_month": 11,
        "published_day": 10,
        "journal": journal_override or "Nature",
        "is_preprint": False,
    }


class TestCollection(BaseAuthAPITest):

    def validate_collections_response_structure(self, body):
        self.assertIn("collections", body)
        self.assertTrue(all(k in ["collections", "from_date", "to_date"] for k in body))

        for collection in body["collections"]:
            self.assertListEqual(sorted(collection.keys()), ["created_at", "id", "visibility"])
            self.assertEqual(collection["visibility"], "PUBLIC")
            self.assertGreaterEqual(datetime.fromtimestamp(collection["created_at"]).year, 1969)

    def validate_collection_uuid_response_structure(self, body):
        required_keys = [
            "name",
            "description",
            "id",
            "visibility",
            "links",
            "datasets",
            "created_at",
            "updated_at",
            "contact_email",
            "contact_name",
            "curator_name",
            "access_type",
        ]
        self.assertListEqual(sorted(body.keys()), sorted(required_keys))
        self.assertGreaterEqual(datetime.fromtimestamp(body["created_at"]).year, 1969)
        self.assertGreaterEqual(datetime.fromtimestamp(body["updated_at"]).year, 1969)

        for link in body["links"]:
            self.assertListEqual(sorted(link.keys()), ["link_name", "link_type", "link_url"])

        for dataset in body["datasets"]:
            required_keys = [
                "id",
                "assay",
                "tissue",
                "disease",
                "sex",
                "ethnicity",
                "organism",
                "development_stage",
                "name",
                "revision",
                "dataset_deployments",
                "dataset_assets",
                "processing_status",
                "created_at",
                "updated_at",
                "collection_id",
                "collection_visibility",
                "is_valid",
                "cell_count",
            ]
            self.assertListEqual(sorted(dataset.keys()), sorted(required_keys))

    def test__list_collection_options__allow(self):
        origin = "http://localhost:3000"
        res = self.app.options("/dp/v1/collections", headers={"origin": origin})
        self.assertEqual(res.status_code, 200)
        self.assertEqual(origin, res.headers["Access-Control-Allow-Origin"])

    def test__list_collection_options__no_allow(self):
        res = self.app.options("/dp/v1/collections", headers={"origin": "http://localhost:ABCD"})
        self.assertEqual(res.status_code, 200)
        self.assertNotIn("Access-Control-Allow-Origin", res.headers.keys())

    def test__list_collection__ok(self):
        path = "/dp/v1/collections"
        headers = dict(host="localhost")

        from_date = int(datetime.fromtimestamp(60).timestamp())
        creation_time = 70
        to_date = int(datetime.fromtimestamp(80).timestamp())

        expected_id = self.generate_collection(
            self.session, visibility=CollectionVisibility.PUBLIC.name, created_at=datetime.fromtimestamp(creation_time)
        ).id

        with self.subTest("No Parameters"):
            test_url = furl(path=path)
            response = self.app.get(test_url.url, headers=headers)
            self.assertEqual(200, response.status_code)
            actual_body = json.loads(response.data)
            self.validate_collections_response_structure(actual_body)
            self.assertIn(expected_id, [p["id"] for p in actual_body["collections"]])
            self.assertEqual(None, actual_body.get("to_date"))
            self.assertEqual(None, actual_body.get("from_date"))

        with self.subTest("from_date"):
            test_url = furl(path=path, query_params={"from_date": from_date})
            response = self.app.get(test_url.url, headers=headers)
            self.assertEqual(200, response.status_code)
            actual_body = json.loads(response.data)
            self.validate_collections_response_structure(actual_body)
            self.assertIn(expected_id, [p["id"] for p in actual_body["collections"]])
            self.assertEqual(None, actual_body.get("to_date"))
            self.assertEqual(actual_body["from_date"], from_date)

        with self.subTest("to_date"):
            test_url = furl(path=path, query_params={"to_date": to_date})
            response = self.app.get(test_url.url, headers=headers)
            self.assertEqual(200, response.status_code)
            actual_body = json.loads(response.data)
            self.validate_collections_response_structure(actual_body)
            self.assertIn(expected_id, [p["id"] for p in actual_body["collections"]])
            self.assertEqual(to_date, actual_body["to_date"])
            self.assertEqual(None, actual_body.get("from_date"))

        with self.subTest("from_date->to_date"):
            test_url = furl(path=path, query_params={"from_date": from_date, "to_date": to_date})
            response = self.app.get(test_url.url, headers=headers)
            self.assertEqual(200, response.status_code)
            actual_body = json.loads(response.data)
            self.validate_collections_response_structure(actual_body)
            self.assertEqual(expected_id, actual_body["collections"][0]["id"])
            self.assertEqual(creation_time, actual_body["collections"][0]["created_at"])
            self.assertEqual(from_date, actual_body["from_date"])
            self.assertEqual(to_date, actual_body["to_date"])

    def test__get_collection_uuid__ok(self):
        """Verify the test collection exists and the expected fields exist."""
        expected_body = {
            "datasets": [
                {
                    "assay": [{"ontology_term_id": "test_obo", "label": "test_assay"}],
                    "dataset_assets": [
                        {
                            "dataset_id": "test_dataset_id",
                            "filename": "test_filename",
                            "filetype": "H5AD",
                            "id": "test_dataset_artifact_id",
                            "s3_uri": "s3://bogus-bucket/test_s3_uri.h5ad",
                            "type": "ORIGINAL",
                            "user_submitted": True,
                        }
                    ],
                    "dataset_deployments": [{"url": "test_url"}],
                    "development_stage": [{"label": "test_development_stage", "ontology_term_id": "test_obo"}],
                    "disease": [
                        {"label": "test_disease", "ontology_term_id": "test_obo"},
                        {"label": "test_disease2", "ontology_term_id": "test_obp"},
                        {"label": "test_disease3", "ontology_term_id": "test_obq"},
                    ],
                    "ethnicity": [{"label": "test_ethnicity", "ontology_term_id": "test_obo"}],
                    "linked_genesets": ["test_geneset_with_dataset"],
                    "id": "test_dataset_id",
                    "is_primary_data": "PRIMARY",
                    "mean_genes_per_cell": 0.0,
                    "name": "test_dataset_name",
                    "organism": [{"label": "test_organism", "ontology_term_id": "test_obo"}],
                    "collection_id": "test_collection_id",
                    "collection_visibility": "PUBLIC",
                    "cell_type": [{"label": "test_cell_type", "ontology_term_id": "test_opo"}],
                    "x_normalization": "test_x_normalization",
                    "x_approximate_distribution": "NORMAL",
                    "is_valid": False,
                    "revision": 0,
                    "sex": [
                        {"label": "test_sex", "ontology_term_id": "test_obo"},
                        {"label": "test_sex2", "ontology_term_id": "test_obp"},
                    ],
                    "tissue": [{"label": "test_tissue", "ontology_term_id": "test_obo"}],
                    "tombstone": False,
                    "processing_status": {
                        "id": "test_dataset_processing_status_id",
                        "dataset_id": "test_dataset_id",
                        "processing_status": "PENDING",
                        "upload_status": "UPLOADING",
                        "upload_progress": 4 / 9,
                        "validation_status": "NA",
                        "h5ad_status": "NA",
                        "rds_status": "NA",
                        "cxg_status": "NA",
                    },
                    "published": False,
                    "tombstone": False,
                    "schema_version": "2.0.0",
                }
            ],
            "description": "test_description",
            "genesets": [
                {
                    "collection_id": "test_collection_id",
                    "collection_visibility": "PUBLIC",
                    "linked_datasets": [],
                    "description": "this is a geneset",
                    "id": "test_geneset",
                    "name": "test_geneset",
                },
                {
                    "collection_id": "test_collection_id",
                    "collection_visibility": "PUBLIC",
                    "linked_datasets": ["test_dataset_id"],
                    "description": "this is a geneset with a dataset",
                    "id": "test_geneset_with_dataset",
                    "name": "test_geneset_with_dataset",
                },
            ],
            "id": "test_collection_id",
            "links": [
                {"link_name": "test_doi_link_name", "link_type": "DOI", "link_url": "http://test_doi_url.place"},
                {"link_name": "", "link_type": "DOI", "link_url": "http://test_no_link_name_doi_url.place"},
                {
                    "link_name": "test_raw_data_link_name",
                    "link_type": "RAW_DATA",
                    "link_url": "http://test_raw_data_url.place",
                },
                {"link_name": "", "link_type": "RAW_DATA", "link_url": "http://test_no_link_name_raw_data_url.place"},
                {
                    "link_name": "test_protocol_link_name",
                    "link_type": "PROTOCOL",
                    "link_url": "http://test_protocol_url.place",
                },
                {"link_name": "", "link_type": "PROTOCOL", "link_url": "http://test_no_link_name_protocol_url.place"},
                {
                    "link_name": "test_lab_website_link_name",
                    "link_type": "LAB_WEBSITE",
                    "link_url": "http://test_lab_website_url.place",
                },
                {
                    "link_name": "",
                    "link_type": "LAB_WEBSITE",
                    "link_url": "http://test_no_link_name_lab_website_url.place",
                },
                {"link_name": "test_other_link_name", "link_type": "OTHER", "link_url": "http://test_other_url.place"},
                {"link_name": "", "link_type": "OTHER", "link_url": "http://test_no_link_name_other_url.place"},
                {
                    "link_name": "test_data_source_link_name",
                    "link_type": "DATA_SOURCE",
                    "link_url": "http://test_data_source_url.place",
                },
                {
                    "link_name": "",
                    "link_type": "DATA_SOURCE",
                    "link_url": "http://test_no_link_name_data_source_url.place",
                },
            ],
            "name": "test_collection_name",
            "visibility": "PUBLIC",
            "contact_name": "Some Body",
            "curator_name": "",
            "contact_email": "somebody@chanzuckerberg.com",
            "data_submission_policy_version": "0",
        }

        with self.subTest("auth cookie"):
            expected_body["access_type"] = "WRITE"
            test_url = furl(path="/dp/v1/collections/test_collection_id", query_params=dict(visibility="PUBLIC"))
            cxguser_cookie = get_auth_token(self.app)
            response = self.app.get(test_url.url, headers=dict(host="localhost", Cookie=cxguser_cookie))
            self.assertEqual(200, response.status_code)
            actual_body = self.remove_timestamps(json.loads(response.data))
            self.assertDictEqual(actual_body, expected_body)

        with self.subTest("no auth cookie"):
            expected_body["access_type"] = "READ"
            test_url = furl(path="/dp/v1/collections/test_collection_id", query_params=dict(visibility="PUBLIC"))
            response = self.app.get(test_url.url, headers=dict(host="localhost"))
            self.assertEqual(200, response.status_code)
            actual_body = self.remove_timestamps(json.loads(response.data))
            self.assertDictEqual(actual_body, expected_body)

    def test_get_collection_minimal__ok(self):
        with self.subTest("No Datasets"):
            collection = self.generate_collection(self.session, visibility=CollectionVisibility.PUBLIC.name)
            test_url = furl(path=f"/dp/v1/collections/{collection.id}")
            resp = self.app.get(test_url.url)
            actual_body = self.remove_timestamps(json.loads(resp.data))
            expected_body = self.remove_timestamps(dict(**collection.reshape_for_api(), access_type="READ"))
            self.assertEqual(expected_body.pop("visibility").name, actual_body.pop("visibility"))
            self.assertEqual(expected_body, actual_body)

        with self.subTest("With a minimal dataset"):
            collection = self.generate_collection(self.session, visibility=CollectionVisibility.PUBLIC.name)
            dataset = self.generate_dataset(
                self.session,
                collection_id=collection.id,
                organism=None,
                tissue=None,
                assay=None,
                disease=None,
                sex=None,
                ethnicity=None,
                development_stage=None,
                explorer_url=None,
            )
            expected_body = {
                "access_type": "READ",
                "contact_email": "",
                "contact_name": "",
                "curator_name": "",
                "data_submission_policy_version": "0",
                "datasets": [
                    {
                        "collection_id": collection.id,
                        "collection_visibility": "PUBLIC",
                        "dataset_assets": [],
                        "dataset_deployments": [],
                        "linked_genesets": [],
                        "name": dataset.name,
                        "id": dataset.id,
                        "is_valid": False,
                        "published": False,
                        "revision": 0,
                        "tombstone": False,
                    }
                ],
                "description": "",
                "genesets": [],
                "id": collection.id,
                "links": [],
                "name": "",
                "visibility": "PUBLIC",
            }
            test_url = furl(path=f"/dp/v1/collections/{collection.id}")

            resp = self.app.get(test_url.url)

            self.assertEqual(200, resp.status_code)
            actual_body = self.remove_timestamps(json.loads(resp.data))
            expected_body = self.remove_timestamps(dict(**collection.reshape_for_api(), access_type="READ"))

            # Remove `visibility`, `collection_visibility` and `x_approximate_distribution` from the bodies,
            # since one will be an Enum and the other will be a string. That's expected since internal objects
            # should keep stricter data types, but JSON doesn't support Enums and therefore have to be converted
            # as strings.
            self.assertEqual(expected_body.pop("visibility").name, actual_body.pop("visibility"))
            self.assertEqual(
                expected_body["datasets"][0].pop("collection_visibility").name,
                actual_body["datasets"][0].pop("collection_visibility"),
            )
            self.assertEqual(
                expected_body["datasets"][0].pop("x_approximate_distribution").name,
                actual_body["datasets"][0].pop("x_approximate_distribution"),
            )
            self.assertEqual(
                expected_body["datasets"][0].pop("is_primary_data").name,
                actual_body["datasets"][0].pop("is_primary_data"),
            )

            self.assertEqual(expected_body, actual_body)

    def test__get_collection__ok(self):
        # Generate test cases
        authenticated = [True, False]
        owns = [True, False]
        visibility = ["public", "private"]
        obfuscated = [False]  # TODO: Once obfuscated uuid are support add True.
        test_cases = [params for params in itertools.product(authenticated, owns, visibility, obfuscated)]

        # Generate test collection
        test_collections = dict(
            public_not_owner=self.generate_collection(
                self.session, visibility=CollectionVisibility.PUBLIC.name, owner="someone else"
            ).id,
            public_owned=self.generate_collection(
                self.session, visibility=CollectionVisibility.PUBLIC.name, owner="test_user_id"
            ).id,
            private_not_owner=self.generate_collection(
                self.session, visibility=CollectionVisibility.PRIVATE.name, owner="someone else"
            ).id,
            private_owned=self.generate_collection(
                self.session, visibility=CollectionVisibility.PRIVATE.name, owner="test_user_id"
            ).id,
        )

        # run
        for auth, owns, visi, obfu in test_cases:
            expected_response_code = 200

            test_collection_id = test_collections["_".join([visi, "owned" if owns else "not_owner"])]
            expected_access_type = "WRITE" if owns and auth else "READ"

            with self.subTest(f"auth:{auth}, owns:{owns}, visi:{visi}, obfu:{obfu}, acc:{expected_access_type}"):
                if obfu:
                    raise NotImplementedError()
                test_url = furl(path=f"/dp/v1/collections/{test_collection_id}")
                if visi:
                    test_url.add(query_params=dict(visibility=visi.upper()))

                headers = dict(host="localhost")
                if auth:
                    headers["Cookie"] = get_auth_token(self.app)
                response = self.app.get(test_url.url, headers=headers)
                self.assertEqual(expected_response_code, response.status_code)
                if expected_response_code == 200:
                    actual_body = json.loads(response.data)
                    self.assertEqual(expected_access_type, actual_body["access_type"])

    def test_collection_with_tombstoned_dataset(self):
        dataset = self.generate_dataset(self.session, tombstone=True)
        test_url = furl(path="/dp/v1/collections/test_collection_id", query_params=dict(visibility="PUBLIC"))
        response = self.app.get(test_url.url, headers=dict(host="localhost"))

        self.assertEqual(response.status_code, 200)
        actual_dataset_ids = [d_id["id"] for d_id in json.loads(response.data)["datasets"]]

        self.assertNotIn(dataset.id, actual_dataset_ids)

    def test__get_collection_uuid__403_not_found(self):
        """Verify the test collection exists and the expected fields exist."""
        test_url = furl(path="/dp/v1/collections/AAAA-BBBB-CCCC-DDDD", query_params=dict(visibility="PUBLIC"))
        response = self.app.get(test_url.url, headers=dict(host="localhost"))
        self.assertEqual(403, response.status_code)

    def test__post_collection_returns_uuid_on_success(self):
        test_url = furl(path="/dp/v1/collections/")
        data = {
            "name": "collection name",
            "description": "This is a test collection",
            "contact_name": "person human",
            "contact_email": "person@human.com",
            "links": [{"link_name": "DOI Link", "link_url": "http://doi.org/10.1016", "link_type": "DOI"}],
        }
        json_data = json.dumps(data)
        response = self.app.post(
            test_url.url,
            headers={"host": "localhost", "Content-Type": "application/json", "Cookie": get_auth_token(self.app)},
            data=json_data,
        )
        self.assertEqual(201, response.status_code)

        # Add curator_name
        data["curator_name"] = "john smith"
        json_data = json.dumps(data)
        response = self.app.post(
            test_url.url,
            headers={"host": "localhost", "Content-Type": "application/json", "Cookie": get_auth_token(self.app)},
            data=json_data,
        )
        self.assertEqual(201, response.status_code)

    def test__post_collection_normalizes_doi(self):
        test_url = furl(path="/dp/v1/collections/")
        data = {
            "name": "collection name",
            "description": "This is a test collection",
            "contact_name": "person human",
            "contact_email": "person@human.com",
            "links": [
                {"link_name": "DOI Link", "link_url": "10.1016/foo", "link_type": "DOI"},
            ],
        }
        json_data = json.dumps(data)
        response = self.app.post(
            test_url.url,
            headers={"host": "localhost", "Content-Type": "application/json", "Cookie": get_auth_token(self.app)},
            data=json_data,
        )
        self.assertEqual(201, response.status_code)
        collection_id = json.loads(response.data)["collection_uuid"]
        collection = Collection.get_collection(
            self.session, collection_id, CollectionVisibility.PRIVATE.name, include_tombstones=True
        )
        self.assertEquals(collection.get_doi(), "https://doi.org/10.1016/foo")

    def test__post_collection_rejects_two_dois(self):
        test_url = furl(path="/dp/v1/collections/")
        data = {
            "name": "collection name",
            "description": "This is a test collection",
            "contact_name": "person human",
            "contact_email": "person@human.com",
            "links": [
                {"link_name": "DOI Link", "link_url": "http://doi.org/10.1016", "link_type": "DOI"},
                {"link_name": "DOI Link", "link_url": "http://doi.org/10.1017", "link_type": "DOI"},
            ],
        }
        json_data = json.dumps(data)
        response = self.app.post(
            test_url.url,
            headers={"host": "localhost", "Content-Type": "application/json", "Cookie": get_auth_token(self.app)},
            data=json_data,
        )
        self.assertEqual(400, response.status_code)

    @patch("backend.corpora.common.providers.crossref_provider.CrossrefProvider.fetch_metadata")
    def test__post_collection_rejects_invalid_doi(self, mock_provider):
        mock_provider.side_effect = CrossrefDOINotFoundException("Mocked CrossrefDOINotFoundException")
        test_url = furl(path="/dp/v1/collections/")
        data = {
            "name": "collection name",
            "description": "This is a test collection",
            "contact_name": "person human",
            "contact_email": "person@human.com",
            "links": [{"link_name": "DOI Link", "link_url": "http://doi.org/10.1016", "link_type": "DOI"}],
        }
        json_data = json.dumps(data)
        response = self.app.post(
            test_url.url,
            headers={"host": "localhost", "Content-Type": "application/json", "Cookie": get_auth_token(self.app)},
            data=json_data,
        )
        self.assertEqual(400, response.status_code)
        error_payload = json.loads(response.data)
        self.assertEqual(error_payload["detail"], "DOI cannot be found on Crossref")

    @patch("backend.corpora.common.providers.crossref_provider.CrossrefProvider.fetch_metadata")
    def test__post_collection_ignores_metadata_if_crossref_exception(self, mock_provider):
        mock_provider.side_effect = CrossrefFetchException("Mocked CrossrefFetchException")
        test_url = furl(path="/dp/v1/collections/")
        data = {
            "name": "collection name",
            "description": "This is a test collection",
            "contact_name": "person human",
            "contact_email": "person@human.com",
            "links": [{"link_name": "DOI Link", "link_url": "http://doi.org/10.1016", "link_type": "DOI"}],
        }
        json_data = json.dumps(data)
        response = self.app.post(
            test_url.url,
            headers={"host": "localhost", "Content-Type": "application/json", "Cookie": get_auth_token(self.app)},
            data=json_data,
        )
        self.assertEqual(201, response.status_code)
        collection_id = json.loads(response.data)["collection_uuid"]
        collection = Collection.get_collection(
            self.session, collection_id, CollectionVisibility.PRIVATE.name, include_tombstones=True
        )
        self.assertIsNone(collection.publisher_metadata)

    def test__post_collection_ignores_metadata_if_no_doi(self):
        test_url = furl(path="/dp/v1/collections/")
        data = {
            "name": "collection name",
            "description": "This is a test collection",
            "contact_name": "person human",
            "contact_email": "person@human.com",
        }
        json_data = json.dumps(data)
        response = self.app.post(
            test_url.url,
            headers={"host": "localhost", "Content-Type": "application/json", "Cookie": get_auth_token(self.app)},
            data=json_data,
        )
        self.assertEqual(201, response.status_code)
        collection_id = json.loads(response.data)["collection_uuid"]
        collection = Collection.get_collection(
            self.session, collection_id, CollectionVisibility.PRIVATE.name, include_tombstones=True
        )
        self.assertIsNone(collection.publisher_metadata)

    @patch("backend.corpora.common.providers.crossref_provider.CrossrefProvider.fetch_metadata")
    def test__post_collection_adds_publisher_metadata(self, mock_provider):

<<<<<<< HEAD
        mock_provider.return_value = generate_mock_publisher_metadata()
=======
        publisher_metadata = {
            "authors": [{"given": "John", "family": "Doe"}, {"given": "Jane", "family": "Doe"}],
            "published_year": 2021,
            "published_month": 11,
            "published_day": 10,
            "published_at": 1636520400.0,
            "journal": "Nature",
            "is_preprint": False,
        }

        mock_provider.return_value = publisher_metadata
>>>>>>> f4ade28a

        test_url = furl(path="/dp/v1/collections/")
        data = {
            "name": "collection name",
            "description": "This is a test collection",
            "contact_name": "person human",
            "contact_email": "person@human.com",
            "links": [{"link_name": "DOI Link", "link_url": "http://doi.org/10.1016", "link_type": "DOI"}],
        }
        json_data = json.dumps(data)
        response = self.app.post(
            test_url.url,
            headers={"host": "localhost", "Content-Type": "application/json", "Cookie": get_auth_token(self.app)},
            data=json_data,
        )
        self.assertEqual(201, response.status_code)
        collection_id = json.loads(response.data)["collection_uuid"]
        collection = Collection.get_collection(
            self.session, collection_id, CollectionVisibility.PRIVATE.name, include_tombstones=True
        )
        self.assertEqual(collection.publisher_metadata, generate_mock_publisher_metadata())

    def test__post_collection_fails_with_extra_fields(self):
        test_url = furl(path="/dp/v1/collections/")
        test_data = [
            {
                "name": "extra field in collection",
                "owner": "someone else",
                "description": "This is a test collection",
                "contact_name": "person human",
                "curator_name": "",
                "contact_email": "person@human.com",
                "links": [
                    {"link_name": "DOI Link", "link_url": "http://doi.org/10.1016", "link_type": "DOI"},
                    {"link_name": "DOI Link 2", "link_url": "http://doi.org/10.1017", "link_type": "DOI"},
                ],
            },
            {
                "name": "extra field in link",
                "description": "This is a test collection",
                "contact_name": "person human",
                "curator_name": "",
                "contact_email": "person@human.com",
                "links": [
                    {
                        "link_name": "DOI Link",
                        "link_url": "http://doi.org/10.1017",
                        "link_type": "DOI",
                        "collection_id": "1235",
                    },
                ],
            },
        ]
        for data in test_data:
            with self.subTest(data["name"]):
                response = self.app.post(
                    test_url.url,
                    headers={
                        "host": "localhost",
                        "Content-Type": "application/json",
                        "Cookie": get_auth_token(self.app),
                    },
                    data=json.dumps(data),
                )
                self.assertEqual(400, response.status_code)

    def test__post_collection_fails_if_data_missing(self):
        test_url = furl(path="/dp/v1/collections/")
        data = json.dumps({"name": "bkjbjbjmbjm"})
        response = self.app.post(
            test_url.url,
            headers={"host": "localhost", "Content-Type": "application/json", "Cookie": get_auth_token(self.app)},
            data=data,
        )
        self.assertEqual(400, response.status_code)

    def test__can_retrieve_created_collection(self):
        test_url = furl(path="/dp/v1/collections/")
        headers = {"host": "localhost", "Content-Type": "application/json", "Cookie": get_auth_token(self.app)}
        data = {
            "name": "another collection name",
            "description": "This is a test collection",
            "contact_name": "person human",
            "curator_name": "",
            "contact_email": "person@human.com",
            "links": [
                {"link_url": "http://doi.org/10.1016", "link_type": "OTHER"},
                {"link_name": "DOI Link 2", "link_url": "http://doi.org/10.1017", "link_type": "DOI"},
            ],
        }
        response = self.app.post(test_url.url, headers=headers, data=json.dumps(data))
        self.assertEqual(201, response.status_code)
        collection_uuid = json.loads(response.data)["collection_uuid"]

        test_url = furl(path=f"/dp/v1/collections/{collection_uuid}")
        test_url.add(query_params=dict(visibility="PRIVATE"))
        response = self.app.get(test_url.url, headers=headers)
        self.assertEqual(200, response.status_code)
        body = json.loads(response.data)

        self.assertEqual(body["description"], data["description"])
        self.assertEqual(body["name"], data["name"])
        self.assertEqual(body["contact_name"], body["contact_name"])
        self.assertEqual(body["contact_email"], body["contact_email"])

        # test that non owners only have read access
        no_cookie_headers = {"host": "localhost", "Content-Type": "application/json"}
        test_url = furl(path=f"/dp/v1/collections/{collection_uuid}")
        test_url.add(query_params=dict(visibility="PRIVATE"))
        response = self.app.get(test_url.url, headers=no_cookie_headers)
        self.assertEqual("READ", json.loads(response.data)["access_type"])

    def test__create_collection_strip_string_fields(self):
        test_url = furl(path="/dp/v1/collections/")
        headers = {"host": "localhost", "Content-Type": "application/json", "Cookie": get_auth_token(self.app)}
        data = {
            "name": "   another collection name   ",
            "description": "    This is a test collection  ",
            "contact_name": " person human   ",
            "contact_email": "person@human.com  ",
            "curator_name": "",
            "links": [
                {"link_url": "     http://doi.org/10.1016  ", "link_type": "OTHER"},
                {"link_name": "  DOI Link 2", "link_url": "http://doi.org/10.1017   ", "link_type": "DOI"},
            ],
        }
        response = self.app.post(test_url.url, headers=headers, data=json.dumps(data))
        self.assertEqual(201, response.status_code)
        collection_uuid = json.loads(response.data)["collection_uuid"]

        test_url = furl(path=f"/dp/v1/collections/{collection_uuid}")
        test_url.add(query_params=dict(visibility="PRIVATE"))
        response = self.app.get(test_url.url, headers=headers)
        self.assertEqual(200, response.status_code)
        body = json.loads(response.data)

        self.assertEqual(body["description"], data["description"].strip())
        self.assertEqual(body["name"], data["name"].strip())
        self.assertEqual(body["contact_name"], body["contact_name"].strip())
        self.assertEqual(body["contact_email"], body["contact_email"].strip())
        self.assertEqual(body["data_submission_policy_version"], body["data_submission_policy_version"].strip())

        for link in body["links"]:
            self.assertEqual(link["link_url"], link["link_url"].strip())

    def test__list_collection__check_owner(self):

        # Generate test collection
        public_owned = self.generate_collection(
            self.session, visibility=CollectionVisibility.PUBLIC.name, owner="test_user_id"
        ).id
        private_owned = self.generate_collection(
            self.session, visibility=CollectionVisibility.PRIVATE.name, owner="test_user_id"
        ).id
        public_not_owned = self.generate_collection(
            self.session, visibility=CollectionVisibility.PUBLIC.name, owner="someone else"
        ).id
        private_not_owned = self.generate_collection(
            self.session, visibility=CollectionVisibility.PRIVATE.name, owner="someone else"
        ).id

        path = "/dp/v1/collections"
        with self.subTest("no auth"):
            headers = {"host": "localhost", "Content-Type": "application/json"}
            response = self.app.get(path, headers=headers)
            self.assertEqual(200, response.status_code)
            result = json.loads(response.data)
            collections = result.get("collections")
            self.assertIsNotNone(collections)
            ids = [collection.get("id") for collection in collections]
            self.assertIn(public_owned, ids)
            self.assertIn(public_not_owned, ids)
            self.assertNotIn(private_owned, ids)
            self.assertNotIn(private_not_owned, ids)

        with self.subTest("auth"):
            headers = {"host": "localhost", "Content-Type": "application/json", "Cookie": get_auth_token(self.app)}
            response = self.app.get(path, headers=headers)
            self.assertEqual(200, response.status_code)
            result = json.loads(response.data)
            collections = result.get("collections")
            self.assertIsNotNone(collections)
            ids = [collection.get("id") for collection in collections]
            self.assertIn(public_owned, ids)
            self.assertIn(public_not_owned, ids)
            self.assertIn(private_owned, ids)
            self.assertNotIn(private_not_owned, ids)

    def test__get_all_collections_for_index(self):
        collection = self.generate_collection(
            self.session,
            visibility=CollectionVisibility.PUBLIC.name,
            owner="test_user_id",
            publisher_metadata=generate_mock_publisher_metadata(),
        )

        collection_id_private = self.generate_collection(
            self.session, visibility=CollectionVisibility.PRIVATE.name, owner="test_user_id"
        ).id

        collection_id_tombstone = self.generate_collection(
            self.session, visibility=CollectionVisibility.PUBLIC.name, tombstone=True, owner="test_user_id"
        ).id

        test_url = furl(path="/dp/v1/collections/index")
        headers = {"host": "localhost", "Content-Type": "application/json"}
        response = self.app.get(test_url.url, headers=headers)
        self.assertEqual(200, response.status_code)
        body = json.loads(response.data)

        ids = [collection["id"] for collection in body]
        self.assertIn(collection.id, ids)
        self.assertNotIn(collection_id_private, ids)
        self.assertNotIn(collection_id_tombstone, ids)

        actual_collection = body[-1]  # last added collection
        self.assertEqual(actual_collection["id"], collection.id)
        self.assertEqual(actual_collection["name"], collection.name)
        self.assertNotIn("description", actual_collection)
        self.assertEqual(actual_collection["published_at"], collection.published_at)
        self.assertEqual(actual_collection["revised_at"], collection.revised_at)
        self.assertEqual(actual_collection["publisher_metadata"], collection.publisher_metadata)


class TestCollectionDeletion(BaseAuthAPITest, CorporaTestCaseUsingMockAWS):
    def test_delete_private_collection__ok(self):
        # Generate test collection
        collection = self.generate_collection(
            self.session, visibility=CollectionVisibility.PRIVATE.name, owner="test_user_id"
        )
        processing_status_1 = {"upload_status": UploadStatus.WAITING, "upload_progress": 0.0}
        processing_status_2 = {"upload_status": UploadStatus.UPLOADED, "upload_progress": 100.0}

        dataset_1 = self.generate_dataset_with_s3_resources(
            self.session, collection=collection, processing_status=processing_status_1
        )
        dataset_2 = self.generate_dataset_with_s3_resources(
            self.session, collection=collection, processing_status=processing_status_2
        )

        s3_objects = self.get_s3_object_paths_from_dataset(dataset_1) + self.get_s3_object_paths_from_dataset(dataset_2)
        headers = {"host": "localhost", "Content-Type": "application/json", "Cookie": get_auth_token(self.app)}
        test_url = furl(path=f"/dp/v1/collections/{collection.id}", query_params=dict(visibility="PRIVATE"))
        response = self.app.get(test_url.url, headers=headers)

        self.assertEqual(response.status_code, 200)

        body = json.loads(response.data)
        dataset_ids = [dataset["id"] for dataset in body["datasets"]]
        self.assertIn(dataset_1.id, dataset_ids)
        self.assertIn(dataset_2.id, dataset_ids)

        # delete collection
        response = self.app.delete(test_url.url, headers=headers)
        self.assertEqual(response.status_code, 204)

        # check collection and datasets delete
        response = self.app.get(test_url.url, headers=headers)
        self.assertEqual(response.status_code, 403)

        # check s3_resources have been deleted
        for bucket, key in s3_objects:
            self.assertS3FileDoesNotExist(bucket, key)

    def test_tombstone_collection_revision__ok(self):
        # Generate test collection
        collection = self.generate_collection(
            self.session, visibility=CollectionVisibility.PRIVATE.name, owner="test_user_id"
        )
        # Generate the public collection with the same id as the private so a tombstone is created
        self.generate_collection(
            self.session, id=collection.id, visibility=CollectionVisibility.PUBLIC.name, owner="test_user_id"
        )

        processing_status_1 = {"upload_status": UploadStatus.WAITING, "upload_progress": 0.0}
        processing_status_2 = {"upload_status": UploadStatus.UPLOADED, "upload_progress": 100.0}

        dataset_1 = self.generate_dataset(self.session, collection=collection, processing_status=processing_status_1)
        dataset_2 = self.generate_dataset(self.session, collection=collection, processing_status=processing_status_2)
        headers = {"host": "localhost", "Content-Type": "application/json", "Cookie": get_auth_token(self.app)}
        test_private_url = furl(path=f"/dp/v1/collections/{collection.id}", query_params=dict(visibility="PRIVATE"))
        test_public_url = furl(path=f"/dp/v1/collections/{collection.id}", query_params=dict(visibility="PUBLIC"))
        response = self.app.get(test_private_url.url, headers=headers)
        self.assertEqual(200, response.status_code)

        body = json.loads(response.data)
        dataset_ids = [dataset["id"] for dataset in body["datasets"]]
        self.assertIn(dataset_1.id, dataset_ids)
        self.assertIn(dataset_2.id, dataset_ids)

        # delete collection
        response = self.app.delete(test_private_url.url, headers=headers)

        self.assertEqual(response.status_code, 204)

        # check collection and datasets delete
        response = self.app.get(test_private_url.url, headers=headers)
        self.assertEqual(response.status_code, 403)

        # Public collection still exists
        response = self.app.get(test_public_url.url, headers=headers)
        self.assertEqual(response.status_code, 200)

    def test_tombstone_published_collection_with_revision__ok(self):
        """Both the published and revised collections are tombstoned."""
        # Generate test collection
        collection_rev = self.generate_collection(
            self.session, visibility=CollectionVisibility.PRIVATE.name, owner="test_user_id"
        )
        # Generate the public collection with the same id as the private so a tombstone is created
        collection_pub = self.generate_collection(
            self.session, id=collection_rev.id, visibility=CollectionVisibility.PUBLIC.name, owner="test_user_id"
        )

        processing_status = {"upload_status": UploadStatus.UPLOADED, "upload_progress": 100.0}

        dataset_rev = self.generate_dataset(
            self.session, collection=collection_rev, processing_status=processing_status
        )
        dataset_pub = self.generate_dataset(
            self.session, collection=collection_pub, processing_status=processing_status
        )
        headers = {"host": "localhost", "Content-Type": "application/json", "Cookie": get_auth_token(self.app)}

        # Verify private collections exist
        test_private_url = furl(path=f"/dp/v1/collections/{collection_rev.id}", query_params=dict(visibility="PRIVATE"))
        response = self.app.get(test_private_url.url, headers=headers)
        self.assertEqual(200, response.status_code)
        body = json.loads(response.data)
        dataset_ids = [dataset["id"] for dataset in body["datasets"]]
        self.assertIn(dataset_rev.id, dataset_ids)

        # Verify public collections exist
        test_public_url = furl(path=f"/dp/v1/collections/{collection_pub.id}", query_params=dict(visibility="PUBLIC"))
        response = self.app.get(test_public_url.url, headers=headers)
        self.assertEqual(200, response.status_code)
        body = json.loads(response.data)
        dataset_ids = [dataset["id"] for dataset in body["datasets"]]
        self.assertIn(dataset_pub.id, dataset_ids)

        # delete public collection
        response = self.app.delete(test_public_url.url, headers=headers)
        self.assertEqual(response.status_code, 204)

        # check collection revision and datasets tombstoned
        response = self.app.get(test_private_url.url, headers=headers)
        self.assertEqual(response.status_code, 403)

        # check public collection is tombstoned and datasets deleted.
        response = self.app.get(test_public_url.url, headers=headers)
        self.assertEqual(response.status_code, 410)

        self.session.expire_all()
        collection = Collection.get_collection(
            self.session, collection_pub.id, CollectionVisibility.PUBLIC.name, include_tombstones=True
        )
        self.assertTrue(collection.tombstone)
        self.assertTrue(dataset_pub.tombstone)

    def test_delete_collection__dataset_not_available(self):
        # Generate test collection
        collection = self.generate_collection(
            self.session, visibility=CollectionVisibility.PRIVATE.name, owner="test_user_id"
        )
        # Generate the public collection with the same id as the private so a tombstone is created
        self.generate_collection(
            self.session, id=collection.id, visibility=CollectionVisibility.PUBLIC.name, owner="test_user_id"
        )
        processing_status = {"upload_status": UploadStatus.UPLOADED, "upload_progress": 100.0}

        dataset = self.generate_dataset(self.session, collection=collection, processing_status=processing_status)
        headers = {"host": "localhost", "Content-Type": "application/json", "Cookie": get_auth_token(self.app)}
        dataset_url = furl(path=f"/dp/v1/datasets/{dataset.id}/status")
        response = self.app.get(dataset_url.url, headers=headers)
        self.assertEqual(response.status_code, 200)

        test_url = furl(path=f"/dp/v1/collections/{collection.id}", query_params=dict(visibility="PRIVATE"))
        response = self.app.delete(test_url.url, headers=headers)

        self.assertEqual(response.status_code, 204)

        response = self.app.get(dataset_url.url, headers=headers)
        self.assertEqual(response.status_code, 403)

    def test_delete_collection__already_tombstoned__ok(self):
        collection = self.generate_collection(
            self.session, visibility=CollectionVisibility.PRIVATE.name, owner="test_user_id", tombstone=True
        )
        # Generate the public collection with the same id as the private so a tombstone is created
        self.generate_collection(
            self.session, id=collection.id, visibility=CollectionVisibility.PUBLIC.name, owner="test_user_id"
        )
        test_url = furl(path=f"/dp/v1/collections/{collection.id}", query_params=dict(visibility="PRIVATE"))
        headers = {"host": "localhost", "Content-Type": "application/json", "Cookie": get_auth_token(self.app)}
        response = self.app.delete(test_url.url, headers=headers)
        self.assertEqual(response.status_code, 204)

    def test_delete_collection__public__ok(self):
        collection = self.generate_collection(
            self.session, visibility=CollectionVisibility.PUBLIC.name, owner="test_user_id"
        )

        test_urls = [
            furl(path=f"/dp/v1/collections/{collection.id}", query_params=dict(visibility="PUBLIC")),
            furl(path=f"/dp/v1/collections/{collection.id}"),
        ]
        headers = {"host": "localhost", "Content-Type": "application/json", "Cookie": get_auth_token(self.app)}
        for test_url in test_urls:
            with self.subTest(test_url.url):
                response = self.app.delete(test_url.url, headers=headers)
                self.assertEqual(response.status_code, 204)

                response = self.app.get(test_url.url, headers=headers)
                body = json.loads(response.data)
                self.assertEqual(response.status_code, 410)
                self.assertEqual(body, "")

    def test_delete_collection__not_owner(self):
        collection = self.generate_collection(
            self.session, visibility=CollectionVisibility.PRIVATE.name, owner="someone_else"
        )
        test_url = furl(path=f"/dp/v1/collections/{collection.id}", query_params=dict(visibility="PRIVATE"))
        headers = {"host": "localhost", "Content-Type": "application/json", "Cookie": get_auth_token(self.app)}
        response = self.app.delete(test_url.url, headers=headers)
        self.assertEqual(response.status_code, 403)

    def test_delete_collection__does_not_exist(self):
        fake_uuid = generate_uuid()
        test_url = furl(path=f"/dp/v1/collections/{fake_uuid}", query_params=dict(visibility="PRIVATE"))
        headers = {"host": "localhost", "Content-Type": "application/json", "Cookie": get_auth_token(self.app)}
        response = self.app.delete(test_url.url, headers=headers)
        self.assertEqual(response.status_code, 403)

    def test_deleted_collection_does_not_appear_in_collection_lists(self):
        private_collection = self.generate_collection(
            self.session, visibility=CollectionVisibility.PRIVATE.name, owner="test_user_id"
        )
        public_collection = self.generate_collection(
            self.session, visibility=CollectionVisibility.PUBLIC.name, owner="test_user_id"
        )
        collection_to_delete = self.generate_collection(
            self.session, visibility=CollectionVisibility.PRIVATE.name, owner="test_user_id"
        )
        headers = {"host": "localhost", "Content-Type": "application/json", "Cookie": get_auth_token(self.app)}
        response = self.app.get("/dp/v1/collections/", headers=headers)

        collection_ids = [collection["id"] for collection in json.loads(response.data)["collections"]]
        self.assertIn(private_collection.id, collection_ids)
        self.assertIn(public_collection.id, collection_ids)
        self.assertIn(collection_to_delete.id, collection_ids)

        test_url = furl(path=f"/dp/v1/collections/{collection_to_delete.id}", query_params=dict(visibility="PRIVATE"))
        response = self.app.delete(test_url.url, headers=headers)
        self.assertEqual(response.status_code, 204)

        # check not returned privately
        response = self.app.get("/dp/v1/collections/", headers=headers)
        collection_ids = [collection["id"] for collection in json.loads(response.data)["collections"]]
        self.assertIn(private_collection.id, collection_ids)
        self.assertIn(public_collection.id, collection_ids)

        self.assertNotIn(collection_to_delete.id, collection_ids)

        # check not returned publicly
        headers = {"host": "localhost", "Content-Type": "application/json"}
        response = self.app.get("/dp/v1/collections/", headers=headers)
        collection_ids = [collection["id"] for collection in json.loads(response.data)["collections"]]
        self.assertIn(public_collection.id, collection_ids)
        self.assertNotIn(private_collection.id, collection_ids)
        self.assertNotIn(collection_to_delete.id, collection_ids)


class TestUpdateCollection(BaseAuthAPITest):
    def test__update_collection__OK(self):
        collection = self.generate_collection(self.session)
        test_fields = [
            "name",
            "description",
            "contact_name",
            "contact_email",
            "links",
        ]
        headers = {"host": "localhost", "Content-Type": "application/json", "Cookie": get_auth_token(self.app)}

        # Update the collection
        expected_body = {
            "name": "collection name",
            "description": "This is a test collection",
            "contact_name": "person human",
            "contact_email": "person@human.com",
            "links": [{"link_name": "DOI Link", "link_url": "http://doi.org/10.1016", "link_type": "DOI"}],
        }
        data = json.dumps(expected_body)
        response = self.app.put(f"/dp/v1/collections/{collection.id}", data=data, headers=headers)
        self.assertEqual(200, response.status_code)
        actual_body = json.loads(response.data)
        for field in test_fields:
            self.assertEqual(expected_body[field], actual_body[field])

    def test__update_collection__403(self):
        collection = self.generate_collection(self.session, owner="someone else")
        headers = {"host": "localhost", "Content-Type": "application/json", "Cookie": get_auth_token(self.app)}
        data = json.dumps({"name": "new name"})
        response = self.app.put(f"/dp/v1/collections/{collection.id}", data=data, headers=headers)
        self.assertEqual(403, response.status_code)

    def test__update_collection_links__OK(self):
        collection = self.generate_collection(self.session)
        headers = {"host": "localhost", "Content-Type": "application/json", "Cookie": get_auth_token(self.app)}

        # add links
        links = [{"link_name": "DOI Link", "link_url": "http://doi.org/10.1016", "link_type": "DOI"}]
        data = json.dumps({"links": links})
        response = self.app.put(f"/dp/v1/collections/{collection.id}", data=data, headers=headers)
        self.assertEqual(200, response.status_code)
        self.assertEqual(links, json.loads(response.data)["links"])

        # remove links
        links.pop()
        data = json.dumps({"links": links})
        response = self.app.put(f"/dp/v1/collections/{collection.id}", data=data, headers=headers)
        self.assertEqual(200, response.status_code)
        self.assertEqual(links, json.loads(response.data)["links"])

        # update links
        links = [{"link_name": "New name", "link_url": "http://doi.org/10.1016", "link_type": "DOI"}]
        data = json.dumps({"links": links})
        response = self.app.put(f"/dp/v1/collections/{collection.id}", data=data, headers=headers)
        self.assertEqual(200, response.status_code)
        self.assertEqual(links, json.loads(response.data)["links"])

        # all together
        links = [
            {"link_name": "Link 1", "link_url": "This is a new link", "link_type": "OTHER"},
            {"link_name": "DOI Link", "link_url": "http://doi.org/10.1016", "link_type": "DOI"},
        ]
        data = json.dumps({"links": links})
        response = self.app.put(f"/dp/v1/collections/{collection.id}", data=data, headers=headers)
        self.assertEqual(200, response.status_code)
        self.assertEqual(links, json.loads(response.data)["links"])

        # Clear All links
        links = []
        data = json.dumps({"links": links})
        response = self.app.put(f"/dp/v1/collections/{collection.id}", data=data, headers=headers)

        self.assertEqual(200, response.status_code)
        self.assertEqual(links, json.loads(response.data)["links"])

    @patch("backend.corpora.common.providers.crossref_provider.CrossrefProvider.fetch_metadata")
    def test__update_collection_new_doi_updates_metadata(self, mock_provider):
        # The Crossref provider will always return "New Journal"
        mock_provider.return_value = generate_mock_publisher_metadata("New Journal")
        collection = self.generate_collection(
            self.session,
            links=[{"link_name": "Link 1", "link_url": "http://doi.org/123", "link_type": "DOI"}],
            publisher_metadata=generate_mock_publisher_metadata("Old Journal"),
        )
        self.assertEqual("Old Journal", collection.publisher_metadata["journal"])

        headers = {"host": "localhost", "Content-Type": "application/json", "Cookie": get_auth_token(self.app)}
        response = self.app.put(
            f"/dp/v1/collections/{collection.id}",
            data=json.dumps({"links": [{"link_name": "Link 1", "link_url": "http://doi.org/456", "link_type": "DOI"}]}),
            headers=headers,
        )
        self.assertEqual(200, response.status_code)

        mock_provider.assert_called_once()

        actual_body = json.loads(response.data)
        self.assertIsNotNone(actual_body["publisher_metadata"])
        self.assertIsNotNone(actual_body["publisher_metadata"]["journal"])
        self.assertEqual("New Journal", actual_body["publisher_metadata"]["journal"])

    @patch("backend.corpora.common.providers.crossref_provider.CrossrefProvider.fetch_metadata")
    def test__update_collection_remove_doi_deletes_metadata(self, mock_provider):
        mock_provider.return_value = generate_mock_publisher_metadata("New Journal")
        collection = self.generate_collection(
            self.session,
            links=[{"link_name": "Link 1", "link_url": "http://doi.org/123", "link_type": "DOI"}],
            publisher_metadata=generate_mock_publisher_metadata("Old Journal"),
        )
        self.assertEqual("Old Journal", collection.publisher_metadata["journal"])

        headers = {"host": "localhost", "Content-Type": "application/json", "Cookie": get_auth_token(self.app)}
        # We're passing an empty links object, therefore the DOI is deleted
        response = self.app.put(
            f"/dp/v1/collections/{collection.id}",
            data=json.dumps({"links": []}),
            headers=headers,
        )

        self.assertEqual(200, response.status_code)
        # No Crossref calls should happen
        mock_provider.assert_not_called()

        # The `publisher_metadata` node should not longer be in the collection
        actual_body = json.loads(response.data)
        self.assertNotIn("publisher_metadata", actual_body)

    @patch("backend.corpora.common.providers.crossref_provider.CrossrefProvider.fetch_metadata")
    def test__update_collection_same_doi_does_not_update_metadata(self, mock_provider):
        mock_provider.return_value = generate_mock_publisher_metadata("New Journal")
        collection = self.generate_collection(
            self.session,
            links=[{"link_name": "Link 1", "link_url": "http://doi.org/123", "link_type": "DOI"}],
            publisher_metadata=generate_mock_publisher_metadata("Old Journal"),
        )
        self.assertEqual("Old Journal", collection.publisher_metadata["journal"])

        headers = {"host": "localhost", "Content-Type": "application/json", "Cookie": get_auth_token(self.app)}
        # Note that the DOI is the same as the original
        response = self.app.put(
            f"/dp/v1/collections/{collection.id}",
            data=json.dumps({"links": [{"link_name": "Link 1", "link_url": "http://doi.org/123", "link_type": "DOI"}]}),
            headers=headers,
        )

        self.assertEqual(200, response.status_code)
        # No Crossref calls should happen, since the DOI is unmodified
        mock_provider.assert_not_called()

        # The `publisher_metadata` node should exist and be the same
        actual_body = json.loads(response.data)
        self.assertIsNotNone(actual_body["publisher_metadata"])
        self.assertIsNotNone(actual_body["publisher_metadata"]["journal"])
        self.assertEqual("Old Journal", actual_body["publisher_metadata"]["journal"])


class TestCollectionsCurators(BasicAuthAPITestCurator):
    def test_view_non_owned_private_collection__ok(self):
        # Generate test collection
        collection = self.generate_collection(
            self.session, visibility=CollectionVisibility.PRIVATE.name, owner="another_test_user_id"
        )

        headers = {"host": "localhost", "Content-Type": "application/json", "Cookie": get_auth_token(self.app)}
        test_url = furl(path=f"/dp/v1/collections/{collection.id}", query_params=dict(visibility="PRIVATE"))
        response = self.app.get(test_url.url, headers=headers)

        # This will pass even for non curators.
        # Why are users allowed to view private collections that they don't own?
        self.assertEqual(response.status_code, 200)

        body = json.loads(response.data)
        self.assertEqual(body["access_type"], "WRITE")

    def test_update_non_owned_private_collection__ok(self):
        # Generate test collection
        collection = self.generate_collection(
            self.session, visibility=CollectionVisibility.PRIVATE.name, owner="another_test_user_id"
        )

        headers = {"host": "localhost", "Content-Type": "application/json", "Cookie": get_auth_token(self.app)}

        modified_collection = {
            "name": "new name",
            "description": collection.description,
            "contact_name": collection.contact_name,
            "contact_email": collection.contact_email,
            "links": collection.links,
        }
        data = json.dumps(modified_collection)
        response = self.app.put(f"/dp/v1/collections/{collection.id}", data=data, headers=headers)
        self.assertEqual(200, response.status_code)

    def test_delete_non_owned_private_collection__ok(self):
        # Generate test collection
        collection = self.generate_collection(
            self.session, visibility=CollectionVisibility.PRIVATE.name, owner="another_test_user_id"
        )

        headers = {"host": "localhost", "Content-Type": "application/json", "Cookie": get_auth_token(self.app)}

        test_url = furl(path=f"/dp/v1/collections/{collection.id}", query_params=dict(visibility="PRIVATE"))
        response = self.app.delete(test_url.url, headers=headers)
        self.assertEqual(204, response.status_code)<|MERGE_RESOLUTION|>--- conflicted
+++ resolved
@@ -23,6 +23,7 @@
         "published_year": 2021,
         "published_month": 11,
         "published_day": 10,
+        "published_at": 1636520400.0,
         "journal": journal_override or "Nature",
         "is_preprint": False,
     }
@@ -575,21 +576,7 @@
     @patch("backend.corpora.common.providers.crossref_provider.CrossrefProvider.fetch_metadata")
     def test__post_collection_adds_publisher_metadata(self, mock_provider):
 
-<<<<<<< HEAD
         mock_provider.return_value = generate_mock_publisher_metadata()
-=======
-        publisher_metadata = {
-            "authors": [{"given": "John", "family": "Doe"}, {"given": "Jane", "family": "Doe"}],
-            "published_year": 2021,
-            "published_month": 11,
-            "published_day": 10,
-            "published_at": 1636520400.0,
-            "journal": "Nature",
-            "is_preprint": False,
-        }
-
-        mock_provider.return_value = publisher_metadata
->>>>>>> f4ade28a
 
         test_url = furl(path="/dp/v1/collections/")
         data = {
