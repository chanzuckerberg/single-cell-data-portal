import json
import unittest
from unittest.mock import patch, Mock

from backend.corpora.common.corpora_orm import (
    CollectionVisibility,
    ProcessingStatus,
    DatasetArtifactFileType,
    DbDataset,
)
from tests.unit.backend.corpora.api_server.base_api_test import BaseAuthAPITest, mock_assert_authorized_token
from tests.unit.backend.fixtures.config import fake_s3_file


class TestAuthToken(BaseAuthAPITest):
    @patch("backend.corpora.lambdas.api.v1.curation.collections.collection_id.dataset.sts_client")
    def test__generate_s3_credentials__OK(self, sts_client: Mock):
<<<<<<< HEAD
        def _test(token):

=======
        def _test(user_name: str, additional_scope: list = None, is_super_curator: bool = False):
            token_claims = dict(sub=user_name, email="fake_user@email.com")
            token = make_token(token_claims, additional_scope=additional_scope, token_duration=10)
>>>>>>> 8aecd67e
            sts_client.assume_role_with_web_identity = Mock(
                return_value={
                    "Credentials": {
                        "AccessKeyId": "test_key",
                        "SecretAccessKey": "test_session_token",
                        "SessionToken": "test_session_token",
                    }
                }
            )
            collection = self.generate_collection(self.session)
            headers = {"Authorization": f"Bearer {token}"}

            response = self.app.post(
                f"/curation/v1/collections/{collection.id}/datasets/s3-upload-credentials", headers=headers
            )
            self.assertEqual(200, response.status_code)
            token_sub = mock_assert_authorized_token(token)["sub"]
            self.assertEqual(response.json["Bucket"], "cellxgene-dataset-submissions-test")
<<<<<<< HEAD
            self.assertEqual(response.json["UploadKeyPrefix"], f"{token_sub}/{collection.id}/")
=======
            if is_super_curator:
                self.assertEqual(response.json["UploadKeyPrefix"], f"super/{collection.id}/")
            else:
                self.assertEqual(response.json["UploadKeyPrefix"], f"{user_name}/{collection.id}/")
>>>>>>> 8aecd67e

        with self.subTest("collection owner"):
            _test("owner")

        with self.subTest("super curator"):
<<<<<<< HEAD
            _test("super")
=======
            _test(user_name="test_super_user_id", additional_scope="write:collections", is_super_curator=True)
>>>>>>> 8aecd67e

    def test__generate_s3_credentials__Not_Owner(self):
        collection = self.generate_collection(self.session, owner="not_test_user")
        response = self.app.post(
            f"/curation/v1/collections/{collection.id}/datasets/s3-upload-credentials", headers=self.make_owner_header()
        )
        self.assertEqual(403, response.status_code, msg=response.data)

    def test__generate_s3_credentials__Not_Private(self):
        collection = self.generate_collection(self.session, visibility=CollectionVisibility.PUBLIC.name)
        response = self.app.post(
            f"/curation/v1/collections/{collection.id}/datasets/s3-upload-credentials", headers=self.make_owner_header()
        )
        self.assertEqual(403, response.status_code)

    def test__generate_s3_credentials__No_Auth(self):
        collection = self.generate_collection(self.session, visibility=CollectionVisibility.PUBLIC.name)
        response = self.app.post(f"/curation/v1/collections/{collection.id}/datasets/s3-upload-credentials")
        self.assertEqual(401, response.status_code)


class TestPostCollection(BaseAuthAPITest):
    def setUp(self):
        super().setUp()
        self.test_collection = dict(
            name="collection", description="description", contact_name="john doe", contact_email="johndoe@email.com"
        )

    def test__create_collection__no_auth(self):
        response = self.app.post("/curation/v1/collections", data=json.dumps(self.test_collection))
        self.assertEqual(401, response.status_code)

    def test__create_collection__OK(self):
        response = self.app.post(
            "/curation/v1/collections", headers=self.make_owner_header(), data=json.dumps(self.test_collection)
        )
        self.assertEqual(201, response.status_code)

    def test__create_collection__InvalidParameters(self):
        tests = [
            (
                dict(
                    name="",
                    description="",
                    contact_name="",
                    contact_email="@email.com",
                    links=[{"link_type": "DOI", "link_url": "bad_doi"}],
                ),
                [
                    {"name": "contact_email", "reason": "Invalid format."},
                    {"name": "description", "reason": "Cannot be blank."},
                    {"name": "name", "reason": "Cannot be blank."},
                    {"name": "contact_name", "reason": "Cannot be blank."},
                    {"link_type": "DOI", "reason": "Invalid DOI"},
                ],
            ),
            (
                dict(
                    name="not blank",
                    description="description",
                    contact_name="some name",
                    contact_email="robot@email.com",
                    links=[
                        {"link_type": "DOI", "link_url": "doi:duplicated"},
                        {"link_type": "DOI", "link_url": "doi:duplicated"},
                    ],
                ),
                [{"link_type": "DOI", "reason": "Can only specify a single DOI"}],
            ),
        ]
        for body, expected_errors in tests:
            with self.subTest(body):
                response = self.app.post(
                    "/curation/v1/collections", headers=self.make_owner_header(), data=json.dumps(body)
                )
                self.assertEqual(400, response.status_code)
                for error in expected_errors:
                    self.assertIn(error, response.json["detail"])


class TestGetCollections(BaseAuthAPITest):
    def setUp(self):
        super().setUp()
        self.test_collection = dict(
            name="collection", description="description", contact_name="john doe", contact_email="johndoe@email.com"
        )

    def test__get_collections_no_auth__OK(self):
        res_no_auth = self.app.get("/curation/v1/collections")
        self.assertEqual(200, res_no_auth.status_code)
        self.assertEqual(6, len(res_no_auth.json["collections"]))
        [self.assertEqual("PUBLIC", c["visibility"]) for c in res_no_auth.json["collections"]]

    def test__get_collections_with_auth__OK(self):
        res_auth = self.app.get("/curation/v1/collections", headers=self.make_owner_header())
        self.assertEqual(200, res_auth.status_code)
        self.assertEqual(6, len(res_auth.json["collections"]))

    def test__get_collections_no_auth_visibility_private__OK(self):
        params = {"visibility": "PRIVATE"}
        res_private = self.app.get("/curation/v1/collections", query_string=params)
        self.assertEqual(401, res_private.status_code)

    def test__get_collections_no_auth_visibility_public__OK(self):
        params = {"visibility": "PUBLIC"}
        res_public = self.app.get("/curation/v1/collections", query_string=params)
        self.assertEqual(200, res_public.status_code)
        self.assertEqual(6, len(res_public.json["collections"]))

    def test__get_only_public_collections_with_auth__OK(self):
        params = {"visibility": "PUBLIC"}
        res = self.app.get("/curation/v1/collections", query_string=params, headers=self.make_owner_header())
        self.assertEqual(200, res.status_code)
        self.assertEqual(6, len(res.json["collections"]))
        [self.assertEqual("PUBLIC", c["visibility"]) for c in res.json["collections"]]

    def test__get_only_private_collections_with_auth__OK(self):
        second_collection = self.generate_collection(self.session)
        for status in (ProcessingStatus.PENDING, ProcessingStatus.SUCCESS):
            self.generate_dataset(
                self.session,
                collection_id=second_collection.id,
                processing_status={"processing_status": status},
            ).id
        params = {"visibility": "PRIVATE"}
        res = self.app.get("/curation/v1/collections", query_string=params, headers=self.make_owner_header())
        with self.subTest("Summary collection-level processing statuses are accurate"):
            for collection in res.json["collections"]:
                if collection["id"] == second_collection.id:
                    self.assertEqual(collection["processing_status"], "PENDING")
                else:
                    self.assertEqual(collection["processing_status"], "SUCCESS")
        self.assertEqual(200, res.status_code)
        self.assertEqual(2, len(res.json["collections"]))
        [self.assertEqual("PRIVATE", c["visibility"]) for c in res.json["collections"]]


class TestGetCollectionID(BaseAuthAPITest):
    expected_body = {
        "collection_url": "http://frontend.corporanet.local:3000/collections/test_collection_id",
        "contact_email": "somebody@chanzuckerberg.com",
        "contact_name": "Some Body",
        "curator_name": "",
        "datasets": [
            {
                "assay": [{"label": "test_assay", "ontology_term_id": "test_obo"}],
                "cell_count": None,
                "cell_type": [{"label": "test_cell_type", "ontology_term_id": "test_opo"}],
                "curator_tag": None,
                "dataset_assets": [{"filename": "test_filename", "filetype": "H5AD"}],
                "development_stage": [{"label": "test_development_stage", "ontology_term_id": "test_obo"}],
                "disease": [
                    {"label": "test_disease", "ontology_term_id": "test_obo"},
                    {"label": "test_disease2", "ontology_term_id": "test_obp"},
                    {"label": "test_disease3", "ontology_term_id": "test_obq"},
                ],
                "ethnicity": [{"label": "test_ethnicity", "ontology_term_id": "test_obo"}],
                "explorer_url": "test_url",
                "id": "test_dataset_id",
                "is_primary_data": "PRIMARY",
                "mean_genes_per_cell": 0.0,
                "name": "test_dataset_name",
                "organism": [{"label": "test_organism", "ontology_term_id": "test_obo"}],
                "processing_status": "PENDING",
                "revised_at": None,
                "revision": 0,
                "schema_version": "2.0.0",
                "sex": [
                    {"label": "test_sex", "ontology_term_id": "test_obo"},
                    {"label": "test_sex2", "ontology_term_id": "test_obp"},
                ],
                "tissue": [{"label": "test_tissue", "ontology_term_id": "test_obo"}],
                "tombstone": False,
                "x_approximate_distribution": "NORMAL",
                "x_normalization": "test_x_normalization",
            }
        ],
        "description": "test_description",
        "id": "test_collection_id",
        "links": [
            {"link_name": "test_doi_link_name", "link_type": "DOI", "link_url": "http://test_doi_url.place"},
            {"link_name": None, "link_type": "DOI", "link_url": "http://test_no_link_name_doi_url.place"},
            {
                "link_name": "test_raw_data_link_name",
                "link_type": "RAW_DATA",
                "link_url": "http://test_raw_data_url.place",
            },
            {"link_name": None, "link_type": "RAW_DATA", "link_url": "http://test_no_link_name_raw_data_url.place"},
            {
                "link_name": "test_protocol_link_name",
                "link_type": "PROTOCOL",
                "link_url": "http://test_protocol_url.place",
            },
            {"link_name": None, "link_type": "PROTOCOL", "link_url": "http://test_no_link_name_protocol_url.place"},
            {
                "link_name": "test_lab_website_link_name",
                "link_type": "LAB_WEBSITE",
                "link_url": "http://test_lab_website_url.place",
            },
            {
                "link_name": None,
                "link_type": "LAB_WEBSITE",
                "link_url": "http://test_no_link_name_lab_website_url.place",
            },
            {"link_name": "test_other_link_name", "link_type": "OTHER", "link_url": "http://test_other_url.place"},
            {"link_name": None, "link_type": "OTHER", "link_url": "http://test_no_link_name_other_url.place"},
            {
                "link_name": "test_data_source_link_name",
                "link_type": "DATA_SOURCE",
                "link_url": "http://test_data_source_url.place",
            },
            {
                "link_name": None,
                "link_type": "DATA_SOURCE",
                "link_url": "http://test_no_link_name_data_source_url.place",
            },
        ],
        "name": "test_collection_name",
        "published_at": None,
        "publisher_metadata": None,
        "revised_at": None,
        "revision_of": None,
        "tombstone": False,
        "visibility": "PUBLIC",
    }

    def setUp(self):
        super().setUp()
        self.test_collection = dict(
            name="collection", description="description", contact_name="john doe", contact_email="johndoe@email.com"
        )

    def test__get_public_collection_verify_body_is_reshaped_correctly__OK(self):
        dataset = self.session.query(DbDataset).filter(DbDataset.id == "test_dataset_id").one_or_none()
        self.assertIsInstance(dataset.organism, list)
        # Make this entry a dict instead of a list to test ability of the handler to reshape to list/array
        dataset.organism = dataset.organism[0]
        self.session.flush()
        dataset_modified = self.session.query(DbDataset).filter(DbDataset.id == "test_dataset_id").one_or_none()
        self.assertIsInstance(dataset_modified.organism, dict)

        res = self.app.get("/curation/v1/collections/test_collection_id")
        self.assertEqual(200, res.status_code)
        res_body = res.json
        del res_body["created_at"]  # too finicky; ignore
        self.assertTrue("access_type" not in res_body)
        self.assertDictEqual(self.expected_body, res_body)  # Confirm dict has been packaged in list

    def test__get_private_collection__OK(self):
        res = self.app.get("/curation/v1/collections/test_collection_id_revision")
        self.assertEqual(200, res.status_code)
        self.assertEqual("test_collection_id_revision", res.json["id"])
        self.assertTrue("access_type" not in res.json)

    def test__get_nonexistent_collection__Not_Found(self):
        res = self.app.get("/curation/v1/collections/test_collection_id_nonexistent")
        self.assertEqual(404, res.status_code)

    def test__get_public_collection_with_auth_access_type_write__OK(self):
        res = self.app.get("/curation/v1/collections/test_collection_id", headers=self.make_owner_header())
        self.assertEqual(200, res.status_code)
        self.assertEqual("test_collection_id", res.json["id"])
        self.assertEqual("WRITE", res.json["access_type"])

    def test__get_public_collection_with_auth_access_type_read__OK(self):
        res = self.app.get("/curation/v1/collections/test_collection_id_not_owner", headers=self.make_owner_header())
        self.assertEqual(200, res.status_code)
        self.assertEqual("test_collection_id_not_owner", res.json["id"])
        self.assertEqual("READ", res.json["access_type"])

    def test__get_private_collection_with_auth_access_type_write__OK(self):
        res = self.app.get("/curation/v1/collections/test_collection_id_revision", headers=self.make_owner_header())
        self.assertEqual(200, res.status_code)
        self.assertEqual("test_collection_id_revision", res.json["id"])
        self.assertEqual("WRITE", res.json["access_type"])


class TestPutCollectionID(BaseAuthAPITest):
    def setUp(self):
        super().setUp()
        self.test_collection = dict(
            name="collection", description="description", contact_name="john doe", contact_email="johndoe@email.com"
        )
        self.generate_collection(
            self.session,
            id="test_curator_tag_collection_id",
            visibility=CollectionVisibility.PUBLIC.name,
            owner="owner",
            name="test_collection_name",
            description="test_description",
            data_submission_policy_version="0",
            contact_name="Some Body",
            contact_email="somebody@chanzuckerberg.com",
        )
        self.generate_dataset(
            self.session,
            id="test_curator_tag",
            curator_tag="curator_tag",
            revision=0,
            name="test_dataset_name",
            schema_version="2.0.0",
            collection_id="test_curator_tag_collection_id",
            artifacts=[
                dict(
                    filename="test_filename",
                    filetype=DatasetArtifactFileType.H5AD.name,
                    user_submitted=True,
                    s3_uri=fake_s3_file,
                )
            ],
        )

    def test__update_collection__no_auth(self):
        collection_id = self.generate_collection(self.session).id
        response = self.app.patch(f"/curation/v1/collections/{collection_id}", data=json.dumps(self.test_collection))
        self.assertEqual(401, response.status_code)

    def test__update_collection__OK(self):
        collection_id = self.generate_collection(self.session).id
        response = self.app.patch(
            f"/curation/v1/collections/{collection_id}",
            data=json.dumps(self.test_collection),
            headers=self.make_owner_header(),
        )
        self.assertEqual(200, response.status_code)

    def test__update_collection__Not_Owner(self):
        collection_id = self.generate_collection(self.session, owner="someone else").id
        response = self.app.patch(
            f"/curation/v1/collections/{collection_id}",
            data=json.dumps(self.test_collection),
            headers=self.make_owner_header(),
        )
        self.assertEqual(403, response.status_code)

    def test__update_collection__Super_Curator(self):
        collection_id = self.generate_collection(self.session).id
        headers = self.make_super_curator_header()
        response = self.app.patch(
            f"/curation/v1/collections/{collection_id}", data=json.dumps(self.test_collection), headers=headers
        )
        self.assertEqual(200, response.status_code)


if __name__ == "__main__":
    unittest.main()<|MERGE_RESOLUTION|>--- conflicted
+++ resolved
@@ -15,14 +15,7 @@
 class TestAuthToken(BaseAuthAPITest):
     @patch("backend.corpora.lambdas.api.v1.curation.collections.collection_id.dataset.sts_client")
     def test__generate_s3_credentials__OK(self, sts_client: Mock):
-<<<<<<< HEAD
-        def _test(token):
-
-=======
-        def _test(user_name: str, additional_scope: list = None, is_super_curator: bool = False):
-            token_claims = dict(sub=user_name, email="fake_user@email.com")
-            token = make_token(token_claims, additional_scope=additional_scope, token_duration=10)
->>>>>>> 8aecd67e
+        def _test(token, is_super_curator: bool = False):
             sts_client.assume_role_with_web_identity = Mock(
                 return_value={
                     "Credentials": {
@@ -41,24 +34,16 @@
             self.assertEqual(200, response.status_code)
             token_sub = mock_assert_authorized_token(token)["sub"]
             self.assertEqual(response.json["Bucket"], "cellxgene-dataset-submissions-test")
-<<<<<<< HEAD
-            self.assertEqual(response.json["UploadKeyPrefix"], f"{token_sub}/{collection.id}/")
-=======
             if is_super_curator:
                 self.assertEqual(response.json["UploadKeyPrefix"], f"super/{collection.id}/")
             else:
-                self.assertEqual(response.json["UploadKeyPrefix"], f"{user_name}/{collection.id}/")
->>>>>>> 8aecd67e
+                self.assertEqual(response.json["UploadKeyPrefix"], f"{token_sub}/{collection.id}/")
 
         with self.subTest("collection owner"):
             _test("owner")
 
         with self.subTest("super curator"):
-<<<<<<< HEAD
-            _test("super")
-=======
-            _test(user_name="test_super_user_id", additional_scope="write:collections", is_super_curator=True)
->>>>>>> 8aecd67e
+            _test("super", is_super_curator=True)
 
     def test__generate_s3_credentials__Not_Owner(self):
         collection = self.generate_collection(self.session, owner="not_test_user")
