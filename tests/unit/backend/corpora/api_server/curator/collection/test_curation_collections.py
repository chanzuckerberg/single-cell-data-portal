import json
import unittest
from unittest.mock import patch, Mock

from backend.corpora.common.corpora_orm import (
    CollectionVisibility,
    ProcessingStatus,
    DatasetArtifactFileType,
    DbDataset,
)
from backend.corpora.lambdas.api.v1.curation.collections.common import EntityColumns
from backend.corpora.common.providers.crossref_provider import CrossrefDOINotFoundException
from tests.unit.backend.corpora.api_server.base_api_test import BaseAuthAPITest, mock_assert_authorized_token
from tests.unit.backend.fixtures.config import fake_s3_file


class TestAuthToken(BaseAuthAPITest):
    @patch("backend.corpora.lambdas.api.v1.curation.collections.collection_id.datasets.upload_s3.sts_client")
    def test__generate_s3_credentials__OK(self, sts_client: Mock):
        def _test(token, is_super_curator: bool = False):
            sts_client.assume_role_with_web_identity = Mock(
                return_value={
                    "Credentials": {
                        "AccessKeyId": "test_key",
                        "SecretAccessKey": "test_session_token",
                        "SessionToken": "test_session_token",
                    }
                }
            )
            collection = self.generate_collection(self.session)
            headers = {"Authorization": f"Bearer {token}"}

            response = self.app.get(
                f"/curation/v1/collections/{collection.id}/datasets/s3-upload-credentials", headers=headers
            )
            self.assertEqual(200, response.status_code)
            token_sub = mock_assert_authorized_token(token)["sub"]
            self.assertEqual(response.json["Bucket"], "cellxgene-dataset-submissions-test")
            if is_super_curator:
                self.assertEqual(response.json["UploadKeyPrefix"], f"super/{collection.id}/")
            else:
                self.assertEqual(response.json["UploadKeyPrefix"], f"{token_sub}/{collection.id}/")

        with self.subTest("collection owner"):
            _test("owner")

        with self.subTest("super curator"):
            _test("super", is_super_curator=True)

    def test__generate_s3_credentials__Not_Owner(self):
        collection = self.generate_collection(self.session, owner="not_test_user")
        response = self.app.get(
            f"/curation/v1/collections/{collection.id}/datasets/s3-upload-credentials", headers=self.make_owner_header()
        )
        self.assertEqual(403, response.status_code, msg=response.data)

    def test__generate_s3_credentials__Not_Private(self):
        collection = self.generate_collection(self.session, visibility=CollectionVisibility.PUBLIC.name)
        response = self.app.get(
            f"/curation/v1/collections/{collection.id}/datasets/s3-upload-credentials", headers=self.make_owner_header()
        )
        self.assertEqual(403, response.status_code)

    def test__generate_s3_credentials__No_Auth(self):
        collection = self.generate_collection(self.session, visibility=CollectionVisibility.PUBLIC.name)
        response = self.app.get(f"/curation/v1/collections/{collection.id}/datasets/s3-upload-credentials")
        self.assertEqual(401, response.status_code)


class TestPostCollection(BaseAuthAPITest):
    def setUp(self):
        super().setUp()
        self.test_collection = dict(
            name="collection", description="description", contact_name="john doe", contact_email="johndoe@email.com"
        )

    def test__create_collection__no_auth(self):
        response = self.app.post("/curation/v1/collections", data=json.dumps(self.test_collection))
        self.assertEqual(401, response.status_code)

    def test__create_collection__OK(self):
        response = self.app.post(
            "/curation/v1/collections", headers=self.make_owner_header(), data=json.dumps(self.test_collection)
        )
        self.assertEqual(201, response.status_code)

    def test__create_collection__InvalidParameters(self):
        tests = [
            (
                dict(
                    name="",
                    description="",
                    contact_name="",
                    contact_email="@email.com",
                    links=[{"link_type": "DOI", "link_url": "bad_doi"}],
                ),
                [
                    {"name": "contact_email", "reason": "Invalid format."},
                    {"name": "description", "reason": "Cannot be blank."},
                    {"name": "name", "reason": "Cannot be blank."},
                    {"name": "contact_name", "reason": "Cannot be blank."},
                    {"link_type": "DOI", "reason": "Invalid DOI"},
                ],
            ),
            (
                dict(
                    name="not blank",
                    description="description",
                    contact_name="some name",
                    contact_email="robot@email.com",
                    links=[
                        {"link_type": "DOI", "link_url": "doi:duplicated"},
                        {"link_type": "DOI", "link_url": "doi:duplicated"},
                    ],
                ),
                [{"link_type": "DOI", "reason": "Can only specify a single DOI"}],
            ),
        ]
        for body, expected_errors in tests:
            with self.subTest(body):
                response = self.app.post(
                    "/curation/v1/collections", headers=self.make_owner_header(), data=json.dumps(body)
                )
                self.assertEqual(400, response.status_code)
                for error in expected_errors:
                    self.assertIn(error, response.json["detail"])


class TestGetCollections(BaseAuthAPITest):
    def setUp(self):
        super().setUp()
        self.test_collection = dict(
            name="collection", description="description", contact_name="john doe", contact_email="johndoe@email.com"
        )

    def test__get_collections_no_auth__OK(self):
        res_no_auth = self.app.get("/curation/v1/collections")
        self.assertEqual(200, res_no_auth.status_code)
        self.assertEqual(6, len(res_no_auth.json["collections"]))
        [self.assertEqual("PUBLIC", c["visibility"]) for c in res_no_auth.json["collections"]]

    def test__get_collections_with_auth__OK(self):
        res_auth = self.app.get("/curation/v1/collections", headers=self.make_owner_header())
        self.assertEqual(200, res_auth.status_code)
        self.assertEqual(6, len(res_auth.json["collections"]))
        with self.subTest("The 'revising_in' attribute is None for unauthorized public collections"):
            for c in res_auth.json["collections"]:
                if c["id"] in (
                    "test_collection_id_public_for_revision_one",
                    "test_collection_id_public_for_revision_two",
                ):
                    self.assertIsNone(c["revising_in"])
        with self.subTest("The 'revising_in' attribute is None for collections which lack a revision"):
            for c in res_auth.json["collections"]:
                if c["id"] in (
                    "test_collection_id_public",
                    "test_collection_with_link",
                    "test_collection_with_link_and_dataset_changes",
                ):
                    self.assertIsNone(c["revising_in"])
        with self.subTest("The 'revising_in' attribute is equal to the id of the revision Collection"):
            for c in res_auth.json["collections"]:
                if c["id"] == "test_collection_id":
                    self.assertEqual("test_collection_id_revision", c["revising_in"])

    def test__get_collections_no_auth_visibility_private__OK(self):
        params = {"visibility": "PRIVATE"}
        res_private = self.app.get("/curation/v1/collections", query_string=params)
        self.assertEqual(401, res_private.status_code)

    def test__get_collections_no_auth_visibility_public__OK(self):
        params = {"visibility": "PUBLIC"}
        res_public = self.app.get("/curation/v1/collections", query_string=params)
        self.assertEqual(200, res_public.status_code)
        self.assertEqual(6, len(res_public.json["collections"]))

    def test__get_a_curators_collections(self):
        curator_name = "John Smith"
        self.generate_collection(self.session, curator_name="Not Smith")
        self.generate_collection(self.session, curator_name=curator_name, visibility=CollectionVisibility.PUBLIC)
        self.generate_collection(self.session, curator_name=curator_name, visibility=CollectionVisibility.PRIVATE)

        def _test(query_param, headers, expected_number_of_results):
            response = self.app.get("/curation/v1/collections", query_string=query_param, headers=headers)
            self.assertEqual(200, response.status_code)
            self.assertEqual(expected_number_of_results, len(response.json["collections"]))
            for collection in response.json["collections"]:
                self.assertEqual(curator_name, collection["curator_name"])

        params = {"curator": curator_name, "visibility": "PRIVATE"}
        visibilities = ["PUBLIC", "PRIVATE"]
        for visibility in visibilities:
            params = {"curator": curator_name, "visibility": visibility}
            with self.subTest(f"regular curators can't search by curator {visibility}"):
                response = self.app.get(
                    "/curation/v1/collections", query_string=params, headers=self.make_not_owner_header()
                )
                self.assertEqual(401, response.status_code)
            with self.subTest(f"users can't search by curator {visibility}"):
                response = self.app.get("/curation/v1/collections", query_string=params)
                self.assertEqual(401, response.status_code)

        with self.subTest("Searching for a curator that doesn't exists return 0 collections"):
            _test({"curator": "Not A Curator"}, self.make_super_curator_header(), 0)
        with self.subTest("super curators can search public collections by curator"):
            _test({"curator": curator_name}, self.make_super_curator_header(), 1)
        with self.subTest("super curators can search private collections by curator"):
            _test({"curator": curator_name, "visibility": "PRIVATE"}, self.make_super_curator_header(), 1)

    def test__get_only_public_collections_with_auth__OK(self):
        params = {"visibility": "PUBLIC"}
        res = self.app.get("/curation/v1/collections", query_string=params, headers=self.make_owner_header())
        self.assertEqual(200, res.status_code)
        self.assertEqual(6, len(res.json["collections"]))
        [self.assertEqual("PUBLIC", c["visibility"]) for c in res.json["collections"]]

    def test__get_only_private_collections_with_auth__OK(self):
        second_collection = self.generate_collection(self.session)
        for status in (ProcessingStatus.PENDING, ProcessingStatus.SUCCESS):
            self.generate_dataset(
                self.session,
                collection_id=second_collection.id,
                processing_status={"processing_status": status},
            ).id
        params = {"visibility": "PRIVATE"}
        res = self.app.get("/curation/v1/collections", query_string=params, headers=self.make_owner_header())
        with self.subTest("Summary collection-level processing statuses are accurate"):
            for collection in res.json["collections"]:
                if collection["id"] == second_collection.id:
                    self.assertEqual(collection["processing_status"], "PENDING")
                else:
                    self.assertEqual(collection["processing_status"], "SUCCESS")
        self.assertEqual(200, res.status_code)
        self.assertEqual(2, len(res.json["collections"]))
        [self.assertEqual("PRIVATE", c["visibility"]) for c in res.json["collections"]]

    def test__verify_expected_public_collection_fields(self):
        collection = self.generate_collection(
            self.session,
            visibility=CollectionVisibility.PUBLIC.name,
            links=[
                {
                    "link_name": "test_raw_data_link_name",
                    "link_type": "RAW_DATA",
                    "link_url": "http://test_raw_data_url.place",
                }
            ],
        )
        self.generate_dataset(self.session, collection=collection)
        res = self.app.get("/curation/v1/collections")
        self.assertEqual(200, res.status_code)
        for resp_collection in res.json["collections"]:
            if resp_collection["id"] is collection.id:
                break

        self.check_fields(EntityColumns.link_cols, resp_collection["links"][0], "links")
        self.check_fields(EntityColumns.dataset_preview_cols, resp_collection["datasets"][0], "datasets")

        collections_cols = EntityColumns.collections_cols.copy()
        collections_cols.remove("owner")
        collections_cols.remove("tombstone")
        collections_cols.append("processing_status")
        collections_cols.append("collection_url")
        self.check_fields(collections_cols, resp_collection, "collection")

    def test__verify_expected_private_collection_fields(self):
        collection = self.generate_collection(
            self.session,
            visibility=CollectionVisibility.PUBLIC.name,
            links=[
                {
                    "link_name": "test_raw_data_link_name",
                    "link_type": "RAW_DATA",
                    "link_url": "http://test_raw_data_url.place",
                }
            ],
        )
        self.generate_dataset(self.session, collection=collection)
        params = {"visibility": "PUBLIC"}

        def _test(owner):
            if owner:
                header = self.make_owner_header()
                subtest_prefix = "owner"
            else:
                header = self.make_not_owner_header()
                subtest_prefix = "not_owner"
            res = self.app.get("/curation/v1/collections", query_string=params, headers=header)
            self.assertEqual(200, res.status_code)
            for resp_collection in res.json["collections"]:
                if resp_collection["id"] is collection.id:
                    break

            self.check_fields(EntityColumns.link_cols, resp_collection["links"][0], f"{subtest_prefix}:links")
            self.check_fields(
                EntityColumns.dataset_preview_cols, resp_collection["datasets"][0], f"{subtest_prefix}:datasets"
            )

            collections_cols = EntityColumns.collections_cols.copy()
            collections_cols.remove("tombstone")
            collections_cols.remove("owner")
            collections_cols.append("processing_status")
            collections_cols.append("collection_url")
            self.check_fields(collections_cols, resp_collection, f"{subtest_prefix}:collection")

        _test(True)
        _test(False)

    def check_fields(self, fields: list, response: dict, entity: str):
        for key in fields:
            with self.subTest(f"{entity}:{key}"):
                self.assertIn(key, response.keys())
                response.pop(key)
        with self.subTest(f"No Extra fields in {entity}"):
            self.assertFalse(response)

    def test__no_tombstoned_collections_or_datasets_included(self):
        second_collection = self.generate_collection(
            self.session, tombstone=False, name="second collection", visibility=CollectionVisibility.PUBLIC
        )
        self.generate_dataset(self.session, collection_id=second_collection.id)
        self.generate_dataset(self.session, collection_id=second_collection.id, tombstone=True)
        tombstoned_collection = self.generate_collection(
            self.session, tombstone=True, name="second collection", visibility=CollectionVisibility.PUBLIC
        )
        self.generate_dataset(self.session, collection_id=tombstoned_collection.id, tombstone=True)

        res = self.app.get("/curation/v1/collections", headers=self.make_owner_header())

        contains_tombstoned_collection_flag = False
        for collection in res.json["collections"]:
            if collection["id"] == second_collection.id:
                self.assertEqual(1, len(collection["datasets"]))
            if collection["id"] == tombstoned_collection.id:
                contains_tombstoned_collection_flag = True
        self.assertEqual(False, contains_tombstoned_collection_flag)


class TestGetCollectionID(BaseAuthAPITest):
    expected_body = {
        "collection_url": "http://frontend.corporanet.local:3000/collections/test_collection_id",
        "contact_email": "somebody@chanzuckerberg.com",
        "contact_name": "Some Body",
        "curator_name": "",
        "datasets": [
            {
                "assay": [{"label": "test_assay", "ontology_term_id": "test_obo"}],
                "cell_count": None,
                "cell_type": [{"label": "test_cell_type", "ontology_term_id": "test_opo"}],
                "curator_tag": None,
                "dataset_assets": [{"filename": "test_filename", "filetype": "H5AD"}],
                "development_stage": [{"label": "test_development_stage", "ontology_term_id": "test_obo"}],
                "disease": [
                    {"label": "test_disease", "ontology_term_id": "test_obo"},
                    {"label": "test_disease2", "ontology_term_id": "test_obp"},
                    {"label": "test_disease3", "ontology_term_id": "test_obq"},
                ],
                "ethnicity": [{"label": "test_ethnicity", "ontology_term_id": "test_obo"}],
                "explorer_url": "test_url",
                "id": "test_dataset_id",
                "is_primary_data": "PRIMARY",
                "mean_genes_per_cell": 0.0,
                "name": "test_dataset_name",
                "organism": [{"label": "test_organism", "ontology_term_id": "test_obo"}],
                "processing_status": "PENDING",
                "revised_at": None,
                "revision": 0,
                "schema_version": "2.0.0",
                "sex": [
                    {"label": "test_sex", "ontology_term_id": "test_obo"},
                    {"label": "test_sex2", "ontology_term_id": "test_obp"},
                ],
                "tissue": [{"label": "test_tissue", "ontology_term_id": "test_obo"}],
                "tombstone": False,
                "x_approximate_distribution": "NORMAL",
                "x_normalization": "test_x_normalization",
            }
        ],
        "description": "test_description",
        "id": "test_collection_id",
        "links": [
            {"link_name": "test_doi_link_name", "link_type": "DOI", "link_url": "http://test_doi_url.place"},
            {"link_name": None, "link_type": "DOI", "link_url": "http://test_no_link_name_doi_url.place"},
            {
                "link_name": "test_raw_data_link_name",
                "link_type": "RAW_DATA",
                "link_url": "http://test_raw_data_url.place",
            },
            {"link_name": None, "link_type": "RAW_DATA", "link_url": "http://test_no_link_name_raw_data_url.place"},
            {
                "link_name": "test_protocol_link_name",
                "link_type": "PROTOCOL",
                "link_url": "http://test_protocol_url.place",
            },
            {"link_name": None, "link_type": "PROTOCOL", "link_url": "http://test_no_link_name_protocol_url.place"},
            {
                "link_name": "test_lab_website_link_name",
                "link_type": "LAB_WEBSITE",
                "link_url": "http://test_lab_website_url.place",
            },
            {
                "link_name": None,
                "link_type": "LAB_WEBSITE",
                "link_url": "http://test_no_link_name_lab_website_url.place",
            },
            {"link_name": "test_other_link_name", "link_type": "OTHER", "link_url": "http://test_other_url.place"},
            {"link_name": None, "link_type": "OTHER", "link_url": "http://test_no_link_name_other_url.place"},
            {
                "link_name": "test_data_source_link_name",
                "link_type": "DATA_SOURCE",
                "link_url": "http://test_data_source_url.place",
            },
            {
                "link_name": None,
                "link_type": "DATA_SOURCE",
                "link_url": "http://test_no_link_name_data_source_url.place",
            },
        ],
        "name": "test_collection_name",
        "processing_status": "PENDING",
        "published_at": None,
        "publisher_metadata": None,
        "revised_at": None,
        "revision_of": None,
        "revising_in": None,
        "tombstone": False,
        "visibility": "PUBLIC",
    }

    def setUp(self):
        super().setUp()
        self.test_collection = dict(
            name="collection", description="description", contact_name="john doe", contact_email="johndoe@email.com"
        )

    def test__get_public_collection_verify_body_is_reshaped_correctly__OK(self):
        dataset = self.session.query(DbDataset).filter(DbDataset.id == "test_dataset_id").one_or_none()
        self.assertIsInstance(dataset.organism, list)
        # Make this entry a dict instead of a list to test ability of the handler to reshape to list/array
        dataset.organism = dataset.organism[0]
        self.session.flush()
        dataset_modified = self.session.query(DbDataset).filter(DbDataset.id == "test_dataset_id").one_or_none()
        self.assertIsInstance(dataset_modified.organism, dict)

        res = self.app.get("/curation/v1/collections/test_collection_id")
        self.assertEqual(200, res.status_code)
        res_body = res.json
        del res_body["created_at"]  # too finicky; ignore
<<<<<<< HEAD
        self.assertDictEqual(self.expected_body, res_body)  # Confirm dict has been packaged in list
=======
        self.assertTrue("access_type" not in res_body)
        self.assertDictEqual(self.expected_body, res_body)
        self.assertEqual(json.dumps(self.expected_body, sort_keys=True), json.dumps(res_body))
>>>>>>> c204826d

    def test__get_private_collection__OK(self):
        res = self.app.get("/curation/v1/collections/test_collection_id_revision")
        self.assertEqual(200, res.status_code)
        self.assertEqual("test_collection_id_revision", res.json["id"])

    def test__get_nonexistent_collection__Not_Found(self):
        res = self.app.get("/curation/v1/collections/test_collection_id_nonexistent")
        self.assertEqual(404, res.status_code)

    def test__get_tombstoned_collection__Not_Found(self):
        tombstoned_collection = self.generate_collection(
            self.session, tombstone=True, name="tombstoned collection", visibility=CollectionVisibility.PUBLIC
        )
        self.generate_dataset(self.session, collection_id=tombstoned_collection.id, tombstone=True)
        res = self.app.get(f"/curation/v1/collections/{tombstoned_collection.id}")
        self.assertEqual(404, res.status_code)

    def test_get_collection_with_no_datasets(self):
        collection = self.generate_collection(self.session, name="No Datasets", visibility=CollectionVisibility.PUBLIC)
        res = self.app.get(f"/curation/v1/collections/{collection.id}")
        self.assertEqual(200, res.status_code)
        self.assertEqual(res.json["processing_status"], None)

    def test__get_collection_with_tombstoned_datasets__OK(self):
        collection = self.generate_collection(
            self.session, tombstone=False, name="collection", visibility=CollectionVisibility.PUBLIC
        )
        self.generate_dataset(self.session, collection_id=collection.id, tombstone=False)
        self.generate_dataset(self.session, collection_id=collection.id, tombstone=True)
        res = self.app.get(f"/curation/v1/collections/{collection.id}")
        self.assertEqual(1, len(res.json["datasets"]))

    def test__get_public_collection_with_auth_access_type_write__OK(self):
        res = self.app.get("/curation/v1/collections/test_collection_id", headers=self.make_owner_header())
        self.assertEqual(200, res.status_code)
        self.assertEqual("test_collection_id", res.json["id"])

    def test__get_public_collection_with_auth_access_type_read__OK(self):
        res = self.app.get("/curation/v1/collections/test_collection_id_not_owner", headers=self.make_owner_header())
        self.assertEqual(200, res.status_code)
        self.assertEqual("test_collection_id_not_owner", res.json["id"])

    def test__get_private_collection_with_auth_access_type_write__OK(self):
        res = self.app.get("/curation/v1/collections/test_collection_id_revision", headers=self.make_owner_header())
        self.assertEqual(200, res.status_code)
        self.assertEqual("test_collection_id_revision", res.json["id"])

    def test__get_collectoin_with_x_approximate_distribution_none__OK(self):
        collection = self.generate_collection(self.session)
        self.generate_dataset(self.session, x_approximate_distribution=None, collection=collection)
        res = self.app.get(f"/curation/v1/collections/{collection.id}", headers=self.make_owner_header())
        self.assertEqual(200, res.status_code)
        self.assertIsNone(res.json["datasets"][0]["x_approximate_distribution"])


class TestPatchCollectionID(BaseAuthAPITest):
    def setUp(self):
        super().setUp()
        self.test_collection = dict(
            name="collection", description="description", contact_name="john doe", contact_email="johndoe@email.com"
        )
        self.generate_collection(
            self.session,
            id="test_curator_tag_collection_id",
            visibility=CollectionVisibility.PUBLIC.name,
            owner="owner",
            name="test_collection_name",
            description="test_description",
            data_submission_policy_version="0",
            contact_name="Some Body",
            contact_email="somebody@chanzuckerberg.com",
        )
        self.generate_dataset(
            self.session,
            id="test_curator_tag",
            curator_tag="curator_tag",
            revision=0,
            name="test_dataset_name",
            schema_version="2.0.0",
            collection_id="test_curator_tag_collection_id",
            artifacts=[
                dict(
                    filename="test_filename",
                    filetype=DatasetArtifactFileType.H5AD.name,
                    user_submitted=True,
                    s3_uri=fake_s3_file,
                )
            ],
        )

    def test__update_collection__no_auth(self):
        collection_id = self.generate_collection(self.session).id
        response = self.app.patch(f"/curation/v1/collections/{collection_id}", data=json.dumps(self.test_collection))
        self.assertEqual(401, response.status_code)

    def test__update_collection__OK(self):
        collection_id = self.generate_collection(self.session).id
        response = self.app.patch(
            f"/curation/v1/collections/{collection_id}",
            data=json.dumps(self.test_collection),
            headers=self.make_owner_header(),
        )
        self.assertEqual(200, response.status_code)

    def test__update_collection_partial_data__OK(self):
        description = "a description"
        contact_name = "first last"
        contact_email = "name@server.domain"
        links = [
            {"link_name": "name", "link_type": "RAW_DATA", "link_url": "http://test_link.place"},
        ]
        publisher_metadata = {
            "authors": [{"name": "First Last", "given": "First", "family": "Last"}],
            "journal": "Journal of Anamolous Results",
            "published_year": 2022,
            "published_month": 1,
        }
        collection_id = self.generate_collection(
            self.session,
            description=description,
            contact_name=contact_name,
            contact_email=contact_email,
            links=links,
            publisher_metadata=publisher_metadata,
        ).id
        new_name = "A new name, and only a new name"
        metadata = {"name": new_name}
        response = self.app.patch(
            f"/curation/v1/collections/{collection_id}",
            data=json.dumps(metadata),
            headers=self.make_owner_header(),
        )
        self.assertEqual(200, response.status_code)
        response = self.app.get(f"curation/v1/collections/{collection_id}")
        self.assertEqual(new_name, response.json["name"])
        self.assertEqual(description, response.json["description"])
        self.assertEqual(contact_name, response.json["contact_name"])
        self.assertEqual(contact_email, response.json["contact_email"])
        self.assertEqual(links, response.json["links"])
        self.assertEqual(publisher_metadata, response.json["publisher_metadata"])

    def test_update_collection_with_empty_required_fields(self):
        tests = [dict(description=""), dict(contact_name=""), dict(contact_email=""), dict(name="")]

        collection_id = self.generate_collection(self.session).id
        for test in tests:
            with self.subTest(test):
                response = self.app.patch(
                    f"/curation/v1/collections/{collection_id}",
                    data=json.dumps(test),
                    headers=self.make_owner_header(),
                )
                self.assertEqual(400, response.status_code)

    def test__update_collection__links_and_doi_management__OK(self):
        name = "partial updates test collection"
        links = [
            {"link_name": "name", "link_type": "RAW_DATA", "link_url": "http://test_link.place"},
            {"link_name": "doi", "link_type": "DOI", "link_url": "http://doi.doi"},
        ]
        new_links = [
            {"link_name": "new link", "link_type": "RAW_DATA", "link_url": "http://brand_new_link.place"},
            {"link_name": "new doi", "link_type": "DOI", "link_url": "http://doi.org/10.1016"},  # a real DOI
        ]

        links_configurations = (
            ("With links already in place; new links replace old", links, new_links, 200, new_links),
            ("With no links in place; new links get added", None, new_links, 200, new_links),
            ("With links in place, but empty request; no changes are made", links, None, 200, links),
            ("With links in place, empty array passed; BAD REQUEST 400", links, [], 400, links),
        )

        for test_title, initial_links, new_links, expected_status_code, expected_links in links_configurations:
            with self.subTest(test_title):
                collection_id = self.generate_collection(self.session, name=name, links=initial_links).id
                original_collection = self.app.get(f"curation/v1/collections/{collection_id}").json
                self.assertEqual(initial_links if initial_links else [], original_collection["links"])
                metadata = {"links": new_links} if new_links is not None else {}
                response = self.app.patch(
                    f"/curation/v1/collections/{collection_id}",
                    data=json.dumps(metadata),
                    headers=self.make_owner_header(),
                )
                self.assertEqual(expected_status_code, response.status_code)
                if expected_status_code == 200:
                    self.assertEqual(name, response.json["name"])
                    self.assertEqual(expected_links, response.json["links"])

    def test__update_collection__doi_does_not_exist__BAD_REQUEST(self):
        name = "bad doi update test collection"
        links = [
            {"link_name": "name", "link_type": "RAW_DATA", "link_url": "http://test_link.place"},
            {"link_name": "doi", "link_type": "DOI", "link_url": "http://doi.doi"},
        ]
        new_links_bad_doi = [
            {"link_name": "new link", "link_type": "RAW_DATA", "link_url": "http://brand_new_link.place"},
            {"link_name": "new doi", "link_type": "DOI", "link_url": "http://a_bad_doi"},  # a bad DOI
        ]
        publisher_metadata = {
            "authors": [{"name": "First Last", "given": "First", "family": "Last"}],
            "journal": "Journal of Anamolous Results",
            "published_year": 2022,
            "published_month": 1,
        }
        with patch(
            "backend.corpora.common.providers.crossref_provider.CrossrefProvider.fetch_metadata",
            side_effect=CrossrefDOINotFoundException(),
        ):

            collection = self.generate_collection(
                self.session, name=name, links=links, publisher_metadata=publisher_metadata
            )
            collection_id = collection.id
            original_collection = self.app.get(f"curation/v1/collections/{collection_id}").json
            self.assertEqual(links, original_collection["links"])
            metadata = {"links": new_links_bad_doi}
            response = self.app.patch(
                f"/curation/v1/collections/{collection_id}",
                data=json.dumps(metadata),
                headers=self.make_owner_header(),
            )
            self.assertEqual(400, response.status_code)
            original_collection_unchanged = self.app.get(f"curation/v1/collections/{collection_id}").json
            self.assertEqual(name, original_collection_unchanged["name"])
            self.assertEqual(links, original_collection_unchanged["links"])
            self.assertEqual(publisher_metadata, original_collection_unchanged["publisher_metadata"])

    def test__update_collection__Not_Owner(self):
        collection_id = self.generate_collection(self.session, owner="someone else").id
        response = self.app.patch(
            f"/curation/v1/collections/{collection_id}",
            data=json.dumps(self.test_collection),
            headers=self.make_owner_header(),
        )
        self.assertEqual(403, response.status_code)

    def test__update_collection__Super_Curator(self):
        collection_id = self.generate_collection(self.session).id
        headers = self.make_super_curator_header()
        response = self.app.patch(
            f"/curation/v1/collections/{collection_id}", data=json.dumps(self.test_collection), headers=headers
        )
        self.assertEqual(200, response.status_code)

    def test__update_public_collection_owner__405(self):
        collection_id = self.generate_collection(self.session, visibility=CollectionVisibility.PUBLIC).id
        headers = self.make_super_curator_header()
        response = self.app.patch(
            f"/curation/v1/collections/{collection_id}", data=json.dumps(self.test_collection), headers=headers
        )
        self.assertEqual(405, response.status_code)
        self.assertEqual(
            "Directly editing a public Collection is not allowed; you must create a revision.",
            json.loads(response.text)["detail"],
        )


if __name__ == "__main__":
    unittest.main()<|MERGE_RESOLUTION|>--- conflicted
+++ resolved
@@ -446,13 +446,8 @@
         self.assertEqual(200, res.status_code)
         res_body = res.json
         del res_body["created_at"]  # too finicky; ignore
-<<<<<<< HEAD
         self.assertDictEqual(self.expected_body, res_body)  # Confirm dict has been packaged in list
-=======
-        self.assertTrue("access_type" not in res_body)
-        self.assertDictEqual(self.expected_body, res_body)
         self.assertEqual(json.dumps(self.expected_body, sort_keys=True), json.dumps(res_body))
->>>>>>> c204826d
 
     def test__get_private_collection__OK(self):
         res = self.app.get("/curation/v1/collections/test_collection_id_revision")
