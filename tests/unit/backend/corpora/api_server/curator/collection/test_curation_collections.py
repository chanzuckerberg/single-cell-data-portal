import json
import unittest
from unittest.mock import patch, Mock

from backend.corpora.common.corpora_orm import (
    CollectionVisibility,
    ProcessingStatus,
    DatasetArtifactFileType,
    DbDataset,
)
from backend.corpora.lambdas.api.v1.curation.collections.common import EntityColumns
from backend.corpora.common.providers.crossref_provider import CrossrefDOINotFoundException
from tests.unit.backend.corpora.api_server.base_api_test import BaseAuthAPITest, mock_assert_authorized_token
from tests.unit.backend.fixtures.config import fake_s3_file


class TestAuthToken(BaseAuthAPITest):
    @patch("backend.corpora.lambdas.api.v1.curation.collections.collection_id.datasets.upload_s3.sts_client")
    def test__generate_s3_credentials__OK(self, sts_client: Mock):
        def _test(token, is_super_curator: bool = False):
            sts_client.assume_role_with_web_identity = Mock(
                return_value={
                    "Credentials": {
                        "AccessKeyId": "test_key",
                        "SecretAccessKey": "test_session_token",
                        "SessionToken": "test_session_token",
                    }
                }
            )
            collection = self.generate_collection(self.session)
            headers = {"Authorization": f"Bearer {token}"}

            response = self.app.get(
                f"/curation/v1/collections/{collection.id}/datasets/s3-upload-credentials", headers=headers
            )
            self.assertEqual(200, response.status_code)
            token_sub = mock_assert_authorized_token(token)["sub"]
            self.assertEqual(response.json["Bucket"], "cellxgene-dataset-submissions-test")
            if is_super_curator:
                self.assertEqual(response.json["UploadKeyPrefix"], f"super/{collection.id}/")
            else:
                self.assertEqual(response.json["UploadKeyPrefix"], f"{token_sub}/{collection.id}/")

        with self.subTest("collection owner"):
            _test("owner")

        with self.subTest("super curator"):
            _test("super", is_super_curator=True)

    def test__generate_s3_credentials__Not_Owner(self):
        collection = self.generate_collection(self.session, owner="not_test_user")
        response = self.app.get(
            f"/curation/v1/collections/{collection.id}/datasets/s3-upload-credentials", headers=self.make_owner_header()
        )
        self.assertEqual(403, response.status_code, msg=response.data)

    def test__generate_s3_credentials__Not_Private(self):
        collection = self.generate_collection(self.session, visibility=CollectionVisibility.PUBLIC.name)
        response = self.app.get(
            f"/curation/v1/collections/{collection.id}/datasets/s3-upload-credentials", headers=self.make_owner_header()
        )
        self.assertEqual(403, response.status_code)

    def test__generate_s3_credentials__No_Auth(self):
        collection = self.generate_collection(self.session, visibility=CollectionVisibility.PUBLIC.name)
        response = self.app.get(f"/curation/v1/collections/{collection.id}/datasets/s3-upload-credentials")
        self.assertEqual(401, response.status_code)


class TestPostCollection(BaseAuthAPITest):
    def setUp(self):
        super().setUp()
        self.test_collection = dict(
            name="collection", description="description", contact_name="john doe", contact_email="johndoe@email.com"
        )

    def test__create_collection__no_auth(self):
        response = self.app.post("/curation/v1/collections", data=json.dumps(self.test_collection))
        self.assertEqual(401, response.status_code)

    def test__create_collection__OK(self):
        response = self.app.post(
            "/curation/v1/collections", headers=self.make_owner_header(), data=json.dumps(self.test_collection)
        )
        self.assertEqual(201, response.status_code)

    def test__create_collection__InvalidParameters(self):
        tests = [
            (
                dict(
                    name="",
                    description="",
                    contact_name="",
                    contact_email="@email.com",
                    links=[{"link_type": "DOI", "link_url": "bad_doi"}],
                ),
                [
                    {"name": "contact_email", "reason": "Invalid format."},
                    {"name": "description", "reason": "Cannot be blank."},
                    {"name": "name", "reason": "Cannot be blank."},
                    {"name": "contact_name", "reason": "Cannot be blank."},
                    {"link_type": "DOI", "reason": "Invalid DOI"},
                ],
            ),
            (
                dict(
                    name="not blank",
                    description="description",
                    contact_name="some name",
                    contact_email="robot@email.com",
                    links=[
                        {"link_type": "DOI", "link_url": "doi:duplicated"},
                        {"link_type": "DOI", "link_url": "doi:duplicated"},
                    ],
                ),
                [{"link_type": "DOI", "reason": "Can only specify a single DOI"}],
            ),
        ]
        for body, expected_errors in tests:
            with self.subTest(body):
                response = self.app.post(
                    "/curation/v1/collections", headers=self.make_owner_header(), data=json.dumps(body)
                )
                self.assertEqual(400, response.status_code)
                for error in expected_errors:
                    self.assertIn(error, response.json["detail"])


class TestGetCollections(BaseAuthAPITest):
    def setUp(self):
        super().setUp()
        self.test_collection = dict(
            name="collection", description="description", contact_name="john doe", contact_email="johndoe@email.com"
        )

    def test__get_collections_no_auth__OK(self):
        res_no_auth = self.app.get("/curation/v1/collections")
        self.assertEqual(200, res_no_auth.status_code)
        self.assertEqual(6, len(res_no_auth.json))
        [self.assertEqual("PUBLIC", c["visibility"]) for c in res_no_auth.json]

    def test__get_collections_with_auth__OK(self):
        res_auth = self.app.get("/curation/v1/collections", headers=self.make_owner_header())
        with self.subTest("The 'revising_in' attribute is None for unauthorized public collections"):
            conditions_tested = 0
            for c in res_auth.json:
                if c["id"] in (
                    "test_collection_id_public_for_revision_one",
                    "test_collection_id_public_for_revision_two",
                ):
                    conditions_tested += 1
                    self.assertIsNone(c["revising_in"])
            self.assertEqual(2, conditions_tested)
        with self.subTest("The 'revising_in' attribute is None for collections which lack a revision"):
            conditions_tested = 0
            for c in res_auth.json:
                if c["id"] in (
                    "test_collection_id_public",
                    "test_collection_with_link",
                    "test_collection_with_link_and_dataset_changes",
                ):
                    conditions_tested += 1
                    self.assertIsNone(c["revising_in"])
            self.assertEqual(3, conditions_tested)
        with self.subTest("The 'revising_in' attribute is equal to the id of the revision Collection"):
            conditions_tested = 0
            for c in res_auth.json:
                if c["id"] == "test_collection_id":
                    conditions_tested += 1
                    self.assertEqual("test_collection_id_revision", c["revising_in"])
            self.assertTrue(1, conditions_tested)
        with self.subTest("Datasets in a revision contain a reference to their published counterpart, if it exists"):
            conditions_tested = 0
            for c in res_auth.json:
                if c["id"] == "test_collection_id_revision":
                    for d in c["datasets"]:
                        if d["id"] == "test_publish_revision_with_links__revision_dataset":
                            conditions_tested += 1
                            self.assertEqual("test_dataset_id", d["revision_of"])
            self.assertTrue(1, conditions_tested)

    def test__get_collections_no_auth_visibility_private__OK(self):
        params = {"visibility": "PRIVATE"}
        res_private = self.app.get("/curation/v1/collections", query_string=params)
        self.assertEqual(403, res_private.status_code)

    def test__get_collections_no_auth_visibility_public__OK(self):
        params = {"visibility": "PUBLIC"}
        res_public = self.app.get("/curation/v1/collections", query_string=params)
        self.assertEqual(200, res_public.status_code)
        self.assertEqual(6, len(res_public.json))

    def test__get_a_curators_collections(self):
        curator_name = "John Smith"
        self.generate_collection(self.session, curator_name="Not Smith")
        self.generate_collection(self.session, curator_name=curator_name, visibility=CollectionVisibility.PUBLIC)
        self.generate_collection(self.session, curator_name=curator_name, visibility=CollectionVisibility.PRIVATE)

        def _test(query_param, headers, expected_number_of_results):
            response = self.app.get("/curation/v1/collections", query_string=query_param, headers=headers)
            self.assertEqual(200, response.status_code)
            self.assertEqual(expected_number_of_results, len(response.json))
            for collection in response.json:
                self.assertEqual(curator_name, collection["curator_name"])

        visibilities = ["PUBLIC", "PRIVATE"]
        for visibility in visibilities:
            params = {"curator": curator_name, "visibility": visibility}
            with self.subTest(f"regular curators can't search by curator {visibility}"):
                response = self.app.get(
                    "/curation/v1/collections", query_string=params, headers=self.make_not_owner_header()
                )
                self.assertEqual(403, response.status_code)
            with self.subTest(f"users can't search by curator {visibility}"):
                response = self.app.get("/curation/v1/collections", query_string=params)
                self.assertEqual(403, response.status_code)

        with self.subTest("Searching for a curator that doesn't exists return 0 collections"):
            _test({"curator": "Not A Curator"}, self.make_super_curator_header(), 0)
        with self.subTest("super curators can search public collections by curator"):
            _test({"curator": curator_name}, self.make_super_curator_header(), 1)
        with self.subTest("super curators can search private collections by curator"):
            _test({"curator": curator_name, "visibility": "PRIVATE"}, self.make_super_curator_header(), 1)

    def test__get_only_public_collections_with_auth__OK(self):
        params = {"visibility": "PUBLIC"}
        res = self.app.get("/curation/v1/collections", query_string=params, headers=self.make_owner_header())
        self.assertEqual(200, res.status_code)
        self.assertEqual(6, len(res.json))
        [self.assertEqual("PUBLIC", c["visibility"]) for c in res.json]

    def test__get_only_private_collections_with_auth__OK(self):
        second_collection = self.generate_collection(self.session)
        for status in (ProcessingStatus.PENDING, ProcessingStatus.SUCCESS):
            self.generate_dataset(
                self.session,
                collection_id=second_collection.id,
                processing_status={"processing_status": status},
            ).id
        params = {"visibility": "PRIVATE"}
        res = self.app.get("/curation/v1/collections", query_string=params, headers=self.make_owner_header())
        with self.subTest("Summary collection-level processing statuses are accurate"):
            for collection in res.json:
                if collection["id"] == second_collection.id:
                    self.assertEqual(collection["processing_status"], "PENDING")
                else:
                    self.assertEqual(collection["processing_status"], "SUCCESS")
        self.assertEqual(200, res.status_code)
        self.assertEqual(2, len(res.json))
        [self.assertEqual("PRIVATE", c["visibility"]) for c in res.json]

    def test__verify_expected_public_collection_fields(self):
        collection = self.generate_collection(
            self.session,
            visibility=CollectionVisibility.PUBLIC.name,
            links=[
                {
                    "link_name": "test_raw_data_link_name",
                    "link_type": "RAW_DATA",
                    "link_url": "http://test_raw_data_url.place",
                }
            ],
        )
        self.generate_dataset(self.session, collection=collection)
        res = self.app.get("/curation/v1/collections")
        self.assertEqual(200, res.status_code)
        for resp_collection in res.json:
            if resp_collection["id"] is collection.id:
                break

        self.check_fields(EntityColumns.link_cols, resp_collection["links"][0], "links")
        self.check_fields(EntityColumns.dataset_preview_cols, resp_collection["datasets"][0], "datasets")

        collections_cols = EntityColumns.collections_cols.copy()
        collections_cols.remove("owner")
        collections_cols.remove("tombstone")
        collections_cols.append("processing_status")
        collections_cols.append("collection_url")
        self.check_fields(collections_cols, resp_collection, "collection")

    def test__verify_expected_private_collection_fields(self):
        collection = self.generate_collection(
            self.session,
            visibility=CollectionVisibility.PUBLIC.name,
            links=[
                {
                    "link_name": "test_raw_data_link_name",
                    "link_type": "RAW_DATA",
                    "link_url": "http://test_raw_data_url.place",
                }
            ],
        )
        self.generate_dataset(self.session, collection=collection)
        params = {"visibility": "PUBLIC"}

        def _test(owner):
            if owner:
                header = self.make_owner_header()
                subtest_prefix = "owner"
            else:
                header = self.make_not_owner_header()
                subtest_prefix = "not_owner"
            res = self.app.get("/curation/v1/collections", query_string=params, headers=header)
            self.assertEqual(200, res.status_code)
            for resp_collection in res.json:
                if resp_collection["id"] is collection.id:
                    break

            self.check_fields(EntityColumns.link_cols, resp_collection["links"][0], f"{subtest_prefix}:links")
            self.check_fields(
                EntityColumns.dataset_preview_cols, resp_collection["datasets"][0], f"{subtest_prefix}:datasets"
            )

            collections_cols = EntityColumns.collections_cols.copy()
            collections_cols.remove("tombstone")
            collections_cols.remove("owner")
            collections_cols.append("processing_status")
            collections_cols.append("collection_url")
            self.check_fields(collections_cols, resp_collection, f"{subtest_prefix}:collection")

        _test(True)
        _test(False)

    def check_fields(self, fields: list, response: dict, entity: str):
        for key in fields:
            with self.subTest(f"{entity}:{key}"):
                self.assertIn(key, response.keys())
                response.pop(key)
        with self.subTest(f"No Extra fields in {entity}"):
            self.assertFalse(response)

    def test__no_tombstoned_collections_or_datasets_included(self):
        second_collection = self.generate_collection(
            self.session, tombstone=False, name="second collection", visibility=CollectionVisibility.PUBLIC
        )
        self.generate_dataset(self.session, collection_id=second_collection.id)
        self.generate_dataset(self.session, collection_id=second_collection.id, tombstone=True)
        tombstoned_collection = self.generate_collection(
            self.session, tombstone=True, name="second collection", visibility=CollectionVisibility.PUBLIC
        )
        self.generate_dataset(self.session, collection_id=tombstoned_collection.id, tombstone=True)

        res = self.app.get("/curation/v1/collections", headers=self.make_owner_header())

        contains_tombstoned_collection_flag = False
        for collection in res.json:
            if collection["id"] == second_collection.id:
                self.assertEqual(1, len(collection["datasets"]))
            if collection["id"] == tombstoned_collection.id:
                contains_tombstoned_collection_flag = True
        self.assertEqual(False, contains_tombstoned_collection_flag)


class TestGetCollectionID(BaseAuthAPITest):
    expected_body = {
        "collection_url": "http://frontend.corporanet.local:3000/collections/test_collection_id",
        "contact_email": "somebody@chanzuckerberg.com",
        "contact_name": "Some Body",
        "curator_name": "",
        "datasets": [
            {
                "assay": [{"label": "test_assay", "ontology_term_id": "test_obo"}],
                "batch_condition": ["batchA", "batchB"],
                "cell_count": None,
                "cell_type": [{"label": "test_cell_type", "ontology_term_id": "test_opo"}],
                "curator_tag": None,
                "dataset_assets": [{"filename": "test_filename", "filetype": "H5AD"}],
                "development_stage": [{"label": "test_development_stage", "ontology_term_id": "test_obo"}],
                "disease": [
                    {"label": "test_disease", "ontology_term_id": "test_obo"},
                    {"label": "test_disease2", "ontology_term_id": "test_obp"},
                    {"label": "test_disease3", "ontology_term_id": "test_obq"},
                ],
                "donor_id": ["donor_1", "donor_2"],
                "self_reported_ethnicity": [{"label": "test_ethnicity", "ontology_term_id": "test_obo"}],
                "explorer_url": "test_url",
                "id": "test_dataset_id",
                "is_primary_data": [True],
                "mean_genes_per_cell": 0.0,
                "title": "test_dataset_name",
                "organism": [{"label": "test_organism", "ontology_term_id": "test_obo"}],
                "processing_status": "PENDING",
                "revised_at": None,
                "revision": 0,
<<<<<<< HEAD
                "schema_version": "3.0.0",
=======
                "revision_of": None,
                "schema_version": "2.0.0",
>>>>>>> 9d79c5b6
                "sex": [
                    {"label": "test_sex", "ontology_term_id": "test_obo"},
                    {"label": "test_sex2", "ontology_term_id": "test_obp"},
                ],
                "suspension_type": ["nucleus"],
                "tissue": [{"label": "test_tissue", "ontology_term_id": "test_obo"}],
                "tombstone": False,
                "x_approximate_distribution": "NORMAL",
            }
        ],
        "description": "test_description",
        "id": "test_collection_id",
        "links": [
            {"link_name": "test_doi_link_name", "link_type": "DOI", "link_url": "http://test_doi_url.place"},
            {"link_name": None, "link_type": "DOI", "link_url": "http://test_no_link_name_doi_url.place"},
            {
                "link_name": "test_raw_data_link_name",
                "link_type": "RAW_DATA",
                "link_url": "http://test_raw_data_url.place",
            },
            {"link_name": None, "link_type": "RAW_DATA", "link_url": "http://test_no_link_name_raw_data_url.place"},
            {
                "link_name": "test_protocol_link_name",
                "link_type": "PROTOCOL",
                "link_url": "http://test_protocol_url.place",
            },
            {"link_name": None, "link_type": "PROTOCOL", "link_url": "http://test_no_link_name_protocol_url.place"},
            {
                "link_name": "test_lab_website_link_name",
                "link_type": "LAB_WEBSITE",
                "link_url": "http://test_lab_website_url.place",
            },
            {
                "link_name": None,
                "link_type": "LAB_WEBSITE",
                "link_url": "http://test_no_link_name_lab_website_url.place",
            },
            {"link_name": "test_other_link_name", "link_type": "OTHER", "link_url": "http://test_other_url.place"},
            {"link_name": None, "link_type": "OTHER", "link_url": "http://test_no_link_name_other_url.place"},
            {
                "link_name": "test_data_source_link_name",
                "link_type": "DATA_SOURCE",
                "link_url": "http://test_data_source_url.place",
            },
            {
                "link_name": None,
                "link_type": "DATA_SOURCE",
                "link_url": "http://test_no_link_name_data_source_url.place",
            },
        ],
        "name": "test_collection_name",
        "processing_status": "PENDING",
        "published_at": None,
        "publisher_metadata": None,
        "revised_at": None,
        "revision_of": None,
        "revising_in": None,
        "tombstone": False,
        "visibility": "PUBLIC",
    }

    def setUp(self):
        super().setUp()
        self.test_collection = dict(
            name="collection", description="description", contact_name="john doe", contact_email="johndoe@email.com"
        )

    def test__get_public_collection_verify_body_is_reshaped_correctly__OK(self):
        dataset = self.session.query(DbDataset).filter(DbDataset.id == "test_dataset_id").one_or_none()
        self.assertIsInstance(dataset.organism, list)
        # Make this entry a dict instead of a list to test ability of the handler to reshape to list/array
        dataset.organism = dataset.organism[0]
        self.session.flush()
        dataset_modified = self.session.query(DbDataset).filter(DbDataset.id == "test_dataset_id").one_or_none()
        self.assertIsInstance(dataset_modified.organism, dict)

        res = self.app.get("/curation/v1/collections/test_collection_id")
        self.assertEqual(200, res.status_code)
        res_body = res.json
        del res_body["created_at"]  # too finicky; ignore
        self.assertDictEqual(self.expected_body, res_body)  # Confirm dict has been packaged in list
        self.assertEqual(json.dumps(self.expected_body, sort_keys=True), json.dumps(res_body))

    def test__get_private_collection__OK(self):
        res = self.app.get("/curation/v1/collections/test_collection_id_revision")
        self.assertEqual(200, res.status_code)
        self.assertEqual("test_collection_id_revision", res.json["id"])

    def test__get_nonexistent_collection__403(self):
        res = self.app.get("/curation/v1/collections/test_collection_id_nonexistent")
        self.assertEqual(403, res.status_code)

    def test__get_tombstoned_collection__403(self):
        tombstoned_collection = self.generate_collection(
            self.session, tombstone=True, name="tombstoned collection", visibility=CollectionVisibility.PUBLIC
        )
        self.generate_dataset(self.session, collection_id=tombstoned_collection.id, tombstone=True)
        res = self.app.get(f"/curation/v1/collections/{tombstoned_collection.id}")
        self.assertEqual(403, res.status_code)

    def test_get_collection_with_no_datasets(self):
        collection = self.generate_collection(self.session, name="No Datasets", visibility=CollectionVisibility.PUBLIC)
        res = self.app.get(f"/curation/v1/collections/{collection.id}")
        self.assertEqual(200, res.status_code)
        self.assertEqual(res.json["processing_status"], None)

    def test__get_collection_with_tombstoned_datasets__OK(self):
        collection = self.generate_collection(
            self.session, tombstone=False, name="collection", visibility=CollectionVisibility.PUBLIC
        )
        self.generate_dataset(self.session, collection_id=collection.id, tombstone=False)
        self.generate_dataset(self.session, collection_id=collection.id, tombstone=True)
        res = self.app.get(f"/curation/v1/collections/{collection.id}")
        self.assertEqual(1, len(res.json["datasets"]))

    def test__get_public_collection_with_auth_access_type_write__OK(self):
        res = self.app.get("/curation/v1/collections/test_collection_id", headers=self.make_owner_header())
        self.assertEqual(200, res.status_code)
        self.assertEqual("test_collection_id", res.json["id"])

    def test__get_public_collection_with_auth_access_type_read__OK(self):
        res = self.app.get("/curation/v1/collections/test_collection_id_not_owner", headers=self.make_owner_header())
        self.assertEqual(200, res.status_code)
        self.assertEqual("test_collection_id_not_owner", res.json["id"])

    def test__get_private_collection_with_auth_access_type_write__OK(self):
        res = self.app.get("/curation/v1/collections/test_collection_id_revision", headers=self.make_owner_header())
        self.assertEqual(200, res.status_code)
        self.assertEqual("test_collection_id_revision", res.json["id"])

    def test__get_collectoin_with_x_approximate_distribution_none__OK(self):
        collection = self.generate_collection(self.session)
        self.generate_dataset(self.session, x_approximate_distribution=None, collection=collection)
        res = self.app.get(f"/curation/v1/collections/{collection.id}", headers=self.make_owner_header())
        self.assertEqual(200, res.status_code)
        self.assertIsNone(res.json["datasets"][0]["x_approximate_distribution"])


class TestPatchCollectionID(BaseAuthAPITest):
    def setUp(self):
        super().setUp()
        self.test_collection = dict(
            name="collection", description="description", contact_name="john doe", contact_email="johndoe@email.com"
        )
        self.generate_collection(
            self.session,
            id="test_curator_tag_collection_id",
            visibility=CollectionVisibility.PUBLIC.name,
            owner="owner",
            name="test_collection_name",
            description="test_description",
            data_submission_policy_version="0",
            contact_name="Some Body",
            contact_email="somebody@chanzuckerberg.com",
        )
        self.generate_dataset(
            self.session,
            id="test_curator_tag",
            curator_tag="curator_tag",
            revision=0,
            name="test_dataset_name",
            schema_version="3.0.0",
            collection_id="test_curator_tag_collection_id",
            artifacts=[
                dict(
                    filename="test_filename",
                    filetype=DatasetArtifactFileType.H5AD.name,
                    user_submitted=True,
                    s3_uri=fake_s3_file,
                )
            ],
        )

    def test__update_collection__no_auth(self):
        collection_id = self.generate_collection(self.session).id
        response = self.app.patch(f"/curation/v1/collections/{collection_id}", data=json.dumps(self.test_collection))
        self.assertEqual(401, response.status_code)

    def test__update_collection__OK(self):
        collection_id = self.generate_collection(self.session).id
        response = self.app.patch(
            f"/curation/v1/collections/{collection_id}",
            data=json.dumps(self.test_collection),
            headers=self.make_owner_header(),
        )
        self.assertEqual(200, response.status_code)

    def test__update_collection_partial_data__OK(self):
        description = "a description"
        contact_name = "first last"
        contact_email = "name@server.domain"
        links = [
            {"link_name": "name", "link_type": "RAW_DATA", "link_url": "http://test_link.place"},
        ]
        publisher_metadata = {
            "authors": [{"name": "First Last", "given": "First", "family": "Last"}],
            "journal": "Journal of Anamolous Results",
            "published_year": 2022,
            "published_month": 1,
        }
        collection_id = self.generate_collection(
            self.session,
            description=description,
            contact_name=contact_name,
            contact_email=contact_email,
            links=links,
            publisher_metadata=publisher_metadata,
        ).id
        new_name = "A new name, and only a new name"
        metadata = {"name": new_name}
        response = self.app.patch(
            f"/curation/v1/collections/{collection_id}",
            data=json.dumps(metadata),
            headers=self.make_owner_header(),
        )
        self.assertEqual(200, response.status_code)
        response = self.app.get(f"curation/v1/collections/{collection_id}")
        self.assertEqual(new_name, response.json["name"])
        self.assertEqual(description, response.json["description"])
        self.assertEqual(contact_name, response.json["contact_name"])
        self.assertEqual(contact_email, response.json["contact_email"])
        self.assertEqual(links, response.json["links"])
        self.assertEqual(publisher_metadata, response.json["publisher_metadata"])

    def test_update_collection_with_empty_required_fields(self):
        tests = [dict(description=""), dict(contact_name=""), dict(contact_email=""), dict(name="")]

        collection_id = self.generate_collection(self.session).id
        for test in tests:
            with self.subTest(test):
                response = self.app.patch(
                    f"/curation/v1/collections/{collection_id}",
                    data=json.dumps(test),
                    headers=self.make_owner_header(),
                )
                self.assertEqual(400, response.status_code)

    def test__update_collection__links_and_doi_management__OK(self):
        name = "partial updates test collection"
        links = [
            {"link_name": "name", "link_type": "RAW_DATA", "link_url": "http://test_link.place"},
            {"link_name": "doi", "link_type": "DOI", "link_url": "http://doi.doi"},
        ]
        new_links = [
            {"link_name": "new link", "link_type": "RAW_DATA", "link_url": "http://brand_new_link.place"},
            {"link_name": "new doi", "link_type": "DOI", "link_url": "http://doi.org/10.1016"},  # a real DOI
        ]

        links_configurations = (
            ("With links already in place; new links replace old", links, new_links, 200, new_links),
            ("With no links in place; new links get added", None, new_links, 200, new_links),
            ("With links in place, but empty request; no changes are made", links, None, 200, links),
            ("With links in place, empty array passed; BAD REQUEST 400", links, [], 400, links),
        )

        for test_title, initial_links, new_links, expected_status_code, expected_links in links_configurations:
            with self.subTest(test_title):
                collection_id = self.generate_collection(self.session, name=name, links=initial_links).id
                original_collection = self.app.get(f"curation/v1/collections/{collection_id}").json
                self.assertEqual(initial_links if initial_links else [], original_collection["links"])
                metadata = {"links": new_links} if new_links is not None else {}
                response = self.app.patch(
                    f"/curation/v1/collections/{collection_id}",
                    data=json.dumps(metadata),
                    headers=self.make_owner_header(),
                )
                self.assertEqual(expected_status_code, response.status_code)
                if expected_status_code == 200:
                    self.assertEqual(name, response.json["name"])
                    self.assertEqual(expected_links, response.json["links"])

    def test__update_collection__doi_does_not_exist__BAD_REQUEST(self):
        name = "bad doi update test collection"
        links = [
            {"link_name": "name", "link_type": "RAW_DATA", "link_url": "http://test_link.place"},
            {"link_name": "doi", "link_type": "DOI", "link_url": "http://doi.doi"},
        ]
        new_links_bad_doi = [
            {"link_name": "new link", "link_type": "RAW_DATA", "link_url": "http://brand_new_link.place"},
            {"link_name": "new doi", "link_type": "DOI", "link_url": "http://a_bad_doi"},  # a bad DOI
        ]
        publisher_metadata = {
            "authors": [{"name": "First Last", "given": "First", "family": "Last"}],
            "journal": "Journal of Anamolous Results",
            "published_year": 2022,
            "published_month": 1,
        }
        with patch(
            "backend.corpora.common.providers.crossref_provider.CrossrefProvider.fetch_metadata",
            side_effect=CrossrefDOINotFoundException(),
        ):

            collection = self.generate_collection(
                self.session, name=name, links=links, publisher_metadata=publisher_metadata
            )
            collection_id = collection.id
            original_collection = self.app.get(f"curation/v1/collections/{collection_id}").json
            self.assertEqual(links, original_collection["links"])
            metadata = {"links": new_links_bad_doi}
            response = self.app.patch(
                f"/curation/v1/collections/{collection_id}",
                data=json.dumps(metadata),
                headers=self.make_owner_header(),
            )
            self.assertEqual(400, response.status_code)
            original_collection_unchanged = self.app.get(f"curation/v1/collections/{collection_id}").json
            self.assertEqual(name, original_collection_unchanged["name"])
            self.assertEqual(links, original_collection_unchanged["links"])
            self.assertEqual(publisher_metadata, original_collection_unchanged["publisher_metadata"])

    def test__update_collection__Not_Owner(self):
        collection_id = self.generate_collection(self.session, owner="someone else").id
        response = self.app.patch(
            f"/curation/v1/collections/{collection_id}",
            data=json.dumps(self.test_collection),
            headers=self.make_owner_header(),
        )
        self.assertEqual(403, response.status_code)

    def test__update_collection__Super_Curator(self):
        collection_id = self.generate_collection(self.session).id
        headers = self.make_super_curator_header()
        response = self.app.patch(
            f"/curation/v1/collections/{collection_id}", data=json.dumps(self.test_collection), headers=headers
        )
        self.assertEqual(200, response.status_code)

    def test__update_public_collection_owner__405(self):
        collection_id = self.generate_collection(self.session, visibility=CollectionVisibility.PUBLIC).id
        headers = self.make_super_curator_header()
        response = self.app.patch(
            f"/curation/v1/collections/{collection_id}", data=json.dumps(self.test_collection), headers=headers
        )
        self.assertEqual(405, response.status_code)
        self.assertEqual(
            "Directly editing a public Collection is not allowed; you must create a revision.",
            json.loads(response.text)["detail"],
        )


if __name__ == "__main__":
    unittest.main()<|MERGE_RESOLUTION|>--- conflicted
+++ resolved
@@ -382,12 +382,8 @@
                 "processing_status": "PENDING",
                 "revised_at": None,
                 "revision": 0,
-<<<<<<< HEAD
+                "revision_of": None,
                 "schema_version": "3.0.0",
-=======
-                "revision_of": None,
-                "schema_version": "2.0.0",
->>>>>>> 9d79c5b6
                 "sex": [
                     {"label": "test_sex", "ontology_term_id": "test_obo"},
                     {"label": "test_sex2", "ontology_term_id": "test_obp"},
