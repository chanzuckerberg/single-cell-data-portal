from unittest.mock import patch, Mock

from tests.unit.backend.corpora.api_server.base_api_test import BaseAuthAPITest
from tests.unit.backend.fixtures.mock_aws_test_case import CorporaTestCaseUsingMockAWS


class TestAsset(BaseAuthAPITest, CorporaTestCaseUsingMockAWS):
    def setUp(self):
        # Needed for proper setUp resolution in multiple inheritance
        super().setUp()
<<<<<<< HEAD
        self.test_dataset_id = ["test_dataset_id", "test_curator_tag"]
        self.generate_collection(
            self.session,
            id="test_curator_tag_collection_id",
            visibility=CollectionVisibility.PUBLIC.name,
            owner="test_user_id",
            name="test_collection_name",
            description="test_description",
            data_submission_policy_version="0",
            contact_name="Some Body",
            contact_email="somebody@chanzuckerberg.com",
        )
        self.generate_dataset(
            self.session,
            id="test_curator_tag",
            revision=0,
            name="test_dataset_name",
            schema_version="2.0.0",
            collection_id="test_curator_tag_collection_id",
            artifacts=[
                dict(
                    filename="test_filename",
                    filetype=DatasetArtifactFileType.H5AD.name,
                    user_submitted=True,
                    s3_uri=fake_s3_file,
                )
            ],
        )
=======
        self.test_dataset_id = "test_dataset_id"
>>>>>>> 2eb67762

    def test__get_dataset_asset__OK(self):
        bucket = self.CORPORA_TEST_CONFIG["bucket_name"]
        s3_file_name = "test_s3_uri.h5ad"
        content = "Hello world!"
        self.create_s3_object(s3_file_name, bucket, content=content)

<<<<<<< HEAD
        for dataset_id in self.test_dataset_id:
            with self.subTest(dataset_id):
                expected_body = dict(
                    dataset_id=dataset_id,
                    assets=[dict(filename="test_filename", filesize=len(content), filetype="H5AD")],
                )

                response = self.app.get(f"/curation/v1/collections/test_collection_id/datasets/{dataset_id}/assets")
                self.assertEqual(200, response.status_code)
                actual_body = response.json
                presign_url = actual_body["assets"][0].pop("presigned_url")
                self.assertIsNotNone(presign_url)
                self.assertEqual(expected_body, actual_body)

    def test__get_dataset_asset__file_error(self):
        for dataset_id in self.test_dataset_id:
            with self.subTest(dataset_id):
                expected_body = dict(
                    dataset_id=dataset_id, assets=[dict(filename="test_filename", filesize=-1, filetype="H5AD")]
                )

                response = self.app.get(
                    f"/curation/v1/collections/test_collection_id/datasets/{dataset_id}/assets",
                )
                self.assertEqual(202, response.status_code)
                actual_body = response.json
                presign_url = actual_body["assets"][0].pop("presigned_url", None)
                self.assertIsNone(presign_url)
                self.assertEqual(expected_body, actual_body)
=======
        expected_body = dict(
            dataset_id=self.test_dataset_id,
            assets=[dict(filename="test_filename", filesize=len(content), filetype="H5AD")],
        )

        response = self.app.get(
            "/curation/v1/collections/test_collection_id/datasets/assets",
            query_string=dict(dataset_id=self.test_dataset_id),
        )
        self.assertEqual(200, response.status_code)
        actual_body = response.json
        presign_url = actual_body["assets"][0].pop("presigned_url")
        self.assertIsNotNone(presign_url)
        self.assertEqual(expected_body, actual_body)

    def test__get_dataset_asset__file_error(self):
        expected_body = dict(
            dataset_id=self.test_dataset_id, assets=[dict(filename="test_filename", filesize=-1, filetype="H5AD")]
        )

        response = self.app.get(
            "/curation/v1/collections/test_collection_id/datasets/assets",
            query_string=dict(dataset_id=self.test_dataset_id),
        )
        self.assertEqual(202, response.status_code)
        actual_body = response.json
        presign_url = actual_body["assets"][0].pop("presigned_url", None)
        self.assertIsNone(presign_url)
        self.assertEqual(expected_body, actual_body)
>>>>>>> 2eb67762

    def test__get_dataset_asset__dataset_NOT_FOUND(self):
        bad_id = "bad_id"

<<<<<<< HEAD
        for i in ["uuid"]:
            with self.subTest(i):
                response = self.app.get(
                    "/curation/v1/collections/test_collection_id/datasets/assets",
                    query_string=dict(dataset_id=id_or_tag),
                )
                self.assertEqual(404, response.status_code)
                actual_body = response.json
                self.assertEqual("Dataset not found.", actual_body["detail"])
=======
        response = self.app.get(
            "/curation/v1/collections/test_collection_id/datasets/assets",
            query_string=dict(dataset_id=bad_id),
        )
        self.assertEqual(404, response.status_code)
        actual_body = response.json
        self.assertEqual("Dataset not found.", actual_body["detail"])
>>>>>>> 2eb67762

    def test__get_dataset_asset__collection_dataset_NOT_FOUND(self):
        """Return Not found when the dataset is not part of the collection"""
        bad_id = "bad_id"
        test_url = "/curation/v1/collections/test_collection_id/datasets/assets"
<<<<<<< HEAD
        for i in ["dataset_id"]:
            with self.subTest(i):
                query = {i: id_or_tag}
                response = self.app.get(test_url, query_string=query)
                self.assertEqual(404, response.status_code)
                actual_body = response.json
                self.assertEqual("Dataset not found.", actual_body["detail"])
=======
        query = {"dataset_id": bad_id}
        response = self.app.get(test_url, query_string=query)
        self.assertEqual(404, response.status_code)
        actual_body = response.json
        self.assertEqual("Dataset not found.", actual_body["detail"])
>>>>>>> 2eb67762

    @patch(
        "backend.corpora.lambdas.api.v1.curation.collections.collection_id.assets.get_dataset_else_error",
        return_value=None,
    )
    def test__get_dataset_asset__asset_NOT_FOUND(self, get_dataset_else_error: Mock):
        mocked_dataset = Mock()
        mocked_dataset.get_assets.return_value = None
        get_dataset_else_error.return_value = mocked_dataset
<<<<<<< HEAD
        for dataset_id in self.test_dataset_id:
            with self.subTest(dataset_id):
                response = self.app.get(
                    f"/curation/v1/collections/test_collection_id/datasets/{dataset_id}/assets",
                )
                self.assertEqual(404, response.status_code)
                actual_body = response.json
                self.assertEqual("No assets found. The dataset may still be processing.", actual_body["detail"])
                mocked_dataset.get_assets.assert_called()
=======
        response = self.app.get(
            "/curation/v1/collections/test_collection_id/datasets/assets",
            query_string=dict(dataset_id=self.test_dataset_id),
        )
        self.assertEqual(404, response.status_code)
        actual_body = response.json
        self.assertEqual("No assets found. The dataset may still be processing.", actual_body["detail"])
        mocked_dataset.get_assets.assert_called()
>>>>>>> 2eb67762
<|MERGE_RESOLUTION|>--- conflicted
+++ resolved
@@ -8,38 +8,7 @@
     def setUp(self):
         # Needed for proper setUp resolution in multiple inheritance
         super().setUp()
-<<<<<<< HEAD
-        self.test_dataset_id = ["test_dataset_id", "test_curator_tag"]
-        self.generate_collection(
-            self.session,
-            id="test_curator_tag_collection_id",
-            visibility=CollectionVisibility.PUBLIC.name,
-            owner="test_user_id",
-            name="test_collection_name",
-            description="test_description",
-            data_submission_policy_version="0",
-            contact_name="Some Body",
-            contact_email="somebody@chanzuckerberg.com",
-        )
-        self.generate_dataset(
-            self.session,
-            id="test_curator_tag",
-            revision=0,
-            name="test_dataset_name",
-            schema_version="2.0.0",
-            collection_id="test_curator_tag_collection_id",
-            artifacts=[
-                dict(
-                    filename="test_filename",
-                    filetype=DatasetArtifactFileType.H5AD.name,
-                    user_submitted=True,
-                    s3_uri=fake_s3_file,
-                )
-            ],
-        )
-=======
         self.test_dataset_id = "test_dataset_id"
->>>>>>> 2eb67762
 
     def test__get_dataset_asset__OK(self):
         bucket = self.CORPORA_TEST_CONFIG["bucket_name"]
@@ -47,44 +16,13 @@
         content = "Hello world!"
         self.create_s3_object(s3_file_name, bucket, content=content)
 
-<<<<<<< HEAD
-        for dataset_id in self.test_dataset_id:
-            with self.subTest(dataset_id):
-                expected_body = dict(
-                    dataset_id=dataset_id,
-                    assets=[dict(filename="test_filename", filesize=len(content), filetype="H5AD")],
-                )
-
-                response = self.app.get(f"/curation/v1/collections/test_collection_id/datasets/{dataset_id}/assets")
-                self.assertEqual(200, response.status_code)
-                actual_body = response.json
-                presign_url = actual_body["assets"][0].pop("presigned_url")
-                self.assertIsNotNone(presign_url)
-                self.assertEqual(expected_body, actual_body)
-
-    def test__get_dataset_asset__file_error(self):
-        for dataset_id in self.test_dataset_id:
-            with self.subTest(dataset_id):
-                expected_body = dict(
-                    dataset_id=dataset_id, assets=[dict(filename="test_filename", filesize=-1, filetype="H5AD")]
-                )
-
-                response = self.app.get(
-                    f"/curation/v1/collections/test_collection_id/datasets/{dataset_id}/assets",
-                )
-                self.assertEqual(202, response.status_code)
-                actual_body = response.json
-                presign_url = actual_body["assets"][0].pop("presigned_url", None)
-                self.assertIsNone(presign_url)
-                self.assertEqual(expected_body, actual_body)
-=======
         expected_body = dict(
             dataset_id=self.test_dataset_id,
             assets=[dict(filename="test_filename", filesize=len(content), filetype="H5AD")],
         )
 
         response = self.app.get(
-            "/curation/v1/collections/test_collection_id/datasets/assets",
+            f"/curation/v1/collections/test_collection_id/datasets/{self.test_dataset_id}/assets",
             query_string=dict(dataset_id=self.test_dataset_id),
         )
         self.assertEqual(200, response.status_code)
@@ -99,58 +37,32 @@
         )
 
         response = self.app.get(
-            "/curation/v1/collections/test_collection_id/datasets/assets",
-            query_string=dict(dataset_id=self.test_dataset_id),
+            f"/curation/v1/collections/test_collection_id/datasets/{self.test_dataset_id}/assets",
         )
         self.assertEqual(202, response.status_code)
         actual_body = response.json
         presign_url = actual_body["assets"][0].pop("presigned_url", None)
         self.assertIsNone(presign_url)
         self.assertEqual(expected_body, actual_body)
->>>>>>> 2eb67762
 
     def test__get_dataset_asset__dataset_NOT_FOUND(self):
         bad_id = "bad_id"
 
-<<<<<<< HEAD
-        for i in ["uuid"]:
-            with self.subTest(i):
-                response = self.app.get(
-                    "/curation/v1/collections/test_collection_id/datasets/assets",
-                    query_string=dict(dataset_id=id_or_tag),
-                )
-                self.assertEqual(404, response.status_code)
-                actual_body = response.json
-                self.assertEqual("Dataset not found.", actual_body["detail"])
-=======
         response = self.app.get(
-            "/curation/v1/collections/test_collection_id/datasets/assets",
-            query_string=dict(dataset_id=bad_id),
+            f"/curation/v1/collections/test_collection_id/datasets/{bad_id}/assets",
         )
         self.assertEqual(404, response.status_code)
         actual_body = response.json
         self.assertEqual("Dataset not found.", actual_body["detail"])
->>>>>>> 2eb67762
 
     def test__get_dataset_asset__collection_dataset_NOT_FOUND(self):
         """Return Not found when the dataset is not part of the collection"""
         bad_id = "bad_id"
-        test_url = "/curation/v1/collections/test_collection_id/datasets/assets"
-<<<<<<< HEAD
-        for i in ["dataset_id"]:
-            with self.subTest(i):
-                query = {i: id_or_tag}
-                response = self.app.get(test_url, query_string=query)
-                self.assertEqual(404, response.status_code)
-                actual_body = response.json
-                self.assertEqual("Dataset not found.", actual_body["detail"])
-=======
-        query = {"dataset_id": bad_id}
-        response = self.app.get(test_url, query_string=query)
+        test_url = f"/curation/v1/collections/test_collection_id/datasets/{bad_id}/assets"
+        response = self.app.get(test_url)
         self.assertEqual(404, response.status_code)
         actual_body = response.json
         self.assertEqual("Dataset not found.", actual_body["detail"])
->>>>>>> 2eb67762
 
     @patch(
         "backend.corpora.lambdas.api.v1.curation.collections.collection_id.assets.get_dataset_else_error",
@@ -160,23 +72,8 @@
         mocked_dataset = Mock()
         mocked_dataset.get_assets.return_value = None
         get_dataset_else_error.return_value = mocked_dataset
-<<<<<<< HEAD
-        for dataset_id in self.test_dataset_id:
-            with self.subTest(dataset_id):
-                response = self.app.get(
-                    f"/curation/v1/collections/test_collection_id/datasets/{dataset_id}/assets",
-                )
-                self.assertEqual(404, response.status_code)
-                actual_body = response.json
-                self.assertEqual("No assets found. The dataset may still be processing.", actual_body["detail"])
-                mocked_dataset.get_assets.assert_called()
-=======
-        response = self.app.get(
-            "/curation/v1/collections/test_collection_id/datasets/assets",
-            query_string=dict(dataset_id=self.test_dataset_id),
-        )
+        response = self.app.get(f"/curation/v1/collections/test_collection_id/datasets/{self.test_dataset_id}/assets")
         self.assertEqual(404, response.status_code)
         actual_body = response.json
         self.assertEqual("No assets found. The dataset may still be processing.", actual_body["detail"])
-        mocked_dataset.get_assets.assert_called()
->>>>>>> 2eb67762
+        mocked_dataset.get_assets.assert_called()