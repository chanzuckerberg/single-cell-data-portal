--- conflicted
+++ resolved
@@ -21,11 +21,7 @@
         collection = Collection.get(self.session, key)
 
         # Verify Columns
-<<<<<<< HEAD
-        self.assertEqual(collection.name, "test_collection_id")
-=======
         self.assertEqual(collection.name, "test_collection_name")
->>>>>>> bdd5ef1f
         self.assertEqual(collection.owner, "test_user_id")
 
         # Verify Dataset relationship
