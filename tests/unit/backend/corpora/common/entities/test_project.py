import logging
import time
import unittest
from datetime import datetime

from backend.corpora.common.corpora_orm import (
    ProjectLinkType,
    DbProjectLink,
    ProcessingState,
    ValidationState,
    ProjectStatus,
    DbDataset,
    DbUser,
)
from backend.corpora.common.entities.entity import logger as entity_logger
from backend.corpora.common.entities.project import Project
from tests.unit.backend.corpora.common.entities.utils import get_ids


class ProjectParams:
    @classmethod
    def get(cls):
        return dict(
            status=ProjectStatus.EDIT.name,
            name=f"Created Project",
            description="test",
            owner="test_user_id",
            s3_bucket="s3://fakebucket",
            tc_uri="https://fakeurl",
            needs_attestation=False,
            processing_state=ProcessingState.IN_VALIDATION.name,
            validation_state=ValidationState.NOT_VALIDATED.name,
        )


class TestProject(unittest.TestCase):
    def setUp(self):
        self.uuid = "test_project_id"
        self.status = ProjectStatus.LIVE.name

    def test__get__ok(self):
        key = (self.uuid, self.status)

        project = Project.get(key)

        # Verify Columns
        self.assertEqual(project.name, "test_project")
        self.assertEqual(project.owner, "test_user_id")

        # Verify User relationship
        self.assertIsInstance(project.user, DbUser)
        self.assertEqual(project.user.id, "test_user_id")

        # Verify Dataset relationship
        dataset = project.datasets[0]
        self.assertIsInstance(dataset, DbDataset)
        self.assertEqual(dataset.id, "test_dataset_id")
        self.assertEqual(dataset.assay, "test_assay")

        # Verify Link relationship
        self.assertIsInstance(project.links[0], DbProjectLink)
        self.assertEqual(project.links[0].id, "test_project_link_id")

    def test__get__does_not_exist(self):
        non_existent_key = ("non_existent_id", self.status)

        self.assertEqual(Project.get(non_existent_key), None)

    def test__get__invalid_status(self):
        invalid_status_key = (self.uuid, "invalid_status")
        with self.assertLogs(entity_logger, logging.INFO) as logs:
            self.assertEqual(Project.get(invalid_status_key), None)
        self.assertIn("Unable to find a row with primary key", logs.output[0])
        self.assertEqual(Project.get(invalid_status_key), None)

    def test__create__ok(self):
        """
        Create a project with a variable number of links.
        """

        link_params = {"link_url": "fake_url", "link_type": ProjectLinkType.PROTOCOL.name}
        project_params = ProjectParams.get()

        for i in range(3):
            with self.subTest(i):
                project = Project.create( links=[link_params] * i, **project_params)

                project_key = (project.id, project.status)
                link_ids = get_ids(project.links)

                # Expire all local object and retireve them from the DB to make sure the transactions went through.
                Project.db.session.expire_all()

                project = Project.get(project_key)
                self.assertIsNotNone(project)
                self.assertEqual(project_key, (project.id, project.status))
                self.assertEqual(link_ids, get_ids(project.links))

    def test__create_ids__ok(self):
        """
        Creating a project with ids in the links. A new link id is generated even if link id is provided.
        """
        project_params = ProjectParams.get()

        project = Project.create(links=[{"id": "test_project_link_id"}], **project_params)

        project_key = (project.id, project.status)
        link_ids = get_ids(project.links)

        # Expire all local object and retireve them from the DB to make sure the transactions went through.
        Project.db.session.expire_all()

        project = Project.get(project_key)
        self.assertIsNotNone(project)
        self.assertEqual(project_key, (project.id, project.status))

        self.assertEqual(link_ids, get_ids(project.links))
        self.assertNotEqual(["test_project_link_id"], get_ids(project.links))

<<<<<<< HEAD
    def test__list_in_time_range__ok(self):
        generate = 5
        sleep = 0.5
        from_ids = []
        to_ids = []

        from_date = datetime.now().timestamp()
        time.sleep(sleep)
        for _ in range(generate):
            from_ids.append(Project.create(**ProjectParams.get()).id)

        with self.subTest("Test from_date"):
            # Projects from_date are returned.
            projects = Project.list_in_time_range(from_date=from_date)
            for project in projects:
                self.assertGreaterEqual(project["created_at"].timestamp(), from_date)

        to_date = datetime.now().timestamp()
        time.sleep(sleep)
        for i in range(generate):
            to_ids.append(Project.create(**ProjectParams.get()).id)

        with self.subTest("Test to_date and from_date"):
            # Projects between to_date and from_date are returned.
            projects = Project.list_in_time_range(to_date=to_date, from_date=from_date)
            for project in projects:
                self.assertGreaterEqual(project["created_at"].timestamp(), from_date)
                self.assertLessEqual(project["created_at"].timestamp(), to_date)

        with self.subTest("Test to_date"):
            # All created projects are returned.
            projects = Project.list_in_time_range(to_date=to_date)
            self.assertGreater(len(projects), generate)
            for project in projects:
                self.assertLessEqual(project["created_at"].timestamp(), to_date)

        with self.subTest("Test no date"):
            projects = Project.list_in_time_range()
            test_ids = set([*to_ids, *from_ids])
            project_ids = set([p["id"] for p in projects])
            self.assertTrue(test_ids.issubset(project_ids))

        with self.subTest("Verify columns"):
            self.assertIsInstance(projects[0]["id"], str)
            self.assertIsInstance(projects[0]["created_at"], datetime)
            self.assertIsInstance(projects[0]["name"], str)

    def test__list__ok(self):
        generate = 5

        for i in range(generate):
=======
    def test__list__ok(self):
        generate = 5

        for _ in range(generate):
>>>>>>> a33c5dae
            Project.create(**ProjectParams.get())

        projects = Project.list()
        self.assertGreaterEqual(len(projects), generate)
<<<<<<< HEAD
        self.assertTrue(all([isinstance(i, Project) for i in projects]))
=======
        self.assertTrue(all([isinstance(i, Project) for i in projects]))
>>>>>>> a33c5dae
<|MERGE_RESOLUTION|>--- conflicted
+++ resolved
@@ -117,7 +117,6 @@
         self.assertEqual(link_ids, get_ids(project.links))
         self.assertNotEqual(["test_project_link_id"], get_ids(project.links))
 
-<<<<<<< HEAD
     def test__list_in_time_range__ok(self):
         generate = 5
         sleep = 0.5
@@ -168,19 +167,9 @@
     def test__list__ok(self):
         generate = 5
 
-        for i in range(generate):
-=======
-    def test__list__ok(self):
-        generate = 5
-
         for _ in range(generate):
->>>>>>> a33c5dae
             Project.create(**ProjectParams.get())
 
         projects = Project.list()
         self.assertGreaterEqual(len(projects), generate)
-<<<<<<< HEAD
-        self.assertTrue(all([isinstance(i, Project) for i in projects]))
-=======
-        self.assertTrue(all([isinstance(i, Project) for i in projects]))
->>>>>>> a33c5dae
+        self.assertTrue(all([isinstance(i, Project) for i in projects]))