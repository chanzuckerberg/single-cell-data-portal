import logging
import unittest

from backend.corpora.common.corpora_orm import (
    ProjectLinkType,
    DbProjectLink,
    ProcessingState,
    ValidationState,
    ProjectStatus,
    DbDataset,
    DbUser,
)
from backend.corpora.common.entities.entity import logger as entity_logger
from backend.corpora.common.entities.project import Project


class ProjectParams:
    @classmethod
    def get(cls):
        return dict(
            status=ProjectStatus.EDIT.name,
            name="Created Project",
            description="test",
            owner="test_user_id",
            s3_bucket="s3://fakebucket",
            tc_uri="https://fakeurl",
            needs_attestation=False,
            processing_state=ProcessingState.IN_VALIDATION.name,
            validation_state=ValidationState.NOT_VALIDATED.name,
        )


class TestProject(unittest.TestCase):
    def setUp(self):
        self.uuid = "test_project_id"
        self.status = ProjectStatus.LIVE.name

    def test__get__ok(self):
        key = (self.uuid, self.status)

        project = Project.get(key)

        # Verify Columns
        self.assertEqual(project.name, "test_project")
        self.assertEqual(project.owner, "test_user_id")

        # Verify User relationship
        self.assertIsInstance(project.user, DbUser)
        self.assertEqual(project.user.id, "test_user_id")

        # Verify Dataset relationship
        dataset = project.datasets[0]
        self.assertIsInstance(dataset, DbDataset)
        self.assertEqual(dataset.id, "test_dataset_id")
        self.assertEqual(dataset.assay, "test_assay")

        # Verify Link relationship
        self.assertIsInstance(project.links[0], DbProjectLink)
        self.assertEqual(project.links[0].id, "test_project_link_id")

    def test__get__does_not_exist(self):
        non_existent_key = ("non_existent_id", self.status)

        self.assertEqual(Project.get(non_existent_key), None)

    def test__get__invalid_status(self):
        invalid_status_key = (self.uuid, "invalid_status")
        with self.assertLogs(entity_logger, logging.INFO) as logs:
            self.assertEqual(Project.get(invalid_status_key), None)
        self.assertIn("Unable to find a row with primary key", logs.output[0])
        self.assertEqual(Project.get(invalid_status_key), None)

    def test__create__ok(self):
        """
        Create a project with a variable number of links.
        """

        link_params = {"link_url": "fake_url", "link_type": ProjectLinkType.PROTOCOL.name}
        project_params = ProjectParams.get()

        for i in range(3):
            with self.subTest(i):
                project = Project.create(links=[link_params] * i, **project_params)

                project_key = (project.id, project.status)
                expected_links = project.links

                # Expire all local object and retrieve them from the DB to make sure the transactions went through.
                Project.db.session.expire_all()

<<<<<<< HEAD
                project_from_db = Project.get(project_key)
                self.assertEqual(project_key, (project_from_db.id, project_from_db.status))
                self.assertCountEqual(expected_links, project_from_db.links)

    def test__create_ids__ok(self):
        """
        Creating a project with ids in the links. A new link id is generated even if link id is provided.
        """
        project_params = ProjectParams.get()
        project = Project.create(links=[{"id": "test_project_link_id"}], **project_params)
        project_key = (project.id, project.status)

        # Expire all local object and retrieve them from the DB to make sure the transactions went through.
        Project.db.session.expire_all()

        project_from_db = Project.get(project_key)
        self.assertEqual(project_key, (project_from_db.id, project_from_db.status))
        self.assertNotIn("test_project_link_id", project_from_db.links)

    def test__list__ok(self):
        generate = 2
        generated_ids = [Project.create(**ProjectParams.get()).id for _ in range(generate)]
        projects = Project.list()
        self.assertTrue(set(generated_ids).issubset([p.id for p in projects]))
=======
                project = Project.get(project_key)
                self.assertIsNotNone(project)
                self.assertEqual(project_key, (project.id, project.status))
                self.assertEqual(link_ids, get_ids(project.links))
>>>>>>> e04e030b
<|MERGE_RESOLUTION|>--- conflicted
+++ resolved
@@ -88,34 +88,6 @@
                 # Expire all local object and retrieve them from the DB to make sure the transactions went through.
                 Project.db.session.expire_all()
 
-<<<<<<< HEAD
                 project_from_db = Project.get(project_key)
                 self.assertEqual(project_key, (project_from_db.id, project_from_db.status))
-                self.assertCountEqual(expected_links, project_from_db.links)
-
-    def test__create_ids__ok(self):
-        """
-        Creating a project with ids in the links. A new link id is generated even if link id is provided.
-        """
-        project_params = ProjectParams.get()
-        project = Project.create(links=[{"id": "test_project_link_id"}], **project_params)
-        project_key = (project.id, project.status)
-
-        # Expire all local object and retrieve them from the DB to make sure the transactions went through.
-        Project.db.session.expire_all()
-
-        project_from_db = Project.get(project_key)
-        self.assertEqual(project_key, (project_from_db.id, project_from_db.status))
-        self.assertNotIn("test_project_link_id", project_from_db.links)
-
-    def test__list__ok(self):
-        generate = 2
-        generated_ids = [Project.create(**ProjectParams.get()).id for _ in range(generate)]
-        projects = Project.list()
-        self.assertTrue(set(generated_ids).issubset([p.id for p in projects]))
-=======
-                project = Project.get(project_key)
-                self.assertIsNotNone(project)
-                self.assertEqual(project_key, (project.id, project.status))
-                self.assertEqual(link_ids, get_ids(project.links))
->>>>>>> e04e030b
+                self.assertCountEqual(expected_links, project_from_db.links)