--- conflicted
+++ resolved
@@ -14,20 +14,6 @@
 )
 from backend.corpora.common.entities.entity import logger as entity_logger
 from backend.corpora.common.entities.project import Project
-<<<<<<< HEAD
-from tests.unit.backend.corpora.common.entities import get_ids
-
-
-class ProjectParams:
-    i = 0
-
-    @classmethod
-    def get(cls):
-        cls.i += 1
-        return dict(
-            status=ProjectStatus.EDIT.name,
-            name=f"Created Project {cls.i}",
-=======
 from tests.unit.backend.corpora.common.entities.utils import get_ids
 
 
@@ -40,7 +26,6 @@
         return dict(
             status=ProjectStatus.EDIT.name,
             name=f"Created Project {cls.count}",
->>>>>>> 769107ff
             description="test",
             owner="test_user_id",
             s3_bucket="s3://fakebucket",
@@ -114,22 +99,26 @@
                 self.assertEqual(project_key, (project.id, project.status))
                 self.assertEqual(link_ids, get_ids(project.links))
 
-<<<<<<< HEAD
-        with self.subTest("With existing rows"):
-            project = Project.create(**project_params, links=[{"id": "test_project_link_id"}])
+    def test__create_ids__ok(self):
+        """
+        Creating a project with ids in the links. A new link id is generated even if link id is provided.
+        """
+        project_params = ProjectParams.get()
 
-            project_key = (project.id, project.status)
-            link_ids = get_ids(project.links)
+        project = Project.create(**project_params, links=[{"id": "test_project_link_id"}])
 
-            # Expire all local object and retrieve them from the DB to make sure the transactions went through.
-            Project.db.session.expire_all()
+        project_key = (project.id, project.status)
+        link_ids = get_ids(project.links)
 
-            project = Project.get(project_key)
-            self.assertIsNotNone(project)
-            self.assertEqual(project_key, (project.id, project.status))
+        # Expire all local object and retireve them from the DB to make sure the transactions went through.
+        Project.db.session.expire_all()
 
-            self.assertEqual(link_ids, get_ids(project.links))
-            self.assertNotEqual(["test_project_link_id"], get_ids(project.links))
+        project = Project.get(project_key)
+        self.assertIsNotNone(project)
+        self.assertEqual(project_key, (project.id, project.status))
+
+        self.assertEqual(link_ids, get_ids(project.links))
+        self.assertNotEqual(["test_project_link_id"], get_ids(project.links))
 
     def test__list_in_time_range__ok(self):
         generate = 5
@@ -186,26 +175,4 @@
 
         projects = Project.list()
         self.assertGreaterEqual(len(projects), generate)
-        self.assertTrue(all([isinstance(i, Project) for i in projects]))
-=======
-    def test__create_ids__ok(self):
-        """
-        Creating a project with ids in the links. A new link id is generated even if link id is provided.
-        """
-        project_params = ProjectParams.get()
-
-        project = Project.create(**project_params, links=[{"id": "test_project_link_id"}])
-
-        project_key = (project.id, project.status)
-        link_ids = get_ids(project.links)
-
-        # Expire all local object and retireve them from the DB to make sure the transactions went through.
-        Project.db.session.expire_all()
-
-        project = Project.get(project_key)
-        self.assertIsNotNone(project)
-        self.assertEqual(project_key, (project.id, project.status))
-
-        self.assertEqual(link_ids, get_ids(project.links))
-        self.assertNotEqual(["test_project_link_id"], get_ids(project.links))
->>>>>>> 769107ff
+        self.assertTrue(all([isinstance(i, Project) for i in projects]))