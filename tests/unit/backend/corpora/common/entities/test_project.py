--- conflicted
+++ resolved
@@ -72,31 +72,9 @@
                 # Expire all local object and retrieve them from the DB to make sure the transactions went through.
                 Project.db.session.expire_all()
 
-<<<<<<< HEAD
-                project_from_db = Project.get(project_key)
-                self.assertEqual(project_key, (project_from_db.id, project_from_db.status))
-                self.assertCountEqual(expected_links, project_from_db.links)
-
-    def test__create_ids__ok(self):
-        """
-        Creating a project with ids in the links. A new link id is generated even if link id is provided.
-        """
-        project_params = BogusProjectParams.get()
-
-        project = Project.create(links=[{"id": "test_project_link_id"}], **project_params)
-        project_key = (project.id, project.status)
-
-        # Expire all local object and retrieve them from the DB to make sure the transactions went through.
-        Project.db.session.expire_all()
-
-        project_from_db = Project.get(project_key)
-        self.assertEqual(project_key, (project_from_db.id, project_from_db.status))
-        self.assertNotIn("test_project_link_id", project_from_db.links)
-=======
                 actual_project = Project.get(project_key)
                 self.assertEqual(project_key, (actual_project.id, actual_project.status))
                 self.assertCountEqual(expected_links, actual_project.links)
->>>>>>> e41c51a0
 
     def test__list_in_time_range__ok(self):
         created_before = Project.create(**BogusProjectParams.get(), created_at=datetime.fromtimestamp(10))
