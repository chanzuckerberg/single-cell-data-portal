import logging
import unittest
from datetime import datetime

from backend.corpora.common.corpora_orm import (
    ProjectLinkType,
    DbProjectLink,
    ProjectStatus,
    DbDataset,
    DbUser,
)
from backend.corpora.common.entities.entity import logger as entity_logger
from backend.corpora.common.entities.project import Project
from tests.unit.backend.utils import BogusProjectParams


class TestProject(unittest.TestCase):
    def setUp(self):
        self.uuid = "test_project_id"
        self.status = ProjectStatus.LIVE.name

    def test__get__ok(self):
        key = (self.uuid, self.status)

        project = Project.get(key)

        # Verify Columns
        self.assertEqual(project.name, "test_project")
        self.assertEqual(project.owner, "test_user_id")

        # Verify User relationship
        self.assertIsInstance(project.user, DbUser)
        self.assertEqual(project.user.id, "test_user_id")

        # Verify Dataset relationship
        dataset = project.datasets[0]
        self.assertIsInstance(dataset, DbDataset)
        self.assertEqual(dataset.id, "test_dataset_id")
        self.assertEqual(dataset.assay, "test_assay")

        # Verify Link relationship
        self.assertIsInstance(project.links[0], DbProjectLink)
        self.assertEqual(project.links[0].id, "test_project_link_id")

    def test__get__does_not_exist(self):
        non_existent_key = ("non_existent_id", self.status)

        self.assertEqual(Project.get(non_existent_key), None)

    def test__get__invalid_status(self):
        invalid_status_key = (self.uuid, "invalid_status")
        with self.assertLogs(entity_logger, logging.INFO) as logs:
            self.assertEqual(Project.get(invalid_status_key), None)
        self.assertIn("Unable to find a row with primary key", logs.output[0])
        self.assertEqual(Project.get(invalid_status_key), None)

    def test__create__ok(self):
        """
        Create a project with a variable number of links.
        """

        link_params = {"link_url": "fake_url", "link_type": ProjectLinkType.PROTOCOL.name}
        project_params = BogusProjectParams.get()

        for i in range(3):
            with self.subTest(i):
                project = Project.create(links=[link_params] * i, **project_params)

                project_key = (project.id, project.status)
                expected_links = project.links

                # Expire all local object and retrieve them from the DB to make sure the transactions went through.
                Project.db.session.expire_all()

                project_from_db = Project.get(project_key)
                self.assertEqual(project_key, (project_from_db.id, project_from_db.status))
                self.assertCountEqual(expected_links, project_from_db.links)

    def test__create_ids__ok(self):
        """
        Creating a project with ids in the links. A new link id is generated even if link id is provided.
        """
<<<<<<< HEAD
        project_params = BogusProjectParams.get()

=======
        project_params = ProjectParams.get()
>>>>>>> 36ca9b9f
        project = Project.create(links=[{"id": "test_project_link_id"}], **project_params)
        project_key = (project.id, project.status)

        # Expire all local object and retrieve them from the DB to make sure the transactions went through.
        Project.db.session.expire_all()

        project_from_db = Project.get(project_key)
        self.assertEqual(project_key, (project_from_db.id, project_from_db.status))
        self.assertNotIn("test_project_link_id", project_from_db.links)

    def test__list_in_time_range__ok(self):
        created_before = Project.create(**BogusProjectParams.get(), created_at=datetime.fromtimestamp(10))
        from_date = 20
        created_inbetween = Project.create(**BogusProjectParams.get(), created_at=datetime.fromtimestamp(30))
        to_date = 40
        created_after = Project.create(**BogusProjectParams.get(), created_at=datetime.fromtimestamp(50))

        with self.subTest("Test from_date"):
            # Projects from_date are returned.
            projects = Project.list_in_time_range(from_date=from_date)
            self.assertTrue(all([p["created_at"].timestamp() > from_date for p in projects]))
            self.assertCountEqual(
                [created_inbetween.id, created_after.id, "test_project_id"], [p["id"] for p in projects]
            )

        with self.subTest("Test to_date"):
            # Projects from_date are returned.
            projects = Project.list_in_time_range(to_date=to_date)
            self.assertTrue(all([p["created_at"].timestamp() < to_date for p in projects]))
            self.assertCountEqual([created_before.id, created_inbetween.id], [p["id"] for p in projects])

        with self.subTest("Test to_date and from_date"):
            # Projects from_date are returned.
            projects = Project.list_in_time_range(to_date=to_date, from_date=from_date)
            self.assertTrue(all([p["created_at"].timestamp() > from_date for p in projects]))
            self.assertTrue(all([p["created_at"].timestamp() < to_date for p in projects]))
            self.assertCountEqual([created_inbetween.id], [p["id"] for p in projects])

        with self.subTest("No parameters"):
            projects = Project.list_in_time_range(to_date=to_date, from_date=from_date)
            self.assertTrue(
                set([p["id"] for p in projects]).issubset([created_before.id, created_inbetween.id, created_after.id])
            )

    def test__list__ok(self):
        generate = 2
        generated_ids = [Project.create(**BogusProjectParams.get()).id for _ in range(generate)]
        projects = Project.list()
        self.assertTrue(set(generated_ids).issubset([p.id for p in projects]))<|MERGE_RESOLUTION|>--- conflicted
+++ resolved
@@ -80,12 +80,8 @@
         """
         Creating a project with ids in the links. A new link id is generated even if link id is provided.
         """
-<<<<<<< HEAD
         project_params = BogusProjectParams.get()
 
-=======
-        project_params = ProjectParams.get()
->>>>>>> 36ca9b9f
         project = Project.create(links=[{"id": "test_project_link_id"}], **project_params)
         project_key = (project.id, project.status)
 
