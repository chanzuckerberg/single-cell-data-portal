--- conflicted
+++ resolved
@@ -136,11 +136,7 @@
     def test__list__ok(self):
         generate = 5
 
-<<<<<<< HEAD
-        for i in range(generate):
-=======
         for _ in range(generate):
->>>>>>> a33c5dae
             Dataset.create(**DatasetParams.get())
 
         datasets = Dataset.list()
