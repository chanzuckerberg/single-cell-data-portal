--- conflicted
+++ resolved
@@ -16,16 +16,11 @@
 from backend.corpora.common.entities.dataset import Dataset
 from backend.corpora.common.utils.db_session import processing_status_updater
 from backend.corpora.lambdas.upload_failures.upload import update_dataset_processing_status_to_failed
-<<<<<<< HEAD
-=======
-from tests.unit.backend.fixtures.generate_data_mixin import GenerateDataMixin
 from tests.unit.backend.utils import BogusDatasetParams, BogusProcessingStatusParams
->>>>>>> f2a58ee8
 from tests.unit.backend.fixtures.data_portal_test_case import DataPortalTestCase
-from tests.unit.backend.utils import BogusDatasetParams, BogusProcessingStatusParams
-
-
-class TestDataset(DataPortalTestCase, GenerateDataMixin):
+
+
+class TestDataset(DataPortalTestCase):
     def setUp(self):
         self.uuid = "test_dataset_id"
         super().setUp()
@@ -95,16 +90,8 @@
 
         for i in range(3):
             with self.subTest(i):
-<<<<<<< HEAD
-                dataset = Dataset.create(
-                    self.session,
-                    **dataset_params,
-                    artifacts=[artifact_params] * i,
-                    deployment_directories=[deployment_directory_params] * i,
-=======
                 dataset = self.create_dataset_with_artifacts(
                     artifact_count=i, deployment_dir_count=i, artifact_params=artifact_params
->>>>>>> f2a58ee8
                 )
 
                 expected_dataset_id = dataset.id
