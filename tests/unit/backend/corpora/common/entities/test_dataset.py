import tempfile

import filecmp
import os
import typing

from backend.corpora.common.corpora_orm import (
    DbDatasetArtifact,
    DbDatasetProcessingStatus,
    DbDeploymentDirectory,
    DatasetArtifactType,
    DatasetArtifactFileType,
    CollectionVisibility,
    UploadStatus,
    ValidationStatus,
    DbDataset,
    DbCollection,
    Base,
)
from backend.corpora.common.entities.dataset import Dataset, get_cxg_bucket_path
from backend.corpora.common.entities.geneset import GenesetDatasetLink, Geneset
from backend.corpora.common.utils.db_session import processing_status_updater
from backend.corpora.lambdas.upload_failures.upload import update_dataset_processing_status_to_failed
from tests.unit.backend.fixtures.mock_aws_test_case import CorporaTestCaseUsingMockAWS
from tests.unit.backend.utils import BogusDatasetParams, BogusProcessingStatusParams


class TestDataset(CorporaTestCaseUsingMockAWS):
    def setUp(self):
        super().setUp()
        self.uuid = "test_dataset_id"
        self.bucket_name = self.CORPORA_TEST_CONFIG["bucket_name"]

    def test__get__ok(self):
        dataset = Dataset.get(self.session, self.uuid)
        self.assertEqual(dataset.id, self.uuid)
        self.assertEqual(len(dataset.assay), 1)
        self.assertDictEqual(dataset.assay[0], {"ontology_term_id": "test_obo", "label": "test_assay"})

        # Verify Artifact relationship
        self.assertIsInstance(dataset.artifacts[0], DbDatasetArtifact)
        self.assertEqual(dataset.artifacts[0].id, "test_dataset_artifact_id")

        # Verify Deployment Directory relationship
        self.assertIsInstance(dataset.deployment_directories[0], DbDeploymentDirectory)
        self.assertEqual(dataset.deployment_directories[0].id, "test_deployment_directory_id")

        # Verify Processing Status relationship
        self.assertIsInstance(dataset.processing_status, DbDatasetProcessingStatus)
        self.assertEqual(dataset.processing_status.id, "test_dataset_processing_status_id")
        self.assertEqual(dataset.processing_status.dataset_id, "test_dataset_id")

    def test__get__does_not_exist(self):
        non_existent_key = "non_existent_id"
        self.assertEqual(Dataset.get(self.session, non_existent_key), None)

    def create_dataset_with_artifacts(self, artifact_count=1, deployment_dir_count=1, artifact_params=None):
        """
        Create a dataset with a variable number of artifacts, and deployment_directories
        """
        if not artifact_params:
            artifact_params = dict(
                filename="filename_x",
                filetype=DatasetArtifactFileType.H5AD,
                type=DatasetArtifactType.ORIGINAL,
                user_submitted=True,
                s3_uri="some_uri",
            )

        deployment_directory_params = dict(url="test_url")

        dataset_params = BogusDatasetParams.get()
        dataset = self.generate_dataset(
            self.session,
            **dataset_params,
            artifacts=[artifact_params] * artifact_count,
            deployment_directories=[deployment_directory_params] * deployment_dir_count,
            processing_status={
                "upload_progress": 9 / 13,
                "upload_status": UploadStatus.UPLOADING,
                "validation_status": ValidationStatus.NA,
            },
        )
        return dataset

    def test__create__ok(self):
        """
        Create a dataset with a variable number of artifacts, and deployment_directories
        """
        artifact_params = dict(
            filename="filename_1",
            filetype=DatasetArtifactFileType.H5AD,
            type=DatasetArtifactType.ORIGINAL,
            user_submitted=True,
            s3_uri="some_uri",
        )

        for i in range(3):
            with self.subTest(i):
                dataset = self.create_dataset_with_artifacts(
                    artifact_count=i, deployment_dir_count=i, artifact_params=artifact_params
                )

                expected_dataset_id = dataset.id
                expected_artifacts = [art.to_dict() for art in dataset.artifacts]
                expected_deployment_directories = [dep.to_dict() for dep in dataset.deployment_directories]

                # Expire all local objects and retrieve them from the DB to make sure the transactions went through.
                self.session.expire_all()

                actual_dataset = Dataset.get(self.session, expected_dataset_id)
                actual_artifacts = [art.to_dict() for art in actual_dataset.artifacts]
                actual_deployment_directories = [dep.to_dict() for dep in actual_dataset.deployment_directories]
                self.assertEqual(expected_dataset_id, actual_dataset.id)
                self.assertCountEqual(expected_artifacts, actual_artifacts)
                self.assertCountEqual(expected_deployment_directories, actual_deployment_directories)

    def test__update__ok(self):
        artifact_params = dict(
            filename="filename_1",
            filetype=DatasetArtifactFileType.H5AD,
            type=DatasetArtifactType.ORIGINAL,
            user_submitted=True,
            s3_uri="some_uri",
        )
        deployment_directory_params = dict(url="test_url")
        processing_status = BogusProcessingStatusParams.get()
        dataset_params = BogusDatasetParams.get()

        dataset = Dataset.create(
            self.session,
            **dataset_params,
            artifacts=[artifact_params],
            deployment_directories=[deployment_directory_params],
            processing_status=processing_status,
        )

        new_artifact_params = dict(
            filename="a_different_filename",
            filetype=DatasetArtifactFileType.LOOM,
            type=DatasetArtifactType.ORIGINAL,
            user_submitted=False,
            s3_uri="a_different_uri",
        )
        new_processing_status = BogusProcessingStatusParams.get(upload_progress=7 / 9)

        dataset.update(
            artifacts=[new_artifact_params],
            deployment_directories=[deployment_directory_params],
            processing_status=new_processing_status,
            sex=["other"],
        )
        self.session.expire_all()
        actual_dataset = Dataset.get(self.session, dataset.id)
        self.assertEqual(actual_dataset.artifacts[0].filename, "a_different_filename")
        self.assertEqual(actual_dataset.sex, ["other"])
        self.assertEqual(actual_dataset.processing_status.upload_progress, 7 / 9)

    def test__list__ok(self):
        generate = 2
        generated_ids = [Dataset.create(self.session, **BogusDatasetParams.get()).id for _ in range(generate)]
        dataset = Dataset.list(self.session)
        self.assertTrue(set(generated_ids).issubset([d.id for d in dataset]))

    def test__create_with_processing_status(self):
        """
        Create a dataset with a processing status
        """

        dataset_params = BogusDatasetParams.get()

        dataset = Dataset.create(
            self.session,
            **dataset_params,
            processing_status={
                "upload_progress": 9 / 13,
                "upload_status": UploadStatus.UPLOADING,
                "validation_status": ValidationStatus.NA,
            },
        )
        expected_dataset_id = dataset.id

        # Expire all local objects and retrieve them from the DB to make sure the transactions went through.
        self.session.expire_all()

        actual_dataset = Dataset.get(self.session, expected_dataset_id)
        self.assertAlmostEqual(actual_dataset.processing_status.upload_progress, 9 / 13)
        self.assertEqual(actual_dataset.processing_status.upload_status, UploadStatus.UPLOADING)
        self.assertEqual(actual_dataset.processing_status.validation_status, ValidationStatus.NA)

    def test__cascade_delete_dataset__ok(self):
        # Create the dataset
        test_dataset = Dataset.create(
            self.session,
            **BogusDatasetParams.get(
                collection_id="test_collection_id",
                collection_visibility=CollectionVisibility.PUBLIC.name,
                artifacts=[{}],
                deployment_directories=[{}],
            ),
        )
        test_dataset_ids = [(test_dataset.id, DbDataset)]
        test_artifact_ids = [(art.id, DbDatasetArtifact) for art in test_dataset.artifacts]
        test_deployed_directory_ids = [(dep.id, DbDeploymentDirectory) for dep in test_dataset.deployment_directories]
        test_collection_ids = [(("test_collection_id", CollectionVisibility.PUBLIC.name), DbCollection)]

        with self.subTest("verify everything exists"):
            expected_exists = test_collection_ids + test_dataset_ids + test_artifact_ids + test_deployed_directory_ids
            self.assertRowsExist(expected_exists)

        # Delete the dataset
        test_dataset.delete()

        with self.subTest("Verify Deletion"):
            expected_deleted = test_dataset_ids + test_artifact_ids + test_deployed_directory_ids
            expected_exists = test_collection_ids
            self.assertRowsDeleted(expected_deleted)
            self.assertRowsExist(expected_exists)

    def test__update_processing_status__ok(self):
        dataset = Dataset.get(self.session, self.uuid)
        status = {
            DbDatasetProcessingStatus.upload_progress: 0,
            DbDatasetProcessingStatus.upload_status: UploadStatus.WAITING,
        }

        processing_status_updater(self.session, dataset.processing_status.id, status)

        dataset = Dataset.get(self.session, self.uuid)
        self.assertEqual(dataset.processing_status.upload_status, UploadStatus.WAITING)
        update_dataset_processing_status_to_failed(self.uuid)
        self.session.expire_all()

        dataset = Dataset.get(self.session, self.uuid)
        self.assertEqual(dataset.processing_status.upload_status, UploadStatus.FAILED)

    def test__update_processing_status__no_dataset__ok(self):
        update_dataset_processing_status_to_failed("fake_uuid")

    def test__get_asset__ok(self):
        dataset = Dataset.get(self.session, self.uuid)
        expected_asset_id = "test_dataset_artifact_id"
        asset = dataset.get_asset("test_dataset_artifact_id")
        self.assertEqual(expected_asset_id, asset.id)

    def test__get_asset__not_found(self):
        dataset = Dataset.get(self.session, self.uuid)
        asset = dataset.get_asset("fake_asset")
        self.assertIsNone(asset)

    def test__tombstone_dataset_and_delete_child_objects(self):
        dataset = self.create_dataset_with_artifacts(artifact_count=3, deployment_dir_count=2)
        geneset = self.generate_geneset(self.session)
        GenesetDatasetLink.create(self.session, geneset.id, dataset.id)
        self.assertEqual(dataset.processing_status.upload_status, UploadStatus.UPLOADING)
        self.assertEqual(len(dataset.artifacts), 3)
        self.assertEqual(len(dataset.deployment_directories), 2)
        self.assertEqual(len(dataset.genesets), 1)
        self.assertFalse(dataset.tombstone)

        dataset.tombstone_dataset_and_delete_child_objects()
        self.assertEqual(len(dataset.artifacts), 0)
        self.assertEqual(len(dataset.deployment_directories), 0)
        self.assertEqual(len(dataset.genesets), 0)
        self.assertTrue(dataset.tombstone)
        self.assertIsNone(dataset.processing_status)
        self.assertIsNotNone(Geneset.get(self.session, geneset.id))

    def test__deletes_assets_from_s3(self):
        dataset_params = BogusDatasetParams.get()
        dataset = Dataset.create(self.session, **dataset_params)
        artifact = self.generate_artifact(self.session, dataset.id, upload=True)
        art_bucket_path = artifact.get_bucket_path()
        self.assertS3FileExists(self.bucket, art_bucket_path)
        dataset.asset_deletion()
        self.assertEqual(len(dataset.artifacts), 0)
        self.assertS3FileDoesNotExist(self.bucket, art_bucket_path)

    def test__deployment_directories_delete(self):
        """S3 resources are not deleted"""
        dataset = Dataset.create(self.session, **BogusDatasetParams.get())
        dep_dir = self.generate_deployment_directory(self.session, dataset_id=dataset.id, upload=True)
<<<<<<< HEAD
        cxg_bucket_path = get_cxg_bucket_path(dep_dir)
=======
        cxg_bucket_path = f"{get_cxg_bucket_path(dep_dir)}/"
>>>>>>> 435733a3
        self.assertS3FileExists(self.cellxgene_bucket, cxg_bucket_path)

        dataset.deployment_directories_deletion()
        self.assertS3FileDoesNotExist(self.cellxgene_bucket, cxg_bucket_path)

    def test__dataset_delete(self):
        dataset = Dataset.create(self.session, **BogusDatasetParams.get())
        dataset_id = dataset.id
        artifact = self.generate_artifact(self.session, dataset_id, upload=True)
        art_bucket_path = artifact.get_bucket_path()
        artifact_id = dataset.artifacts[0].id
        dep_dir = self.generate_deployment_directory(self.session, dataset_id=dataset_id, upload=True)
<<<<<<< HEAD
        cxg_bucket_path = get_cxg_bucket_path(dep_dir)
=======
        cxg_bucket_path = f"{get_cxg_bucket_path(dep_dir)}/"
>>>>>>> 435733a3
        deployment_directory_id = dataset.deployment_directories[0].id

        self.session.expire_all()
        dataset = Dataset.get(self.session, dataset_id)
        self.assertIsNotNone(self.session.query(DbDeploymentDirectory).get(deployment_directory_id))
        self.assertIsNotNone(self.session.query(DbDatasetArtifact).get(artifact_id))
        self.assertIsNotNone(dataset)
        self.assertS3FileExists(self.cellxgene_bucket, cxg_bucket_path)
        self.assertS3FileExists(self.bucket, art_bucket_path)
        dataset.delete()
        self.session.expire_all()
        dataset = Dataset.get(self.session, dataset_id)
        self.assertIsNone(dataset)
        self.assertIsNone(self.session.query(DbDeploymentDirectory).get(deployment_directory_id))
        self.assertIsNone(self.session.query(DbDatasetArtifact).get(artifact_id))
        self.assertS3FileExists(self.cellxgene_bucket, cxg_bucket_path)
        self.assertS3FileExists(self.bucket, art_bucket_path)

    def test__generate_tidy_csv_for_all_linked_genesets__correctly_creates_csv(self):
        collection = self.generate_collection(self.session)
        deployment_directory_params = dict(url="test_url")
        dataset = self.generate_dataset(
            self.session, collection=collection, deployment_directories=[deployment_directory_params]
        )
        genes0 = [
            {"gene_symbol": "HBB", "gene_description": "gene 1", "additional_params": {}},
            {"gene_symbol": "HBA1", "gene_description": "gene 2", "additional_params": {}},
            {
                "gene_symbol": "HBA2",
                "gene_description": "gene 3",
                "additional_params": {"provenance1": "some words", "provenance1_description": "another set of words"},
            },
            {"gene_symbol": "HBD", "gene_description": "gene 4", "additional_params": {}},
        ]
        genes1 = [
            {
                "gene_symbol": "IGHG4",
                "gene_description": "gene 1",
                "additional_params": {"provenance1": "some words", "provenance1_description": "another set of words"},
            },
            {
                "gene_symbol": "CANX",
                "gene_description": "gene 2",
                "additional_params": {
                    "provenance1": "some words",
                    "provenance1_description": "another set of words",
                    "provenance2": "some words(2)",
                    "provenance2_description": "another set of words(2)",
                },
            },
            {"gene_symbol": "HBA2", "gene_description": "gene 3", "additional_params": {}},
            {"gene_symbol": "HBD", "gene_description": "gene 4", "additional_params": {}},
        ]
        self.generate_geneset(
            self.session,
            collection=collection,
            dataset_ids=[dataset.id],
            name="first geneset",
            description="describe the geneset",
            genes=genes0,
        )
        self.generate_geneset(
            self.session,
            collection=collection,
            dataset_ids=[dataset.id],
            name="second geneset",
            description="describe another geneset",
            genes=genes1,
        )
        with tempfile.TemporaryDirectory() as temp_dir_name:
            csv_file = dataset.generate_tidy_csv_for_all_linked_genesets(temp_dir_name)
            expected_csv = os.path.abspath(
                os.path.join(os.path.dirname(__file__), "../../../fixtures/sample_geneset_csv.csv")
            )  # noqa
            self.assertTrue(filecmp.cmp(csv_file, expected_csv, shallow=False))

    def test__generate_tidy_csv_for_all_linked_genesets__stores_file_in_correct_location(self):
        collection = self.generate_collection(self.session)
        dataset = self.generate_dataset(self.session, collection=collection)
        deployment_directory_params = dict(url=f"http://test_domain.example/e/{dataset.id}.cxg/")
        dataset.update(deployment_directories=[deployment_directory_params])
        genes0 = [
            {"gene_symbol": "HBB", "gene_description": "gene 1", "additional_params": {}},
            {"gene_symbol": "HBA1", "gene_description": "gene 2", "additional_params": {}},
            {
                "gene_symbol": "HBA2",
                "gene_description": "gene 3",
                "additional_params": {"provenance1": "some words", "provenance1_description": "another set of words"},
            },
            {"gene_symbol": "HBD", "gene_description": "gene 4", "additional_params": {}},
        ]
        self.generate_geneset(
            self.session,
            collection=collection,
            dataset_ids=[dataset.id],
            name="first geneset",
            description="describe the geneset",
            genes=genes0,
        )
        with tempfile.TemporaryDirectory() as temp_dir_name:
            csv_file = dataset.generate_tidy_csv_for_all_linked_genesets(temp_dir_name)
            s3_file = dataset.copy_csv_to_s3(csv_file)
        expected_suffix = f"{dataset.id}-genesets.csv"
        self.assertTrue(s3_file.endswith(expected_suffix), msg=f"{s3_file} does not end with {expected_suffix}")
        stored_files = [x.key for x in self.cellxgene_bucket.objects.all()]
        self.assertIn(s3_file, stored_files)

        # Delete all geneset files.
        dataset.deployment_directories_deletion()
        self.assertFalse([x.key for x in self.cellxgene_bucket.objects.all()])

    def assertRowsDeleted(self, tests: typing.List[typing.Tuple[str, Base]]):
        """
        Verify if rows have been deleted from the database.
        :param tests: a list of tuples with (primary_key, table)
        """
        self.session.expire_all()
        for p_key, table in tests:
            if len(p_key) == 2:
                # handle the special case for collections with a composite primary key
                actual = [
                    i for i in self.session.query(table).filter(table.id == p_key[0], table.visibility == p_key[1])
                ]
            else:
                actual = [i for i in self.session.query(table).filter(table.id == p_key)]
            self.assertFalse(actual, f"Row not deleted {table.__name__}:{p_key}")

    def assertRowsExist(self, tests):
        """
        Verify if rows exist in the database.
        :param tests: a list of tuples with (primary_key, table)
        """
        self.session.expire_all()
        for p_key, table in tests:
            if len(p_key) == 2:
                # handle the special case for collections with a composite primary key
                actual = [
                    i for i in self.session.query(table).filter(table.id == p_key[0], table.visibility == p_key[1])
                ]
            else:
                actual = [i for i in self.session.query(table).filter(table.id == p_key)]
            self.assertTrue(actual, f"Row does not exist {table.__name__}:{p_key}")<|MERGE_RESOLUTION|>--- conflicted
+++ resolved
@@ -280,11 +280,7 @@
         """S3 resources are not deleted"""
         dataset = Dataset.create(self.session, **BogusDatasetParams.get())
         dep_dir = self.generate_deployment_directory(self.session, dataset_id=dataset.id, upload=True)
-<<<<<<< HEAD
-        cxg_bucket_path = get_cxg_bucket_path(dep_dir)
-=======
         cxg_bucket_path = f"{get_cxg_bucket_path(dep_dir)}/"
->>>>>>> 435733a3
         self.assertS3FileExists(self.cellxgene_bucket, cxg_bucket_path)
 
         dataset.deployment_directories_deletion()
@@ -297,11 +293,7 @@
         art_bucket_path = artifact.get_bucket_path()
         artifact_id = dataset.artifacts[0].id
         dep_dir = self.generate_deployment_directory(self.session, dataset_id=dataset_id, upload=True)
-<<<<<<< HEAD
-        cxg_bucket_path = get_cxg_bucket_path(dep_dir)
-=======
         cxg_bucket_path = f"{get_cxg_bucket_path(dep_dir)}/"
->>>>>>> 435733a3
         deployment_directory_id = dataset.deployment_directories[0].id
 
         self.session.expire_all()
