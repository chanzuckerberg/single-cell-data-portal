import unittest

from backend.corpora.common.corpora_orm import (
    DbContributor,
    DbDatasetArtifact,
    DbDeploymentDirectory,
    DatasetArtifactType,
    DatasetArtifactFileType,
)
from backend.corpora.common.entities.dataset import Dataset
<<<<<<< HEAD
from tests.unit.backend.corpora.common.entities import get_ids


class DatasetParams:
    i = 0

    @classmethod
    def get(cls):
        cls.i += 1
        return dict(
            name=f"create_dataset_id_{cls.i}",
=======
from tests.unit.backend.corpora.common.entities.utils import get_ids


class DatasetParams:
    count = 0

    @classmethod
    def get(cls):
        cls.count += 1
        return dict(
            name=f"create_dataset_{cls.count}",
>>>>>>> 769107ff
            organism="organism",
            organism_ontology="123",
            tissue="tissue",
            tissue_ontology="123",
            assay="assay",
            assay_ontology="123",
            disease="diseas",
            disease_ontology="123",
            sex="F",
            ethnicity="ethnicity",
            ethnicity_ontology="123",
            source_data_location="location",
            preprint_doi="preprint",
            publication_doi="publication",
        )
<<<<<<< HEAD

=======
>>>>>>> 769107ff


class TestDataset(unittest.TestCase):
    def setUp(self):
        self.uuid = "test_dataset_id"

    def test__get__ok(self):
        dataset = Dataset.get(self.uuid)
        self.assertEqual(dataset.id, self.uuid)
        self.assertEqual(dataset.assay, "test_assay")

        # Verify Artifact relationship
        self.assertIsInstance(dataset.artifacts[0], DbDatasetArtifact)
        self.assertEqual(dataset.artifacts[0].id, "test_dataset_artifact_id")

        # Verify Deployment Directory relationship
        self.assertIsInstance(dataset.deployment_directories[0], DbDeploymentDirectory)
        self.assertEqual(dataset.deployment_directories[0].id, "test_deployment_directory_id")

        # Verify Contributor Relationship
        self.assertIsInstance(dataset.contributors[0], DbContributor)
        self.assertEqual(dataset.contributors[0].id, "test_contributor_id")

    def test__get__does_not_exist(self):
        non_existent_key = "non_existent_id"
        self.assertEqual(Dataset.get(non_existent_key), None)

    def test__create__ok(self):
        """
        Create a dataset with a variable number of artifacts, contributors, and deployment_directories
<<<<<<< HEAD

=======
>>>>>>> 769107ff
        """
        artifact_params = dict(
            filename="filename_1",
            filetype=DatasetArtifactFileType.H5AD,
            type=DatasetArtifactType.ORIGINAL,
            user_submitted=True,
            s3_uri="some_uri",
        )

        deployment_directory_params = dict(environment="test", url="test_url")

        contributor_params = dict(name="bob", institution="school", email="some@email.com")

        dataset_params = DatasetParams.get()

        for i in range(3):
            with self.subTest(i):
                dataset = Dataset.create(
                    **dataset_params,
                    artifacts=[artifact_params] * i,
                    contributors=[contributor_params] * i,
                    deployment_directories=[deployment_directory_params] * i,
                )

                dataset_id = dataset.id
                artifact_ids = get_ids(dataset.artifacts)
                deployment_directory_ids = get_ids(dataset.deployment_directories)
                contributor_ids = get_ids(dataset.contributors)

<<<<<<< HEAD
                # Expire all local object and retireve them from the DB to make sure the transactions went through.
=======
                # Expire all local objects and retrieve them from the DB to make sure the transactions went through.
>>>>>>> 769107ff
                Dataset.db.session.expire_all()

                dataset = Dataset.get(dataset_id)
                self.assertIsNotNone(dataset)
                self.assertEqual(dataset_id, dataset.id)
                self.assertEqual(artifact_ids, get_ids(dataset.artifacts))
                self.assertEqual(deployment_directory_ids, get_ids(dataset.deployment_directories))
                self.assertEqual(contributor_ids, get_ids(dataset.contributors))

<<<<<<< HEAD
        with self.subTest("With existing rows"):
            dataset = Dataset.create(
                **dataset_params,
                artifacts=[{"id": "test_dataset_artifact_id"}],
                contributors=[{"id": "test_contributor_id"}],
                deployment_directories=[{"id": "test_deployment_directory_id"}],
            )

            dataset_id = dataset.id
            artifact_ids = get_ids(dataset.artifacts)
            deployment_directory_ids = get_ids(dataset.deployment_directories)
            contributor_ids = get_ids(dataset.contributors)

            # Expire all local object and retireve them from the DB to make sure the transactions went through.
            Dataset.db.session.expire_all()

            dataset = Dataset.get(dataset_id)
            self.assertIsNotNone(dataset)
            self.assertEqual(dataset_id, dataset.id)

            self.assertEqual(artifact_ids, get_ids(dataset.artifacts))
            self.assertNotEqual(["test_dataset_artifact_id"], get_ids(dataset.artifacts))

            self.assertEqual(deployment_directory_ids, get_ids(dataset.deployment_directories))
            self.assertNotEqual(["test_dataset_artifact_id"], get_ids(dataset.deployment_directories))

            self.assertEqual(contributor_ids, get_ids(dataset.contributors))
            self.assertEqual(["test_contributor_id"], get_ids(dataset.contributors))

    def test__list__ok(self):
        generate = 5

        for i in range(generate):
            Dataset.create(**DatasetParams.get)

        datasets = Dataset.list()
        self.assertGreaterEqual(len(datasets), generate)
        self.assertTrue(all([isinstance(i, Dataset) for i in datasets]))
=======
    def test__create_ids__ok(self):
        """
        Creating a dataet with ids in connect attributes. A new id is generated even if id is provided.
        """
        dataset_params = DatasetParams.get()
        dataset = Dataset.create(
            **dataset_params,
            artifacts=[{"id": "test_dataset_artifact_id"}],
            contributors=[{"id": "test_contributor_id"}],
            deployment_directories=[{"id": "test_deployment_directory_id"}],
        )

        dataset_id = dataset.id
        artifact_ids = get_ids(dataset.artifacts)
        deployment_directory_ids = get_ids(dataset.deployment_directories)
        contributor_ids = get_ids(dataset.contributors)

        # Expire all local objects and retrieve them from the DB to make sure the transactions went through.
        Dataset.db.session.expire_all()

        dataset = Dataset.get(dataset_id)
        self.assertIsNotNone(dataset)
        self.assertEqual(dataset_id, dataset.id)

        self.assertEqual(artifact_ids, get_ids(dataset.artifacts))
        self.assertNotEqual(["test_dataset_artifact_id"], get_ids(dataset.artifacts))

        self.assertEqual(deployment_directory_ids, get_ids(dataset.deployment_directories))
        self.assertNotEqual(["test_dataset_artifact_id"], get_ids(dataset.deployment_directories))

        self.assertEqual(contributor_ids, get_ids(dataset.contributors))
        self.assertEqual(["test_contributor_id"], get_ids(dataset.contributors))
>>>>>>> 769107ff
<|MERGE_RESOLUTION|>--- conflicted
+++ resolved
@@ -8,19 +8,6 @@
     DatasetArtifactFileType,
 )
 from backend.corpora.common.entities.dataset import Dataset
-<<<<<<< HEAD
-from tests.unit.backend.corpora.common.entities import get_ids
-
-
-class DatasetParams:
-    i = 0
-
-    @classmethod
-    def get(cls):
-        cls.i += 1
-        return dict(
-            name=f"create_dataset_id_{cls.i}",
-=======
 from tests.unit.backend.corpora.common.entities.utils import get_ids
 
 
@@ -32,7 +19,6 @@
         cls.count += 1
         return dict(
             name=f"create_dataset_{cls.count}",
->>>>>>> 769107ff
             organism="organism",
             organism_ontology="123",
             tissue="tissue",
@@ -48,10 +34,6 @@
             preprint_doi="preprint",
             publication_doi="publication",
         )
-<<<<<<< HEAD
-
-=======
->>>>>>> 769107ff
 
 
 class TestDataset(unittest.TestCase):
@@ -82,10 +64,6 @@
     def test__create__ok(self):
         """
         Create a dataset with a variable number of artifacts, contributors, and deployment_directories
-<<<<<<< HEAD
-
-=======
->>>>>>> 769107ff
         """
         artifact_params = dict(
             filename="filename_1",
@@ -115,11 +93,7 @@
                 deployment_directory_ids = get_ids(dataset.deployment_directories)
                 contributor_ids = get_ids(dataset.contributors)
 
-<<<<<<< HEAD
-                # Expire all local object and retireve them from the DB to make sure the transactions went through.
-=======
                 # Expire all local objects and retrieve them from the DB to make sure the transactions went through.
->>>>>>> 769107ff
                 Dataset.db.session.expire_all()
 
                 dataset = Dataset.get(dataset_id)
@@ -129,46 +103,6 @@
                 self.assertEqual(deployment_directory_ids, get_ids(dataset.deployment_directories))
                 self.assertEqual(contributor_ids, get_ids(dataset.contributors))
 
-<<<<<<< HEAD
-        with self.subTest("With existing rows"):
-            dataset = Dataset.create(
-                **dataset_params,
-                artifacts=[{"id": "test_dataset_artifact_id"}],
-                contributors=[{"id": "test_contributor_id"}],
-                deployment_directories=[{"id": "test_deployment_directory_id"}],
-            )
-
-            dataset_id = dataset.id
-            artifact_ids = get_ids(dataset.artifacts)
-            deployment_directory_ids = get_ids(dataset.deployment_directories)
-            contributor_ids = get_ids(dataset.contributors)
-
-            # Expire all local object and retireve them from the DB to make sure the transactions went through.
-            Dataset.db.session.expire_all()
-
-            dataset = Dataset.get(dataset_id)
-            self.assertIsNotNone(dataset)
-            self.assertEqual(dataset_id, dataset.id)
-
-            self.assertEqual(artifact_ids, get_ids(dataset.artifacts))
-            self.assertNotEqual(["test_dataset_artifact_id"], get_ids(dataset.artifacts))
-
-            self.assertEqual(deployment_directory_ids, get_ids(dataset.deployment_directories))
-            self.assertNotEqual(["test_dataset_artifact_id"], get_ids(dataset.deployment_directories))
-
-            self.assertEqual(contributor_ids, get_ids(dataset.contributors))
-            self.assertEqual(["test_contributor_id"], get_ids(dataset.contributors))
-
-    def test__list__ok(self):
-        generate = 5
-
-        for i in range(generate):
-            Dataset.create(**DatasetParams.get)
-
-        datasets = Dataset.list()
-        self.assertGreaterEqual(len(datasets), generate)
-        self.assertTrue(all([isinstance(i, Dataset) for i in datasets]))
-=======
     def test__create_ids__ok(self):
         """
         Creating a dataet with ids in connect attributes. A new id is generated even if id is provided.
@@ -201,4 +135,13 @@
 
         self.assertEqual(contributor_ids, get_ids(dataset.contributors))
         self.assertEqual(["test_contributor_id"], get_ids(dataset.contributors))
->>>>>>> 769107ff
+
+    def test__list__ok(self):
+        generate = 5
+
+        for i in range(generate):
+            Dataset.create(**DatasetParams.get)
+
+        datasets = Dataset.list()
+        self.assertGreaterEqual(len(datasets), generate)
+        self.assertTrue(all([isinstance(i, Dataset) for i in datasets]))