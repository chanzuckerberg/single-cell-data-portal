import botocore
import tempfile

import filecmp
import os
import typing

from backend.corpora.common.corpora_orm import (
    DbDatasetArtifact,
    DbDatasetProcessingStatus,
    DbDeploymentDirectory,
    DatasetArtifactType,
    DatasetArtifactFileType,
    CollectionVisibility,
    UploadStatus,
    ValidationStatus,
    DbDataset,
    DbCollection,
    Base,
)
from backend.corpora.common.entities.dataset import Dataset, get_cxg_bucket_path
from backend.corpora.common.entities.geneset import GenesetDatasetLink, Geneset
from backend.corpora.common.utils.db_session import processing_status_updater
from backend.corpora.lambdas.upload_failures.upload import update_dataset_processing_status_to_failed
from tests.unit.backend.fixtures.mock_aws_test_case import CorporaTestCaseUsingMockAWS
from tests.unit.backend.utils import BogusDatasetParams, BogusProcessingStatusParams


class TestDataset(CorporaTestCaseUsingMockAWS):
    def setUp(self):
        super().setUp()
        self.uuid = "test_dataset_id"
        self.bucket_name = self.CORPORA_TEST_CONFIG["bucket_name"]

    def test__get__ok(self):
        dataset = Dataset.get(self.session, self.uuid)
        self.assertEqual(dataset.id, self.uuid)
        self.assertEqual(len(dataset.assay), 1)
        self.assertDictEqual(dataset.assay[0], {"ontology_term_id": "test_obo", "label": "test_assay"})

        # Verify Artifact relationship
        self.assertIsInstance(dataset.artifacts[0], DbDatasetArtifact)
        self.assertEqual(dataset.artifacts[0].id, "test_dataset_artifact_id")

        # Verify Deployment Directory relationship
        self.assertIsInstance(dataset.deployment_directories[0], DbDeploymentDirectory)
        self.assertEqual(dataset.deployment_directories[0].id, "test_deployment_directory_id")

        # Verify Processing Status relationship
        self.assertIsInstance(dataset.processing_status, DbDatasetProcessingStatus)
        self.assertEqual(dataset.processing_status.id, "test_dataset_processing_status_id")
        self.assertEqual(dataset.processing_status.dataset_id, "test_dataset_id")

    def test__get__does_not_exist(self):
        non_existent_key = "non_existent_id"
        self.assertEqual(Dataset.get(self.session, non_existent_key), None)

    def create_dataset_with_artifacts(self, artifact_count=1, deployment_dir_count=1, artifact_params=None):
        """
        Create a dataset with a variable number of artifacts, and deployment_directories
        """
        if not artifact_params:
            artifact_params = dict(
                filename="filename_x",
                filetype=DatasetArtifactFileType.H5AD,
                type=DatasetArtifactType.ORIGINAL,
                user_submitted=True,
                s3_uri="some_uri",
            )

        deployment_directory_params = dict(url="test_url")

        dataset_params = BogusDatasetParams.get()
        dataset = self.generate_dataset(
            self.session,
            **dataset_params,
            artifacts=[artifact_params] * artifact_count,
            deployment_directories=[deployment_directory_params] * deployment_dir_count,
            processing_status={
                "upload_progress": 9 / 13,
                "upload_status": UploadStatus.UPLOADING,
                "validation_status": ValidationStatus.NA,
            },
        )
        return dataset

    def test__create__ok(self):
        """
        Create a dataset with a variable number of artifacts, and deployment_directories
        """
        artifact_params = dict(
            filename="filename_1",
            filetype=DatasetArtifactFileType.H5AD,
            type=DatasetArtifactType.ORIGINAL,
            user_submitted=True,
            s3_uri="some_uri",
        )

        for i in range(3):
            with self.subTest(i):
                dataset = self.create_dataset_with_artifacts(
                    artifact_count=i, deployment_dir_count=i, artifact_params=artifact_params
                )

                expected_dataset_id = dataset.id
                expected_artifacts = [art.to_dict() for art in dataset.artifacts]
                expected_deployment_directories = [dep.to_dict() for dep in dataset.deployment_directories]

                # Expire all local objects and retrieve them from the DB to make sure the transactions went through.
                self.session.expire_all()

                actual_dataset = Dataset.get(self.session, expected_dataset_id)
                actual_artifacts = [art.to_dict() for art in actual_dataset.artifacts]
                actual_deployment_directories = [dep.to_dict() for dep in actual_dataset.deployment_directories]
                self.assertEqual(expected_dataset_id, actual_dataset.id)
                self.assertCountEqual(expected_artifacts, actual_artifacts)
                self.assertCountEqual(expected_deployment_directories, actual_deployment_directories)

    def test__update__ok(self):
        artifact_params = dict(
            filename="filename_1",
            filetype=DatasetArtifactFileType.H5AD,
            type=DatasetArtifactType.ORIGINAL,
            user_submitted=True,
            s3_uri="some_uri",
        )
        deployment_directory_params = dict(url="test_url")
        processing_status = BogusProcessingStatusParams.get()
        dataset_params = BogusDatasetParams.get()

        dataset = Dataset.create(
            self.session,
            **dataset_params,
            artifacts=[artifact_params],
            deployment_directories=[deployment_directory_params],
            processing_status=processing_status,
        )

        new_artifact_params = dict(
            filename="a_different_filename",
            filetype=DatasetArtifactFileType.LOOM,
            type=DatasetArtifactType.ORIGINAL,
            user_submitted=False,
            s3_uri="a_different_uri",
        )
        new_processing_status = BogusProcessingStatusParams.get(upload_progress=7 / 9)

        dataset.update(
            artifacts=[new_artifact_params],
            deployment_directories=[deployment_directory_params],
            processing_status=new_processing_status,
            sex=["other"],
        )
        self.session.expire_all()
        actual_dataset = Dataset.get(self.session, dataset.id)
        self.assertEqual(actual_dataset.artifacts[0].filename, "a_different_filename")
        self.assertEqual(actual_dataset.sex, ["other"])
        self.assertEqual(actual_dataset.processing_status.upload_progress, 7 / 9)

    def test__list__ok(self):
        generate = 2
        generated_ids = [Dataset.create(self.session, **BogusDatasetParams.get()).id for _ in range(generate)]
        dataset = Dataset.list(self.session)
        self.assertTrue(set(generated_ids).issubset([d.id for d in dataset]))

    def test__create_with_processing_status(self):
        """
        Create a dataset with a processing status
        """

        dataset_params = BogusDatasetParams.get()

        dataset = Dataset.create(
            self.session,
            **dataset_params,
            processing_status={
                "upload_progress": 9 / 13,
                "upload_status": UploadStatus.UPLOADING,
                "validation_status": ValidationStatus.NA,
            },
        )
        expected_dataset_id = dataset.id

        # Expire all local objects and retrieve them from the DB to make sure the transactions went through.
        self.session.expire_all()

        actual_dataset = Dataset.get(self.session, expected_dataset_id)
        self.assertAlmostEqual(actual_dataset.processing_status.upload_progress, 9 / 13)
        self.assertEqual(actual_dataset.processing_status.upload_status, UploadStatus.UPLOADING)
        self.assertEqual(actual_dataset.processing_status.validation_status, ValidationStatus.NA)

    def test__cascade_delete_dataset__ok(self):
        # Create the dataset
        test_dataset = Dataset.create(
            self.session,
            **BogusDatasetParams.get(
                collection_id="test_collection_id",
                collection_visibility=CollectionVisibility.PUBLIC.name,
                artifacts=[{}],
                deployment_directories=[{}],
            ),
        )
        test_dataset_ids = [(test_dataset.id, DbDataset)]
        test_artifact_ids = [(art.id, DbDatasetArtifact) for art in test_dataset.artifacts]
        test_deployed_directory_ids = [(dep.id, DbDeploymentDirectory) for dep in test_dataset.deployment_directories]
        test_collection_ids = [(("test_collection_id", CollectionVisibility.PUBLIC.name), DbCollection)]

        with self.subTest("verify everything exists"):
            expected_exists = test_collection_ids + test_dataset_ids + test_artifact_ids + test_deployed_directory_ids
            self.assertRowsExist(expected_exists)

        # Delete the dataset
        test_dataset.delete()

        with self.subTest("Verify Deletion"):
            expected_deleted = test_dataset_ids + test_artifact_ids + test_deployed_directory_ids
            expected_exists = test_collection_ids
            self.assertRowsDeleted(expected_deleted)
            self.assertRowsExist(expected_exists)

    def test__update_processing_status__ok(self):
        dataset = Dataset.get(self.session, self.uuid)
        status = {
            DbDatasetProcessingStatus.upload_progress: 0,
            DbDatasetProcessingStatus.upload_status: UploadStatus.WAITING,
        }

        processing_status_updater(self.session, dataset.processing_status.id, status)

        dataset = Dataset.get(self.session, self.uuid)
        self.assertEqual(dataset.processing_status.upload_status, UploadStatus.WAITING)
        update_dataset_processing_status_to_failed(self.uuid)
        self.session.expire_all()

        dataset = Dataset.get(self.session, self.uuid)
        self.assertEqual(dataset.processing_status.upload_status, UploadStatus.FAILED)

    def test__update_processing_status__no_dataset__ok(self):
        update_dataset_processing_status_to_failed("fake_uuid")

    def test__get_asset__ok(self):
        dataset = Dataset.get(self.session, self.uuid)
        expected_asset_id = "test_dataset_artifact_id"
        asset = dataset.get_asset("test_dataset_artifact_id")
        self.assertEqual(expected_asset_id, asset.id)

    def test__get_asset__not_found(self):
        dataset = Dataset.get(self.session, self.uuid)
        asset = dataset.get_asset("fake_asset")
        self.assertIsNone(asset)

    def test__tombstone_dataset_and_delete_child_objects(self):
        dataset = self.create_dataset_with_artifacts(artifact_count=3, deployment_dir_count=2)
        geneset = self.generate_geneset(self.session)
        GenesetDatasetLink.create(self.session, geneset.id, dataset.id)
        self.assertEqual(dataset.processing_status.upload_status, UploadStatus.UPLOADING)
        self.assertEqual(len(dataset.artifacts), 3)
        self.assertEqual(len(dataset.deployment_directories), 2)
        self.assertEqual(len(dataset.genesets), 1)
        self.assertFalse(dataset.tombstone)

        dataset.tombstone_dataset_and_delete_child_objects()
        self.assertEqual(len(dataset.artifacts), 0)
        self.assertEqual(len(dataset.deployment_directories), 0)
        self.assertEqual(len(dataset.genesets), 0)
        self.assertTrue(dataset.tombstone)
        self.assertIsNone(dataset.processing_status)
        self.assertIsNotNone(Geneset.get(self.session, geneset.id))

    def test__deletes_assets_from_s3(self):
<<<<<<< HEAD
        file_name = "local.h5ad"
        self.create_s3_object(file_name, self.bucket_name, content="hgdklgk dflgjklf")
        artifact_params = dict(
            filename="filename_1",
            filetype=DatasetArtifactFileType.H5AD,
            type=DatasetArtifactType.ORIGINAL,
            user_submitted=True,
            s3_uri=f"s3://{self.bucket_name}/{file_name}",
        )
        dataset_params = BogusDatasetParams.get()
        dataset = Dataset.create(
            self.session,
            **dataset_params,
            artifacts=[artifact_params],
        )
        dataset.asset_deletion()
        self.assertEqual(len(dataset.artifacts), 0)
        with self.assertRaises(botocore.exceptions.ClientError):
            self.bucket.Object(file_name).content_length
=======
        dataset_params = BogusDatasetParams.get()
        dataset = Dataset.create(self.session, **dataset_params)
        artifact = self.generate_artifact(self.session, dataset.id, upload=True)
        art_bucket_path = artifact.get_bucket_path()
        self.assertS3FileExists(self.bucket, art_bucket_path)
        dataset.asset_deletion()
        self.assertEqual(len(dataset.artifacts), 0)
        self.assertS3FileDoesNotExist(self.bucket, art_bucket_path)

    def test__deployment_directories_delete(self):
        """S3 resources are not deleted"""
        dataset = Dataset.create(self.session, **BogusDatasetParams.get())
        dep_dir = self.generate_deployment_directory(self.session, dataset_id=dataset.id, upload=True)
        cxg_bucket_path = get_cxg_bucket_path(dep_dir)
        self.assertS3FileExists(self.cellxgene_bucket, cxg_bucket_path)

        dataset.deployment_directories_deletion()
        self.assertS3FileDoesNotExist(self.cellxgene_bucket, cxg_bucket_path)

    def test__dataset_delete(self):
        dataset = Dataset.create(self.session, **BogusDatasetParams.get())
        dataset_id = dataset.id
        artifact = self.generate_artifact(self.session, dataset_id, upload=True)
        art_bucket_path = artifact.get_bucket_path()
        artifact_id = dataset.artifacts[0].id
        dep_dir = self.generate_deployment_directory(self.session, dataset_id=dataset_id, upload=True)
        cxg_bucket_path = get_cxg_bucket_path(dep_dir)
        deployment_directory_id = dataset.deployment_directories[0].id

        self.session.expire_all()
        dataset = Dataset.get(self.session, dataset_id)
        self.assertIsNotNone(self.session.query(DbDeploymentDirectory).get(deployment_directory_id))
        self.assertIsNotNone(self.session.query(DbDatasetArtifact).get(artifact_id))
        self.assertIsNotNone(dataset)
        self.assertS3FileExists(self.cellxgene_bucket, cxg_bucket_path)
        self.assertS3FileExists(self.bucket, art_bucket_path)
        dataset.delete()
        self.session.expire_all()
        dataset = Dataset.get(self.session, dataset_id)
        self.assertIsNone(dataset)
        self.assertIsNone(self.session.query(DbDeploymentDirectory).get(deployment_directory_id))
        self.assertIsNone(self.session.query(DbDatasetArtifact).get(artifact_id))
        self.assertS3FileExists(self.cellxgene_bucket, cxg_bucket_path)
        self.assertS3FileExists(self.bucket, art_bucket_path)
>>>>>>> 31893839

    def test__generate_tidy_csv_for_all_linked_genesets__correctly_creates_csv(self):
        collection = self.generate_collection(self.session)
        deployment_directory_params = dict(url="test_url")
        dataset = self.generate_dataset(
            self.session, collection=collection, deployment_directories=[deployment_directory_params]
        )
        genes0 = [
            {"gene_symbol": "HBB", "gene_description": "gene 1", "additional_params": {}},
            {"gene_symbol": "HBA1", "gene_description": "gene 2", "additional_params": {}},
            {
                "gene_symbol": "HBA2",
                "gene_description": "gene 3",
                "additional_params": {"provenance1": "some words", "provenance1_description": "another set of words"},
            },
            {"gene_symbol": "HBD", "gene_description": "gene 4", "additional_params": {}},
        ]
        genes1 = [
            {
                "gene_symbol": "IGHG4",
                "gene_description": "gene 1",
                "additional_params": {"provenance1": "some words", "provenance1_description": "another set of words"},
            },
            {
                "gene_symbol": "CANX",
                "gene_description": "gene 2",
                "additional_params": {
                    "provenance1": "some words",
                    "provenance1_description": "another set of words",
                    "provenance2": "some words(2)",
                    "provenance2_description": "another set of words(2)",
                },
            },
            {"gene_symbol": "HBA2", "gene_description": "gene 3", "additional_params": {}},
            {"gene_symbol": "HBD", "gene_description": "gene 4", "additional_params": {}},
        ]
        self.generate_geneset(
            self.session,
            collection=collection,
            dataset_ids=[dataset.id],
            name="first geneset",
            description="describe the geneset",
            genes=genes0,
        )
        self.generate_geneset(
            self.session,
            collection=collection,
            dataset_ids=[dataset.id],
            name="second geneset",
            description="describe another geneset",
            genes=genes1,
        )
        with tempfile.TemporaryDirectory() as temp_dir_name:
            csv_file = dataset.generate_tidy_csv_for_all_linked_genesets(temp_dir_name)
            expected_csv = os.path.abspath(
                os.path.join(os.path.dirname(__file__), "../../../fixtures/sample_geneset_csv.csv")
            )  # noqa
            self.assertTrue(filecmp.cmp(csv_file, expected_csv, shallow=False))

    def test__generate_tidy_csv_for_all_linked_genesets__stores_file_in_correct_location(self):
        collection = self.generate_collection(self.session)
        deployment_directory_params = dict(url="http://test_domain.example/e/test_dataset_id.cxg/")
        dataset = self.generate_dataset(
            self.session, collection=collection, deployment_directories=[deployment_directory_params]
        )
        genes0 = [
            {"gene_symbol": "HBB", "gene_description": "gene 1", "additional_params": {}},
            {"gene_symbol": "HBA1", "gene_description": "gene 2", "additional_params": {}},
            {
                "gene_symbol": "HBA2",
                "gene_description": "gene 3",
                "additional_params": {"provenance1": "some words", "provenance1_description": "another set of words"},
            },
            {"gene_symbol": "HBD", "gene_description": "gene 4", "additional_params": {}},
        ]
        self.generate_geneset(
            self.session,
            collection=collection,
            dataset_ids=[dataset.id],
            name="first geneset",
            description="describe the geneset",
            genes=genes0,
        )
        with tempfile.TemporaryDirectory() as temp_dir_name:
            csv_file = dataset.generate_tidy_csv_for_all_linked_genesets(temp_dir_name)
            s3_file = dataset.copy_csv_to_s3(csv_file)
        stored_files = [x.key for x in self.cellxgene_bucket.objects.all()]
        self.assertIn(s3_file, stored_files)

        # Delete all geneset files.
<<<<<<< HEAD
        dataset.delete_deployment_directories()
=======
        dataset.deployment_directories_deletion()
>>>>>>> 31893839
        self.assertFalse([x.key for x in self.cellxgene_bucket.objects.all()])

    def assertRowsDeleted(self, tests: typing.List[typing.Tuple[str, Base]]):
        """
        Verify if rows have been deleted from the database.
        :param tests: a list of tuples with (primary_key, table)
        """
        self.session.expire_all()
        for p_key, table in tests:
            if len(p_key) == 2:
                # handle the special case for collections with a composite primary key
                actual = [
                    i for i in self.session.query(table).filter(table.id == p_key[0], table.visibility == p_key[1])
                ]
            else:
                actual = [i for i in self.session.query(table).filter(table.id == p_key)]
            self.assertFalse(actual, f"Row not deleted {table.__name__}:{p_key}")

    def assertRowsExist(self, tests):
        """
        Verify if rows exist in the database.
        :param tests: a list of tuples with (primary_key, table)
        """
        self.session.expire_all()
        for p_key, table in tests:
            if len(p_key) == 2:
                # handle the special case for collections with a composite primary key
                actual = [
                    i for i in self.session.query(table).filter(table.id == p_key[0], table.visibility == p_key[1])
                ]
            else:
                actual = [i for i in self.session.query(table).filter(table.id == p_key)]
            self.assertTrue(actual, f"Row does not exist {table.__name__}:{p_key}")<|MERGE_RESOLUTION|>--- conflicted
+++ resolved
@@ -1,4 +1,3 @@
-import botocore
 import tempfile
 
 import filecmp
@@ -268,27 +267,6 @@
         self.assertIsNotNone(Geneset.get(self.session, geneset.id))
 
     def test__deletes_assets_from_s3(self):
-<<<<<<< HEAD
-        file_name = "local.h5ad"
-        self.create_s3_object(file_name, self.bucket_name, content="hgdklgk dflgjklf")
-        artifact_params = dict(
-            filename="filename_1",
-            filetype=DatasetArtifactFileType.H5AD,
-            type=DatasetArtifactType.ORIGINAL,
-            user_submitted=True,
-            s3_uri=f"s3://{self.bucket_name}/{file_name}",
-        )
-        dataset_params = BogusDatasetParams.get()
-        dataset = Dataset.create(
-            self.session,
-            **dataset_params,
-            artifacts=[artifact_params],
-        )
-        dataset.asset_deletion()
-        self.assertEqual(len(dataset.artifacts), 0)
-        with self.assertRaises(botocore.exceptions.ClientError):
-            self.bucket.Object(file_name).content_length
-=======
         dataset_params = BogusDatasetParams.get()
         dataset = Dataset.create(self.session, **dataset_params)
         artifact = self.generate_artifact(self.session, dataset.id, upload=True)
@@ -333,7 +311,6 @@
         self.assertIsNone(self.session.query(DbDatasetArtifact).get(artifact_id))
         self.assertS3FileExists(self.cellxgene_bucket, cxg_bucket_path)
         self.assertS3FileExists(self.bucket, art_bucket_path)
->>>>>>> 31893839
 
     def test__generate_tidy_csv_for_all_linked_genesets__correctly_creates_csv(self):
         collection = self.generate_collection(self.session)
@@ -424,11 +401,7 @@
         self.assertIn(s3_file, stored_files)
 
         # Delete all geneset files.
-<<<<<<< HEAD
-        dataset.delete_deployment_directories()
-=======
         dataset.deployment_directories_deletion()
->>>>>>> 31893839
         self.assertFalse([x.key for x in self.cellxgene_bucket.objects.all()])
 
     def assertRowsDeleted(self, tests: typing.List[typing.Tuple[str, Base]]):
