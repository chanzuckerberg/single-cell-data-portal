import gevent.monkey

gevent.monkey.patch_all()

from tests.unit.backend.layers.common.base_api_test import NewBaseAPITest

import dataclasses
import itertools
import json
import unittest
from datetime import datetime
from unittest import mock
from unittest.mock import Mock, patch
from backend.layers.business.entities import DatasetArtifactDownloadData
from backend.layers.common.entities import (
    DatasetStatusKey,
)
from backend.layers.common.entities import (
    CollectionId,
    CollectionLinkType,
    CollectionVersionId,
    DatasetArtifactType,
    DatasetProcessingStatus,
    DatasetUploadStatus,
    DatasetVersionId,
    Link,
    OntologyTermId,
)
from backend.layers.thirdparty.uri_provider import FileInfo, FileInfoException

from furl import furl

from backend.common.providers.crossref_provider import CrossrefDOINotFoundException, CrossrefFetchException
from backend.portal.api.collections_common import verify_collection_body
from tests.unit.backend.layers.common.base_test import (
    DatasetArtifactUpdate,
    DatasetStatusUpdate,
)


def generate_mock_publisher_metadata(journal_override=None):
    return {
        "authors": [{"given": "John", "family": "Doe"}, {"given": "Jane", "family": "Doe"}],
        "published_year": 2021,
        "published_month": 11,
        "published_day": 10,
        "published_at": 1636520400.0,
        "journal": journal_override or "Nature",
        "is_preprint": False,
    }


class TestCollection(NewBaseAPITest):

    # TODO: does not belong here
    def validate_collections_response_structure(self, body):
        self.assertIn("collections", body)
        self.assertTrue(all(k in ["collections", "from_date", "to_date"] for k in body))

        for collection in body["collections"]:
            self.assertListEqual(sorted(collection.keys()), ["created_at", "id", "visibility"])
            self.assertEqual(collection["visibility"], "PUBLIC")
            self.assertGreaterEqual(datetime.fromtimestamp(collection["created_at"]).year, 1969)

    # TODO: does not belong here
    def validate_collection_id_response_structure(self, body):
        required_keys = [
            "name",
            "description",
            "id",
            "visibility",
            "links",
            "datasets",
            "created_at",
            "updated_at",
            "contact_email",
            "contact_name",
            "curator_name",
            "access_type",
        ]
        self.assertListEqual(sorted(body.keys()), sorted(required_keys))
        self.assertGreaterEqual(datetime.fromtimestamp(body["created_at"]).year, 1969)
        self.assertGreaterEqual(datetime.fromtimestamp(body["updated_at"]).year, 1969)

        for link in body["links"]:
            self.assertListEqual(sorted(link.keys()), ["link_name", "link_type", "link_url"])

        for dataset in body["datasets"]:
            required_keys = [
                "id",
                "assay",
                "tissue",
                "disease",
                "sex",
                "self_reported_ethnicity",
                "organism",
                "development_stage",
                "name",
                "revision",
                "dataset_deployments",
                "dataset_assets",
                "processing_status",
                "created_at",
                "updated_at",
                "collection_id",
                "is_valid",
                "cell_count",
            ]
            self.assertListEqual(sorted(dataset.keys()), sorted(required_keys))

    # ✅
    def test__list_collection_options__allow(self):
        origin = "http://localhost:3000"
        res = self.app.options("/dp/v1/collections", headers={"origin": origin})
        self.assertEqual(res.status_code, 200)
        self.assertEqual(origin, res.headers["Access-Control-Allow-Origin"])

    # ✅
    def test__list_collection_options__no_allow(self):
        res = self.app.options("/dp/v1/collections", headers={"origin": "http://localhost:ABCD"})
        self.assertEqual(res.status_code, 200)
        self.assertNotIn("Access-Control-Allow-Origin", res.headers.keys())

    # ✅
    def test__list_collection__ok(self):
        # TODO: anything to add now that the date filtering is deprecated?
        path = "/dp/v1/collections"
        headers = dict(host="localhost")

        # TODO: goes somewhere else

        expected_id = self.generate_published_collection().collection_id.id

        with self.subTest("No Parameters"):
            test_url = furl(path=path)
            response = self.app.get(test_url.url, headers=headers)
            self.assertEqual(200, response.status_code)
            actual_body = json.loads(response.data)
            # self.validate_collections_response_structure(actual_body) # TODO: maybe later
            self.assertIn(expected_id, [p["id"] for p in actual_body["collections"]])
            self.assertEqual(None, actual_body.get("to_date"))
            self.assertEqual(None, actual_body.get("from_date"))

    # ✅
    def test__get_collection_id__ok(self):
        """Verify the test collection exists and the expected fields exist."""

        collection = self.generate_published_collection(add_datasets=2)

        self.maxDiff = None

        expected_body = {
            "access_type": "WRITE",
            "contact_email": "john.doe@email.com",
            "contact_name": "john doe",
            "created_at": mock.ANY,
            "curator_name": "",
            "data_submission_policy_version": "1.0",
            "datasets": [
                {
                    "assay": [{"label": "test_assay_label", "ontology_term_id": "test_assay_term_id"}],
                    "batch_condition": ["test_batch_1", "test_batch_2"],
                    "cell_count": 10,
                    "cell_type": [{"label": "test_cell_type_label", "ontology_term_id": "test_cell_type_term_id"}],
                    "collection_id": collection.collection_id.id,
                    "created_at": mock.ANY,
                    "dataset_assets": [],
                    "dataset_deployments": [{"url": "TODO"}],
                    "development_stage": [
                        {"label": "test_development_stage_label", "ontology_term_id": "test_development_stage_term_id"}
                    ],
                    "disease": [{"label": "test_disease_label", "ontology_term_id": "test_disease_term_id"}],
                    "donor_id": ["test_donor_1"],
                    "id": mock.ANY,
                    "is_primary_data": "BOTH",
                    "is_valid": True,
                    "mean_genes_per_cell": 0.5,
                    "name": "test_dataset_name",
                    "organism": [{"label": "test_organism_label", "ontology_term_id": "test_organism_term_id"}],
                    "processing_status": {
                        "created_at": 0,
                        "cxg_status": "NA",
                        "dataset_id": mock.ANY,
                        "h5ad_status": "NA",
                        "id": "NA",
                        "processing_status": "PENDING",
                        "rds_status": "NA",
                        "updated_at": 0,
                        "upload_progress": 1,
                        "upload_status": "WAITING",
                        "validation_status": "NA",
                    },
                    "published": True,
                    "published_at": mock.ANY,
                    "revision": 0,  # NA
                    "schema_version": "3.0.0",
                    "self_reported_ethnicity": [
                        {
                            "label": "test_self_reported_ethnicity_label",
                            "ontology_term_id": "test_self_reported_ethnicity_term_id",
                        }
                    ],
                    "sex": [{"label": "test_sex_label", "ontology_term_id": "test_sex_term_id"}],
                    "suspension_type": ["test_suspension_type"],
                    "tissue": [{"label": "test_tissue_label", "ontology_term_id": "test_tissue_term_id"}],
                    "tombstone": False,
                    "updated_at": mock.ANY,
                    "x_approximate_distribution": "normal",
                },
                {
                    "assay": [{"label": "test_assay_label", "ontology_term_id": "test_assay_term_id"}],
                    "batch_condition": ["test_batch_1", "test_batch_2"],
                    "cell_count": 10,
                    "cell_type": [{"label": "test_cell_type_label", "ontology_term_id": "test_cell_type_term_id"}],
                    "collection_id": collection.collection_id.id,
                    "created_at": mock.ANY,
                    "dataset_assets": [],
                    "dataset_deployments": [{"url": "TODO"}],
                    "development_stage": [
                        {"label": "test_development_stage_label", "ontology_term_id": "test_development_stage_term_id"}
                    ],
                    "disease": [{"label": "test_disease_label", "ontology_term_id": "test_disease_term_id"}],
                    "donor_id": ["test_donor_1"],
                    "id": mock.ANY,
                    "is_primary_data": "BOTH",
                    "is_valid": True,
                    "mean_genes_per_cell": 0.5,
                    "name": "test_dataset_name",
                    "organism": [{"label": "test_organism_label", "ontology_term_id": "test_organism_term_id"}],
                    "processing_status": {
                        "created_at": 0,
                        "cxg_status": "NA",
                        "dataset_id": mock.ANY,
                        "h5ad_status": "NA",
                        "id": "NA",
                        "processing_status": "PENDING",
                        "rds_status": "NA",
                        "updated_at": 0,
                        "upload_progress": 1,
                        "upload_status": "WAITING",
                        "validation_status": "NA",
                    },
                    "published": True,
                    "published_at": mock.ANY,
                    "revision": 0,
                    "schema_version": "3.0.0",
                    "self_reported_ethnicity": [
                        {
                            "label": "test_self_reported_ethnicity_label",
                            "ontology_term_id": "test_self_reported_ethnicity_term_id",
                        }
                    ],
                    "sex": [{"label": "test_sex_label", "ontology_term_id": "test_sex_term_id"}],
                    "suspension_type": ["test_suspension_type"],
                    "tissue": [{"label": "test_tissue_label", "ontology_term_id": "test_tissue_term_id"}],
                    "tombstone": False,
                    "updated_at": mock.ANY,
                    "x_approximate_distribution": "normal",
                },
            ],
            "description": "described",
            "id": mock.ANY,
            "links": [],
            "name": "test_collection",
            "published_at": mock.ANY,
            "updated_at": mock.ANY,
            "visibility": "PUBLIC",
        }

        with self.subTest("auth cookie"):
            expected_body["access_type"] = "WRITE"
            test_url = furl(path=f"/dp/v1/collections/{collection.version_id}", query_params=dict(visibility="PUBLIC"))
            cxguser_cookie = self.get_cxguser_token()
            response = self.app.get(test_url.url, headers=dict(host="localhost", Cookie=cxguser_cookie))
            self.assertEqual(200, response.status_code)
            actual_body = self.remove_timestamps(json.loads(response.data))
            self.assertDictEqual(actual_body, expected_body)

        with self.subTest("no auth cookie"):
            expected_body["access_type"] = "READ"
            test_url = furl(path=f"/dp/v1/collections/{collection.version_id}", query_params=dict(visibility="PUBLIC"))
            response = self.app.get(test_url.url, headers=dict(host="localhost"))
            self.assertEqual(200, response.status_code)
            actual_body = self.remove_timestamps(json.loads(response.data))
            self.assertDictEqual(actual_body, expected_body)

    # ✅
    def test__get_collection__ok(self):
        # Generate test cases
        authenticated = [True, False]
        owns = [True, False]
        visibility = ["public", "private"]
        test_cases = [params for params in itertools.product(authenticated, owns, visibility)]

        # Generate test collection
        # Note: for private collections, you want to use version_id
        test_collections = dict(
            public_not_owner=self.generate_published_collection(owner="someone else").collection_id.id,
            public_owned=self.generate_published_collection(owner="test_user_id").collection_id.id,
            private_not_owner=self.generate_unpublished_collection(owner="someone else").version_id.id,
            private_owned=self.generate_unpublished_collection(owner="test_user_id").version_id.id,
        )

        # run
        for auth, owns, visi in test_cases:
            expected_response_code = 200

            test_collection_id = test_collections["_".join([visi, "owned" if owns else "not_owner"])]
            expected_access_type = "WRITE" if owns and auth else "READ"

            with self.subTest(f"auth:{auth}, owns:{owns}, visi:{visi}, acc:{expected_access_type}"):
                test_url = furl(path=f"/dp/v1/collections/{test_collection_id}")

                headers = dict(host="localhost")
                if auth:
                    headers["Cookie"] = self.get_cxguser_token()
                print("headers - ", headers)
                response = self.app.get(test_url.url, headers=headers)

                self.assertEqual(expected_response_code, response.status_code)
                if expected_response_code == 200:
                    actual_body = json.loads(response.data)
                    self.assertEqual(expected_access_type, actual_body["access_type"])

    # ✅
    def test__get_collection_id__403_not_found(self):
        """Verify the test collection exists and the expected fields exist."""
        fake_id = self._generate_id()
        test_url = furl(path=f"/dp/v1/collections/{fake_id}", query_params=dict(visibility="PUBLIC"))
        response = self.app.get(test_url.url, headers=dict(host="localhost"))
        self.assertEqual(403, response.status_code)

    # ✅, but this test should do more assertions
    def test__post_collection_returns_id_on_success(self):
        test_url = furl(path="/dp/v1/collections")
        data = {
            "name": "collection name",
            "description": "This is a test collection",
            "contact_name": "person human",
            "contact_email": "person@human.com",
            "links": [{"link_name": "DOI Link", "link_url": "http://doi.org/10.1016", "link_type": "DOI"}],
        }
        json_data = json.dumps(data)
        response = self.app.post(
            test_url.url,
            headers={"host": "localhost", "Content-Type": "application/json", "Cookie": self.get_cxguser_token()},
            data=json_data,
        )
        self.assertEqual(201, response.status_code)

        # Add curator_name
        data["curator_name"] = "john smith"
        json_data = json.dumps(data)
        response = self.app.post(
            test_url.url,
            headers={"host": "localhost", "Content-Type": "application/json", "Cookie": self.get_cxguser_token()},
            data=json_data,
        )
        self.assertEqual(201, response.status_code)

    # ✅
    def test__post_collection_normalizes_doi(self):
        test_url = furl(path="/dp/v1/collections")
        data = {
            "name": "collection name",
            "description": "This is a test collection",
            "contact_name": "person human",
            "contact_email": "person@human.com",
            "links": [
                {"link_name": "DOI Link", "link_url": "10.1016/foo", "link_type": "DOI"},
            ],
        }
        json_data = json.dumps(data)
        response = self.app.post(
            test_url.url,
            headers={"host": "localhost", "Content-Type": "application/json", "Cookie": self.get_cxguser_token()},
            data=json_data,
        )
        self.assertEqual(201, response.status_code)
        collection_id = json.loads(response.data)["collection_id"]
        collection = self.business_logic.get_collection_version(CollectionVersionId(collection_id))
        print(collection)
        doi = next(link.uri for link in collection.metadata.links if link.type == "DOI")  # TODO: careful
        self.assertEquals(doi, "https://doi.org/10.1016/foo")

    # ✅
    def test__post_collection_rejects_two_dois(self):
        test_url = furl(path="/dp/v1/collections")
        data = {
            "name": "collection name",
            "description": "This is a test collection",
            "contact_name": "person human",
            "contact_email": "person@human.com",
            "links": [
                {"link_name": "DOI Link", "link_url": "http://doi.org/10.1016", "link_type": "DOI"},
                {"link_name": "DOI Link", "link_url": "http://doi.org/10.1017", "link_type": "DOI"},
            ],
        }
        json_data = json.dumps(data)
        response = self.app.post(
            test_url.url,
            headers={"host": "localhost", "Content-Type": "application/json", "Cookie": self.get_cxguser_token()},
            data=json_data,
        )
        self.assertEqual(400, response.status_code)

    # ✅
    def test__post_collection_rejects_doi_not_in_crossref(self):
        self.crossref_provider.fetch_metadata = Mock(
            side_effect=CrossrefDOINotFoundException("Mocked CrossrefDOINotFoundException")
        )
        test_url = furl(path="/dp/v1/collections")
        data = {
            "name": "collection name",
            "description": "This is a test collection",
            "contact_name": "person human",
            "contact_email": "person@human.com",
            "links": [{"link_name": "DOI Link", "link_url": "http://doi.org/10.1016", "link_type": "DOI"}],
        }
        json_data = json.dumps(data)
        response = self.app.post(
            test_url.url,
            headers={"host": "localhost", "Content-Type": "application/json", "Cookie": self.get_cxguser_token()},
            data=json_data,
        )
        self.assertEqual(400, response.status_code)
        error_payload = json.loads(response.data)
        self.assertEqual(error_payload["detail"][0], {"link_type": "doi", "reason": "DOI cannot be found on Crossref"})

    # ✅
    def test__post_collection_rejects_invalid_doi(self):
        test_url = furl(path="/dp/v1/collections")
        data = {
            "name": "collection name",
            "description": "This is a test collection",
            "contact_name": "person human",
            "contact_email": "person@human.com",
            "links": [{"link_name": "DOI Link", "link_url": "invalid/doi", "link_type": "DOI"}],
        }
        json_data = json.dumps(data)
        response = self.app.post(
            test_url.url,
            headers={"host": "localhost", "Content-Type": "application/json", "Cookie": self.get_cxguser_token()},
            data=json_data,
        )
        self.assertEqual(400, response.status_code)
        error_payload = json.loads(response.data)
        self.assertEqual([{"link_type": "DOI", "reason": "Invalid DOI"}], error_payload["detail"])

    # ✅
    def test__post_collection_ignores_metadata_if_crossref_exception(self):
        self.crossref_provider.fetch_metadata = Mock(
            side_effect=CrossrefFetchException("Mocked CrossrefFetchException")
        )
        test_url = furl(path="/dp/v1/collections")
        data = {
            "name": "collection name",
            "description": "This is a test collection",
            "contact_name": "person human",
            "contact_email": "person@human.com",
            "links": [{"link_name": "DOI Link", "link_url": "http://doi.org/10.1016", "link_type": "DOI"}],
        }
        json_data = json.dumps(data)
        response = self.app.post(
            test_url.url,
            headers={"host": "localhost", "Content-Type": "application/json", "Cookie": self.get_cxguser_token()},
            data=json_data,
        )
        self.assertEqual(201, response.status_code)
        collection_id = json.loads(response.data)["collection_id"]
        collection = self.business_logic.get_collection_version(CollectionVersionId(collection_id))
        self.assertIsNone(collection.publisher_metadata)

    # ✅
    def test__post_collection_ignores_metadata_if_no_doi(self):
        test_url = furl(path="/dp/v1/collections")
        data = {
            "name": "collection name",
            "description": "This is a test collection",
            "contact_name": "person human",
            "contact_email": "person@human.com",
        }
        json_data = json.dumps(data)
        response = self.app.post(
            test_url.url,
            headers={"host": "localhost", "Content-Type": "application/json", "Cookie": self.get_cxguser_token()},
            data=json_data,
        )
        self.assertEqual(201, response.status_code)
        collection_id = json.loads(response.data)["collection_id"]
        collection = self.business_logic.get_collection_version(CollectionVersionId(collection_id))
        self.assertIsNone(collection.publisher_metadata)

    # ✅
    def test__post_collection_adds_publisher_metadata(self):

        self.crossref_provider.fetch_metadata = Mock(return_value=generate_mock_publisher_metadata())

        test_url = furl(path="/dp/v1/collections")
        data = {
            "name": "collection name",
            "description": "This is a test collection",
            "contact_name": "person human",
            "contact_email": "person@human.com",
            "links": [{"link_name": "DOI Link", "link_url": "http://doi.org/10.1016", "link_type": "DOI"}],
        }
        json_data = json.dumps(data)
        response = self.app.post(
            test_url.url,
            headers={"host": "localhost", "Content-Type": "application/json", "Cookie": self.get_cxguser_token()},
            data=json_data,
        )
        self.assertEqual(201, response.status_code)
        collection_id = json.loads(response.data)["collection_id"]
        collection = self.business_logic.get_collection_version(CollectionVersionId(collection_id))
        self.assertIsNotNone(collection.publisher_metadata)
        self.assertEqual(collection.publisher_metadata, generate_mock_publisher_metadata())

    # ✅
    def test__post_collection_fails_with_extra_fields(self):
        test_url = furl(path="/dp/v1/collections")
        test_data = [
            {
                "name": "extra field in collection",
                "owner": "someone else",
                "description": "This is a test collection",
                "contact_name": "person human",
                "curator_name": "",
                "contact_email": "person@human.com",
                "links": [
                    {"link_name": "DOI Link", "link_url": "http://doi.org/10.1016", "link_type": "DOI"},
                    {"link_name": "DOI Link 2", "link_url": "http://doi.org/10.1017", "link_type": "DOI"},
                ],
            },
            {
                "name": "extra field in link",
                "description": "This is a test collection",
                "contact_name": "person human",
                "curator_name": "",
                "contact_email": "person@human.com",
                "links": [
                    {
                        "link_name": "DOI Link",
                        "link_url": "http://doi.org/10.1017",
                        "link_type": "DOI",
                        "collection_id": "1235",
                    },
                ],
            },
        ]
        for data in test_data:
            with self.subTest(data["name"]):
                response = self.app.post(
                    test_url.url,
                    headers={
                        "host": "localhost",
                        "Content-Type": "application/json",
                        "Cookie": self.get_cxguser_token(),
                    },
                    data=json.dumps(data),
                )
                self.assertEqual(400, response.status_code)

    # ✅
    def test__post_collection_fails_if_data_missing(self):
        test_url = furl(path="/dp/v1/collections")
        data = json.dumps({"name": "bkjbjbjmbjm"})
        response = self.app.post(
            test_url.url,
            headers={"host": "localhost", "Content-Type": "application/json", "Cookie": self.get_cxguser_token()},
            data=data,
        )
        self.assertEqual(400, response.status_code)

    # ✅
    def test__can_retrieve_created_collection(self):
        test_url = furl(path="/dp/v1/collections")
        headers = {"host": "localhost", "Content-Type": "application/json", "Cookie": self.get_cxguser_token()}
        data = {
            "name": "another collection name",
            "description": "This is a test collection",
            "contact_name": "person human",
            "curator_name": "",
            "contact_email": "person@human.com",
            "links": [
                {"link_url": "http://doi.org/10.1016", "link_type": "OTHER"},
                {"link_name": "DOI Link 2", "link_url": "http://doi.org/10.1017", "link_type": "DOI"},
            ],
        }
        response = self.app.post(test_url.url, headers=headers, data=json.dumps(data))
        self.assertEqual(201, response.status_code)
        collection_id = json.loads(response.data)["collection_id"]

        test_url = furl(path=f"/dp/v1/collections/{collection_id}")
        test_url.add(query_params=dict(visibility="PRIVATE"))
        response = self.app.get(test_url.url, headers=headers)
        self.assertEqual(200, response.status_code)
        body = json.loads(response.data)

        self.assertEqual(body["description"], data["description"])
        self.assertEqual(body["name"], data["name"])
        self.assertEqual(body["contact_name"], body["contact_name"])
        self.assertEqual(body["contact_email"], body["contact_email"])

        # test that non owners only have read access
        no_cookie_headers = {"host": "localhost", "Content-Type": "application/json"}
        test_url = furl(path=f"/dp/v1/collections/{collection_id}")
        response = self.app.get(test_url.url, headers=no_cookie_headers)
        self.assertEqual("READ", json.loads(response.data)["access_type"])

    def test__create_collection_strip_string_fields(self):
        test_url = furl(path="/dp/v1/collections")
        headers = {"host": "localhost", "Content-Type": "application/json", "Cookie": self.get_cxguser_token()}
        data = {
            "name": "   another collection name   ",
            "description": "    This is a test collection  ",
            "contact_name": " person human   ",
            "contact_email": "person@human.com  ",
            "curator_name": "",
            "links": [
                {"link_url": "     http://doi.org/10.1016  ", "link_type": "OTHER"},
                {"link_name": "  DOI Link 2", "link_url": "http://doi.org/10.1017   ", "link_type": "DOI"},
            ],
        }
        response = self.app.post(test_url.url, headers=headers, data=json.dumps(data))
        self.assertEqual(201, response.status_code)
        collection_id = json.loads(response.data)["collection_id"]

        test_url = furl(path=f"/dp/v1/collections/{collection_id}")
        test_url.add(query_params=dict(visibility="PRIVATE"))
        response = self.app.get(test_url.url, headers=headers)
        self.assertEqual(200, response.status_code)
        body = json.loads(response.data)

        self.assertEqual(body["description"], data["description"].strip())
        self.assertEqual(body["name"], data["name"].strip())
        self.assertEqual(body["contact_name"], body["contact_name"].strip())
        self.assertEqual(body["contact_email"], body["contact_email"].strip())
        self.assertEqual(body["data_submission_policy_version"], body["data_submission_policy_version"].strip())

        for link in body["links"]:
            self.assertEqual(link["link_url"], link["link_url"].strip())

    def test__list_collection__check_owner(self):

        # Generate test collection
        public_owned = self.generate_published_collection(owner="test_user_id").collection_id
        private_owned = self.generate_unpublished_collection(owner="test_user_id").version_id
        public_not_owned = self.generate_published_collection(owner="someone else").collection_id
        private_not_owned = self.generate_unpublished_collection(owner="someone else").version_id

        revision_not_owned = self.business_logic.create_collection_version(public_not_owned).version_id
        revision_owned = self.business_logic.create_collection_version(public_owned).version_id

        path = "/dp/v1/collections"
        with self.subTest("no auth"):
            headers = {"host": "localhost", "Content-Type": "application/json"}
            response = self.app.get(path, headers=headers)
            self.assertEqual(200, response.status_code)
            result = json.loads(response.data)
            collections = result.get("collections")
            self.assertIsNotNone(collections)
            ids = [collection.get("id") for collection in collections]
            self.assertIn(public_owned.id, ids)
            self.assertIn(public_not_owned.id, ids)
            self.assertNotIn(private_owned.id, ids)
            self.assertNotIn(private_not_owned.id, ids)
            self.assertNotIn(revision_owned.id, ids)

        with self.subTest("auth"):
            headers = {"host": "localhost", "Content-Type": "application/json", "Cookie": self.get_cxguser_token()}
            response = self.app.get(path, headers=headers)
            self.assertEqual(200, response.status_code)
            result = json.loads(response.data)
            collections = result.get("collections")
            self.assertIsNotNone(collections)
            ids = [collection.get("id") for collection in collections]
            self.assertIn(public_owned.id, ids)
            self.assertIn(public_not_owned.id, ids)
            self.assertIn(private_owned.id, ids)
            self.assertNotIn(private_not_owned.id, ids)
            self.assertNotIn(revision_not_owned.id, ids)
            self.assertIn(revision_owned.id, ids)
            self.assertTrue(
                [collection for collection in collections if collection.get("revision_of") == public_owned.id][0]
            )

    # ✅
    def test__get_all_collections_for_index(self):
        """
        The `collections/index` endpoint should only return public collections
        """

        collection = self.generate_published_collection()
        collection_to_tombstone = self.generate_published_collection()
        private_collection = self.generate_unpublished_collection()

        tombstone_url = furl(path=f"/dp/v1/collections/{collection_to_tombstone.collection_id}")
        headers = {"host": "localhost", "Content-Type": "application/json", "Cookie": self.get_cxguser_token()}
        response = self.app.delete(tombstone_url.url, headers=headers)
        self.assertEqual(204, response.status_code)

        test_url = furl(path="/dp/v1/collections/index")
        headers = {"host": "localhost", "Content-Type": "application/json"}
        response = self.app.get(test_url.url, headers=headers)
        self.assertEqual(200, response.status_code)
        body = json.loads(response.data)

        ids = [collection["id"] for collection in body]
        self.assertIn(collection.collection_id.id, ids)
        self.assertNotIn(private_collection.collection_id.id, ids)
        self.assertNotIn(private_collection.version_id.id, ids)
        self.assertNotIn(collection_to_tombstone.collection_id.id, ids)
        self.assertNotIn(collection_to_tombstone.version_id.id, ids)

        actual_collection = body[-1]  # last added collection
        self.assertEqual(actual_collection["id"], collection.collection_id.id)
        self.assertEqual(actual_collection["name"], collection.metadata.name)
        self.assertNotIn("description", actual_collection)
        # Both `published_at` and `revised_at` should point to the same timestamp
        self.assertEqual(actual_collection["published_at"], collection.published_at.timestamp())
        self.assertEqual(actual_collection["revised_at"], collection.published_at.timestamp())

    # ✅
    def test__create_collection__InvalidParameters_DOI(self):
        tests = [
            (
                dict(
                    name="not blank",
                    description="description",
                    contact_name="some name",
                    contact_email="robot@email.com",
                    links=[{"link_type": "DOI", "link_url": "bad_doi"}],
                ),
                [
                    {"link_type": "DOI", "reason": "Invalid DOI"},
                ],
            ),
            (
                dict(
                    name="not blank",
                    description="description",
                    contact_name="some name",
                    contact_email="robot@email.com",
                    links=[
                        {"link_type": "DOI", "link_url": "doi:duplicated"},
                        {"link_type": "DOI", "link_url": "doi:duplicated"},
                    ],
                ),
                [{"link_type": "DOI", "reason": "Can only specify a single DOI"}],
            ),
        ]
        for body, expected_errors in tests:
            with self.subTest(body):
                headers = {
                    "host": "localhost",
                    "Content-Type": "application/json",
                    "Cookie": self.get_cxguser_token(),
                }
                response = self.app.post("/dp/v1/collections", headers=headers, data=json.dumps(body))
                self.assertEqual(400, response.status_code)
                for error in expected_errors:
                    self.assertIn(error, response.json["detail"])


<<<<<<< HEAD
# 🔴 TODO: This should be reviewed. Collection deletion is a weird beast
class TestCollectionDeletion(NewBaseAPITest):
=======
class TestCollectionDeletion(NewBaseTest):
>>>>>>> 7a8be4e8
    def test_delete_private_collection_version__ok(self):
        # Generate test collection
        collection = self.generate_unpublished_collection()

        headers = {"host": "localhost", "Content-Type": "application/json", "Cookie": self.get_cxguser_token()}
        test_url = furl(path=f"/dp/v1/collections/{collection.version_id}", query_params=dict(visibility="PRIVATE"))
        response = self.app.get(test_url.url, headers=headers)
        self.assertEqual(response.status_code, 200)

        # delete collection
        response = self.app.delete(test_url.url, headers=headers)
        self.assertEqual(response.status_code, 204)

        # check collection version was deleted
        response = self.app.get(test_url.url, headers=headers)
        self.assertEqual(response.status_code, 403)

    def test_delete_collection_revision__ok(self):
        # Generate test collection
        collection = self.generate_published_collection()
        # Generate the public collection with the same id as the private so a tombstone is created
        revision = self.generate_revision(collection.collection_id)
        dataset = self.generate_dataset(collection_version=revision)

        headers = {"host": "localhost", "Content-Type": "application/json", "Cookie": self.get_cxguser_token()}
        test_private_url = furl(path=f"/dp/v1/collections/{revision.version_id}")
        test_public_url = furl(path=f"/dp/v1/collections/{collection.collection_id}")
        response = self.app.get(test_private_url.url, headers=headers)
        self.assertEqual(200, response.status_code)

        body = json.loads(response.data)
        dataset_ids = [dataset["id"] for dataset in body["datasets"]]
        self.assertIn(dataset.dataset_version_id, dataset_ids)

        # delete collection revision
        response = self.app.delete(test_private_url.url, headers=headers)

        self.assertEqual(response.status_code, 204)

        # check collection revision deleted
        response = self.app.get(test_private_url.url, headers=headers)
        self.assertEqual(response.status_code, 403)

        # Public collection still exists, and does not contain revision datasets
        response = self.app.get(test_public_url.url, headers=headers)
        self.assertEqual(response.status_code, 200)

        body = json.loads(response.data)
        dataset_ids = [dataset["id"] for dataset in body["datasets"]]
        self.assertNotIn(dataset.dataset_version_id, dataset_ids)

    def test_delete_collection_version__public__403(self):
        collection = self.generate_published_collection()

        test_url = furl(path=f"/dp/v1/collections/{collection.version_id}")
        headers = {"host": "localhost", "Content-Type": "application/json", "Cookie": self.get_cxguser_token()}
        response = self.app.delete(test_url.url, headers=headers)
        self.assertEqual(response.status_code, 403)

    def test_delete_published_collection__ok(self):
        """Published collections are tombstoned."""
        # Generate the public collection
        collection = self.generate_published_collection()
        headers = {"host": "localhost", "Content-Type": "application/json", "Cookie": self.get_cxguser_token()}
        test_public_url = furl(
            path=f"/dp/v1/collections/{collection.collection_id}", query_params=dict(visibility="PUBLIC")
        )
        # tombstone public collection
        response = self.app.delete(test_public_url.url, headers=headers)
        self.assertEqual(response.status_code, 204)

        # check collection is gone
        response = self.app.get(test_public_url.url, headers=headers)
        self.assertEqual(response.status_code, 410)

        # check collection version also returns 'gone'
        test_version_url = furl(
            path=f"/dp/v1/collections/{collection.version_id}", query_params=dict(visibility="PUBLIC")
        )
        response = self.app.get(test_version_url.url, headers=headers)
        self.assertEqual(response.status_code, 410)
        # body = json.loads(response.data)
        # datasets_tombstoned = [dataset["tombstone"] for dataset in body["datasets"]]
        # self.assertTrue(all(datasets_tombstoned))

        # check that tombstoned collection doesn't appear in collections list endpoint
        test_list_url = furl(path="/dp/v1/collections")
        response = self.app.get(test_list_url.url, headers=headers)
        body = json.loads(response.data)
        collection_ids = [collection.id for collection in body["collections"]]
        self.assertNotIn(collection.collection_id, collection_ids)
        self.assertNotIn(collection.version_id, collection_ids)

    def test_delete_collection_version__already_deleted__403(self):
        collection = self.generate_unpublished_collection()

        # delete private collection
        test_private_url = furl(
            path=f"/dp/v1/collections/{collection.version_id}", query_params=dict(visibility="PRIVATE")
        )
        headers = {"host": "localhost", "Content-Type": "application/json", "Cookie": self.get_cxguser_token()}
        response = self.app.delete(test_private_url.url, headers=headers)
        self.assertEqual(response.status_code, 204)

        # check that DELETE on an already deleted collection is forbidden
        response = self.app.delete(test_private_url.url, headers=headers)
        self.assertEqual(response.status_code, 403)

    def test_delete_collection__not_owner(self):
        collection = self.generate_unpublished_collection(owner="not_test_user_id")
        test_url = furl(path=f"/dp/v1/collections/{collection.version_id}")
        headers = {"host": "localhost", "Content-Type": "application/json", "Cookie": self.get_cxguser_token()}
        response = self.app.delete(test_url.url, headers=headers)
        self.assertEqual(response.status_code, 403)

    def test_delete_collection__does_not_exist(self):
        fake_id = self._generate_id()
        test_url = furl(path=f"/dp/v1/collections/{fake_id}", query_params=dict(visibility="PRIVATE"))
        headers = {"host": "localhost", "Content-Type": "application/json", "Cookie": self.get_cxguser_token()}
        response = self.app.delete(test_url.url, headers=headers)
        self.assertEqual(response.status_code, 403)

    def test_deleted_collection_does_not_appear_in_collection_lists(self):
        private_collection = self.generate_unpublished_collection()
        public_collection = self.generate_published_collection()
        collection_to_delete = self.generate_unpublished_collection()
        headers = {"host": "localhost", "Content-Type": "application/json", "Cookie": self.get_cxguser_token()}
        response = self.app.get("/dp/v1/collections", headers=headers)

        collection_ids = [collection["id"] for collection in json.loads(response.data)["collections"]]
        self.assertIn(private_collection.version_id.id, collection_ids)
        self.assertIn(public_collection.collection_id.id, collection_ids)
        self.assertIn(collection_to_delete.version_id.id, collection_ids)

        test_url = furl(
            path=f"/dp/v1/collections/{collection_to_delete.version_id.id}", query_params=dict(visibility="PRIVATE")
        )
        response = self.app.delete(test_url.url, headers=headers)
        self.assertEqual(response.status_code, 204)

        # check not returned privately
        response = self.app.get("/dp/v1/collections", headers=headers)
        collection_ids = [collection["id"] for collection in json.loads(response.data)["collections"]]
        self.assertIn(private_collection.version_id.id, collection_ids)
        self.assertIn(public_collection.collection_id.id, collection_ids)

        self.assertNotIn(collection_to_delete.version_id.id, collection_ids)

        # check not returned publicly
        headers = {"host": "localhost", "Content-Type": "application/json"}
        response = self.app.get("/dp/v1/collections", headers=headers)
        collection_ids = [collection["id"] for collection in json.loads(response.data)["collections"]]
        self.assertIn(public_collection.collection_id.id, collection_ids)
        self.assertNotIn(private_collection.version_id.id, collection_ids)
        self.assertNotIn(collection_to_delete.version_id.id, collection_ids)


class TestUpdateCollection(NewBaseAPITest):

    # ✅
    def test__update_collection__OK(self):
        collection = self.generate_unpublished_collection()
        test_fields = [
            "name",
            "description",
            "contact_name",
            "contact_email",
            "links",
        ]
        headers = {"host": "localhost", "Content-Type": "application/json", "Cookie": self.get_cxguser_token()}

        # Update the collection
        expected_body = {
            "name": "collection name",
            "description": "This is a test collection",
            "contact_name": "person human",
            "contact_email": "person@human.com",
            "links": [{"link_name": "DOI Link", "link_url": "http://doi.org/10.1016", "link_type": "DOI"}],
        }
        data = json.dumps(expected_body)
        response = self.app.put(f"/dp/v1/collections/{collection.version_id.id}", data=data, headers=headers)
        self.assertEqual(200, response.status_code)
        actual_body = json.loads(response.data)
        for field in test_fields:
            self.assertEqual(expected_body[field], actual_body[field])

    # ✅
    def test__update_collection__403(self):
        collection = self.generate_unpublished_collection(owner="someone else")
        headers = {"host": "localhost", "Content-Type": "application/json", "Cookie": self.get_cxguser_token()}
        data = json.dumps({"name": "new name"})
        response = self.app.put(f"/dp/v1/collections/{collection.version_id.id}", data=data, headers=headers)
        self.assertEqual(403, response.status_code)

    # ✅
    def test__update_collection_links__OK(self):
        collection = self.generate_unpublished_collection()
        headers = {"host": "localhost", "Content-Type": "application/json", "Cookie": self.get_cxguser_token()}

        # add links
        links = [{"link_name": "DOI Link", "link_url": "http://doi.org/10.1016", "link_type": "DOI"}]
        data = json.dumps({"links": links})
        response = self.app.put(f"/dp/v1/collections/{collection.version_id.id}", data=data, headers=headers)
        self.assertEqual(200, response.status_code)
        self.assertEqual(links, json.loads(response.data)["links"])

        # remove links
        links.pop()
        data = json.dumps({"links": links})
        response = self.app.put(f"/dp/v1/collections/{collection.version_id.id}", data=data, headers=headers)
        self.assertEqual(200, response.status_code)
        self.assertEqual(links, json.loads(response.data)["links"])

        # update links
        links = [{"link_name": "New name", "link_url": "http://doi.org/10.1016", "link_type": "DOI"}]
        data = json.dumps({"links": links})
        response = self.app.put(f"/dp/v1/collections/{collection.version_id.id}", data=data, headers=headers)
        self.assertEqual(200, response.status_code)
        self.assertEqual(links, json.loads(response.data)["links"])

        # all together
        links = [
            {"link_name": "Link 1", "link_url": "http://link.com", "link_type": "OTHER"},
            {"link_name": "DOI Link", "link_url": "http://doi.org/10.1016", "link_type": "DOI"},
        ]
        data = json.dumps({"links": links})
        response = self.app.put(f"/dp/v1/collections/{collection.version_id.id}", data=data, headers=headers)
        self.assertEqual(200, response.status_code)
        self.assertEqual(links, json.loads(response.data)["links"])

        # Clear All links
        links = []
        data = json.dumps({"links": links})
        response = self.app.put(f"/dp/v1/collections/{collection.version_id}", data=data, headers=headers)

        self.assertEqual(200, response.status_code)
        self.assertEqual(links, json.loads(response.data)["links"])

    # ✅
    def test__update_collection_new_doi_updates_metadata(self):

        # Generate a collection with "Old Journal" as publisher metadata
        self.crossref_provider.fetch_metadata = Mock(return_value=generate_mock_publisher_metadata("Old Journal"))
        collection = self.generate_unpublished_collection(links=[Link("Link 1", "DOI", "http://doi.org/123")])

        self.assertIsNotNone(collection.publisher_metadata)
        if collection.publisher_metadata:  # pylance
            self.assertEqual("Old Journal", collection.publisher_metadata["journal"])

        # From now on, Crossref will return `New Journal`
        self.crossref_provider.fetch_metadata = Mock(return_value=generate_mock_publisher_metadata("New Journal"))

        headers = {"host": "localhost", "Content-Type": "application/json", "Cookie": self.get_cxguser_token()}
        response = self.app.put(
            f"/dp/v1/collections/{collection.version_id}",
            data=json.dumps({"links": [{"link_name": "Link 1", "link_url": "http://doi.org/456", "link_type": "DOI"}]}),
            headers=headers,
        )
        self.assertEqual(200, response.status_code)

        self.crossref_provider.fetch_metadata.assert_called_once()

        actual_body = json.loads(response.data)
        self.assertIsNotNone(actual_body["publisher_metadata"])
        self.assertIsNotNone(actual_body["publisher_metadata"]["journal"])
        self.assertEqual("New Journal", actual_body["publisher_metadata"]["journal"])

    # ✅
    def test__update_collection_remove_doi_deletes_metadata(self):

        # Generate a collection with "Old Journal" as publisher metadata
        self.crossref_provider.fetch_metadata = Mock(return_value=generate_mock_publisher_metadata("Old Journal"))
        collection = self.generate_unpublished_collection(links=[Link("Link 1", "DOI", "http://doi.org/123")])

        self.assertIsNotNone(collection.publisher_metadata)
        if collection.publisher_metadata:  # pylance
            self.assertEqual("Old Journal", collection.publisher_metadata["journal"])

        # From now on, Crossref will return `New Journal`
        self.crossref_provider.fetch_metadata = Mock(return_value=generate_mock_publisher_metadata("New Journal"))

        headers = {"host": "localhost", "Content-Type": "application/json", "Cookie": self.get_cxguser_token()}
        # We're passing an empty links object, therefore the DOI is deleted
        response = self.app.put(
            f"/dp/v1/collections/{collection.version_id}",
            data=json.dumps({"links": []}),
            headers=headers,
        )

        self.assertEqual(200, response.status_code)
        # No Crossref calls should happen
        self.crossref_provider.fetch_metadata.assert_not_called()

        # The `publisher_metadata` node should not longer be in the collection
        actual_body = json.loads(response.data)
        self.assertNotIn("publisher_metadata", actual_body)

    # ✅
    def test__update_collection_same_doi_does_not_update_metadata(self):
        self.crossref_provider.fetch_metadata = Mock(return_value=generate_mock_publisher_metadata("Old Journal"))

        collection = self.generate_unpublished_collection(links=[Link("Link 1", "DOI", "http://doi.org/123")])

        self.assertIsNotNone(collection.publisher_metadata)
        if collection.publisher_metadata:  # pylance
            self.assertEqual("Old Journal", collection.publisher_metadata["journal"])

        # From now on, Crossref will return `New Journal`
        self.crossref_provider.fetch_metadata = Mock(return_value=generate_mock_publisher_metadata("New Journal"))

        headers = {"host": "localhost", "Content-Type": "application/json", "Cookie": self.get_cxguser_token()}
        # Note that the DOI is the same as the original
        response = self.app.put(
            f"/dp/v1/collections/{collection.version_id}",
            data=json.dumps({"links": [{"link_name": "Link 1", "link_url": "http://doi.org/123", "link_type": "DOI"}]}),
            headers=headers,
        )

        self.assertEqual(200, response.status_code)
        # No Crossref calls should happen, since the DOI is unmodified
        self.crossref_provider.fetch_metadata.assert_not_called()

        # The `publisher_metadata` node should exist and be the same
        actual_body = json.loads(response.data)
        self.assertIsNotNone(actual_body["publisher_metadata"])
        self.assertIsNotNone(actual_body["publisher_metadata"]["journal"])
        self.assertEqual("Old Journal", actual_body["publisher_metadata"]["journal"])


class TestCollectionsCurators(NewBaseAPITest):
    def test_view_non_owned_private_collection__ok(self):
        # Generate test collection
        collection = self.generate_unpublished_collection(owner="another_test_user_id")

        headers = {
            "host": "localhost",
            "Content-Type": "application/json",
            "Cookie": self.get_cxguser_token(user="not_owner"),
        }
        test_url = furl(path=f"/dp/v1/collections/{collection.version_id}", query_params=dict(visibility="PRIVATE"))
        response = self.app.get(test_url.url, headers=headers)

        # This will pass even for non curators.
        # Why are users allowed to view private collections that they don't own?
        self.assertEqual(response.status_code, 200)

        body = json.loads(response.data)
        self.assertEqual(body["access_type"], "READ")

    # ✅
    def test_update_non_owned_private_collection_as_super_curator__ok(self):
        # Generate test collection
        collection = self.generate_unpublished_collection(owner="another_test_user_id")

        headers = {
            "host": "localhost",
            "Content-Type": "application/json",
            "Cookie": self.get_cxguser_token("super"),
        }

        modified_collection = {
            "name": "new name",
            "description": collection.metadata.description,
            "contact_name": collection.metadata.contact_name,
            "contact_email": collection.metadata.contact_email,
            "links": collection.metadata.links,
        }
        data = json.dumps(modified_collection)
        response = self.app.put(f"/dp/v1/collections/{collection.version_id}", data=data, headers=headers)
        self.assertEqual(200, response.status_code)

    def test_delete_non_owned_private_collection_as_super_curator__ok(self):
        # Generate test collection
        collection = self.generate_unpublished_collection(owner="another_test_user_id")

        headers = {
            "host": "localhost",
            "Content-Type": "application/json",
            "Cookie": self.get_cxguser_token("super"),
        }

        test_url = furl(path=f"/dp/v1/collections/{collection.version_id}", query_params=dict(visibility="PRIVATE"))
        response = self.app.delete(test_url.url, headers=headers)
        self.assertEqual(204, response.status_code)


# TODO: 💛 Not an API test, but still valuable. Figure out where to put it. Maybe create a test_validation.py?
class TestVerifyCollection(unittest.TestCase):
    def test_empty_body(self):
        body = dict()
        errors = []
        verify_collection_body(body, errors)
        self.assertFalse(errors)

    def test_blank_fields(self):
        errors = []
        body = dict(name="", contact_name="", description="", contact_email="")
        verify_collection_body(body, errors)
        error_message = "Cannot be blank."
        self.assertIn({"name": "description", "reason": error_message}, errors)
        self.assertIn({"name": "name", "reason": error_message}, errors)
        self.assertIn({"name": "contact_name", "reason": error_message}, errors)
        self.assertIn({"name": "contact_email", "reason": error_message}, errors)

    def test_invalid_characters_in_field(self):
        invalid_strings = [b"\x00some data", b"text\x1f", b"text\x01", b"\x7ftext"]
        for test_string in invalid_strings:
            with self.subTest(test_string):
                errors = []
                string = test_string.decode(encoding="utf-8")
                body = dict(name=string, contact_name=string, description=string, contact_email="email@email.com")
                verify_collection_body(body, errors)
                error_message = "Invalid characters detected."
                self.assertEqual(1, len(errors))
                self.assertIn({"name": "name", "reason": error_message}, errors)

    def test_invalid_email(self):
        bad_emails = ["@.", "email@.", "@place.com", "email@.com", "email@place."]
        body = dict()

        for email in bad_emails:
            with self.subTest(email):
                body["contact_email"] = email
                errors = []
                verify_collection_body(body, errors)
                self.assertEqual([{"name": "contact_email", "reason": "Invalid format."}], errors)

    def test_OK(self):
        body = dict(name="something", contact_name="a name", description="description", contact_email="email@place.com")
        errors = []
        verify_collection_body(body, errors)
        self.assertFalse(errors)

    def test__link__INVALID(self):
        test_urls = ["://", "google", ".com", "google.com", "https://"]
        for link_type in CollectionLinkType:
            if link_type.name == "DOI":
                continue
            for test_url in test_urls:
                link_body = [{"link_type": link_type.name, "link_url": test_url}]
                with self.subTest(link_body):
                    errors = []
                    body = dict(links=link_body)
                    verify_collection_body(body, errors)
                    expected_error = [dict(reason="Invalid URL.", name="links[0]", value=link_body[0]["link_url"])]
                    self.assertEqual(expected_error, errors)

    def test__link__OK(self):
        test_urls = ["https://www.google.com", "http://somewhere.org/path/?abcd=123"]
        for link_type in CollectionLinkType:
            if link_type.name == "DOI":
                continue
            for test_url in test_urls:
                link_body = [{"link_type": link_type.name, "link_url": test_url}]
                with self.subTest(link_body):
                    errors = []
                    body = dict(links=link_body)
                    verify_collection_body(body, errors)
                    self.assertFalse(errors)


# TODO: these tests all require the generation of a dataset
class TestDataset(NewBaseAPITest):

    # ✅
    def test__post_dataset_asset__OK(self):
        self.business_logic.get_dataset_artifact_download_data = Mock(
            return_value=DatasetArtifactDownloadData(
                "asset.h5ad", DatasetArtifactType.H5AD, 1000, "http://presigned.url"
            )
        )
        version = self.generate_dataset(
            artifacts=[DatasetArtifactUpdate(DatasetArtifactType.H5AD, "http://mock.uri/asset.h5ad")]
        )
        dataset_version_id = version.dataset_version_id
        artifact_id = version.artifact_ids[0]

        test_url = furl(path=f"/dp/v1/datasets/{dataset_version_id}/asset/{artifact_id}")
        response = self.app.post(test_url.url, headers=dict(host="localhost"))
        self.assertEqual(200, response.status_code)

        actual_body = json.loads(response.data)
        self.assertEqual(actual_body["presigned_url"], "http://presigned.url")
        self.assertEqual(actual_body["dataset_id"], version.dataset_version_id)
        self.assertEqual(actual_body["file_size"], 1000)
        self.assertEqual(actual_body["file_name"], "asset.h5ad")

    # ✅, but I think the behavior could be improved
    def test__post_dataset_asset__file_SERVER_ERROR(self):
        """
        `post_dataset_asset` should throw 500 if presigned_url or file_size aren't returned from the server
        """
        version = self.generate_dataset(
            artifacts=[DatasetArtifactUpdate(DatasetArtifactType.H5AD, "http://mock.uri/asset.h5ad")]
        )
        dataset_version_id = version.dataset_version_id
        artifact_id = version.artifact_ids[0]

        test_url = furl(path=f"/dp/v1/datasets/{dataset_version_id}/asset/{artifact_id}")
        response = self.app.post(test_url.url, headers=dict(host="localhost"))
        self.assertEqual(500, response.status_code)

    # ✅
    def test__post_dataset_asset__dataset_NOT_FOUND(self):
        fake_id = self._generate_id()
        test_url = furl(path=f"/dp/v1/datasets/{fake_id}/asset/{fake_id}")
        response = self.app.post(test_url.url, headers=dict(host="localhost"))
        self.assertEqual(404, response.status_code)
        body = json.loads(response.data)
        self.assertEqual(f"'dataset/{fake_id}' not found.", body["detail"])

    # ✅
    def test__post_dataset_asset__asset_NOT_FOUND(self):
        dataset = self.generate_dataset()
        test_url = furl(path=f"/dp/v1/datasets/{dataset.dataset_version_id}/asset/fake_asset")
        response = self.app.post(test_url.url, headers=dict(host="localhost"))
        self.assertEqual(404, response.status_code)
        body = json.loads(response.data)
        self.assertEqual(f"'dataset/{dataset.dataset_version_id}/asset/fake_asset' not found.", body["detail"])

    # ✅
    def test__get_status__ok(self):
        dataset = self.generate_dataset(
            statuses=[
                DatasetStatusUpdate(DatasetStatusKey.PROCESSING, DatasetProcessingStatus.PENDING),
                DatasetStatusUpdate(DatasetStatusKey.UPLOAD, DatasetUploadStatus.UPLOADING),
            ]
        )
        # TODO: why do we need processing_status_id? we can probably remove
        test_url = furl(path=f"/dp/v1/datasets/{dataset.dataset_version_id}/status")
        headers = {"host": "localhost", "Content-Type": "application/json", "Cookie": self.get_cxguser_token()}
        response = self.app.get(test_url.url, headers=headers)
        self.assertEqual(200, response.status_code)
        actual_body = json.loads(response.data)
        expected_body = {
            "cxg_status": "NA",
            "rds_status": "NA",
            "h5ad_status": "NA",
            "processing_status": "PENDING",
            "dataset_id": dataset.dataset_version_id,
            "id": "NA",  # TODO: I am deprecating this, I don't think it has any use.
            "upload_progress": 1,
            "upload_status": "UPLOADING",
            "validation_status": "NA",
        }
        self.assertEqual(expected_body, actual_body)

    # ✅
    def test__get_status__403(self):
        dataset = self.generate_dataset(
            owner="someone_else",
        )
        test_url = furl(path=f"/dp/v1/datasets/{dataset.dataset_version_id}/status")
        headers = {"host": "localhost", "Content-Type": "application/json", "Cookie": self.get_cxguser_token()}
        response = self.app.get(test_url.url, headers=headers)
        self.assertEqual(403, response.status_code)

    # 💛, passes, but review the assertions
    def test__get_all_datasets_for_index(self):
        # TODO: decide whether to use dataset_id or version_id in this endpoint

        private_dataset = self.generate_dataset()
        public_dataset = self.generate_dataset(publish=True)

        test_url = furl(path="/dp/v1/datasets/index")
        headers = {"host": "localhost", "Content-Type": "application/json", "Cookie": self.get_cxguser_token()}
        response = self.app.get(test_url.url, headers=headers)
        self.assertEqual(200, response.status_code)
        body = json.loads(response.data)

        ids = [d["id"] for d in body]
        self.assertIn(public_dataset.dataset_version_id, ids)
        self.assertNotIn(private_dataset.dataset_version_id, ids)

        actual_dataset = None
        for d in body:
            if d["id"] == public_dataset.dataset_version_id:
                actual_dataset = d

        persisted_dataset = self.business_logic.get_dataset_version(DatasetVersionId(public_dataset.dataset_version_id))
        self.assertIsNotNone(actual_dataset)
        self.assertIsNotNone(persisted_dataset)

        def convert_ontology(ontologies):
            return [dataclasses.asdict(o) for o in ontologies]

        if actual_dataset is not None and persisted_dataset is not None:  # pylance

            self.assertNotIn("description", actual_dataset)
            self.assertEqual(actual_dataset["id"], persisted_dataset.version_id.id)
            self.assertEqual(actual_dataset["name"], persisted_dataset.metadata.name)
            # self.assertEqual(actual_dataset["collection_id"], persisted_dataset.collection_id)
            self.assertEqual(actual_dataset["assay"], convert_ontology(persisted_dataset.metadata.assay))
            self.assertEqual(actual_dataset["tissue"], convert_ontology(persisted_dataset.metadata.tissue))
            self.assertEqual(actual_dataset["disease"], convert_ontology(persisted_dataset.metadata.disease))
            self.assertEqual(actual_dataset["sex"], convert_ontology(persisted_dataset.metadata.sex))
            self.assertEqual(
                actual_dataset["self_reported_ethnicity"],
                convert_ontology(persisted_dataset.metadata.self_reported_ethnicity),
            )
            self.assertEqual(actual_dataset["organism"], convert_ontology(persisted_dataset.metadata.organism))
            self.assertEqual(
                actual_dataset["development_stage"], convert_ontology(persisted_dataset.metadata.development_stage)
            )
            self.assertEqual(actual_dataset["cell_count"], persisted_dataset.metadata.cell_count)
            self.assertEqual(actual_dataset["cell_type"], convert_ontology(persisted_dataset.metadata.cell_type))
            self.assertEqual(actual_dataset["is_primary_data"], persisted_dataset.metadata.is_primary_data)
            self.assertEqual(actual_dataset["mean_genes_per_cell"], persisted_dataset.metadata.mean_genes_per_cell)
            # self.assertEqual(actual_dataset["explorer_url"], persisted_dataset.explorer_url)
            self.assertEqual(
                actual_dataset["published_at"], persisted_dataset.canonical_dataset.published_at.timestamp()
            )
            # self.assertEqual(actual_dataset["revised_at"], persisted_dataset.revised_at.timestamp())

    # ✅
    def test__get_all_datasets_for_index_with_ontology_expansion(self):

        import copy

        modified_metadata = copy.deepcopy(self.sample_dataset_metadata)
        modified_metadata.development_stage = [OntologyTermId("Test", "HsapDv:0000008")]
        modified_metadata.tissue = [OntologyTermId("Test", "UBERON:0002048")]
        modified_metadata.cell_type = [OntologyTermId("Test", "CL:0000738")]

        dataset = self.generate_dataset(metadata=modified_metadata, publish=True)

        test_url = furl(path="/dp/v1/datasets/index")

        headers = {"host": "localhost", "Content-Type": "application/json", "Cookie": self.get_cxguser_token()}
        response = self.app.get(test_url.url, headers=headers)
        self.assertEqual(200, response.status_code)
        body = json.loads(response.data)

        actual_dataset = None
        for d in body:
            if d["id"] == dataset.dataset_version_id:
                actual_dataset = d
        self.assertIsNotNone(actual_dataset)

        def convert_ontology(ontologies):
            return [dataclasses.asdict(o) for o in ontologies]

        if actual_dataset is not None:  # pylance

            self.assertEqual(actual_dataset["development_stage"], convert_ontology(modified_metadata.development_stage))
            self.assertEqual(
                actual_dataset["development_stage_ancestors"],
                ["HsapDv:0000008", "HsapDv:0000006", "HsapDv:0000002", "HsapDv:0000045", "HsapDv:0000001"],
            )

            self.assertEqual(actual_dataset["tissue"], convert_ontology(modified_metadata.tissue))
            self.assertCountEqual(
                actual_dataset["tissue_ancestors"],
                [
                    "UBERON:0001004",
                    "UBERON:0001005",
                    "UBERON:0000065",
                    "UBERON:0000170",
                    "UBERON:0002048",
                    "UBERON:0001558",
                    "UBERON:0000072",
                    "UBERON:0000171",
                ],
            )

            self.assertEqual(actual_dataset["cell_type"], convert_ontology(modified_metadata.cell_type))
            self.assertCountEqual(
                actual_dataset["cell_type_ancestors"],
                [
                    "CL:0000255",
                    "CL:0002371",
                    "CL:0000988",
                    "CL:0000738",
                    "CL:0000548",
                    "CL:0000219",
                    "CL:0000003",
                    "CL:0002242",
                ],
            )

    # ✅
    def test__get_dataset_assets(self):
        # TODO: I don't think `filename` is relevant - review
        dataset = self.generate_dataset(
            artifacts=[
                DatasetArtifactUpdate(DatasetArtifactType.CXG, "s3://mock-bucket/mock-key.cxg"),
                DatasetArtifactUpdate(DatasetArtifactType.H5AD, "s3://mock-bucket/mock-key.h5ad"),
            ]
        )

        test_url = furl(path=f"/dp/v1/datasets/{dataset.dataset_version_id}/assets")
        headers = {"host": "localhost", "Content-Type": "application/json"}
        response = self.app.get(test_url.url, headers=headers)
        self.assertEqual(200, response.status_code)
        body = json.loads(response.data)
        self.assertIn("assets", body)
        assets = body["assets"]
        self.assertEqual(len(assets), 2)
        self.assertEqual(assets[0]["s3_uri"], "s3://mock-bucket/mock-key.cxg")
        self.assertEqual(assets[1]["s3_uri"], "s3://mock-bucket/mock-key.h5ad")

    # ✅
    def test__cancel_dataset_download__ok(self):
        # Test pre upload
        # TODO: this might need additional business logic
        dataset = self.generate_dataset(
            statuses=[DatasetStatusUpdate(DatasetStatusKey.UPLOAD, DatasetUploadStatus.WAITING)]
        )
        test_url = f"/dp/v1/datasets/{dataset.dataset_version_id}"
        headers = {"host": "localhost", "Content-Type": "application/json", "Cookie": self.get_cxguser_token()}
        response = self.app.delete(test_url, headers=headers)

        self.assertEqual(response.status_code, 202)

        # Test while uploading
        dataset = self.generate_dataset(
            statuses=[DatasetStatusUpdate(DatasetStatusKey.UPLOAD, DatasetUploadStatus.UPLOADING)]
        )
        test_url = f"/dp/v1/datasets/{dataset.dataset_version_id}"

        headers = {"host": "localhost", "Content-Type": "application/json", "Cookie": self.get_cxguser_token()}
        response = self.app.delete(test_url, headers=headers)
        self.assertEqual(response.status_code, 202)

    # ✅
    def test__cancel_dataset_download__dataset_does_not_exist(self):
        fake_id = self._generate_id()
        test_url = f"/dp/v1/datasets/{fake_id}"
        headers = {"host": "localhost", "Content-Type": "application/json", "Cookie": self.get_cxguser_token()}
        response = self.app.delete(test_url, headers=headers)
        self.assertEqual(response.status_code, 403)

    # ✅
    def test__delete_uploaded_dataset__ok(self):
        dataset = self.generate_dataset(
            statuses=[DatasetStatusUpdate(DatasetStatusKey.UPLOAD, DatasetUploadStatus.UPLOADING)]
        )
        headers = {"host": "localhost", "Content-Type": "application/json", "Cookie": self.get_cxguser_token()}

        # check dataset in collection
        collection_url = furl(path=f"/dp/v1/collections/{dataset.collection_version_id}")
        # TODO: do we still have a query for private/public?
        response = self.app.get(collection_url.url, headers=headers)
        self.assertEqual(200, response.status_code)
        body = json.loads(response.data)
        dataset_ids = [dataset["id"] for dataset in body["datasets"]]
        self.assertIn(dataset.dataset_version_id, dataset_ids)

        # delete dataset
        test_url = f"/dp/v1/datasets/{dataset.dataset_version_id}"
        response = self.app.delete(test_url, headers=headers)
        self.assertEqual(response.status_code, 202)

        # check dataset no longer returned in collection
        response = self.app.get(collection_url.url, headers=headers)
        self.assertEqual(200, response.status_code)
        body = json.loads(response.data)

        dataset_ids = [dataset["id"] for dataset in body["datasets"]]
        self.assertNotIn(dataset.dataset_version_id, dataset_ids)

    # ✅
    def test__call_delete_dataset__twice(self):
        dataset = self.generate_dataset(
            statuses=[DatasetStatusUpdate(DatasetStatusKey.UPLOAD, DatasetUploadStatus.UPLOADING)]
        )
        # TODO: set upload progress to 10.0

        test_url = f"/dp/v1/datasets/{dataset.dataset_version_id}"

        headers = {"host": "localhost", "Content-Type": "application/json", "Cookie": self.get_cxguser_token()}
        response = self.app.delete(test_url, headers=headers)

        self.assertEqual(response.status_code, 202)

        # delete again
        response = self.app.delete(test_url, headers=headers)
        self.assertEqual(response.status_code, 403)

    # ✅
    def test__delete_public_dataset_returns__405(self):

        dataset = self.generate_dataset(
            statuses=[DatasetStatusUpdate(DatasetStatusKey.UPLOAD, DatasetUploadStatus.UPLOADED)],
            publish=True,
        )

        test_url = f"/dp/v1/datasets/{dataset.dataset_version_id}"
        headers = {"host": "localhost", "Content-Type": "application/json", "Cookie": self.get_cxguser_token()}
        response = self.app.delete(test_url, headers=headers)
        self.assertEqual(405, response.status_code)
        self.assertEqual("Cannot delete a public Dataset", json.loads(response.data)["detail"])

    # ✅
    def test__cancel_dataset_download__user_not_collection_owner(self):

        dataset = self.generate_dataset(
            owner="someone_else",
            statuses=[DatasetStatusUpdate(DatasetStatusKey.UPLOAD, DatasetUploadStatus.WAITING)],
        )

        test_url = f"/dp/v1/datasets/{dataset.dataset_version_id}"
        headers = {"host": "localhost", "Content-Type": "application/json", "Cookie": self.get_cxguser_token()}
        response = self.app.delete(test_url, headers=headers)
        self.assertEqual(response.status_code, 403)

    # ✅
    def test__cancel_dataset_download__user_not_logged_in(self):

        dataset = self.generate_dataset(
            statuses=[DatasetStatusUpdate(DatasetStatusKey.UPLOAD, DatasetUploadStatus.WAITING)],
        )

        test_url = f"/dp/v1/datasets/{dataset.dataset_version_id}"
        headers = {"host": "localhost", "Content-Type": "application/json"}
        response = self.app.delete(test_url, headers=headers)
        self.assertEqual(response.status_code, 401)

    # ✅
    def test__dataset_meta__ok(self):

        headers = {"host": "localhost", "Content-Type": "application/json"}

        with self.subTest("dataset is public"):
            test_uri_0 = "some_uri_0"

            public_dataset = self.generate_dataset(
                artifacts=[DatasetArtifactUpdate(DatasetArtifactType.CXG, test_uri_0)],
                publish=True,
            )

            test_url_public = f"/dp/v1/datasets/meta?url={public_dataset.explorer_url}"
            response = self.app.get(test_url_public, headers)
            self.assertEqual(response.status_code, 200)

            expected_identifiers = {
                "s3_uri": test_uri_0,
                "dataset_id": public_dataset.dataset_id,
                "collection_id": public_dataset.collection_id,
                "collection_visibility": "PUBLIC",  # this is a published collection
                "tombstoned": False,
            }

            self.assertEqual(json.loads(response.data), expected_identifiers)

        with self.subTest("dataset is private"):
            test_uri_1 = "some_uri_1"

            private_dataset = self.generate_dataset(
                artifacts=[DatasetArtifactUpdate(DatasetArtifactType.CXG, test_uri_1)],
                publish=False,
            )

            test_url_private = f"/dp/v1/datasets/meta?url={private_dataset.explorer_url}"
            expected_identifiers = {
                "s3_uri": test_uri_1,
                "dataset_id": private_dataset.dataset_id,
                "collection_id": private_dataset.collection_id,
                "collection_visibility": "PRIVATE",
                "tombstoned": False,
            }

            response = self.app.get(test_url_private, headers)
            self.assertEqual(response.status_code, 200)

            self.assertEqual(json.loads(response.data), expected_identifiers)

    # ✅
    def test__dataset_meta__404(self):
        fake_id = self._generate_id()
        headers = {"host": "localhost", "Content-Type": "application/json"}
        fake_url = f"http://base.url/{fake_id}.cxg/"
        test_url_404 = f"/dp/v1/datasets/meta?url={fake_url}"

        response = self.app.get(test_url_404, headers)
        self.assertEqual(response.status_code, 404)


class TestDatasetCurators(NewBaseAPITest):
    def setUp(self):
        super().setUp()

    def tearDown(self):
        super().tearDown()

    def test__get_status__200_for_non_owned_dataset_as_super_curator(self):
        processing_status = DatasetStatusUpdate(DatasetStatusKey.UPLOAD, DatasetUploadStatus.WAITING)
        dataset = self.generate_dataset(owner="someone_else", statuses=[processing_status])
        test_url = f"/dp/v1/datasets/{dataset.dataset_version_id}/status"
        headers = {
            "host": "localhost",
            "Content-Type": "application/json",
            "Cookie": self.get_cxguser_token("super"),
        }
        response = self.app.get(test_url, headers=headers)
        self.assertEqual(200, response.status_code)

    # 💛 review later
    def test__cancel_dataset_download__202_user_not_collection_owner_as_super_curator(self):
        processing_status = DatasetStatusUpdate(DatasetStatusKey.UPLOAD, DatasetUploadStatus.WAITING)
        dataset = self.generate_dataset(owner="someone_else", statuses=[processing_status])
        test_url = f"/dp/v1/datasets/{dataset.dataset_version_id}"
        headers = {
            "host": "localhost",
            "Content-Type": "application/json",
            "Cookie": self.get_cxguser_token("super"),
        }
        response = self.app.delete(test_url, headers=headers)
        self.assertEqual(response.status_code, 202)


# #### REVISIONS START HERE #####


class TestRevision(NewBaseAPITest):
    """Test case for starting a collection's revision."""

    # ✅
    def test__start_revision_of_a_collection__201(self):
        """
        Start a revision of a collection.
        """

        # Create a published collection with 2 datasets
        published_collection = self.generate_published_collection(add_datasets=2)

        # Starts a revision
        path = f"/dp/v1/collections/{published_collection.collection_id.id}"
        headers = {"host": "localhost", "Content-Type": "application/json", "Cookie": self.get_cxguser_token()}
        response = self.app.post(path, headers=headers)
        print(response.data)
        self.assertEqual(201, response.status_code)
        response_post_json = json.loads(response.data)

        # Retrieves the version_id from the response
        revision_id = response_post_json["id"]

        # Ensures that getting the version has:
        # - PRIVATE visibility (since it's unpublished)
        # - WRITE access_type if the header is from the owner
        # - The response matches the one from the POST request
        path = f"/dp/v1/collections/{revision_id}"
        response = self.app.get(path, headers=headers)
        self.assertEqual(200, response.status_code)
        response_json = json.loads(response.data)
        self.assertEqual("PRIVATE", response_json["visibility"])
        self.assertEqual("WRITE", response_json["access_type"])
        self.assertEqual(response_post_json, response_json)

        # If no auth is passed, the collection should be returned with access_type=READ
        path = f"/dp/v1/collections/{revision_id}"
        response = self.app.get(path)
        self.assertEqual(200, response.status_code)
        response_json = json.loads(response.data)
        self.assertEqual("READ", response_json["access_type"])

    # ✅
    def test__start_revision_of_a_collection_w_links__201(self):
        """
        Start a revision of a collection with links.
        """

        # Create a published collection with 2 datasets and 2 links
        links = [
            Link("Link 1", "OTHER", "http://link.good"),
            Link("DOI Link", "DOI", "http://doi.org/10.1016"),
        ]
        published_collection = self.generate_published_collection(links=links, add_datasets=2)

        # Starts a revision
        path = f"/dp/v1/collections/{published_collection.collection_id.id}"
        headers = {"host": "localhost", "Content-Type": "application/json", "Cookie": self.get_cxguser_token()}
        response = self.app.post(path, headers=headers)
        self.assertEqual(201, response.status_code)
        response_post_json = json.loads(response.data)

        # Verify that the links are in the revision
        self.assertIsNotNone(response_post_json["links"])
        self.assertCountEqual([link["link_name"] for link in response_post_json["links"]], ["Link 1", "DOI Link"])

    # ✅
    def test__revision__403(self):
        """
        Starting a revision on a revision.
        """
        published_collection = self.generate_published_collection(add_datasets=2)
        test_url = f"/dp/v1/collections/{published_collection.collection_id.id}"

        # Start a revision
        headers = {"host": "localhost", "Content-Type": "application/json", "Cookie": self.get_cxguser_token()}
        response = self.app.post(test_url, headers=headers)
        self.assertEqual(201, response.status_code)

        # Try to start a revision again
        response = self.app.post(test_url, headers=headers)
        self.assertEqual(403, response.status_code)

    # ✅
    def test__revision_nonexistent__403(self):
        """
        Start a revision on a non-existing collection.
        """
        fake_collection_id = self._generate_id()
        headers = {"host": "localhost", "Content-Type": "application/json", "Cookie": self.get_cxguser_token()}
        response = self.app.post(f"/dp/v1/collections/{fake_collection_id}", headers=headers)
        self.assertEqual(403, response.status_code)

    # ✅
    def test__revision_not_owner__403(self):
        """
        Start a revision on a collection as a non-owner.
        """
        published_collection = self.generate_published_collection(owner="someone_else", add_datasets=2)
        test_url = f"/dp/v1/collections/{published_collection.collection_id.id}"

        headers = {"host": "localhost", "Content-Type": "application/json", "Cookie": self.get_cxguser_token()}
        response = self.app.post(test_url, headers=headers)
        self.assertEqual(403, response.status_code)


class TestDeleteRevision(NewBaseAPITest):
    """Test case for deleting a collection or datasets under revision."""

    def _create_revision(self, collection_id: str, user="owner"):
        """
        Convenience method for creating a revision on the fly
        """
        path = f"/dp/v1/collections/{collection_id}"
        headers = {"host": "localhost", "Content-Type": "application/json", "Cookie": self.get_cxguser_token(user)}
        response = self.app.post(path, headers=headers)
        response_post_json = json.loads(response.data)
        print(response_post_json)
        revision_id = response_post_json["id"]
        return revision_id

    # ✅
    def test__revision_deleted__204(self):
        """
        Delete a collection under revision.
        """
        published_collection = self.generate_published_collection(add_datasets=2)
        revision_id = self._create_revision(published_collection.collection_id.id)

        # Delete the revision
        path = f"/dp/v1/collections/{revision_id}"
        headers = {"host": "localhost", "Content-Type": "application/json", "Cookie": self.get_cxguser_token()}
        resp = self.app.delete(path, headers=headers)
        self.assertEqual(204, resp.status_code)

        # Cannot get the revision
        path = f"/dp/v1/collections/{revision_id}"
        headers = {"host": "localhost", "Content-Type": "application/json", "Cookie": self.get_cxguser_token()}
        resp = self.app.get(path, headers=headers)
        self.assertEqual(403, resp.status_code)

        # Verify that the published collection still has two datasets
        path = f"/dp/v1/collections/{published_collection.collection_id.id}"
        headers = {"host": "localhost", "Content-Type": "application/json", "Cookie": self.get_cxguser_token()}
        resp = self.app.get(path, headers=headers)
        self.assertEqual(200, resp.status_code)
        resp_json = json.loads(resp.data)
        datasets = resp_json["datasets"]
        self.assertEqual(2, len(datasets))

    # ✅
    def test__delete_revision_unauth__403(self):
        """
        An unauthorized user should not be able to delete a collection revision
        """
        published_collection = self.generate_published_collection(owner="someone_else", add_datasets=2)
        revision_id = self._create_revision(published_collection.collection_id.id, user="super")

        # Delete the revision
        path = f"/dp/v1/collections/{revision_id}"
        headers = {"host": "localhost", "Content-Type": "application/json", "Cookie": self.get_cxguser_token()}
        resp = self.app.delete(path, headers=headers)
        self.assertEqual(403, resp.status_code)


# Those were the previous revision tests - mostly covered by the business logic layer now
# A few cases are good, but we don't need to test every single case here
class TestPublishRevision(NewBaseAPITest):
    """Test case for publishing a revision."""

    def setUp(self):
        super().setUp()
        self.base_path = "/dp/v1/collections"
        self.mock_timestamp = datetime(2000, 12, 25, 0, 0)
        # TODO: header pattern
        self.headers = {
            "host": "localhost",
            "Content-Type": "application/json",
            "Cookie": self.get_cxguser_token(),
        }

    # ✅
    def test__publish_revision_with_new_dataset__OK(self):
        """
        Publish a revision with new datasets.
        """

        unpublished_collection = self.generate_unpublished_collection(add_datasets=1)

        path = f"{self.base_path}/{unpublished_collection.version_id.id}/publish"
        headers = {"host": "localhost", "Content-Type": "application/json", "Cookie": self.get_cxguser_token()}
        body = {"data_submission_policy_version": "1.0"}  # TODO: still in use?
        response = self.app.post(path, headers=headers, data=json.dumps(body))

        self.assertEqual(202, response.status_code)
        self.assertDictEqual(
            {"collection_id": unpublished_collection.collection_id.id, "visibility": "PUBLIC"},
            json.loads(response.data),
        )

        # Check GET collection/<collection_id>
        path = f"{self.base_path}/{unpublished_collection.collection_id.id}"
        response = self.app.get(path, headers=headers)
        self.assertEqual(200, response.status_code)

        response_json = json.loads(response.data)
        self.assertEqual("PUBLIC", response_json["visibility"])
        self.assertEqual(unpublished_collection.collection_id.id, response_json["id"])

        # Check published_at and revised_at
        # Collection: Only revised_at should be updated
        self.assertIsNotNone(response_json.get("published_at"))
        # TODO: revised_at
        # TODO: timestamp mocking
        # self.assertEqual(self.mock_timestamp, datetime.utcfromtimestamp(response_json["revised_at"]))

    # ✅
    def test__publish_revision_with_removed_datasets__OK(self):
        """
        Publish a revision with delete datasets.
        """
        unpublished_collection = self.generate_unpublished_collection(add_datasets=2)
        dataset_to_delete = unpublished_collection.datasets[0]

        # Delete a dataset under revision
        self.app.delete(f"/dp/v1/datasets/{dataset_to_delete.version_id.id}", headers=self.headers)

        # Publish the revision with the deleted dataset
        path = f"{self.base_path}/{unpublished_collection.version_id.id}/publish"
        headers = {"host": "localhost", "Content-Type": "application/json", "Cookie": self.get_cxguser_token()}
        body = {"data_submission_policy_version": "1.0"}  # TODO: still in use?
        response = self.app.post(path, headers=headers, data=json.dumps(body))
        self.assertEqual(202, response.status_code)

        response_json = json.loads(response.data)
        collection_id = response_json["collection_id"]

        # Checks that the published revision exists and only has one dataset
        published_collection = self.business_logic.get_published_collection_version(CollectionId(collection_id))
        self.assertIsNotNone(published_collection)
        self.assertIsNotNone(published_collection.published_at)
        self.assertEqual(published_collection.collection_id, unpublished_collection.collection_id)
        self.assertEqual(1, len(published_collection.datasets))

    # ✅
    def test__publish_revision_with_all_removed_datasets__409(self):
        """
        Unable to publish a revision with no datasets.
        """
        unpublished_collection = self.generate_unpublished_collection(add_datasets=1)
        dataset_to_delete = unpublished_collection.datasets[0]

        # Delete a dataset under revision
        self.app.delete(f"/dp/v1/datasets/{dataset_to_delete.version_id.id}", headers=self.headers)

        # Publish the revision with the deleted dataset
        path = f"{self.base_path}/{unpublished_collection.version_id.id}/publish"
        headers = {"host": "localhost", "Content-Type": "application/json", "Cookie": self.get_cxguser_token()}
        body = {"data_submission_policy_version": "1.0"}  # TODO: still in use?
        response = self.app.post(path, headers=headers, data=json.dumps(body))
        self.assertEqual(409, response.status_code)

    def test__publish_revision_as_non_autorized__401(self):
        """
        Publish a collection as a non authenticated user returns 403
        """
        collection = self.generate_unpublished_collection(add_datasets=1)
        path = f"{self.base_path}/{collection.version_id.id}/publish"
        body = {"data_submission_policy_version": "1.0"}
        headers = {"host": "localhost", "Content-Type": "application/json"}
        response = self.app.post(path, headers=headers, data=json.dumps(body))
        self.assertEqual(401, response.status_code)

    # ✅
    def test__publish_revision_as_not_owner__403(self):
        """
        Publish a collection as a non-owner returns 403
        """
        collection = self.generate_unpublished_collection(add_datasets=1, owner="someone_else")
        path = f"{self.base_path}/{collection.version_id.id}/publish"
        body = {"data_submission_policy_version": "1.0"}
        response = self.app.post(path, headers=self.headers, data=json.dumps(body))
        self.assertEqual(403, response.status_code)

    # ✅
    def test__publish_revision_bad_id__403(self):
        """
        Publish a collection with a bad uuid (non existant) returns 403
        """
        collection_id = self._generate_id()
        body = {"data_submission_policy_version": "1.0"}
        path = f"{self.base_path}/{collection_id}/publish"
        response = self.app.post(path, headers=self.headers, data=json.dumps(body))
        self.assertEqual(403, response.status_code)

    # ✅
    def test__can_publish_owned_collection(self):
        collection = self.generate_unpublished_collection(add_datasets=1)
        path = f"{self.base_path}/{collection.version_id.id}/publish"
        body = {"data_submission_policy_version": "1.0"}
        headers = {
            "host": "localhost",
            "Content-Type": "application/json",
            "Cookie": self.get_cxguser_token("owner"),
        }
        response = self.app.post(path, headers=headers, data=json.dumps(body))
        self.assertEqual(202, response.status_code)

    # ✅
    def test__can_publish_non_owned_collection_as_super_curator(self):
        collection = self.generate_unpublished_collection(add_datasets=1, owner="someone else")
        path = f"{self.base_path}/{collection.version_id.id}/publish"
        body = {"data_submission_policy_version": "1.0"}
        headers = {
            "host": "localhost",
            "Content-Type": "application/json",
            "Cookie": self.get_cxguser_token("super"),
        }
        response = self.app.post(path, headers=headers, data=json.dumps(body))
        self.assertEqual(202, response.status_code)

    # The following tests are good to have, but they're essentially business logic tests. We can purge them for now

    # def test__publish_revision_with_updated_datasets__OK(self):
    #     """ "Publish a revision with refreshed datasets."""
    #     self.refresh_datasets()

    #     response_json = self.publish_collection(self.rev_collection)
    #     self.verify_datasets(response_json, {ds.id for ds in self.pub_collection.datasets})

    #     # Check published_at and revised_at
    #     # Collection: Only revised_at should be updated
    #     self.assertIsNone(response_json.get("published_at"))
    #     self.assertEqual(self.mock_timestamp, datetime.utcfromtimestamp(response_json["revised_at"]))

    #     # Datatsets: None should be updated
    #     for dataset in response_json["datasets"]:
    #         self.assertIsNone(dataset.get("published_at"))
    #         self.assertEqual(self.mock_timestamp, datetime.utcfromtimestamp(dataset["revised_at"]))

    # def test__publish_revision_with_collection_info_updated__201(self):
    #     """Publish a revision with collection detail changes."""
    #     expected_body = self.update_revision_details()
    #     pub_s3_objects, _ = self.get_s3_objects_from_collections()

    #     # Published revision with collection details updated
    #     response_json = self.publish_collection(self.rev_collection)
    #     self.assertPublishedCollectionOK(expected_body, pub_s3_objects)

    #     self.verify_datasets(response_json, {ds.id for ds in self.pub_collection.datasets})

    #     # Check published_at and revised_at
    #     # Collection: None should be updated
    #     self.assertIsNone(response_json.get("published_at"))
    #     self.assertIsNone(response_json.get("revised_at"))

    #     # Datasets: None should be updated
    #     for dataset in response_json["datasets"]:
    #         self.assertIsNone(dataset.get("published_at"))
    #         self.assertIsNone(dataset.get("revised_at"))

    # def test__publish_revision_with_collection_info_updated_and_refreshed_datasets__201(self):
    #     """Publish a revision with collection detail changes and refreshed datasets."""
    #     expected_body = self.update_revision_details()
    #     self.refresh_datasets()
    #     _, rev_s3_objects = self.get_s3_objects_from_collections()
    #     # Published revision with collection details updated, new dataset, and refreshed datasets
    #     response_json = self.publish_collection(self.rev_collection)
    #     self.verify_datasets(response_json, {ds.id for ds in self.pub_collection.datasets})
    #     self.assertPublishedCollectionOK(expected_body, rev_s3_objects)

    #     # Check published_at and revised_at
    #     # Collection: Only revised_at should be updated
    #     self.assertIsNone(response_json.get("published_at"))
    #     self.assertEqual(self.mock_timestamp, datetime.utcfromtimestamp(response_json["revised_at"]))

    #     # Datatsets: None should be updated
    #     for dataset in response_json["datasets"]:
    #         self.assertIsNone(dataset.get("published_at"))
    #         self.assertEqual(self.mock_timestamp, datetime.utcfromtimestamp(dataset["revised_at"]))

    # def test__publish_revision_with_collection_info_updated_and_new_datasets__201(self):
    #     """Publish a revision with collection detail changes and new datasets."""
    #     expected_body = self.update_revision_details()

    #     # add new dataset
    #     new_dataset_id = self.generate_dataset_with_s3_resources(self.session,
    #     collection_id=self.rev_collection.id).id
    #     dataset_ids = {ds.id for ds in self.pub_collection.datasets}
    #     dataset_ids.add(new_dataset_id)

    #     # get revision datasets
    #     _, rev_s3_objects = self.get_s3_objects_from_collections()

    #     # Published revision with collection details updated, new dataset, and refreshed datasets
    #     response_json = self.publish_collection(self.rev_collection)
    #     self.assertPublishedCollectionOK(expected_body, rev_s3_objects)

    #     # Check published_at and revised_at
    #     # Collection: Only revised_at should be updated
    #     self.assertIsNone(response_json.get("published_at"))
    #     self.assertEqual(self.mock_timestamp, datetime.utcfromtimestamp(response_json["revised_at"]))

    #     # Datasets: Only the newly added dataset should have published_at updated
    #     for dataset in response_json["datasets"]:
    #         if dataset["id"] == new_dataset_id:
    #             self.assertEqual(self.mock_timestamp, datetime.utcfromtimestamp(dataset["published_at"]))
    #         else:
    #             self.assertIsNone(dataset.get("published_at"))
    #         self.assertIsNone(dataset.get("revised_at"))

    # def test__publish_revision_with_collection_info_updated_new_and_refreshed_datasets__201(self):
    #     """Publish a revision with collection detail changes, new datasets, and refreshed datasets."""
    #     expected_body = self.update_revision_details()
    #     self.refresh_datasets()

    #     # add new dataset
    #     new_dataset_id = self.generate_dataset_with_s3_resources(self.session,
    #     collection_id=self.rev_collection.id).id
    #     dataset_ids = {ds.id for ds in self.pub_collection.datasets}
    #     dataset_ids.add(new_dataset_id)

    #     # get revision datasets
    #     _, rev_s3_objects = self.get_s3_objects_from_collections()

    #     # Published revision with collection details updated, new dataset, and refreshed datasets
    #     response_json = self.publish_collection(self.rev_collection)
    #     self.assertPublishedCollectionOK(expected_body, rev_s3_objects)

    #     # Check published_at and revised_at
    #     # Collection: Only revised_at should be updated
    #     self.assertIsNone(response_json.get("published_at"))
    #     self.assertEqual(self.mock_timestamp, datetime.utcfromtimestamp(response_json["revised_at"]))

    #     # Datasets: Only the newly added dataset should have published_at updated
    #     for dataset in response_json["datasets"]:
    #         if dataset["id"] == new_dataset_id:
    #             self.assertEqual(self.mock_timestamp, datetime.utcfromtimestamp(dataset["published_at"]))
    #             self.assertIsNone(dataset.get("revised_at"))
    #         else:
    #             self.assertIsNone(dataset.get("published_at"))
    #             self.assertEqual(self.mock_timestamp, datetime.utcfromtimestamp(dataset["revised_at"]))

    # def test__publish_revision_and_existing_datasets(self):
    #     """Publish a revision with the same, existing datasets."""
    #     response_json = self.publish_collection(self.rev_collection)
    #     self.verify_datasets(response_json, {ds.id for ds in self.pub_collection.datasets})

    #     # Check published_at and revised_at
    #     # Collection: None should be updated
    #     self.assertIsNone(response_json.get("published_at"))
    #     self.assertIsNone(response_json.get("revised_at"))

    #     # Datasets: None should be updated
    #     for dataset in response_json["datasets"]:
    #         self.assertIsNone(dataset.get("published_at"))
    #         self.assertIsNone(dataset.get("revised_at"))


# ##### UPLOAD TESTS START HERE ######


class TestCollectionPostUploadLink(NewBaseAPITest):
    def setUp(self):
        super().setUp()
        self.good_link = "https://www.dropbox.com/s/ow84zm4h0wkl409/test.h5ad?dl=0"
        self.dummy_link = "https://www.dropbox.com/s/12345678901234/test.h5ad?dl=0"
        self.uri_provider.get_file_info = Mock(return_value=FileInfo(1, "file.h5ad"))

    # ✅
    def test__link__202(self):
        collection = self.generate_unpublished_collection()
        path = f"/dp/v1/collections/{collection.version_id}/upload-links"
        headers = {"host": "localhost", "Content-Type": "application/json", "Cookie": self.get_cxguser_token()}
        body = {"url": self.good_link}

        test_url = furl(path=path)
        response = self.app.post(test_url.url, headers=headers, data=json.dumps(body))
        self.assertEqual(202, response.status_code)
        self.assertIn("dataset_id", json.loads(response.data).keys())

    # ✅
    def test__link_no_auth__401(self):
        collection = self.generate_unpublished_collection()
        path = f"/dp/v1/collections/{collection.version_id}/upload-links"
        headers = {"host": "localhost", "Content-Type": "application/json"}
        body = {"url": self.dummy_link}

        test_url = furl(path=path)
        response = self.app.post(test_url.url, headers=headers, data=json.dumps(body))
        self.assertEqual(401, response.status_code)

    # ✅
    def test__link_not_owner__403(self):
        collection = self.generate_unpublished_collection(owner="someone else")
        path = f"/dp/v1/collections/{collection.version_id}/upload-links"
        headers = {"host": "localhost", "Content-Type": "application/json", "Cookie": self.get_cxguser_token()}
        body = {"url": self.dummy_link}

        test_url = furl(path=path)
        response = self.app.post(test_url.url, headers=headers, data=json.dumps(body))
        self.assertEqual(403, response.status_code)

    # 💛 Needs attention
    def test__bad_link__400(self):
        collection = self.generate_unpublished_collection()
        path = f"/dp/v1/collections/{collection.version_id}/upload-links"

        # ✅
        with self.subTest("Unsupported Provider"):
            # Mocks the URI validator so that it return invalid
            self.uri_provider.validate = Mock(return_value=False)
            headers = {"host": "localhost", "Content-Type": "application/json", "Cookie": self.get_cxguser_token()}
            body = {"url": "https://test_url.com"}
            test_url = furl(path=path)
            response = self.app.post(test_url.url, headers=headers, data=json.dumps(body))
            self.assertEqual(400, response.status_code)
            self.assertEqual("The dropbox shared link is invalid.", json.loads(response.data)["detail"])

        with self.subTest("Bad Dropbox link"):
            self.uri_provider.validate = Mock(return_value=True)
            self.uri_provider.get_file_info.side_effect = FileInfoException(
                "The URL provided causes an error with Dropbox."
            )
            headers = {"host": "localhost", "Content-Type": "application/json", "Cookie": self.get_cxguser_token()}
            body = {"url": self.dummy_link}
            test_url = furl(path=path)
            response = self.app.post(test_url.url, headers=headers, data=json.dumps(body))
            self.assertEqual(400, response.status_code)
            print(json.loads(response.data)["detail"])
            self.assertTrue("The URL provided causes an error with Dropbox." == json.loads(response.data)["detail"])

    # ✅
    def test__oversized__413(self):
        self.uri_provider.get_file_info = Mock(return_value=FileInfo(40 * 2**30, "file.h5ad"))
        collection = self.generate_unpublished_collection()
        path = f"/dp/v1/collections/{collection.version_id}/upload-links"
        headers = {"host": "localhost", "Content-Type": "application/json", "Cookie": self.get_cxguser_token()}
        body = {"url": self.dummy_link}

        test_url = furl(path=path)
        response = self.app.post(test_url.url, headers=headers, data=json.dumps(body))
        self.assertEqual(413, response.status_code)

    # ✅
    def test__link_fake_collection__403(self):
        fake_id = self._generate_id()
        path = f"/dp/v1/collections/{fake_id}/upload-links"
        headers = {"host": "localhost", "Content-Type": "application/json", "Cookie": self.get_cxguser_token()}
        body = {"url": self.good_link}

        test_url = furl(path=path)
        response = self.app.post(test_url.url, headers=headers, data=json.dumps(body))
        self.assertEqual(403, response.status_code)

    # ✅
    def test_link_public_collection__403(self):
        collection = self.generate_published_collection()
        path = f"/dp/v1/collections/{collection.version_id}/upload-links"
        headers = {"host": "localhost", "Content-Type": "application/json", "Cookie": self.get_cxguser_token()}
        body = {"url": self.good_link}

        test_url = furl(path=path)
        response = self.app.post(test_url.url, headers=headers, data=json.dumps(body))
        self.assertEqual(403, response.status_code)


class TestCollectionPutUploadLink(NewBaseAPITest):
    def setUp(self):
        super().setUp()
        self.good_link = "https://www.dropbox.com/s/ow84zm4h0wkl409/test.h5ad?dl=0"
        # TODO: headers do not follow the same pattern as the rest of the test. Maybe change?
        self.headers = {
            "host": "localhost",
            "Content-Type": "application/json",
            "Cookie": self.get_cxguser_token(),
        }
        self.uri_provider.get_file_info = Mock(return_value=FileInfo(1, "file.h5ad"))

    def assert_datasets_are_updated(self, dataset1, dataset2):
        """
        Asserts that dataset2 is an updated revision of dataset1
        """
        self.assertIsNotNone(dataset2)
        if dataset2 is not None:  # pylance
            # The new dataset should have the same canonical id
            self.assertNotEqual(dataset1.dataset_version_id, dataset2.version_id)
            self.assertEqual(dataset2.dataset_id.id, dataset1.dataset_id)
            # The artifacts for the new datasets should have a different id

    # ✅
    def test__reupload_published_dataset_during_revision__202(self):
        """
        Reupload a published dataset during a revision
        """
        dataset = self.generate_dataset(
            statuses=[DatasetStatusUpdate(DatasetStatusKey.PROCESSING, DatasetProcessingStatus.SUCCESS)], publish=True
        )

        new_version = self.business_logic.create_collection_version(CollectionId(dataset.collection_id))

        path = f"/dp/v1/collections/{new_version.version_id}/upload-links"
        body = {"url": self.good_link, "id": dataset.dataset_version_id}
        response = self.app.put(path, headers=self.headers, data=json.dumps(body))
        self.assertEqual(202, response.status_code)

        new_dataset_id = json.loads(response.data)["dataset_id"]
        new_dataset = self.business_logic.get_dataset_version(DatasetVersionId(new_dataset_id))
        self.assert_datasets_are_updated(dataset, new_dataset)

    # ✅
    @patch("backend.common.upload.start_upload_sfn")
    def test__reupload_unpublished_dataset__202(self, mock_upload_sfn):
        """
        Reuploads an unpublished dataset
        """
        dataset = self.generate_dataset(
            statuses=[DatasetStatusUpdate(DatasetStatusKey.PROCESSING, DatasetProcessingStatus.SUCCESS)],
        )

        path = f"/dp/v1/collections/{dataset.collection_version_id}/upload-links"
        body = {"url": self.good_link, "id": dataset.dataset_version_id}

        response = self.app.put(path, headers=self.headers, data=json.dumps(body))
        self.assertEqual(202, response.status_code)

        new_dataset_id = json.loads(response.data)["dataset_id"]
        new_dataset = self.business_logic.get_dataset_version(DatasetVersionId(new_dataset_id))
        self.assertNotEqual(new_dataset_id, dataset.dataset_version_id)
        self.assert_datasets_are_updated(dataset, new_dataset)

    # ✅
    def test__reupload_public_dataset__403(self):
        """cannot reupload a public published dataset"""
        dataset = self.generate_dataset(
            statuses=[DatasetStatusUpdate(DatasetStatusKey.PROCESSING, DatasetProcessingStatus.SUCCESS)],
            publish=True,
        )
        path = f"/dp/v1/collections/{dataset.collection_version_id}/upload-links"
        body = {"url": self.good_link, "id": dataset.dataset_version_id}

        response = self.app.put(path, headers=self.headers, data=json.dumps(body))
        self.assertEqual(403, response.status_code)
        # TODO: possibly, assert that no new version has been created, but not too useful

    # ✅
    def test__reupload_while_processing_dataset__405(self):
        """cannot reupload a dataset that is pending"""
        dataset = self.generate_dataset(
            statuses=[DatasetStatusUpdate(DatasetStatusKey.PROCESSING, DatasetProcessingStatus.PENDING)],
        )
        path = f"/dp/v1/collections/{dataset.collection_version_id}/upload-links"
        body = {"url": self.good_link, "id": dataset.dataset_version_id}

        response = self.app.put(path, headers=self.headers, data=json.dumps(body))
        print(response.data)
        self.assertEqual(405, response.status_code)

    # ✅
    def test__reupload_dataset_not_owner__403(self):
        dataset = self.generate_dataset(
            owner="someone else",
            statuses=[DatasetStatusUpdate(DatasetStatusKey.PROCESSING, DatasetProcessingStatus.SUCCESS)],
        )

        path = f"/dp/v1/collections/{dataset.collection_version_id}/upload-links"
        body = {"url": self.good_link, "id": dataset.dataset_version_id}

        response = self.app.put(path, headers=self.headers, data=json.dumps(body))
        self.assertEqual(403, response.status_code)

    # ✅
    def test__dataset_not_in_collection__404(self):
        """
        Trying to publish a dataset belonging to a different collection raises a 404
        """
        dataset = self.generate_dataset(
            owner="someone else",
            statuses=[DatasetStatusUpdate(DatasetStatusKey.PROCESSING, DatasetProcessingStatus.SUCCESS)],
        )
        collection = self.generate_unpublished_collection()

        path = f"/dp/v1/collections/{collection.version_id.id}/upload-links"
        body = {"url": self.good_link, "id": dataset.dataset_version_id}

        response = self.app.put(path, headers=self.headers, data=json.dumps(body))
        self.assertEqual(404, response.status_code)


class TestCollectionUploadLinkCurators(NewBaseAPITest):
    def setUp(self):
        super().setUp()
        self.good_link = "https://www.dropbox.com/s/ow84zm4h0wkl409/test.h5ad?dl=0"
        self.uri_provider.get_file_info = Mock(return_value=FileInfo(1, "file.h5ad"))

    # ✅
    def test__can_upload_dataset_to_non_owned_collection_as_super_curator(self):
        """
        A super curator can upload a dataset to a non-owned collection
        """
        collection = self.generate_unpublished_collection(owner="someone else")
        headers = {
            "host": "localhost",
            "Content-Type": "application/json",
            "Cookie": self.get_cxguser_token("super"),
        }
        path = f"/dp/v1/collections/{collection.version_id}/upload-links"
        body = {"url": self.good_link}

        test_url = furl(path=path)
        response = self.app.post(test_url.url, headers=headers, data=json.dumps(body))
        print(response.data)
        self.assertEqual(202, response.status_code)
        self.assertIn("dataset_id", json.loads(response.data).keys())

    # ✅
    def test__can_reupload_dataset_as_super_curator(self):
        """
        A super curator can reupload a dataset to a non-owned collection
        """
        dataset = self.generate_dataset(
            owner="someone else",
            statuses=[DatasetStatusUpdate(DatasetStatusKey.PROCESSING, DatasetProcessingStatus.SUCCESS)],
        )

        path = f"/dp/v1/collections/{dataset.collection_version_id}/upload-links"
        body = {"url": self.good_link, "id": dataset.dataset_version_id}

        headers = {
            "host": "localhost",
            "Content-Type": "application/json",
            "Cookie": self.get_cxguser_token("super"),
        }
        response = self.app.put(path, headers=headers, data=json.dumps(body))
        self.assertEqual(202, response.status_code)<|MERGE_RESOLUTION|>--- conflicted
+++ resolved
@@ -2,7 +2,7 @@
 
 gevent.monkey.patch_all()
 
-from tests.unit.backend.layers.common.base_api_test import NewBaseAPITest
+from tests.unit.backend.layers.common.base_api_test import BaseAPIPortalTest
 
 import dataclasses
 import itertools
@@ -50,7 +50,7 @@
     }
 
 
-class TestCollection(NewBaseAPITest):
+class TestCollection(BaseAPIPortalTest):
 
     # TODO: does not belong here
     def validate_collections_response_structure(self, body):
@@ -763,12 +763,8 @@
                     self.assertIn(error, response.json["detail"])
 
 
-<<<<<<< HEAD
 # 🔴 TODO: This should be reviewed. Collection deletion is a weird beast
-class TestCollectionDeletion(NewBaseAPITest):
-=======
-class TestCollectionDeletion(NewBaseTest):
->>>>>>> 7a8be4e8
+class TestCollectionDeletion(BaseAPIPortalTest):
     def test_delete_private_collection_version__ok(self):
         # Generate test collection
         collection = self.generate_unpublished_collection()
@@ -926,7 +922,7 @@
         self.assertNotIn(collection_to_delete.version_id.id, collection_ids)
 
 
-class TestUpdateCollection(NewBaseAPITest):
+class TestUpdateCollection(BaseAPIPortalTest):
 
     # ✅
     def test__update_collection__OK(self):
@@ -1098,7 +1094,7 @@
         self.assertEqual("Old Journal", actual_body["publisher_metadata"]["journal"])
 
 
-class TestCollectionsCurators(NewBaseAPITest):
+class TestCollectionsCurators(BaseAPIPortalTest):
     def test_view_non_owned_private_collection__ok(self):
         # Generate test collection
         collection = self.generate_unpublished_collection(owner="another_test_user_id")
@@ -1231,7 +1227,7 @@
 
 
 # TODO: these tests all require the generation of a dataset
-class TestDataset(NewBaseAPITest):
+class TestDataset(BaseAPIPortalTest):
 
     # ✅
     def test__post_dataset_asset__OK(self):
@@ -1647,7 +1643,7 @@
         self.assertEqual(response.status_code, 404)
 
 
-class TestDatasetCurators(NewBaseAPITest):
+class TestDatasetCurators(BaseAPIPortalTest):
     def setUp(self):
         super().setUp()
 
@@ -1683,7 +1679,7 @@
 # #### REVISIONS START HERE #####
 
 
-class TestRevision(NewBaseAPITest):
+class TestRevision(BaseAPIPortalTest):
     """Test case for starting a collection's revision."""
 
     # ✅
@@ -1789,7 +1785,7 @@
         self.assertEqual(403, response.status_code)
 
 
-class TestDeleteRevision(NewBaseAPITest):
+class TestDeleteRevision(BaseAPIPortalTest):
     """Test case for deleting a collection or datasets under revision."""
 
     def _create_revision(self, collection_id: str, user="owner"):
@@ -1850,7 +1846,7 @@
 
 # Those were the previous revision tests - mostly covered by the business logic layer now
 # A few cases are good, but we don't need to test every single case here
-class TestPublishRevision(NewBaseAPITest):
+class TestPublishRevision(BaseAPIPortalTest):
     """Test case for publishing a revision."""
 
     def setUp(self):
@@ -2145,7 +2141,7 @@
 # ##### UPLOAD TESTS START HERE ######
 
 
-class TestCollectionPostUploadLink(NewBaseAPITest):
+class TestCollectionPostUploadLink(BaseAPIPortalTest):
     def setUp(self):
         super().setUp()
         self.good_link = "https://www.dropbox.com/s/ow84zm4h0wkl409/test.h5ad?dl=0"
@@ -2250,7 +2246,7 @@
         self.assertEqual(403, response.status_code)
 
 
-class TestCollectionPutUploadLink(NewBaseAPITest):
+class TestCollectionPutUploadLink(BaseAPIPortalTest):
     def setUp(self):
         super().setUp()
         self.good_link = "https://www.dropbox.com/s/ow84zm4h0wkl409/test.h5ad?dl=0"
@@ -2372,7 +2368,7 @@
         self.assertEqual(404, response.status_code)
 
 
-class TestCollectionUploadLinkCurators(NewBaseAPITest):
+class TestCollectionUploadLinkCurators(BaseAPIPortalTest):
     def setUp(self):
         super().setUp()
         self.good_link = "https://www.dropbox.com/s/ow84zm4h0wkl409/test.h5ad?dl=0"
