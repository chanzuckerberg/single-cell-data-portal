--- conflicted
+++ resolved
@@ -122,21 +122,11 @@
             self.assertEqual(None, actual_body.get("from_date"))
 
     # ✅
-<<<<<<< HEAD
-    # with patch("backend.common.entities.collection.datetime") as mock_dt:
-    # @patch("datetime.datetime.uctnow")
-    @patch("backend.layers.persistence.persistence_mock.datetime.utcnow")
-    def test__get_collection_id__ok(self, mock_dt):
-        """Verify the test collection exists and the expected fields exist."""
-
-        mock_dt = 1234
-=======
     @patch("backend.layers.persistence.persistence_mock.datetime")
     def test__get_collection_id__ok(self, mock_dt):
         """Verify the test collection exists and the expected fields exist."""
 
         mock_dt.utcnow.return_value = 1234
->>>>>>> 16c78fe5
 
         collection = self.generate_published_collection(add_datasets=2)
 
