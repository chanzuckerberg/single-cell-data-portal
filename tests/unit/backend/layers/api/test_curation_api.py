import copy
import json
import uuid
from collections import defaultdict
from dataclasses import asdict
from unittest.mock import Mock, patch

from backend.common.utils.api_key import generate
from backend.curation.api.v1.curation.collections.common import EntityColumns
from backend.layers.common.entities import (
    CollectionId,
    CollectionLinkType,
    CollectionMetadata,
    CollectionVersion,
    CollectionVisibility,
    DatasetProcessingStatus,
    DatasetStatusKey,
    DatasetUploadStatus,
    DatasetValidationStatus,
    DatasetVersionId,
    Link,
    OntologyTermId,
)
from backend.layers.thirdparty.crossref_provider import CrossrefDOINotFoundException
from tests.unit.backend.layers.api.test_portal_api import generate_mock_publisher_metadata
from tests.unit.backend.layers.common.base_api_test import BaseAPIPortalTest
from tests.unit.backend.layers.common.base_test import DatasetArtifactUpdate, DatasetStatusUpdate

mock_config_attr = {
    "curator_role_arn": "test_role_arn",
    "submission_bucket": "cellxgene-dataset-submissions-test",
    "upload_max_file_size_gb": 1,
    "dataset_assets_base_url": "http://domain",
}


def mock_config_fn(name):
    return mock_config_attr[name]


class TestDeleteCollection(BaseAPIPortalTest):
    def _test(self, collection_id, header, expected_status):
        if header == "owner":
            headers = self.make_owner_header()
        elif header == "super":
            headers = self.make_super_curator_header()
        elif header == "not_owner":
            headers = self.make_not_owner_header()
        elif "noauth":
            headers = {}

        response = self.app.delete(f"/curation/v1/collections/{collection_id}", headers=headers)
        self.assertEqual(expected_status, response.status_code)
        if response.status_code == 204:
            response = self.app.delete(f"/curation/v1/collections/{collection_id}", headers=headers)
            self.assertEqual(404, response.status_code)

    def test__delete_public_collection(self):
        tests = [("not_owner", 403), ("noauth", 401), ("owner", 405), ("super", 405)]
        public_collection_id = self.generate_published_collection().collection_id
        for auth, expected_response in tests:
            with self.subTest(auth):
                self._test(public_collection_id, auth, expected_response)

    def test__delete_revision_collection_by_collection_version_id(self):
        tests = [("not_owner", 403), ("noauth", 401), ("owner", 204), ("super", 204)]
        for auth, expected_response in tests:
            with self.subTest(auth):
                revision_collection = self.generate_collection_revision()
                self._test(revision_collection.version_id.id, auth, expected_response)

    def test__delete_private_collection(self):
        tests = [("not_owner", 403), ("noauth", 401), ("owner", 204), ("super", 204)]
        for auth, expected_response in tests:
            with self.subTest(auth):
                private_collection_id = self.generate_unpublished_collection().collection_id
                self._test(private_collection_id, auth, expected_response)

    def test__delete_private_collection_by_collection_version_id(self):
        tests = [("not_owner", 403), ("noauth", 401), ("owner", 403), ("super", 403)]
        for auth, expected_response in tests:
            with self.subTest(auth):
                private_collection_version_id = self.generate_unpublished_collection().version_id
                self._test(private_collection_version_id, auth, expected_response)

    def test__delete_tombstone_collection(self):
        tests = [("not_owner", 403), ("noauth", 401), ("owner", 403), ("super", 403)]
        for auth, expected_response in tests:
            with self.subTest(auth):
                collection = self.generate_published_collection()
                self.business_logic.tombstone_collection(collection.collection_id)
                self._test(collection.collection_id, auth, expected_response)


class TestS3Credentials(BaseAPIPortalTest):
    @patch("backend.common.corpora_config.CorporaConfig.__getattr__", side_effect=mock_config_fn)
    @patch("backend.curation.api.v1.curation.collections.collection_id.s3_upload_credentials.sts_client")
    def test__generate_s3_credentials__OK(self, sts_client: Mock, mock_config: Mock):
        def _test(token, is_super_curator: bool = False):
            sts_client.assume_role_with_web_identity = Mock(
                return_value={
                    "Credentials": {
                        "AccessKeyId": "test_key",
                        "SecretAccessKey": "test_session_token",
                        "SessionToken": "test_session_token",
                    }
                }
            )
            headers = {"Authorization": f"Bearer {token}"}

            with self.subTest(f"{token}, unpublished collection"):
                unpublished_collection = self.generate_unpublished_collection()

                _id = unpublished_collection.collection_id
                response = self.app.get(f"/curation/v1/collections/{_id}/s3-upload-credentials", headers=headers)
                self.assertEqual(200, response.status_code)
                token_sub = self._mock_assert_authorized_token(token)["sub"]
                self.assertEqual(response.json["Bucket"], "cellxgene-dataset-submissions-test")
                if is_super_curator:
                    self.assertEqual(response.json["UploadKeyPrefix"], f"super/{_id}/")
                else:
                    self.assertEqual(response.json["UploadKeyPrefix"], f"{token_sub}/{_id}/")

            with self.subTest(f"{token}, unpublished revision"):
                collection_id = self.generate_published_collection().collection_id
                _id = self.generate_revision(collection_id).version_id
                response = self.app.get(f"/curation/v1/collections/{_id}/s3-upload-credentials", headers=headers)
                self.assertEqual(200, response.status_code)
                token_sub = self._mock_assert_authorized_token(token)["sub"]
                self.assertEqual(response.json["Bucket"], "cellxgene-dataset-submissions-test")
                if is_super_curator:
                    self.assertEqual(response.json["UploadKeyPrefix"], f"super/{_id}/")
                else:
                    self.assertEqual(response.json["UploadKeyPrefix"], f"{token_sub}/{_id}/")

        _test("owner")
        _test("super", is_super_curator=True)

    def test__generate_s3_credentials__Not_Owner(self):
        collection_id = self.generate_unpublished_collection(owner="not_test_user").collection_id
        response = self.app.get(
            f"/curation/v1/collections/{collection_id}/s3-upload-credentials", headers=self.make_owner_header()
        )
        self.assertEqual(403, response.status_code, msg=response.data)

    def test__generate_s3_credentials__Not_Private(self):
        collection_id = self.generate_published_collection().collection_id
        response = self.app.get(
            f"/curation/v1/collections/{collection_id}/s3-upload-credentials", headers=self.make_owner_header()
        )
        self.assertEqual(403, response.status_code)

    def test__generate_s3_credentials__No_Auth(self):
        collection_id = self.generate_unpublished_collection().collection_id
        response = self.app.get(f"/curation/v1/collections/{collection_id}/s3-upload-credentials")
        self.assertEqual(401, response.status_code)

    def test__generate_s3_credentials__by_collection_version_id(self):
        unpublished_collection = self.generate_unpublished_collection()
        version_id = unpublished_collection.version_id

        with self.subTest("collection owner"):
            token = "owner"
            headers = {"Authorization": f"Bearer {token}"}
            response = self.app.get(f"/curation/v1/collections/{version_id}/s3-upload-credentials", headers=headers)
            self.assertEqual(403, response.status_code)

        with self.subTest("super curator"):
            token = "super"
            headers = {"Authorization": f"Bearer {token}"}
            response = self.app.get(f"/curation/v1/collections/{version_id}/s3-upload-credentials", headers=headers)
            self.assertEqual(403, response.status_code)


class TestPostCollection(BaseAPIPortalTest):
    def setUp(self):
        super().setUp()
        self.test_collection = dict(
            name="collection", description="description", contact_name="john doe", contact_email="johndoe@email.com"
        )

    def test__create_collection__no_auth(self):
        response = self.app.post("/curation/v1/collections", data=json.dumps(self.test_collection))
        self.assertEqual(401, response.status_code)

    def test__create_collection__OK(self):
        response = self.app.post(
            "/curation/v1/collections", headers=self.make_owner_header(), data=json.dumps(self.test_collection)
        )
        self.assertIn("collection_id", response.json.keys())
        self.assertEqual(201, response.status_code)

        # Check that the collection_id is the canonical collection ID
        collection_id = response.json["collection_id"]
        version = self.business_logic.get_collection_version_from_canonical(CollectionId(collection_id))
        self.assertEqual(version.collection_id.id, collection_id)

        with self.subTest("Collection fields are correct"):
            for field, value in self.test_collection.items():
                self.assertEqual(value, getattr(version.metadata, field))

        with self.subTest("Curator name is set correctly"):
            self.assertEqual("First Last", version.curator_name)

    def test__create_collection__InvalidParameters(self):
        requests = [
            (
                dict(
                    name="",
                    description="",
                    contact_name="",
                    contact_email="@email.com",
                    doi="10.111/not_curie_reference_format",
                    consortia=["Not a valid consortia!"],
                ),
                [
                    {"name": "contact_email", "reason": "Invalid format."},
                    {"name": "description", "reason": "Cannot be blank."},
                    {"name": "name", "reason": "Cannot be blank."},
                    {"name": "contact_name", "reason": "Cannot be blank."},
                    {"name": "DOI", "reason": "DOI must be a CURIE reference."},
                    {"name": "consortia", "reason": "Invalid consortia."},
                ],
                6,
            ),
            (
                dict(
                    name="Nonprintable\x0acharacters\x0bare_NOT_allowed_in_name",
                    description="But\x0anonprintable\x0acharacters\x0bARE_allowed_in_description",
                    contact_name="And\x0ain_contact_name",
                    contact_email="somebody@email.com",
                    doi="10.111/not_curie_reference_format",
                ),
                [
                    {"name": "name", "reason": "Invalid characters detected."},
                    {"name": "DOI", "reason": "DOI must be a CURIE reference."},
                ],
                2,
            ),
        ]
        for body, expected_errors, num_expected_errors in requests:
            response = self.app.post(
                "/curation/v1/collections", headers=self.make_owner_header(), data=json.dumps(body)
            )
            self.assertEqual(400, response.status_code)
            for error in expected_errors:
                self.assertIn(error, response.json["invalid_parameters"])
            self.assertEqual(len(response.json["invalid_parameters"]), num_expected_errors)

    def test__create_collection__strip_string_fields(self):

        collection_metadata = dict(
            name="collection   ",
            description="   description",
            contact_name="  john doe  ",
            contact_email="  johndoe@email.com",
            consortia=["Consortia 1   "],
        )

        response = self.app.post(
            "/curation/v1/collections", headers=self.make_owner_header(), data=json.dumps(collection_metadata)
        )
        self.assertIn("collection_id", response.json.keys())
        self.assertEqual(201, response.status_code)

        # Check that the collection_id is the canonical collection ID
        collection_id = response.json["collection_id"]
        version = self.business_logic.get_collection_version_from_canonical(CollectionId(collection_id))
        self.assertEqual(version.collection_id.id, collection_id)

        self.assertEqual(version.metadata.description, collection_metadata["description"].strip())
        self.assertEqual(version.metadata.name, collection_metadata["name"].strip())
        self.assertEqual(version.metadata.contact_name, collection_metadata["contact_name"].strip())
        self.assertEqual(version.metadata.contact_email, collection_metadata["contact_email"].strip())
        self.assertEqual(version.metadata.consortia, ["Consortia 1"])


class TestGetCollections(BaseAPIPortalTest):
    def setUp(self):
        super().setUp()
        self.test_collection = dict(
            name="collection", description="description", contact_name="john doe", contact_email="johndoe@email.com"
        )
        self.expected_dataset_columns = EntityColumns.dataset_metadata_preview_cols + [
            "dataset_id",
            "dataset_version_id",
        ]
        self.expected_collection_columns = EntityColumns.collections_cols.copy()
        self.expected_collection_columns.remove("tombstone")
        self.expected_collection_columns.remove("owner")
        self.expected_collection_columns.append("processing_status")
        self.expected_collection_columns.append("collection_url")
        self.expected_collection_columns.append("doi")

    def _test_response(self, visibility=None, auth=False, status_code=200) -> dict:
        kwargs = {}
        if auth:
            kwargs["headers"] = self.make_owner_header()
        if visibility:
            kwargs["query_string"] = {"visibility": visibility}

        response = self.app.get("/curation/v1/collections", **kwargs)
        self.assertEqual(status_code, response.status_code)
        return response.json

    def test__get_collections_no_auth__OK(self):
        self.generate_unpublished_collection()
        self.generate_published_collection()
        response_body = self._test_response()
        self.assertEqual(1, len(response_body))
        self.assertEqual("PUBLIC", response_body[0]["visibility"])
        self.assertIsNone(response_body[0]["revising_in"])

    def test__get_collections_with_auth__OK_1(self):
        "The 'revising_in' attribute is None for unauthorized public collections"
        collection_id = self.generate_published_collection(owner="Someone Else").collection_id
        self.generate_revision(collection_id)
        resp = self._test_response(auth=True)
        self.assertEqual(1, len(resp))
        self.assertEqual(collection_id.id, resp[0]["collection_id"])
        self.assertIsNone(resp[0]["revising_in"])

    def test__get_collections_with_auth__OK_2(self):
        "The 'revising_in' attribute is None for collections which lack a revision"
        collection_id = self.generate_published_collection(owner="Someone Else").collection_id
        resp = self._test_response(auth=True)
        self.assertEqual(1, len(resp))
        self.assertEqual(collection_id.id, resp[0]["collection_id"])
        self.assertIsNone(resp[0]["revising_in"])

    def test__get_collections_with_auth__OK_3(self):
        "The 'revising_in' attribute is equal to the id of the revision Collection"
        collection_id = self.generate_published_collection().collection_id
        revision_id = self.generate_revision(collection_id).version_id
        resp = self._test_response(auth=True)
        self.assertEqual(1, len(resp))
        self.assertEqual(collection_id.id, resp[0]["collection_id"])
        self.assertEqual(revision_id.id, resp[0]["revising_in"])
        self.assertIsNone(resp[0]["revision_of"])

    def test__get_collections_with_auth__OK_4(self):
        "revision_of contains the id to their published counterpart"
        published_collection_id = self.generate_published_collection().collection_id
        collection_revision_id = self.generate_revision(published_collection_id).version_id
        resp = self._test_response(visibility="PRIVATE", auth=True)
        self.assertEqual(1, len(resp))
        self.assertEqual(collection_revision_id.id, resp[0]["collection_version_id"])
        self.assertEqual(published_collection_id.id, resp[0]["revision_of"])

    def test__get_collections_with_auth__OK_5(self):
        "revision_of contains None if the collection is public"
        published_collection_id = self.generate_published_collection().collection_id
        resp = self._test_response(visibility="PUBLIC", auth=True)
        self.assertEqual(1, len(resp))
        resp_collection = resp[0]
        self.assertEqual(published_collection_id.id, resp_collection["collection_id"])
        self.assertIsNone(resp_collection["revision_of"])

    def test__get_collections_with_auth__OK_6(self):
        "revision_of contains None if the collection is unpublished"
        self.generate_unpublished_collection()
        resp = self._test_response(visibility="PRIVATE", auth=True)
        self.assertEqual(1, len(resp))
        resp_collection = resp[0]
        self.assertIsNone(resp_collection["revision_of"])

    def test__get_collections_no_auth_visibility_private__403(self):
        self._test_response(visibility="PRIVATE", status_code=403)

    def test__get_collections_no_auth_visibility_public__OK(self):
        published_collection_id = self.generate_published_collection().collection_id
        self.generate_unpublished_collection()
        self.generate_revision(published_collection_id)
        resp = self._test_response(visibility="PUBLIC")
        self.assertEqual(1, len(resp))

    def test__get_a_curators_collections(self):
        curator_name = "John Smith"
        self.generate_published_collection(curator_name="Not Smith")
        self.generate_published_collection(curator_name=curator_name)
        self.generate_unpublished_collection(curator_name=curator_name)

        def _test(query_param, headers, expected_number_of_results):
            response = self.app.get("/curation/v1/collections", query_string=query_param, headers=headers)
            self.assertEqual(200, response.status_code)
            self.assertEqual(expected_number_of_results, len(response.json))
            for collection in response.json:
                self.assertEqual(curator_name, collection["curator_name"])

        visibilities = ["PUBLIC", "PRIVATE"]
        for visibility in visibilities:
            params = {"curator": curator_name, "visibility": visibility}
            with self.subTest(f"regular curators can't search by curator {visibility}"):
                response = self.app.get(
                    "/curation/v1/collections", query_string=params, headers=self.make_not_owner_header()
                )
                self.assertEqual(403, response.status_code)
            with self.subTest(f"users can't search by curator {visibility}"):
                response = self.app.get("/curation/v1/collections", query_string=params)
                self.assertEqual(403, response.status_code)

        with self.subTest("Searching for a curator that doesn't exists return 0 collections"):
            _test({"curator": "Not A Curator"}, self.make_super_curator_header(), 0)
        with self.subTest("super curators can search public collections by curator"):
            _test({"curator": curator_name}, self.make_super_curator_header(), 1)
        with self.subTest("super curators can search private collections by curator"):
            _test({"curator": curator_name, "visibility": "PRIVATE"}, self.make_super_curator_header(), 1)

    def test__get_only_private_collections_with_auth__OK(self):
        collection_version = self.generate_published_collection()
        self.generate_revision(collection_version.collection_id)
        self.generate_unpublished_collection()
        resp = self._test_response(visibility="PRIVATE", auth=True)
        self.assertEqual(2, len(resp))
        [self.assertEqual("PRIVATE", c["visibility"]) for c in resp]

    def test__collection_level_processing_status__INITIALIZED_as_PENDING(self):
        collection_version = self.generate_unpublished_collection(add_datasets=0)
        for status in (DatasetProcessingStatus.INITIALIZED, DatasetProcessingStatus.SUCCESS):
            self.generate_dataset(
                collection_version=collection_version,
                statuses=[DatasetStatusUpdate(status_key=DatasetStatusKey.PROCESSING, status=status)],
            )
        resp = self._test_response(visibility="PRIVATE", auth=True)
        self.assertEqual(1, len(resp))
        self.assertEqual("PENDING", resp[0]["processing_status"])

    def test__collection_level_processing_status__PENDING(self):
        collection_version = self.generate_unpublished_collection(add_datasets=0)
        for status in (DatasetProcessingStatus.PENDING, DatasetProcessingStatus.SUCCESS):
            self.generate_dataset(
                collection_version=collection_version,
                statuses=[DatasetStatusUpdate(status_key=DatasetStatusKey.PROCESSING, status=status)],
            )
        resp = self._test_response(visibility="PRIVATE", auth=True)
        self.assertEqual(1, len(resp))
        self.assertEqual("PENDING", resp[0]["processing_status"])

    def test__collection_level_processing_status__FAILURE(self):
        collection_version = self.generate_unpublished_collection(add_datasets=0)
        for status in (DatasetProcessingStatus.FAILURE, DatasetProcessingStatus.SUCCESS):
            self.generate_dataset(
                collection_version=collection_version,
                statuses=[DatasetStatusUpdate(status_key=DatasetStatusKey.PROCESSING, status=status)],
            )
        resp = self._test_response(visibility="PRIVATE", auth=True)
        self.assertEqual(1, len(resp))
        self.assertEqual("FAILURE", resp[0]["processing_status"])

    def test__collection_level_processing_status__SUCCESS(self):
        collection_version = self.generate_unpublished_collection(add_datasets=0)
        self.generate_dataset(
            collection_version=collection_version,
            statuses=[
                DatasetStatusUpdate(status_key=DatasetStatusKey.PROCESSING, status=DatasetProcessingStatus.SUCCESS)
            ],
        )
        resp = self._test_response(visibility="PRIVATE", auth=True)
        self.assertEqual(1, len(resp))
        self.assertEqual("SUCCESS", resp[0]["processing_status"])

    def test__verify_expected_public_collection_fields(self):
        public_collection = self.generate_collection(
            visibility=CollectionVisibility.PUBLIC.name,
            links=[
                {
                    "link_name": "test_raw_data_link_name",
                    "link_type": "RAW_DATA",
                    "link_url": "http://test_raw_data_url.place",
                }
            ],
        )
        resp = self._test_response()
        self.assertEqual(1, len(resp))
        resp_collection = resp[0]
        self.check_fields(EntityColumns.link_cols, resp_collection["links"][0], "links")
        self.assertEqual(public_collection.datasets[0].dataset_id.id, resp_collection["datasets"][0]["dataset_id"])
        self.expected_collection_columns.remove("processing_status")
        self.check_fields(self.expected_dataset_columns, resp_collection["datasets"][0], "datasets")
        self.check_fields(self.expected_collection_columns, resp_collection, "collection")

    def test__verify_expected_private_collection_fields(self):
        private_collection = self.generate_collection(
            visibility=CollectionVisibility.PRIVATE.name,
            links=[
                {
                    "link_name": "test_raw_data_link_name",
                    "link_type": "RAW_DATA",
                    "link_url": "http://test_raw_data_url.place",
                }
            ],
            add_datasets=1,
        )

        body = self._test_response("PRIVATE", auth=True)
        self.assertEqual(1, len(body))
        resp_collection = body[0]

        self.check_fields(EntityColumns.link_cols, resp_collection["links"][0], "links")
        self.assertEqual(private_collection.datasets[0].dataset_id.id, resp_collection["datasets"][0]["dataset_id"])
        self.check_fields(self.expected_dataset_columns, resp_collection["datasets"][0], "datasets")
        self.check_fields(self.expected_collection_columns, resp_collection, "collection")

    def test__verify_expected_revision_collection_fields(self):
        published_version = self.generate_collection(
            visibility=CollectionVisibility.PUBLIC.name,
            links=[
                {
                    "link_name": "test_raw_data_link_name",
                    "link_type": "RAW_DATA",
                    "link_url": "http://test_raw_data_url.place",
                }
            ],
        )
        unpublished_version = self.generate_revision(published_version.collection_id)

        body = self._test_response("PRIVATE", auth=True)
        self.assertEqual(1, len(body))
        resp_collection = body[0]

        self.check_fields(EntityColumns.link_cols, resp_collection["links"][0], "links")
        self.assertEqual(
            unpublished_version.datasets[0].version_id.id, resp_collection["datasets"][0]["dataset_version_id"]
        )
        self.check_fields(self.expected_dataset_columns, resp_collection["datasets"][0], "datasets")
        self.check_fields(self.expected_collection_columns, resp_collection, "collection")

    def check_fields(self, fields: list, response: dict, entity: str):
        for key in fields:
            with self.subTest(f"{entity}:{key}"):
                self.assertIn(key, response.keys())
                response.pop(key)
        with self.subTest(f"No Extra fields in {entity}"):
            self.assertFalse(response)


class TestGetCollectionVersions(BaseAPIPortalTest):
    def confirm_timestamp_fields_present_then_remove(self, received_body: dict):
        # Confirm fields are present on Collection version body but ignore equality comparison for timestamps
        self.assertIn("created_at", received_body)
        self.assertIn("published_at", received_body)
        [self.assertIn("published_at", d) for d in received_body["datasets"]]
        received_body.pop("created_at")
        received_body.pop("published_at")
        [d.pop("published_at") for d in received_body["datasets"]]

    def test__get_collection_versions__200(self):
        # Create published collection with 2 published revisions and 1 unpublished revision
        published_collection = self.generate_published_collection()
        expected_version_ids = [published_collection.version_id.id]

        revision_collection = self.generate_revision(collection_id=published_collection.collection_id)
        expected_version_ids.append(revision_collection.version_id.id)
        self.business_logic.publish_collection_version(revision_collection.version_id)

        revision_collection_2 = self.generate_revision(collection_id=published_collection.collection_id)
        expected_version_ids.append(revision_collection_2.version_id.id)
        self.business_logic.publish_collection_version(revision_collection_2.version_id)

        expected_version_ids.sort(reverse=True)

        with self.subTest("Published versions are returned in reverse chronological order with no revision open"):
            resp = self.app.get(f"/curation/v1/collections/{published_collection.collection_id.id}/versions")
            received_version_ids = [c_v["collection_version_id"] for c_v in resp.json]
            [self.confirm_timestamp_fields_present_then_remove(c_v) for c_v in resp.json]
            self.assertEqual(expected_version_ids, received_version_ids)

        self.generate_revision(collection_id=published_collection.collection_id)
        with self.subTest("Published versions are returned in reverse chronological order with a revision open"):
            resp = self.app.get(f"/curation/v1/collections/{published_collection.collection_id.id}/versions")
            received_version_ids = [c_v["collection_version_id"] for c_v in resp.json]
            [self.confirm_timestamp_fields_present_then_remove(c_v) for c_v in resp.json]
            self.assertEqual(expected_version_ids, received_version_ids)

    def test__get_collection_versions_not_published_canonical__404(self):
        published_collection = self.generate_published_collection()
        revision_collection = self.generate_revision(collection_id=published_collection.collection_id)
        unpublished_collection = self.generate_unpublished_collection()
        with self.subTest("Returns 404 when nonexistent id is requested"):
            resp = self.app.get("/curation/v1/collections/01234567-89ab-cdef-0123-456789abcdef/versions")
            self.assertEqual(404, resp.status_code)

        with self.subTest("Returns 404 when revision id is requested"):
            resp = self.app.get(f"/curation/v1/collections/{revision_collection.version_id.id}/versions")
            self.assertEqual(404, resp.status_code)

        with self.subTest("Returns 404 when published version id is requested"):
            resp = self.app.get(f"/curation/v1/collections/{published_collection.version_id.id}/versions")
            self.assertEqual(404, resp.status_code)

        with self.subTest("Returns empty list when unpublished canonical id is requested"):
            resp = self.app.get(f"/curation/v1/collections/{unpublished_collection.collection_id.id}/versions")
            self.assertEqual(404, resp.status_code)

    def test__get_collection_versions_not_a_uuid__403(self):
        self.generate_published_collection()
        with self.subTest("Returns 403 when id is not uuid format"):
            resp = self.app.get("/curation/v1/collections/this_identifier_is_not_a_uuid/versions")
            self.assertEqual(403, resp.status_code)


class TestGetCollectionID(BaseAPIPortalTest):
    @patch("backend.common.corpora_config.CorporaConfig.__getattr__", side_effect=mock_config_fn)
    def test__get_published_collection_verify_body_is_reshaped_correctly__OK(self, mock_config: Mock):
        # Setup
        # test fixtures
        dataset_metadata = copy.deepcopy(self.sample_dataset_metadata)
        dataset_metadata.sex.append(OntologyTermId(label="test_sex2", ontology_term_id="test_obp"))
        links = [
            {
                "link_name": "test_raw_data_link_name",
                "link_type": "RAW_DATA",
                "link_url": "http://test_raw_data_url.place",
            },
            {"link_name": None, "link_type": "RAW_DATA", "link_url": "http://test_no_link_name_raw_data_url.place"},
            {
                "link_name": "test_protocol_link_name",
                "link_type": "PROTOCOL",
                "link_url": "http://test_protocol_url.place",
            },
            {"link_name": None, "link_type": "PROTOCOL", "link_url": "http://test_no_link_name_protocol_url.place"},
            {
                "link_name": "test_lab_website_link_name",
                "link_type": "LAB_WEBSITE",
                "link_url": "http://test_lab_website_url.place",
            },
            {
                "link_name": None,
                "link_type": "LAB_WEBSITE",
                "link_url": "http://test_no_link_name_lab_website_url.place",
            },
            {"link_name": "test_other_link_name", "link_type": "OTHER", "link_url": "http://test_other_url.place"},
            {"link_name": None, "link_type": "OTHER", "link_url": "http://test_no_link_name_other_url.place"},
            {
                "link_name": "test_data_source_link_name",
                "link_type": "DATA_SOURCE",
                "link_url": "http://test_data_source_url.place",
            },
            {
                "link_name": None,
                "link_type": "DATA_SOURCE",
                "link_url": "http://test_no_link_name_data_source_url.place",
            },
        ]
        collection_version = self.generate_collection(links=links, visibility="PRIVATE")
        self.generate_dataset(
            collection_version=collection_version,
            metadata=dataset_metadata,
            artifacts=[
                DatasetArtifactUpdate(type="h5ad", uri="http://test_filename/1234-5678-9/local.h5ad"),
                DatasetArtifactUpdate(type="rds", uri="http://test_filename/1234-5678-9/local.rds"),
                DatasetArtifactUpdate(type="cxg", uri="http://test_filename/1234-5678-9/local.cxg"),
                DatasetArtifactUpdate(type="raw_h5ad", uri="http://test_filename/1234-5678-9/raw.h5ad"),
            ],
        )
        self.business_logic.publish_collection_version(collection_version.version_id)
        collection_version = self.business_logic.get_collection_version(collection_version.version_id)
        dataset = collection_version.datasets[0]
        # expected results
        expect_dataset = asdict(collection_version.datasets[0].metadata)
        expect_dataset["title"] = expect_dataset.pop("name")
        expect_dataset.update(
            **{
                "explorer_url": f"/e/{dataset.dataset_id}.cxg/",
                "dataset_id": dataset.dataset_id.id,
                "dataset_version_id": dataset.version_id.id,
                "tombstone": False,
                "assets": [  # Filter out disallowed file types + properly construct url
                    {
                        "filesize": -1,
                        "filetype": "H5AD",
                        "url": f"http://domain/{dataset.version_id.id}.h5ad",
                    },
                    {
                        "filesize": -1,
                        "filetype": "RDS",
                        "url": f"http://domain/{dataset.version_id.id}.rds",
                    },
                ],
                "is_primary_data": [True, False],
                "x_approximate_distribution": "NORMAL",
            }
        )
        expected_body = asdict(collection_version.metadata)
        expected_body.update(
            **{
                "collection_id": collection_version.collection_id.id,
                "collection_url": f"https://frontend.corporanet.local:3000/collections/"
                f"{collection_version.collection_id}",
                "collection_version_id": collection_version.version_id.id,
                "datasets": [expect_dataset],
                "doi": None,
                "links": links,
                "publisher_metadata": None,
                "revision_of": None,
                "revising_in": None,
                "visibility": "PUBLIC",
                "curator_name": "Test User",
            }
        )

        # test
        res = self.app.get(f"/curation/v1/collections/{collection_version.collection_id}")
        self.assertEqual(200, res.status_code)
        res_body = res.json
        del res_body["created_at"]  # too finicky; ignore
        del res_body["revised_at"]  # too finicky; ignore
        del res_body["published_at"]  # too finicky; ignore
        for dataset in res_body["datasets"]:
            del dataset["revised_at"]  # too finicky; ignore
            del dataset["published_at"]  # too finicky; ignore
        self.maxDiff = None
        self.assertDictEqual(expected_body, res_body)  # Confirm dict has been packaged in list
        self.assertEqual(json.dumps(expected_body, sort_keys=True), json.dumps(res_body))

    def test__get_public_collection_verify_consortia_sorted__OK_1(self):
        collection_metadata = copy.deepcopy(self.sample_collection_metadata)
        collection_metadata.consortia = ["Consortia 3", "Consortia 1", "Consortia 2"]
        collection_version = self.generate_unpublished_collection(metadata=collection_metadata)
        self.assertEqual(collection_version.metadata.consortia, sorted(collection_metadata.consortia))

    def test__get_public_collection_verify_consortia_sorted__OK_2(self):
        collection_metadata = copy.deepcopy(self.sample_collection_metadata)
        collection_metadata.consortia = ["Consortia 3", "Consortia 1", "Consortia 2"]
        collection_version = self.generate_unpublished_collection(metadata=collection_metadata)

        res = self.app.get(f"/curation/v1/collections/{collection_version.collection_id}")
        self.assertEqual(res.json["consortia"], sorted(collection_metadata.consortia))

    def test__get_private_collection__OK(self):
        collection_version = self.generate_unpublished_collection()
        self._test_response(collection_version)

    def test__get_public_collection__OK(self):
        collection_version = self.generate_published_collection()
        self._test_response(collection_version)

    def test__get_unbpublished_revision__OK(self):
        collection_id = self.generate_published_collection().collection_id
        revision = self.generate_revision(collection_id)
        self._test_response(revision)

    def test_get_collection_dynamic_fields(self):
        def _test_responses(test_id, expected_id, auth_headers) -> dict:
            response = None
            for header in auth_headers:
                """Check that a request with different permissions levels returns same response."""
                resp = self.app.get(f"/curation/v1/collections/{test_id}", headers=header)
                self.assertEqual(200, resp.status_code)
                self.assertTrue(resp.json["collection_url"].endswith(expected_id.id))
                if not response:
                    response = resp
            return response.json

        privileged_access_headers = [self.make_owner_header(), self.make_super_curator_header()]
        restricted_access_headers = [self.make_not_owner_header(), self.make_not_auth_header()]
        all_headers = [*privileged_access_headers, *restricted_access_headers]
        unpublished = self.generate_unpublished_collection(add_datasets=1)
        with self.subTest("get unpublished version"):
            resp_collection = _test_responses(unpublished.collection_id, unpublished.collection_id, all_headers)
            self.assertEqual("PRIVATE", resp_collection["visibility"])
            self.assertIsNone(resp_collection.get("revising_in"))
            self.assertIsNone(resp_collection["revised_at"])
            self.assertIsNone(resp_collection["revision_of"])
            self.assertIsNone(resp_collection["published_at"])
            self.assertTrue(resp_collection["collection_url"].endswith(unpublished.collection_id.id))
            self.assertEqual(unpublished.collection_id.id, resp_collection["collection_id"])
            self.assertIsNone(resp_collection["datasets"][0]["revised_at"])
            self.assertEqual(unpublished.datasets[0].dataset_id.id, resp_collection["datasets"][0]["dataset_id"])
            self.assertIn(unpublished.datasets[0].dataset_id.id, resp_collection["datasets"][0]["explorer_url"])
            self.assertIn("processing_status", resp_collection["datasets"][0].keys())
            self.assertIn("processing_status", resp_collection.keys())

        published = self.generate_published_collection(add_datasets=1)
        with self.subTest("get published version"):
            resp_collection = _test_responses(published.collection_id, published.collection_id, all_headers)
            self.assertEqual("PUBLIC", resp_collection["visibility"])
            self.assertIsNone(resp_collection.get("revising_in"))
            self.assertIsNone(resp_collection["revised_at"])
            self.assertIsNone(resp_collection["revision_of"])
            self.assertIsNotNone(resp_collection["published_at"])
            self.assertTrue(resp_collection["collection_url"].endswith(published.collection_id.id))
            self.assertEqual(published.collection_id.id, resp_collection["collection_id"])
            self.assertIsNone(resp_collection["datasets"][0]["revised_at"])
            self.assertEqual(published.datasets[0].dataset_id.id, resp_collection["datasets"][0]["dataset_id"])
            self.assertIn(published.datasets[0].dataset_id.id, resp_collection["datasets"][0]["explorer_url"])
            self.assertNotIn("processing_status", resp_collection["datasets"][0].keys())
            self.assertNotIn("processing_status", resp_collection.keys())

        revision = self.generate_revision(published.collection_id)
        with self.subTest("get published with unpublished version and restricted access"):
            resp_collection = _test_responses(
                published.collection_id, published.collection_id, restricted_access_headers
            )
            self.assertEqual("PUBLIC", resp_collection["visibility"])
            self.assertIsNone(resp_collection.get("revising_in"))
            self.assertIsNone(resp_collection["revised_at"])
            self.assertIsNone(resp_collection["revision_of"])
            self.assertIsNotNone(resp_collection["published_at"])
            self.assertTrue(resp_collection["collection_url"].endswith(published.collection_id.id))
            self.assertEqual(published.collection_id.id, resp_collection["collection_id"])
            self.assertIsNone(resp_collection["datasets"][0]["revised_at"])
            self.assertEqual(published.datasets[0].dataset_id.id, resp_collection["datasets"][0]["dataset_id"])
            self.assertIn(published.datasets[0].dataset_id.id, resp_collection["datasets"][0]["explorer_url"])
            self.assertNotIn("processing_status", resp_collection["datasets"][0].keys())
            self.assertNotIn("processing_status", resp_collection.keys())

        with self.subTest("get published with unpublished version and privileged access"):
            resp_collection = _test_responses(
                published.collection_id, published.collection_id, privileged_access_headers
            )
            self.assertEqual("PUBLIC", resp_collection["visibility"])
            self.assertEqual(revision.version_id.id, resp_collection["revising_in"])
            self.assertIsNone(resp_collection["revised_at"])
            self.assertIsNone(resp_collection["revision_of"])
            self.assertIsNotNone(resp_collection["published_at"])
            self.assertTrue(resp_collection["collection_url"].endswith(published.collection_id.id))
            self.assertEqual(published.collection_id.id, resp_collection["collection_id"])
            self.assertIsNone(resp_collection["datasets"][0]["revised_at"])
            self.assertEqual(published.datasets[0].dataset_id.id, resp_collection["datasets"][0]["dataset_id"])
            self.assertIn(published.datasets[0].dataset_id.id, resp_collection["datasets"][0]["explorer_url"])
            self.assertNotIn("processing_status", resp_collection["datasets"][0].keys())
            self.assertNotIn("processing_status", resp_collection.keys())

        with self.subTest("get unpublished version (revision) with published version and read access"):
            resp_collection = _test_responses(revision.version_id, revision.version_id, all_headers)
            self.assertEqual("PRIVATE", resp_collection["visibility"])
            self.assertIsNone(resp_collection.get("revising_in"))
            self.assertEqual(revision.collection_id.id, resp_collection["revision_of"])
            self.assertIsNone(resp_collection["revised_at"])
            self.assertIsNotNone(resp_collection["published_at"])
            self.assertTrue(resp_collection["collection_url"].endswith(revision.version_id.id))
            self.assertEqual(revision.version_id.id, resp_collection["collection_version_id"])
            self.assertIsNone(resp_collection["datasets"][0]["revised_at"])
            self.assertEqual(revision.datasets[0].version_id.id, resp_collection["datasets"][0]["dataset_version_id"])
            self.assertIn(revision.datasets[0].version_id.id, resp_collection["datasets"][0]["explorer_url"])
            self.assertIn("processing_status", resp_collection["datasets"][0].keys())
            self.assertIn("processing_status", resp_collection.keys())

        revised_dataset = self.generate_dataset(
            collection_version=revision, replace_dataset_version_id=revision.datasets[0].version_id
        )
        with self.subTest("get unpublished version with replace dataset and published version"):
            resp_collection = _test_responses(revision.version_id, revision.version_id, all_headers)
            self.assertEqual("PRIVATE", resp_collection["visibility"])
            self.assertIsNone(resp_collection.get("revising_in"))
            self.assertEqual(revision.collection_id.id, resp_collection["revision_of"])
            self.assertIsNone(resp_collection["revised_at"])
            self.assertIsNotNone(resp_collection["published_at"])
            self.assertTrue(resp_collection["collection_url"].endswith(revision.version_id.id))
            self.assertEqual(revision.version_id.id, resp_collection["collection_version_id"])
            self.assertIsNone(resp_collection["datasets"][0]["revised_at"])
            self.assertEqual(revised_dataset.dataset_version_id, resp_collection["datasets"][0]["dataset_version_id"])
            self.assertIn(revised_dataset.dataset_version_id, resp_collection["datasets"][0]["explorer_url"])
            self.assertIn("processing_status", resp_collection["datasets"][0].keys())
            self.assertIn("processing_status", resp_collection.keys())

        self.business_logic.publish_collection_version(revision.version_id)
        with self.subTest("get updated published version"):
            resp_collection = _test_responses(published.collection_id, published.collection_id, all_headers)
            self.assertEqual("PUBLIC", resp_collection["visibility"])
            self.assertIsNone(resp_collection.get("revising_in"))
            self.assertIsNone(resp_collection["revision_of"])
            self.assertIsNotNone(resp_collection["revised_at"])
            self.assertIsNotNone(resp_collection["published_at"])
            self.assertTrue(resp_collection["collection_url"].endswith(published.collection_id.id))
            self.assertEqual(published.collection_id.id, resp_collection["collection_id"])
            self.assertIsNotNone(resp_collection["datasets"][0]["revised_at"])
            self.assertEqual(published.datasets[0].dataset_id.id, resp_collection["datasets"][0]["dataset_id"])
            self.assertIn(revision.datasets[0].dataset_id.id, resp_collection["datasets"][0]["explorer_url"])
            self.assertNotIn("processing_status", resp_collection["datasets"][0].keys())
            self.assertNotIn("processing_status", resp_collection.keys())

    def test__get_collection_with_dataset_failing_validation(self):
        collection_version = self.generate_collection(
            visibility=CollectionVisibility.PRIVATE.name,
        )
        dataset = self.generate_dataset(
            collection_version=collection_version,
            statuses=[
                DatasetStatusUpdate(status_key=DatasetStatusKey.PROCESSING, status=DatasetProcessingStatus.FAILURE),
                DatasetStatusUpdate(status_key=DatasetStatusKey.VALIDATION, status=DatasetValidationStatus.INVALID),
            ],
            validation_message="test message",
        )
        res_json = self._test_response(collection_version)
        self.assertEqual("FAILURE", res_json["processing_status"])
        actual_dataset = res_json["datasets"][0]
        self.assertEqual(dataset.dataset_id, actual_dataset["dataset_id"])
        self.assertEqual("VALIDATION_FAILURE", actual_dataset["processing_status"])
        self.assertEqual("test message", actual_dataset["processing_status_detail"])

    def test__get_collection_with_dataset_failing_pipeline(self):
        collection = self.generate_collection(
            visibility=CollectionVisibility.PRIVATE.name,
        )
        dataset = self.generate_dataset(
            collection_version=collection,
            statuses=[
                DatasetStatusUpdate(status_key=DatasetStatusKey.PROCESSING, status=DatasetProcessingStatus.FAILURE)
            ],
        )
        res_json = self._test_response(collection)
        self.assertEqual("FAILURE", res_json["processing_status"])
        actual_dataset = res_json["datasets"][0]
        self.assertEqual(dataset.dataset_id, actual_dataset["dataset_id"])
        self.assertEqual("PIPELINE_FAILURE", actual_dataset["processing_status"])

    def test__get_nonexistent_collection__4xx(self):
        with self.subTest("Querying with historical collection version ID"):
            collection = self.generate_published_collection()
            revision = self.generate_revision(collection.collection_id)
            self.business_logic.publish_collection_version(revision.version_id)
            res = self.app.get(f"/curation/v1/collections/{collection.version_id}")
            self.assertEqual(403, res.status_code)
        with self.subTest("UUID input valid, but not found"):
            non_existent_id = str(uuid.uuid4())
            res = self.app.get(f"/curation/v1/collections/{non_existent_id}")
            self.assertEqual(404, res.status_code)
        with self.subTest("UUID input invalid"):
            non_existent_id = "123-example-fake-uuid"
            res = self.app.get(f"/curation/v1/collections/{non_existent_id}")
            self.assertEqual(403, res.status_code)

    def test__get_tombstoned_collection__403(self):
        collection_version = self.generate_published_collection()
        self.business_logic.tombstone_collection(collection_version.collection_id)
        self._test_response(collection_version, 403)

    def test_get_collection_with_no_datasets(self):
        collection_version = self.generate_unpublished_collection(add_datasets=0)
        self._test_response(collection_version)

    def test_get_collection_with_dataset_no_metadata(self):
        """
        GET collection should work when the collection has datasets with no metadata.
        This happens when the dataset did not complete ingestion yet.
        """
        collection_version = self.generate_unpublished_collection(add_datasets=0)
        self.business_logic.create_empty_dataset(collection_version.version_id)
        self._test_response(collection_version)

    def _test_response(self, collection_version: CollectionVersion, status_code=200, auth=True) -> dict:
        version_id = collection_version.version_id
        collection_id = collection_version.collection_id
        is_open_revision = (
            collection_version.published_at is None
            and collection_version.canonical_collection.originally_published_at is not None
        )
        headers = self.make_owner_header() if auth else self.make_not_owner_header()
        res_1 = self.app.get(f"/curation/v1/collections/{version_id}", headers=headers)
        if is_open_revision:
            self.assertEqual(status_code, res_1.status_code)
            if status_code == 200:
                self.assertEqual(collection_version.version_id.id, res_1.json["collection_id"])
        else:
            self.assertEqual(403, res_1.status_code)

        res_2 = self.app.get(f"/curation/v1/collections/{collection_id}", headers=headers)
        self.assertEqual(status_code, res_2.status_code)
        if status_code == 200:
            self.assertEqual(collection_version.collection_id.id, res_2.json["collection_id"])

        return res_1.json if is_open_revision else res_2.json

    def test__get_collection_with_x_approximate_distribution_none__OK(self):
        metadata = copy.deepcopy(self.sample_dataset_metadata)
        metadata.x_approximate_distribution = None
        dataset = self.generate_dataset(metadata=metadata, publish=True)
        res = self.app.get(f"/curation/v1/collections/{dataset.collection_id}", headers=self.make_owner_header())
        self.assertEqual(200, res.status_code)
        self.assertIsNone(res.json["datasets"][0]["x_approximate_distribution"])


class TestGetCollectionVersionID(BaseAPIPortalTest):
    def test_get_collection_version_ok(self):
        first_version = self.generate_published_collection()
        revision = self.generate_revision(first_version.collection_id)
        self.business_logic.publish_collection_version(revision.version_id)
        res = self.app.get(
            f"/curation/v1/collection_versions/{first_version.version_id}", headers=self.make_owner_header()
        )
        self.assertEqual(200, res.status_code)
        received_body = res.json
        expected_body = {
            "collection_id": f"{first_version.collection_id.id}",
            "collection_url": f"https://frontend.corporanet.local:3000/collections/{first_version.version_id.id}",
            "collection_version_id": f"{first_version.version_id.id}",
            "consortia": ["Consortia 1", "Consortia 2"],
            "contact_email": "john.doe@email.com",
            "contact_name": "john doe",
            "curator_name": "Jane Smith",
            "datasets": [
                {
                    "assay": [{"label": "test_assay_label", "ontology_term_id": "test_assay_term_id"}],
                    "assets": [
                        {
                            "filesize": -1,
                            "filetype": "H5AD",
                            "url": f"None/{first_version.datasets[0].version_id.id}.h5ad",
                        },
                        {
                            "filesize": -1,
                            "filetype": "RDS",
                            "url": f"None/{first_version.datasets[0].version_id.id}.rds",
                        },
                    ],
                    "batch_condition": ["test_batch_1", "test_batch_2"],
                    "collection_id": f"{first_version.collection_id.id}",
                    "collection_version_id": f"{first_version.version_id.id}",
                    "cell_count": 10,
                    "cell_type": [{"label": "test_cell_type_label", "ontology_term_id": "test_cell_type_term_id"}],
                    "dataset_id": f"{first_version.datasets[0].dataset_id.id}",
                    "dataset_version_id": f"{first_version.datasets[0].version_id.id}",
                    "development_stage": [
                        {"label": "test_development_stage_label", "ontology_term_id": "test_development_stage_term_id"}
                    ],
                    "disease": [{"label": "test_disease_label", "ontology_term_id": "test_disease_term_id"}],
                    "donor_id": ["test_donor_1"],
                    "explorer_url": f"/e/{first_version.datasets[0].version_id.id}.cxg/",
                    "is_primary_data": [True, False],
                    "mean_genes_per_cell": 0.5,
                    "organism": [{"label": "test_organism_label", "ontology_term_id": "test_organism_term_id"}],
<<<<<<< HEAD
                    "processing_status": "INITIALIZED",
                    "processing_status_detail": None,
=======
>>>>>>> 0e2022b7
                    "schema_version": "3.0.0",
                    "self_reported_ethnicity": [
                        {
                            "label": "test_self_reported_ethnicity_label",
                            "ontology_term_id": "test_self_reported_ethnicity_term_id",
                        }
                    ],
                    "sex": [{"label": "test_sex_label", "ontology_term_id": "test_sex_term_id"}],
                    "suspension_type": ["test_suspension_type"],
                    "tissue": [{"label": "test_tissue_label", "ontology_term_id": "test_tissue_term_id"}],
                    "title": "test_dataset_name",
                    "tombstone": False,
                    "x_approximate_distribution": "NORMAL",
                }
            ],
            "description": "described",
            "doi": None,
            "links": [],
            "name": "test_collection",
<<<<<<< HEAD
            "processing_status": "PENDING",
=======
>>>>>>> 0e2022b7
            "publisher_metadata": None,
            "visibility": "PUBLIC",
        }
        # Confirm fields are present but ignore equality comparison for timestamps
        self.assertIn("created_at", received_body)
        received_body.pop("created_at")
        self.assertIn("published_at", received_body)
        received_body.pop("published_at")
        [self.assertIn("published_at", d) for d in received_body["datasets"]]
        [d.pop("published_at") for d in received_body["datasets"]]

        self.assertEqual(received_body, expected_body)
        # test correct dataset explorer url is used
        explorer_url = res.json["datasets"][0]["explorer_url"]
        self.assertTrue(explorer_url.endswith(f"{first_version.datasets[0].version_id.id}.cxg/"))

        res = self.app.get(f"/curation/v1/collection_versions/{revision.version_id}", headers=self.make_owner_header())
        self.assertEqual(200, res.status_code)
        self.assertEqual(res.json["collection_version_id"], revision.version_id.id)
        # test correct dataset explorer url is used
        explorer_url = res.json["datasets"][0]["explorer_url"]
        self.assertTrue(explorer_url.endswith(f"{revision.datasets[0].version_id.id}.cxg/"))

    def test_get_collection_version_4xx(self):
        with self.subTest("Query endpoint with incorrect ID"):
            res = self.app.get(
                f"/curation/v1/collection_versions/{str(uuid.uuid4())}", headers=self.make_owner_header()
            )
            self.assertEqual(404, res.status_code)
        with self.subTest("Query endpoint with Canonical ID"):
            collection = self.generate_published_collection()
            res = self.app.get(
                f"/curation/v1/collection_versions/{collection.collection_id}", headers=self.make_owner_header()
            )
            self.assertEqual(404, res.status_code)
        with self.subTest("Query endpoint with non-UUID"):
            res = self.app.get("/curation/v1/collection_versions/bad-input-id", headers=self.make_owner_header())
            self.assertEqual(403, res.status_code)
        with self.subTest("Collection Version is part of tombstoned Collection"):
            collection = self.generate_published_collection()
            self.business_logic.tombstone_collection(collection.collection_id)
            res = self.app.get(
                f"/curation/v1/collection_versions/{collection.version_id}", headers=self.make_owner_header()
            )
            self.assertEqual(410, res.status_code)
        with self.subTest("Collection Version is unpublished collection"):
            collection = self.generate_unpublished_collection()
            res = self.app.get(
                f"/curation/v1/collection_versions/{collection.version_id}", headers=self.make_owner_header()
            )
            self.assertEqual(404, res.status_code)
        with self.subTest("Collection Version is unpublished revision"):
            first_version = self.generate_published_collection()
            revision = self.generate_revision(first_version.collection_id)
            res = self.app.get(
                f"/curation/v1/collection_versions/{revision.version_id}", headers=self.make_owner_header()
            )
            self.assertEqual(404, res.status_code)


class TestPatchCollectionID(BaseAPIPortalTest):
    def setUp(self):
        super().setUp()
        self.test_collection = dict(
            name="collection", description="description", contact_name="john doe", contact_email="johndoe@email.com"
        )

    def test__update_collection__no_auth(self):
        collection_id = self.generate_collection(visibility="PRIVATE").collection_id
        response = self.app.patch(f"/curation/v1/collections/{collection_id}", data=json.dumps(self.test_collection))
        self.assertEqual(401, response.status_code)

    def test__update_collection__OK(self):
        collection_id = self.generate_collection(visibility="PRIVATE").collection_id
        response = self.app.patch(
            f"/curation/v1/collections/{collection_id}",
            data=json.dumps(self.test_collection),
            headers=self.make_owner_header(),
        )
        self.assertEqual(200, response.status_code)

    def test__update_collection_by_version_id__403(self):
        version_id = self.generate_collection(visibility="PRIVATE").version_id
        response = self.app.patch(
            f"/curation/v1/collections/{version_id}",
            data=json.dumps(self.test_collection),
            headers=self.make_owner_header(),
        )
        self.assertEqual(403, response.status_code)

    def test__update_revision__OK(self):
        collection_id = self.generate_published_collection().collection_id
        revision_id = self.generate_revision(collection_id).version_id
        response = self.app.patch(
            f"/curation/v1/collections/{revision_id}",
            data=json.dumps(self.test_collection),
            headers=self.make_owner_header(),
        )
        self.assertEqual(200, response.status_code)

    def test__update_collection_partial_data__OK(self):
        links = [Link("name", "RAW_DATA", "http://test_link.place")]
        self.crossref_provider.fetch_metadata = Mock(return_value=generate_mock_publisher_metadata())
        collection = self.generate_unpublished_collection(links=links)
        collection_id = collection.collection_id

        new_name = "A new name, and only a new name"
        metadata = {"name": new_name}
        response = self.app.patch(
            f"/curation/v1/collections/{collection_id}",
            data=json.dumps(metadata),
            headers=self.make_owner_header(),
        )
        self.assertEqual(200, response.status_code)

        response = self.app.get(f"curation/v1/collections/{collection_id}")
        self.assertEqual(new_name, response.json["name"])
        self.assertEqual(collection.metadata.description, response.json["description"])
        self.assertEqual(collection.metadata.contact_name, response.json["contact_name"])
        self.assertEqual(collection.metadata.contact_email, response.json["contact_email"])
        self.assertEqual(
            [{"link_name": "name", "link_type": "RAW_DATA", "link_url": "http://test_link.place"}],
            response.json["links"],
        )
        self.assertEqual(collection.publisher_metadata, response.json["publisher_metadata"])

    def test__update_collection_strip_string_fields(self):
        links = [Link("   name ", "RAW_DATA", "http://test_link.place")]
        self.crossref_provider.fetch_metadata = Mock(return_value=generate_mock_publisher_metadata())
        collection = self.generate_unpublished_collection(links=links)
        collection_id = collection.collection_id

        new_name = "A new name"
        new_description = "   description   "
        new_contact_name = "   jane dough"
        new_contact_email = "   janedough@email.com"
        new_consortia = ["Consortia 4   "]
        metadata = {
            "name": new_name,
            "description": new_description,
            "contact_name": new_contact_name,
            "contact_email": new_contact_email,
            "consortia": new_consortia,
        }
        response = self.app.patch(
            f"/curation/v1/collections/{collection_id}",
            data=json.dumps(metadata),
            headers=self.make_owner_header(),
        )

        self.assertEqual(200, response.status_code)
        self.assertEqual(new_name.strip(), response.json["name"])
        self.assertEqual(new_description.strip(), response.json["description"])
        self.assertEqual(new_contact_name.strip(), response.json["contact_name"])
        self.assertEqual(new_contact_email.strip(), response.json["contact_email"])
        self.assertEqual(
            [{"link_name": "name", "link_type": "RAW_DATA", "link_url": "http://test_link.place"}],
            response.json["links"],
        )
        self.assertEqual(collection.publisher_metadata, response.json["publisher_metadata"])

        response = self.app.get(f"curation/v1/collections/{collection_id}")

        self.assertEqual(200, response.status_code)
        self.assertEqual(new_name.strip(), response.json["name"])
        self.assertEqual(new_description.strip(), response.json["description"])
        self.assertEqual(new_contact_name.strip(), response.json["contact_name"])
        self.assertEqual(new_contact_email.strip(), response.json["contact_email"])
        self.assertEqual(
            [{"link_name": "name", "link_type": "RAW_DATA", "link_url": "http://test_link.place"}],
            response.json["links"],
        )
        self.assertEqual(collection.publisher_metadata, response.json["publisher_metadata"])

    def test_update_collection_with_empty_required_fields(self):
        tests = [dict(description=""), dict(contact_name=""), dict(contact_email=""), dict(name="")]

        collection_id = self.generate_collection(visibility="PRIVATE").collection_id
        for test in tests:
            with self.subTest(test):
                response = self.app.patch(
                    f"/curation/v1/collections/{collection_id}",
                    data=json.dumps(test),
                    headers=self.make_owner_header(),
                )
                self.assertEqual(400, response.status_code)

    def test__update_collection__links__OK(self):
        links = [
            {"link_name": "name", "link_type": "RAW_DATA", "link_url": "http://test_link.place"},
        ]
        new_links = [
            {"link_name": "new link", "link_type": "RAW_DATA", "link_url": "http://brand_new_link.place"},
        ]

        links_configurations = (
            ("With links already in place; new links replace old", links, new_links, 200, new_links),
            ("With no links in place; new links get added", None, new_links, 200, new_links),
            ("With links in place, but empty request; no changes are made", links, None, 200, links),
            ("With links in place, empty array passed; BAD REQUEST 400", links, [], 400, links),
        )

        for test_title, initial_links, new_links, expected_status_code, expected_links in links_configurations:
            with self.subTest(test_title):
                collection_id = self.generate_collection(links=initial_links, visibility="PRIVATE").collection_id
                original_collection = self.app.get(f"curation/v1/collections/{collection_id}").json
                self.assertEqual(initial_links if initial_links else [], original_collection["links"])
                metadata = {"links": new_links} if new_links is not None else {}
                response = self.app.patch(
                    f"/curation/v1/collections/{collection_id}",
                    data=json.dumps(metadata),
                    headers=self.make_owner_header(),
                )
                self.assertEqual(expected_status_code, response.status_code)
                if expected_status_code == 200:
                    self.assertEqual(expected_links, response.json["links"])

    def test__update_collection__doi__OK(self):
        initial_doi = "10.2020"
        links = [
            {"link_name": "new doi", "link_type": "DOI", "link_url": "http://doi.org/10.2020"},
        ]
        new_doi = "10.1016"  # a real DOI (CURIE reference)
        collection_id = self.generate_collection(links=links, visibility="PRIVATE").collection_id
        original_collection = self.app.get(f"curation/v1/collections/{collection_id}").json
        self.assertEqual(initial_doi, original_collection["doi"])
        metadata = {"doi": new_doi}
        response = self.app.patch(
            f"/curation/v1/collections/{collection_id}",
            json=metadata,
            headers=self.make_owner_header(),
        )
        self.assertEqual(200, response.status_code)
        self.assertEqual(new_doi, response.json["doi"])

    def test__update_collection__consortia__OK(self):
        initial_consortia = ["Consortia 1", "Consortia 2"]
        new_consortia = ["Consortia 3"]
        links = [
            {"link_name": "new doi", "link_type": "DOI", "link_url": "http://doi.org/10.2020"},
        ]
        collection_id = self.generate_collection(links=links, visibility="PRIVATE").collection_id
        original_collection = self.app.get(f"curation/v1/collections/{collection_id}").json
        self.assertEqual(initial_consortia, original_collection["consortia"])
        metadata = {"consortia": new_consortia}
        response = self.app.patch(
            f"/curation/v1/collections/{collection_id}",
            json=metadata,
            headers=self.make_owner_header(),
        )
        self.assertEqual(200, response.status_code)
        self.assertEqual(new_consortia, response.json["consortia"])

    def test__remove_collection__consortia__OK(self):
        initial_consortia = ["Consortia 1", "Consortia 2"]
        new_consortia = []
        links = [
            {"link_name": "new doi", "link_type": "DOI", "link_url": "http://doi.org/10.2020"},
        ]
        collection_id = self.generate_collection(links=links, visibility="PRIVATE").collection_id
        original_collection = self.app.get(f"curation/v1/collections/{collection_id}").json
        self.assertEqual(initial_consortia, original_collection["consortia"])
        metadata = {"consortia": new_consortia}
        response = self.app.patch(
            f"/curation/v1/collections/{collection_id}",
            json=metadata,
            headers=self.make_owner_header(),
        )
        self.assertEqual(200, response.status_code)
        self.assertEqual(new_consortia, response.json["consortia"])

    def test__update_public_collection_verify_fix_consortia_sort_order_OK(self):
        initial_consortia = ["Consortia 1", "Consortia 2"]
        new_consortia = ["Consortia 3", "Consortia 1", "Consortia 2"]
        links = [
            {"link_name": "new doi", "link_type": "DOI", "link_url": "http://doi.org/10.2020"},
        ]
        collection_id = self.generate_collection(links=links, visibility="PRIVATE").collection_id
        original_collection = self.app.get(f"curation/v1/collections/{collection_id}").json
        self.assertEqual(initial_consortia, original_collection["consortia"])
        metadata = {"consortia": new_consortia}
        response = self.app.patch(
            f"/curation/v1/collections/{collection_id}",
            json=metadata,
            headers=self.make_owner_header(),
        )
        self.assertEqual(200, response.status_code)
        self.assertEqual(sorted(new_consortia), response.json["consortia"])

    def test__update_collection__doi_is_not_CURIE_reference__BAD_REQUEST(self):
        links = [
            {"link_name": "doi", "link_type": "DOI", "link_url": "http://doi.doi/10.1011/something"},
        ]
        collection = self.generate_collection(links=links, visibility="PRIVATE")
        collection_id = collection.collection_id
        original_collection = self.app.get(f"curation/v1/collections/{collection_id}").json

        metadata = {"doi": "https://doi.org/10.1016"}
        response = self.app.patch(
            f"/curation/v1/collections/{collection_id}",
            json=metadata,
            headers=self.make_owner_header(),
        )
        self.assertEqual(400, response.status_code)
        original_collection_unchanged = self.app.get(f"curation/v1/collections/{collection_id}").json
        self.assertEqual(original_collection["doi"], original_collection_unchanged["doi"])

    def test__update_collection__links_None_does_not_remove_publisher_metadata(self):
        links = [
            {"link_name": "doi", "link_type": "DOI", "link_url": "http://doi.doi/10.1011/something"},
        ]

        mock_publisher_metadata = generate_mock_publisher_metadata()
        self.crossref_provider.fetch_metadata = Mock(return_value=mock_publisher_metadata)

        collection = self.generate_collection(links=links, visibility="PRIVATE")
        collection_id = collection.collection_id
        original_collection = self.app.get(f"curation/v1/collections/{collection_id}").json
        self.assertIsNotNone(original_collection["publisher_metadata"])

        metadata = {"name": "new collection title"}
        response = self.app.patch(
            f"/curation/v1/collections/{collection_id}",
            json=metadata,
            headers=self.make_owner_header(),
        )
        self.assertEqual(200, response.status_code)
        updated_collection = self.app.get(f"curation/v1/collections/{collection_id}").json
        self.assertIsNotNone(updated_collection["publisher_metadata"])
        self.assertEqual(updated_collection["links"], original_collection["links"])

    def test__update_collection__doi_does_not_exist__BAD_REQUEST(self):
        links = [
            {"link_name": "name", "link_type": "RAW_DATA", "link_url": "http://test_link.place"},
            {"link_name": "doi", "link_type": "DOI", "link_url": "http://doi.doi/10.1011/something"},
        ]
        new_links = [
            {"link_name": "new link", "link_type": "RAW_DATA", "link_url": "http://brand_new_link.place"},
        ]
        mock_publisher_metadata = generate_mock_publisher_metadata()
        self.crossref_provider.fetch_metadata = Mock(return_value=mock_publisher_metadata)
        collection = self.generate_collection(links=links, visibility="PRIVATE")
        self.assertIsNotNone(collection.publisher_metadata)
        collection_id = collection.collection_id
        original_collection = self.app.get(f"curation/v1/collections/{collection_id}").json

        self.crossref_provider.fetch_metadata = Mock(side_effect=CrossrefDOINotFoundException())

        # Only compare to first item in links list because "DOI" type gets removed from Curator API response
        self.assertEqual(links[:1], original_collection["links"])
        metadata = {"links": new_links, "doi": "10.1016/bad_doi"}
        response = self.app.patch(
            f"/curation/v1/collections/{collection_id}",
            data=json.dumps(metadata),
            headers=self.make_owner_header(),
        )
        self.assertEqual(400, response.status_code)
        original_collection_unchanged = self.app.get(f"curation/v1/collections/{collection_id}").json

        # Only compare to first item in links list because "DOI" type gets removed from Curator API response
        self.assertEqual(links[:1], original_collection_unchanged["links"])
        self.assertEqual(mock_publisher_metadata, original_collection_unchanged["publisher_metadata"])

    def test__update_collection__Not_Owner(self):
        collection_id = self.generate_unpublished_collection(owner="someone else").collection_id
        response = self.app.patch(
            f"/curation/v1/collections/{collection_id}",
            data=json.dumps(self.test_collection),
            headers=self.make_owner_header(),
        )
        self.assertEqual(403, response.status_code)

    def test__update_collection__Super_Curator(self):
        collection_id = self.generate_unpublished_collection().collection_id
        headers = self.make_super_curator_header()
        response = self.app.patch(
            f"/curation/v1/collections/{collection_id}", data=json.dumps(self.test_collection), headers=headers
        )
        self.assertEqual(200, response.status_code)

    def test__update_public_collection_owner__405(self):
        collection_id = self.generate_published_collection().collection_id
        headers = self.make_super_curator_header()
        response = self.app.patch(
            f"/curation/v1/collections/{collection_id}", data=json.dumps(self.test_collection), headers=headers
        )
        self.assertEqual(405, response.status_code)
        self.assertEqual(
            "Directly editing a public Collection is not allowed; you must create a revision.",
            response.json["detail"],
        )


class TestDeleteDataset(BaseAPIPortalTest):
    def setUp(self):
        super().setUp()
        self.auth_credentials = [
            (self.make_super_curator_header, "super", 202),
            (self.make_owner_header, "owner", 202),
            (None, "none", 401),
            (self.make_not_owner_header, "not_owner", 403),
        ]

    def _delete(self, auth, collection_id, dataset_id):
        """
        Helper method to call the delete endpoint
        """
        test_url = f"/curation/v1/collections/{collection_id}/datasets/{dataset_id}"
        headers = auth() if callable(auth) else auth
        return self.app.delete(test_url, headers=headers)

    def test__delete_dataset_by_version_id(self):
        """
        Calling DELETE /collections/:collection_id/datasets/:dataset_id should return a 403 in all cases with auth
        credentials, and a 401 without auth credentials
        """
        for auth, auth_description, _ in self.auth_credentials:
            with self.subTest(f"{auth_description}"):
                dataset = self.generate_dataset(
                    statuses=[DatasetStatusUpdate(DatasetStatusKey.UPLOAD, DatasetUploadStatus.UPLOADING)],
                    publish=False,
                )
                response = self._delete(auth, dataset.collection_version_id, dataset.dataset_version_id)
                if auth:
                    self.assertEqual(403, response.status_code)
                else:
                    self.assertEqual(401, response.status_code)

    def test__delete_dataset_by_canonical_id(self):
        """
        Calling DELETE /collections/:collection_id/datasets/:dataset_id should work according to the
        auth token passed and when using canonical ids. In this case, the unpublished collection
        version will be looked up and used for deletion.
        """
        for auth, auth_description, expected_status_code in self.auth_credentials:
            with self.subTest(f"{auth_description} {expected_status_code}"):
                dataset = self.generate_dataset(
                    statuses=[DatasetStatusUpdate(DatasetStatusKey.UPLOAD, DatasetUploadStatus.UPLOADING)],
                    publish=False,
                )
                response = self._delete(auth, dataset.collection_id, dataset.dataset_id)
                self.assertEqual(expected_status_code, response.status_code)


class TestGetDatasets(BaseAPIPortalTest):
    def test_get_dataset_in_a_collection(self):
        dataset = self.generate_dataset(name="test")

        with self.subTest("by canonical dataset ID"):
            test_url = f"/curation/v1/collections/{dataset.collection_id}/datasets/{dataset.dataset_id}"

            response = self.app.get(test_url)
            self.assertEqual(200, response.status_code)
            self.assertEqual(dataset.dataset_id, response.json["dataset_id"])

        with self.subTest("by dataset version ID"):
            test_url = f"/curation/v1/collections/{dataset.collection_id}/datasets/{dataset.dataset_version_id}"

            response = self.app.get(test_url)
            self.assertEqual(403, response.status_code)

        collection = self.generate_published_collection()
        collection_id = collection.collection_id
        dataset_id = collection.datasets[0].dataset_id.id
        revision_id = self.generate_revision(collection_id).version_id
        self.business_logic.publish_collection_version(revision_id)
        unbpublished_revision_id = self.generate_revision(collection_id).version_id
        with self.subTest("by historical collection version ID"):
            test_url = f"/curation/v1/collections/{revision_id}/datasets/{dataset_id}"
            response = self.app.get(test_url)
            self.assertEqual(403, response.status_code)
        with self.subTest("by unpublished, active revision ID"):
            test_url = f"/curation/v1/collections/{unbpublished_revision_id}/datasets/{dataset_id}"
            response = self.app.get(test_url)
            self.assertEqual(200, response.status_code)
            self.assertEqual(dataset_id, response.json["dataset_id"])

    @patch("backend.common.corpora_config.CorporaConfig.__getattr__", side_effect=mock_config_fn)
    def test_get_dataset_shape(self, mock_config: Mock):
        # retrieve a private dataset
        private_dataset = self.generate_dataset(name="test")
        test_url = f"/curation/v1/collections/{private_dataset.collection_id}/datasets/{private_dataset.dataset_id}"
        response = self.app.get(test_url)
        body = response.json
        self.assertEqual("test", body["title"])
        expected_assets = [  # Filter out disallowed file types + properly construct url
            {
                "filesize": -1,
                "filetype": "H5AD",
                "url": f"http://domain/{private_dataset.dataset_version_id}.h5ad",
            },
            {
                "filesize": -1,
                "filetype": "RDS",
                "url": f"http://domain/{private_dataset.dataset_version_id}.rds",
            },
        ]
        self.assertEqual(expected_assets, body["assets"])

        # retrieve a public dataset
        public_dataset = self.generate_dataset(name="test", publish=True)
        test_url = f"/curation/v1/collections/{public_dataset.collection_id}/datasets/{public_dataset.dataset_id}"
        response = self.app.get(test_url)
        body = response.json
        self.assertEqual("test", body["title"])
        expected_assets = [  # Filter out disallowed file types + properly construct url
            {
                "filesize": -1,
                "filetype": "H5AD",
                "url": f"http://domain/{public_dataset.dataset_version_id}.h5ad",
            },
            {
                "filesize": -1,
                "filetype": "RDS",
                "url": f"http://domain/{public_dataset.dataset_version_id}.rds",
            },
        ]
        self.assertEqual(expected_assets, body["assets"])

        # retrieve a revised dataset using version_id
        collection_id = self.generate_published_collection(add_datasets=2).canonical_collection.id
        version = self.generate_revision(collection_id)
        dataset_version = self.generate_dataset(
            collection_version=version, replace_dataset_version_id=version.datasets[0].version_id
        )
        test_url = f"/curation/v1/collections/{version.version_id}/datasets/{dataset_version.dataset_id}"
        response = self.app.get(test_url)
        body = response.json
        expected_assets = [  # Filter out disallowed file types + properly construct url
            {
                "filesize": -1,
                "filetype": "H5AD",
                "url": f"http://domain/{dataset_version.dataset_version_id}.h5ad",
            },
            {
                "filesize": -1,
                "filetype": "RDS",
                "url": f"http://domain/{dataset_version.dataset_version_id}.rds",
            },
        ]
        self.assertEqual(expected_assets, body["assets"])
        self.assertEqual("test_dataset_name", body["title"])

        # retrieve an unrevised dataset in a revision Collection
        unreplaced_dataset = version.datasets[1]
        test_url = f"/curation/v1/collections/{version.version_id}/datasets/{unreplaced_dataset.dataset_id}"
        response = self.app.get(test_url)
        body = response.json
        self.assertEqual("test_dataset_name", body["title"])
        expected_assets = [  # Filter out disallowed file types + properly construct url
            {
                "filesize": -1,
                "filetype": "H5AD",
                "url": f"http://domain/{unreplaced_dataset.version_id}.h5ad",
            },
            {
                "filesize": -1,
                "filetype": "RDS",
                "url": f"http://domain/{unreplaced_dataset.version_id}.rds",
            },
        ]
        self.assertEqual(expected_assets, body["assets"])

        # retrieve a newly added dataset in a revision Collection
        new_dataset = self.generate_dataset(collection_version=version)
        test_url = f"/curation/v1/collections/{version.version_id}/datasets/{new_dataset.dataset_id}"
        response = self.app.get(test_url)
        body = response.json
        self.assertEqual("test_dataset_name", body["title"])
        expected_assets = [  # Filter out disallowed file types + properly construct url
            {
                "filesize": -1,
                "filetype": "H5AD",
                "url": f"http://domain/{new_dataset.dataset_version_id}.h5ad",
            },
            {
                "filesize": -1,
                "filetype": "RDS",
                "url": f"http://domain/{new_dataset.dataset_version_id}.rds",
            },
        ]
        self.assertEqual(expected_assets, body["assets"])

    def test_get_dataset_is_primary_data_shape(self):
        tests = [
            ("PRIMARY", [True]),
            ("SECONDARY", [False]),
            ("BOTH", [True, False]),
        ]
        for is_primary_data, result in tests:
            with self.subTest(f"{is_primary_data}=={result}"):
                metadata = self.sample_dataset_metadata
                metadata.is_primary_data = is_primary_data
                dataset = self.generate_dataset(metadata=metadata)
                test_url = f"/curation/v1/collections/{dataset.collection_id}/datasets/{dataset.dataset_id}"
                response = self.app.get(test_url)
                self.assertEqual(result, response.json["is_primary_data"])

    def test_get_nonexistent_dataset_4xx(self):
        collection = self.generate_unpublished_collection(add_datasets=1)
        with self.subTest("Querying with version ID instead of canonical"):
            dataset = collection.datasets[0]
            test_url = f"/curation/v1/collections/{collection.collection_id}/datasets/{dataset.version_id}"
            response = self.app.get(test_url)
            self.assertEqual(403, response.status_code)
        with self.subTest("UUID input invalid"):
            non_existent_dataset_id = "123-example-fake-uuid"
            test_url = f"/curation/v1/collections/{collection.collection_id}/datasets/{non_existent_dataset_id}"
            response = self.app.get(test_url)
            self.assertEqual(403, response.status_code)
        with self.subTest("UUID input valid, but not found"):
            non_existent_dataset_id = str(uuid.uuid4())
            test_url = f"/curation/v1/collections/{collection.collection_id}/datasets/{non_existent_dataset_id}"
            response = self.app.get(test_url)
            self.assertEqual(404, response.status_code)

    def test_get_datasets_nonexistent_collection_4xx(self):
        with self.subTest("UUID input valid, but not found"):
            non_existent_id = str(uuid.uuid4())
            test_url = f"/curation/v1/collections/{non_existent_id}/datasets/{non_existent_id}"
            headers = self.make_owner_header()
            response = self.app.get(test_url, headers=headers)
            self.assertEqual(404, response.status_code)
        with self.subTest("UUID input invalid"):
            non_existent_id = "123-example-fake-uuid"
            test_url = f"/curation/v1/collections/{non_existent_id}/datasets/{non_existent_id}"
            headers = self.make_owner_header()
            response = self.app.get(test_url, headers=headers)
            self.assertEqual(403, response.status_code)

    @patch("backend.common.corpora_config.CorporaConfig.__getattr__", side_effect=mock_config_fn)
    def test_get_dataset_no_assets(self, mock_config: Mock):
        private_dataset = self.generate_dataset(artifacts=[])
        test_url = f"/curation/v1/collections/{private_dataset.collection_id}/datasets/{private_dataset.dataset_id}"
        response = self.app.get(test_url)
        body = response.json
        self.assertEqual([], body["assets"])

    @patch("backend.common.corpora_config.CorporaConfig.__getattr__", side_effect=mock_config_fn)
    def test_get_all_datasets_200(self, mock_config: Mock):
        published_collection_1 = self.generate_published_collection(
            add_datasets=2,
            metadata=CollectionMetadata(
                "test_collection_1",
                "described",
                "john doe",
                "john.doe@email.com",
                [Link(name="doi link", type=CollectionLinkType.DOI.name, uri="http://doi.org/12.3456/j.celrep")],
                ["Consortia 1", "Consortia 2"],
            ),
        )
        published_collection_2 = self.generate_published_collection(
            owner="other owner",
            curator_name="other curator",
            add_datasets=1,
            metadata=CollectionMetadata(
                "test_collection_2",
                "described",
                "john doe",
                "john.doe@email.com",
                [Link(name="doi link", type=CollectionLinkType.DOI.name, uri="http://doi.org/78.91011/j.celrep")],
                ["Consortia 1", "Consortia 2"],
            ),
        )
        self.generate_unpublished_collection(add_datasets=4)
        revision = self.generate_revision(published_collection_1.collection_id)

        with self.subTest("With super curator credentials"):
            headers = self.make_super_curator_header()
            super_curator_response = self.app.get("/curation/v1/datasets", headers=headers)
            self.assertEqual(3, len(super_curator_response.json))

        response = self.app.get("/curation/v1/datasets")

        with self.subTest("With no credentials"):
            self.assertEqual(3, len(response.json))

        with self.subTest("Contains collection_name and collection_doi"):
            collection_names = {published_collection_1.metadata.name, published_collection_2.metadata.name}
            expected_collection_dois = {"12.3456/j.celrep", "78.91011/j.celrep"}

            received_collection_names = set()
            received_collection_dois = set()
            for dataset in response.json:
                received_collection_names.add(dataset["collection_name"])
                received_collection_dois.add(dataset["collection_doi"])

            self.assertEqual(collection_names, received_collection_names)
            self.assertEqual(expected_collection_dois, received_collection_dois)

        self.generate_dataset(
            collection_version=revision,
            replace_dataset_version_id=revision.datasets[0].version_id,
            publish=True,
        )

        with self.subTest("Only public datasets are returned, in reverse-chronological order"):
            # Endpoint uses secondary sort by dataset_id for consistency with Datasets in same Collection
            sorted_dataset_ids = [published_collection_2.datasets[0].dataset_id.id] + sorted(
                [d.dataset_id.id for d in published_collection_1.datasets], reverse=True
            )
            received_dataset_ids = []
            for dataset in response.json:
                received_dataset_ids.append(dataset["dataset_id"])

            self.assertEqual(sorted_dataset_ids, received_dataset_ids)

        with self.subTest("The 'revised_at' field is populated for revised Datasets only"):
            response = self.app.get(
                "/curation/v1/datasets"
            )  # Refresh response because 'revised_at' is calculated field
            for dataset in response.json:
                if dataset["dataset_id"] == published_collection_1.datasets[0].dataset_id.id:
                    self.assertIsNotNone(dataset["revised_at"])
                else:
                    self.assertIsNone(dataset["revised_at"])

        with self.subTest("Response Dataset objects contain index-specific attributes"):
            index_specific_attributes = ("collection_doi", "collection_id", "collection_name")
            dataset = response.json[0]
            for attribute in index_specific_attributes:
                self.assertIn(attribute, dataset)

        with self.subTest("Response Dataset objects contain only expected assets"):
            dataset = response.json[0]
            expected_assets = [  # Filter out disallowed file types + properly construct url
                {
                    "filesize": -1,
                    "filetype": "H5AD",
                    "url": f"http://domain/{dataset['dataset_version_id']}.h5ad",
                },
                {
                    "filesize": -1,
                    "filetype": "RDS",
                    "url": f"http://domain/{dataset['dataset_version_id']}.rds",
                },
            ]
            self.assertEqual(expected_assets, dataset["assets"])


class TestGetDatasetVersion(BaseAPIPortalTest):
    @patch("backend.common.corpora_config.CorporaConfig.__getattr__", side_effect=mock_config_fn)
    def test_get_dataset_version_ok(self, mock_config: Mock):
        collection = self.generate_published_collection()
        collection_id = collection.collection_id
        initial_published_dataset = collection.datasets[0]
        initial_published_dataset_version_id = collection.datasets[0].version_id
        published_revision = self.generate_revision(collection_id)
        published_dataset_revision = self.generate_dataset(
            collection_version=published_revision,
            replace_dataset_version_id=initial_published_dataset_version_id,
            publish=True,
        )

        headers = self.make_owner_header()

        # get previously published dataset version
        test_url = f"/curation/v1/dataset_versions/{initial_published_dataset_version_id}"
        response = self.app.get(test_url, headers=headers)
        self.assertEqual(200, response.status_code)
        self.assertEqual(initial_published_dataset_version_id.id, response.json["dataset_version_id"])
        self.assertEqual(initial_published_dataset.dataset_id.id, response.json["dataset_id"])
        self.assertEqual(collection_id.id, response.json["collection_id"])
        self.assertTrue(response.json["explorer_url"].endswith(f"/e/{initial_published_dataset_version_id}.cxg/"))
        expected_assets = [  # Filter out disallowed file types + properly construct url
            {
                "filesize": -1,
                "filetype": "H5AD",
                "url": f"http://domain/{initial_published_dataset_version_id}.h5ad",
            },
            {
                "filesize": -1,
                "filetype": "RDS",
                "url": f"http://domain/{initial_published_dataset_version_id}.rds",
            },
        ]
        self.assertEqual(response.json["assets"], expected_assets)

        # get currently published dataset version
        test_url = f"/curation/v1/dataset_versions/{published_dataset_revision.dataset_version_id}"
        response = self.app.get(test_url, headers=headers)
        self.assertEqual(200, response.status_code)
        self.assertEqual(published_dataset_revision.dataset_version_id, response.json["dataset_version_id"])
        self.assertEqual(published_dataset_revision.dataset_id, response.json["dataset_id"])
        self.assertEqual(collection_id.id, response.json["collection_id"])
        self.assertTrue(
            response.json["explorer_url"].endswith(f"/e/{published_dataset_revision.dataset_version_id}.cxg/")
        )
        expected_assets = [  # Filter out disallowed file types + properly construct url
            {
                "filesize": -1,
                "filetype": "H5AD",
                "url": f"http://domain/{published_dataset_revision.dataset_version_id}.h5ad",
            },
            {
                "filesize": -1,
                "filetype": "RDS",
                "url": f"http://domain/{published_dataset_revision.dataset_version_id}.rds",
            },
        ]
        self.assertEqual(response.json["assets"], expected_assets)

    def test_get_dataset_version_4xx(self):
        headers = self.make_owner_header()
        with self.subTest("Input is not valid UUID"):
            test_url = "/curation/v1/dataset_versions/bad-input-id"
            response = self.app.get(test_url, headers=headers)
            self.assertEqual(403, response.status_code)
        with self.subTest("Input is valid (canonical dataset ID) but not found"):
            dataset = self.generate_published_collection().datasets[0]
            # passing in canonical dataset ID instead of version ID
            test_url = f"/curation/v1/dataset_versions/{dataset.dataset_id}"
            response = self.app.get(test_url, headers=headers)
            self.assertEqual(404, response.status_code)
        with self.subTest("Input is ID for unpublished dataset version"):
            dataset = self.generate_unpublished_collection(add_datasets=1).datasets[0]
            test_url = f"/curation/v1/dataset_versions/{dataset.dataset_id}"
            response = self.app.get(test_url, headers=headers)
            self.assertEqual(404, response.status_code)
        with self.subTest("Input is ID for unpublished dataset revision"):
            collection = self.generate_published_collection(add_datasets=1)
            unpublished_revision = self.generate_revision(collection.collection_id)
            unpublished_dataset_revision = self.generate_dataset(
                collection_version=unpublished_revision,
                replace_dataset_version_id=DatasetVersionId(collection.datasets[0].version_id),
            )
            test_url = f"/curation/v1/dataset_versions/{unpublished_dataset_revision.dataset_version_id}"
            response = self.app.get(test_url, headers=headers)
            self.assertEqual(404, response.status_code)


class TestGetDatasetIdVersions(BaseAPIPortalTest):
    def test_get_dataset_id_versions_ok(self):
        collection = self.generate_published_collection()
        collection_id = collection.collection_id
        dataset_id = collection.datasets[0].dataset_id
        dataset_version_id = collection.datasets[0].version_id
        published_revision = self.generate_revision(collection_id)
        published_dataset_revision = self.generate_dataset(
            collection_version=published_revision, replace_dataset_version_id=dataset_version_id, publish=True
        )
        unpublished_revision = self.generate_revision(collection_id)
        self.generate_dataset(
            collection_version=unpublished_revision,
            replace_dataset_version_id=DatasetVersionId(published_dataset_revision.dataset_version_id),
        )

        test_url = f"/curation/v1/datasets/{dataset_id}/versions"
        headers = self.make_owner_header()
        response = self.app.get(test_url, headers=headers)
        self.assertEqual(200, response.status_code)
        expected = defaultdict(list)
        for dataset in response.json:
            self.assertIsNone(dataset.get("revised_at"))
            expected["dataset_version_ids"].append(dataset["dataset_version_id"])
            expected["collection_ids"].append(dataset["collection_id"])
            expected["collection_version_ids"].append(dataset["collection_version_id"])
            expected["published_at"].append(dataset["published_at"])
        # Check that only published datasets appear
        # Must be returned in reverse chronological order
        self.assertEqual(
            [published_dataset_revision.dataset_version_id, dataset_version_id.id], expected["dataset_version_ids"]
        )
        self.assertEqual([collection_id.id, collection_id.id], expected["collection_ids"])
        self.assertEqual(
            [published_revision.version_id.id, collection.version_id.id], expected["collection_version_ids"]
        )
        self.assertTrue(expected["published_at"][0] > expected["published_at"][1])

    def test_get_dataset_id_version_4xx(self):
        with self.subTest("Input is not a UUID"):
            test_url = "/curation/v1/datasets/not-uuid-input/versions"
            headers = self.make_owner_header()
            response = self.app.get(test_url, headers=headers)
            self.assertEqual(403, response.status_code)
        with self.subTest("Dataset with that UUID does not exist"):
            test_url = f"/curation/v1/datasets/{str(uuid.uuid4())}/versions"
            headers = self.make_owner_header()
            response = self.app.get(test_url, headers=headers)
            self.assertEqual(404, response.status_code)
        with self.subTest("Dataset Exists, but not published so no public version history"):
            dataset_id = self.generate_unpublished_collection(add_datasets=1).datasets[0].dataset_id
            test_url = f"/curation/v1/datasets/{dataset_id}/versions"
            headers = self.make_owner_header()
            response = self.app.get(test_url, headers=headers)
            self.assertEqual(404, response.status_code)


class TestPostDataset(BaseAPIPortalTest):
    """
    Unit test for POST /datasets, which is used to add an empty dataset to a collection version
    """

    def test_post_datasets_nonexistent_collection_403(self):
        with self.subTest("UUID input valid, but not found"):
            non_existent_collection_id = str(uuid.uuid4())
            test_url = f"/curation/v1/collections/{non_existent_collection_id}/datasets"
            headers = self.make_owner_header()
            response = self.app.post(test_url, headers=headers)
            self.assertEqual(404, response.status_code)
        with self.subTest("UUID input invalid"):
            non_existent_collection_id = "123-example-fake-uuid"
            test_url = f"/curation/v1/collections/{non_existent_collection_id}/datasets"
            headers = self.make_owner_header()
            response = self.app.post(test_url, headers=headers)
            self.assertEqual(403, response.status_code)

    def test_post_datasets_with_collection_201(self):
        collection = self.generate_unpublished_collection()
        test_id = collection.collection_id
        test_url = f"/curation/v1/collections/{test_id}/datasets"
        headers = self.make_owner_header()
        response = self.app.post(test_url, headers=headers)
        self.assertEqual(201, response.status_code)
        self.assertTrue(response.json["dataset_id"])

    def test_post_datasets_with_collection_version_id_403(self):
        collection = self.generate_unpublished_collection()
        test_id = collection.version_id
        test_url = f"/curation/v1/collections/{test_id}/datasets"
        headers = self.make_owner_header()
        response = self.app.post(test_url, headers=headers)
        self.assertEqual(403, response.status_code)

    def test_post_datasets_super(self):
        collection = self.generate_unpublished_collection()
        test_id = collection.collection_id
        test_url = f"/curation/v1/collections/{test_id}/datasets"
        headers = self.make_super_curator_header()
        response = self.app.post(test_url, headers=headers)
        self.assertEqual(201, response.status_code)

    def test_post_datasets_not_owner_403(self):
        collection = self.generate_collection()
        test_url = f"/curation/v1/collections/{collection.collection_id}/datasets"
        headers = self.make_not_owner_header()
        response = self.app.post(test_url, headers=headers)
        self.assertEqual(403, response.status_code)

    def test_post_datasets_public_collection_405(self):
        collection = self.generate_collection(visibility="PUBLIC")
        test_url = f"/curation/v1/collections/{collection.collection_id}/datasets"
        headers = self.make_owner_header()
        response = self.app.post(test_url, headers=headers)
        self.assertEqual(405, response.status_code)

    def test_post_datasets_no_auth_401(self):
        collection = self.generate_collection(visibility="PUBLIC")
        test_url = f"/curation/v1/collections/{collection.version_id}/datasets"
        response = self.app.post(test_url)
        self.assertEqual(401, response.status_code)

    def test_post_datasets_returns_canonical_id(self):
        """
        POST /datasets returns the canonical dataset id on creation.
        """
        collection = self.generate_unpublished_collection()
        test_url = f"/curation/v1/collections/{collection.collection_id}/datasets"
        headers = self.make_owner_header()
        response = self.app.post(test_url, headers=headers)
        self.assertEqual(201, response.status_code)

        looked_up_version = self.business_logic.get_collection_version(collection.version_id)
        self.assertEqual(1, len(looked_up_version.datasets))
        self.assertEqual(response.json["dataset_id"], looked_up_version.datasets[0].dataset_id.id)


class TestPostRevision(BaseAPIPortalTest):
    def test__post_revision__no_auth(self):
        collection_id = self.generate_collection(visibility=CollectionVisibility.PUBLIC.name).collection_id
        response = self.app.post(f"/curation/v1/collections/{collection_id}/revision")
        self.assertEqual(401, response.status_code)

    def test__post_revision__Not_Public(self):
        collection_id = self.generate_unpublished_collection().collection_id
        headers = self.make_super_curator_header()
        response = self.app.post(f"/curation/v1/collections/{collection_id.id}/revision", headers=headers)
        self.assertEqual(403, response.status_code)

    def test__post_revision__Not_Owner(self):
        collection_id = self.generate_collection(
            visibility=CollectionVisibility.PUBLIC.name, owner="someone else"
        ).collection_id
        response = self.app.post(
            f"/curation/v1/collections/{collection_id}/revision",
            headers=self.make_owner_header(),
        )
        self.assertEqual(403, response.status_code)

    def test__post_revision__OK(self):
        collection_id = self.generate_collection(visibility=CollectionVisibility.PUBLIC.name).collection_id
        response = self.app.post(
            f"/curation/v1/collections/{collection_id}/revision",
            headers=self.make_owner_header(),
        )
        self.assertEqual(201, response.status_code)
        self.assertNotEqual(collection_id, response.json["collection_id"])

    def test__post_revision_by_collection_version_id_403(self):
        version_id = self.generate_collection(visibility=CollectionVisibility.PUBLIC.name).version_id
        response = self.app.post(
            f"/curation/v1/collections/{version_id}/revision",
            headers=self.make_owner_header(),
        )
        self.assertEqual(403, response.status_code)

    def test__post_revision__Super_Curator(self):
        collection_id = self.generate_collection(visibility=CollectionVisibility.PUBLIC.name).collection_id
        headers = self.make_super_curator_header()
        response = self.app.post(f"/curation/v1/collections/{collection_id}/revision", headers=headers)
        self.assertEqual(201, response.status_code)
        self.assertNotEqual(collection_id, response.json["collection_id"])


@patch(
    "backend.common.utils.dl_sources.url.DropBoxURL.file_info",
    return_value={"size": 1, "name": "file.h5ad"},
)
@patch("backend.common.upload.start_upload_sfn")
class TestPutLink(BaseAPIPortalTest):
    @classmethod
    def setUpClass(cls):
        super().setUpClass()
        cls.good_link = "https://www.dropbox.com/s/ow84zm4h0wkl409/test.h5ad?dl=0"
        cls.dummy_link = "https://www.dropbox.com/s/12345678901234/test.h5ad?dl=0"

    def test__from_link__no_auth(self, *mocks):
        """
        Calling PUT /datasets/:dataset_id should fail with 401 Unauthorized if the user is not authenticated
        """
        dataset = self.generate_dataset(
            statuses=[DatasetStatusUpdate(DatasetStatusKey.PROCESSING, DatasetProcessingStatus.INITIALIZED)]
        )
        body = {"link": self.good_link}
        headers = None
        for id in [dataset.dataset_version_id, dataset.dataset_id]:
            response = self.app.put(
                f"/curation/v1/collections/{dataset.collection_id}/datasets/{id}",
                json=body,
                headers=headers,
            )

            self.assertEqual(401, response.status_code)

    def test__from_link__Not_Public(self, *mocks):
        """
        Calling PUT /datasets/:dataset_id should fail with 403 Unauthorized
        if trying to upload to a published collection
        """
        dataset = self.generate_dataset(
            statuses=[DatasetStatusUpdate(DatasetStatusKey.PROCESSING, DatasetProcessingStatus.INITIALIZED)],
            publish=True,
        )
        body = {"link": self.good_link}
        headers = self.make_owner_header()
        for id in [dataset.dataset_version_id, dataset.dataset_id]:
            response = self.app.put(
                f"/curation/v1/collections/{dataset.collection_id}/datasets/{id}",
                json=body,
                headers=headers,
            )

            self.assertEqual(403, response.status_code)

    def test__from_link__Not_Owner(self, *mocks):
        """
        Calling PUT /datasets/:dataset_id should fail with 403 Unauthorized
        if the authenticated user is not the owner of a collection
        """

        dataset = self.generate_dataset(
            statuses=[DatasetStatusUpdate(DatasetStatusKey.PROCESSING, DatasetProcessingStatus.INITIALIZED)],
        )
        body = {"link": self.dummy_link}
        headers = self.make_not_owner_header()
        for id in [dataset.dataset_version_id, dataset.dataset_id]:
            response = self.app.put(
                f"/curation/v1/collections/{dataset.collection_id}/datasets/{id}",
                json=body,
                headers=headers,
            )

            self.assertEqual(403, response.status_code)

    def test__new_from_link__OK(self, *mocks):
        """
        Calling PUT /datasets/:dataset_id should succeed if a valid link is uploaded by the owner of the collection or
        a super curator
        """

        def _test_create(collection_id, dataset_id, headers):
            body = {"link": self.good_link}
            response = self.app.put(
                f"/curation/v1/collections/{collection_id}/datasets/{dataset_id}",
                json=body,
                headers=headers,
            )
            self.assertEqual(202, response.status_code)
            headers = [("owner", self.make_owner_header()), ("super curator", self.make_super_curator_header())]
            for auth_type, header in headers:
                with self.subTest(f"{auth_type}, unpublished collection"):
                    dataset = self.generate_dataset(
                        statuses=[
                            DatasetStatusUpdate(DatasetStatusKey.PROCESSING, DatasetProcessingStatus.INITIALIZED)
                        ],
                    )
                    _test_create(dataset.collection_id, dataset.dataset_id, header)

                with self.subTest(f"{auth_type}, revision"):
                    collection_id = self.generate_published_collection().collection_id
                    revision = self.generate_revision(collection_id)
                    dataset = self.generate_dataset(
                        statuses=[
                            DatasetStatusUpdate(DatasetStatusKey.PROCESSING, DatasetProcessingStatus.INITIALIZED)
                        ],
                        collection_version=revision,
                    )
                    _test_create(revision.version_id, dataset.dataset_id, header)

    def test__existing_from_link__OK(self, *mocks):
        """
        Calling PUT /datasets/:dataset_id on an existing dataset_id should succeed if a valid link is uploaded by the
        owner of the collection or a super curator
        """

        def _test_create(collection_id, dataset_id, headers):
            body = {"link": self.good_link}
            response = self.app.put(
                f"/curation/v1/collections/{collection_id}/datasets/{dataset_id}",
                json=body,
                headers=headers,
            )
            self.assertEqual(202, response.status_code)
            headers = [("owner", self.make_owner_header()), ("super curator", self.make_super_curator_header())]
            for auth_type, header in headers:
                with self.subTest(f"{auth_type}, unpublished collection"):
                    dataset = self.generate_dataset(
                        statuses=[DatasetStatusUpdate(DatasetStatusKey.PROCESSING, DatasetProcessingStatus.SUCCESS)],
                    )
                    _test_create(dataset.collection_id, dataset.dataset_id, header)

                with self.subTest(f"{auth_type}, revision"):
                    collection_id = self.generate_published_collection().collection_id
                    revision = self.generate_revision(collection_id)
                    dataset = self.generate_dataset(
                        statuses=[DatasetStatusUpdate(DatasetStatusKey.PROCESSING, DatasetProcessingStatus.SUCCESS)],
                        collection_version=revision,
                    )
                    _test_create(revision.version_id, dataset.dataset_id, header)

    def test_from_link__403(self, *mocks):
        """
        Calling PUT /datasets/:dataset_id  should fail if version IDs are used for unpublished collections or
        for referencing datasets
        """

        def _test_create(collection_version_id, dataset_version_id):
            body = {"link": self.good_link}
            headers = self.make_owner_header()
            response = self.app.put(
                f"/curation/v1/collections/{collection_version_id}/datasets/{dataset_version_id}",
                json=body,
                headers=headers,
            )
            self.assertEqual(403, response.status_code)

        with self.subTest("use collection version ID for unpublished collection"):
            collection = self.generate_unpublished_collection()
            dataset = self.generate_dataset(
                statuses=[DatasetStatusUpdate(DatasetStatusKey.PROCESSING, DatasetProcessingStatus.SUCCESS)],
                collection_version=collection,
            )
            _test_create(collection.version_id, dataset.dataset_id)

        with self.subTest("use dataset version ID for unpublished collection"):
            dataset = self.generate_dataset(
                statuses=[DatasetStatusUpdate(DatasetStatusKey.PROCESSING, DatasetProcessingStatus.SUCCESS)],
            )
            _test_create(dataset.collection_id, dataset.dataset_version_id)


class TestAuthToken(BaseAPIPortalTest):
    @patch("backend.curation.api.v1.curation.auth.token.CorporaAuthConfig")
    @patch("backend.curation.api.v1.curation.auth.token.auth0_management_session")
    def test__post_token__201(self, auth0_management_session: Mock, CorporaAuthConfig: Mock):
        test_secret = "password1234"
        test_email = "user@email.com"
        test_user_id = "test_user_id"
        CorporaAuthConfig().api_key_secret = test_secret
        auth0_management_session.get_user_api_key_identity = Mock(return_value={"profileData": {"email": test_email}})
        auth0_management_session.generate_access_token = Mock(return_value={"access_token": "OK"})
        user_api_key = generate(test_user_id, test_secret)
        response = self.app.post("/curation/v1/auth/token", headers={"x-api-key": user_api_key})
        self.assertEqual(201, response.status_code)
        token = response.json["access_token"]
        self.assertEqual("OK", token)
        auth0_management_session.get_user_api_key_identity.assert_called_once_with(test_user_id)

    @patch("backend.curation.api.v1.curation.auth.token.CorporaAuthConfig")
    def test__post_token__401(self, CorporaAuthConfig):
        test_secret = "password1234"
        test_user_id = "test_user_id"
        CorporaAuthConfig().api_key_secret = test_secret
        user_api_key = generate(test_user_id, "not the right secret")
        response = self.app.post("/curation/v1/auth/token", headers={"x-api-key": user_api_key})
        self.assertEqual(401, response.status_code)

    @patch("backend.curation.api.v1.curation.auth.token.CorporaAuthConfig")
    @patch("backend.curation.api.v1.curation.auth.token.auth0_management_session")
    def test__post_token__404(self, auth0_management_session, CorporaAuthConfig):
        test_secret = "password1234"
        test_user_id = "test_user_id"
        CorporaAuthConfig().api_key_secret = test_secret
        auth0_management_session.get_user_api_key_identity = Mock(return_value=None)
        user_api_key = generate(test_user_id, test_secret)
        response = self.app.post("/curation/v1/auth/token", headers={"x-api-key": user_api_key})
        self.assertEqual(404, response.status_code)<|MERGE_RESOLUTION|>--- conflicted
+++ resolved
@@ -1021,11 +1021,6 @@
                     "is_primary_data": [True, False],
                     "mean_genes_per_cell": 0.5,
                     "organism": [{"label": "test_organism_label", "ontology_term_id": "test_organism_term_id"}],
-<<<<<<< HEAD
-                    "processing_status": "INITIALIZED",
-                    "processing_status_detail": None,
-=======
->>>>>>> 0e2022b7
                     "schema_version": "3.0.0",
                     "self_reported_ethnicity": [
                         {
@@ -1045,10 +1040,6 @@
             "doi": None,
             "links": [],
             "name": "test_collection",
-<<<<<<< HEAD
-            "processing_status": "PENDING",
-=======
->>>>>>> 0e2022b7
             "publisher_metadata": None,
             "visibility": "PUBLIC",
         }
