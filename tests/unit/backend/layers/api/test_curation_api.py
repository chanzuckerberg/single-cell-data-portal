import copy
import json
import uuid
from dataclasses import asdict
from unittest.mock import Mock, patch

from backend.common.corpora_orm import CollectionVisibility
from backend.common.utils.api_key import generate
from backend.layers.common.entities import (
    CollectionId,
    CollectionVersion,
    DatasetArtifactType,
    DatasetProcessingStatus,
    DatasetStatusKey,
    DatasetUploadStatus,
    DatasetValidationStatus,
    Link,
    OntologyTermId,
)
<<<<<<< HEAD
from backend.layers.thirdparty.crossref_provider import CrossrefDOINotFoundException
from backend.portal.api.curation.v1.curation.collections.common import EntityColumns
from tests.unit.backend.layers.api.test_portal_api import generate_mock_publisher_metadata
from tests.unit.backend.layers.common.base_api_test import BaseAPIPortalTest
from tests.unit.backend.layers.common.base_test import DatasetArtifactUpdate, DatasetStatusUpdate
=======
from backend.curation.api.v1.curation.collections.common import EntityColumns
from tests.unit.backend.layers.common.base_test import DatasetArtifactUpdate, DatasetStatusUpdate
from tests.unit.backend.layers.common.base_api_test import BaseAPIPortalTest
from tests.unit.backend.layers.api.fixture import generate_mock_publisher_metadata
>>>>>>> c002ecff


class TestAsset(BaseAPIPortalTest):
    def setUp(self):
        # Needed for proper setUp resolution in multiple inheritance
        super().setUp()

    def test__get_dataset_asset__OK(self):
        self.business_logic.s3_provider.get_file_size = Mock(return_value=1000)
        self.business_logic.s3_provider.generate_presigned_url = Mock(return_value="http://mock.uri/presigned_url")

        dataset = self.generate_dataset(
            artifacts=[
                DatasetArtifactUpdate(DatasetArtifactType.H5AD, "http://mock.uri/asset.h5ad"),
                DatasetArtifactUpdate(DatasetArtifactType.CXG, "http://mock.uri/asset.cxg"),
                DatasetArtifactUpdate(DatasetArtifactType.RAW_H5AD, "http://mock.uri/raw.h5ad"),
            ],
            publish=True,
        )

        expected_body = [dict(filename="asset.h5ad", filesize=1000, filetype="H5AD")]

        response = self.app.get(
            f"/curation/v1/collections/test_collection_id/datasets/{dataset.dataset_id}/assets",
        )
        self.assertEqual(200, response.status_code)
        actual_body = response.json
        presign_url = actual_body[0].pop("presigned_url")
        self.assertIsNotNone(presign_url)
        self.assertEqual(expected_body, actual_body)

    def test__get_dataset_asset__file_error(self):
        self.business_logic.s3_provider.get_file_size = Mock(return_value=None)
        self.business_logic.s3_provider.generate_presigned_url = Mock(return_value=None)

        dataset = self.generate_dataset(
            artifacts=[
                DatasetArtifactUpdate(DatasetArtifactType.H5AD, "http://mock.uri/asset.h5ad"),
                DatasetArtifactUpdate(DatasetArtifactType.CXG, "http://mock.uri/asset.cxg"),
                DatasetArtifactUpdate(DatasetArtifactType.RAW_H5AD, "http://mock.uri/raw.h5ad"),
            ],
            publish=True,
        )

        expected_body = [dict(filename="asset.h5ad", filesize=-1, filetype="H5AD")]

        response = self.app.get(
            f"/curation/v1/collections/test_collection_id/datasets/{dataset.dataset_id}/assets",
        )
        self.assertEqual(202, response.status_code)
        actual_body = response.json
        presign_url = actual_body[0].pop("presigned_url", None)
        self.assertEqual(presign_url, "Not Found.")
        self.assertEqual(expected_body, actual_body)

    def test__get_dataset_asset__dataset_NOT_FOUND(self):
        collection = self.generate_published_collection()
        bad_id = str(uuid.uuid4())
        test_url = f"/curation/v1/collections/{collection.collection_id}/datasets/{bad_id}/assets"
        response = self.app.get(test_url)
        self.assertEqual(404, response.status_code)
        actual_body = response.json
        self.assertEqual("Dataset not found.", actual_body["detail"])

    def test__get_dataset_asset__asset_NOT_FOUND(self):
        dataset = self.generate_dataset(
            artifacts=[],
        )
        response = self.app.get(
            f"/curation/v1/collections/{dataset.collection_id}/datasets/{dataset.dataset_id}/assets"
        )
        self.assertEqual(404, response.status_code)
        actual_body = response.json
        self.assertEqual("No assets found. The dataset may still be processing.", actual_body["detail"])


class TestDeleteCollection(BaseAPIPortalTest):
    def _test(self, collection_id, header, expected_status):
        if header == "owner":
            headers = self.make_owner_header()
        elif header == "super":
            headers = self.make_super_curator_header()
        elif header == "not_owner":
            headers = self.make_not_owner_header()
        elif "noauth":
            headers = {}

        response = self.app.delete(f"/curation/v1/collections/{collection_id}", headers=headers)
        self.assertEqual(expected_status, response.status_code)
        if response.status_code == 204:
            response = self.app.delete(f"/curation/v1/collections/{collection_id}", headers=headers)
            self.assertEqual(403, response.status_code)

    def test__delete_public_collection(self):
        tests = [("not_owner", 403), ("noauth", 401), ("owner", 405), ("super", 405)]
        public_collection_id = self.generate_published_collection().collection_id
        for auth, expected_response in tests:
            with self.subTest(auth):
                self._test(public_collection_id, auth, expected_response)

    def test__delete_revision_collection_by_collection_version_id(self):
        tests = [("not_owner", 403), ("noauth", 401), ("owner", 204), ("super", 204)]
        for auth, expected_response in tests:
            with self.subTest(auth):
                revision_collection = self.generate_collection_revision()
                self._test(revision_collection.version_id.id, auth, expected_response)

    def test__delete_private_collection(self):
        tests = [("not_owner", 403), ("noauth", 401), ("owner", 204), ("super", 204)]
        for auth, expected_response in tests:
            with self.subTest(auth):
                private_collection_id = self.generate_unpublished_collection().collection_id
                self._test(private_collection_id, auth, expected_response)

    def test__delete_tombstone_collection(self):
        tests = [("not_owner", 403), ("noauth", 401), ("owner", 403), ("super", 403)]
        for auth, expected_response in tests:
            with self.subTest(auth):
                collection_id = self.generate_published_collection().collection_id
                self.business_logic.tombstone_collection(collection_id)
                self._test(collection_id, auth, expected_response)


class TestS3Credentials(BaseAPIPortalTest):
    @patch("backend.common.corpora_config.CorporaConfig.__getattr__")
    @patch("backend.curation.api.v1.curation.collections.collection_id.s3_upload_credentials.sts_client")
    def test__generate_s3_credentials__OK(self, sts_client: Mock, mock_config: Mock):
        def mock_config_fn(name):
            if name == "curator_role_arn":
                return "test_role_arn"
            if name == "submission_bucket":
                return "cellxgene-dataset-submissions-test"

        mock_config.side_effect = mock_config_fn

        def _test(token, is_super_curator: bool = False):
            sts_client.assume_role_with_web_identity = Mock(
                return_value={
                    "Credentials": {
                        "AccessKeyId": "test_key",
                        "SecretAccessKey": "test_session_token",
                        "SessionToken": "test_session_token",
                    }
                }
            )
            unpublished_collection = self.generate_unpublished_collection()
            headers = {"Authorization": f"Bearer {token}"}

            for id in [unpublished_collection.collection_id, unpublished_collection.version_id]:
                response = self.app.get(f"/curation/v1/collections/{id}/s3-upload-credentials", headers=headers)
                self.assertEqual(200, response.status_code)
                token_sub = self._mock_assert_authorized_token(token)["sub"]
                self.assertEqual(response.json["Bucket"], "cellxgene-dataset-submissions-test")
                if is_super_curator:
                    self.assertEqual(response.json["UploadKeyPrefix"], f"super/{id}/")
                else:
                    self.assertEqual(response.json["UploadKeyPrefix"], f"{token_sub}/{id}/")

        with self.subTest("collection owner"):
            _test("owner")

        with self.subTest("super curator"):
            _test("super", is_super_curator=True)

    def test__generate_s3_credentials__Not_Owner(self):
        collection_id = self.generate_unpublished_collection(owner="not_test_user").collection_id
        response = self.app.get(
            f"/curation/v1/collections/{collection_id}/s3-upload-credentials", headers=self.make_owner_header()
        )
        self.assertEqual(403, response.status_code, msg=response.data)

    def test__generate_s3_credentials__Not_Private(self):
        collection_id = self.generate_published_collection().collection_id
        response = self.app.get(
            f"/curation/v1/collections/{collection_id}/s3-upload-credentials", headers=self.make_owner_header()
        )
        self.assertEqual(403, response.status_code)

    def test__generate_s3_credentials__No_Auth(self):
        collection_id = self.generate_unpublished_collection().collection_id
        response = self.app.get(f"/curation/v1/collections/{collection_id}/s3-upload-credentials")
        self.assertEqual(401, response.status_code)


class TestPostCollection(BaseAPIPortalTest):
    def setUp(self):
        super().setUp()
        self.test_collection = dict(
            name="collection", description="description", contact_name="john doe", contact_email="johndoe@email.com"
        )

    def test__create_collection__no_auth(self):
        response = self.app.post("/curation/v1/collections", data=json.dumps(self.test_collection))
        self.assertEqual(401, response.status_code)

    def test__create_collection__OK(self):
        response = self.app.post(
            "/curation/v1/collections", headers=self.make_owner_header(), data=json.dumps(self.test_collection)
        )
        self.assertIn("id", response.json.keys())
        self.assertEqual(201, response.status_code)

        # Check that the collection_id is the canonical collection ID
        collection_id = response.json["id"]
        version = self.business_logic.get_collection_version_from_canonical(CollectionId(collection_id))
        self.assertEqual(version.collection_id.id, collection_id)

    def test__create_collection__InvalidParameters(self):
        requests = [
            (
                dict(
                    name="",
                    description="",
                    contact_name="",
                    contact_email="@email.com",
                    doi="10.111/not_curie_reference_format",
                    consortia=["Not a valid consortia!"],
                ),
                [
                    {"name": "contact_email", "reason": "Invalid format."},
                    {"name": "description", "reason": "Cannot be blank."},
                    {"name": "name", "reason": "Cannot be blank."},
                    {"name": "contact_name", "reason": "Cannot be blank."},
                    {"name": "DOI", "reason": "DOI must be a CURIE reference."},
                    {"name": "consortia", "reason": "Invalid consortia."},
                ],
                6,
            ),
            (
                dict(
                    name="Nonprintable\x0acharacters\x0bare_NOT_allowed_in_name",
                    description="But\x0anonprintable\x0acharacters\x0bARE_allowed_in_description",
                    contact_name="And\x0ain_contact_name",
                    contact_email="somebody@email.com",
                    doi="10.111/not_curie_reference_format",
                ),
                [
                    {"name": "name", "reason": "Invalid characters detected."},
                    {"name": "DOI", "reason": "DOI must be a CURIE reference."},
                ],
                2,
            ),
        ]
        for body, expected_errors, num_expected_errors in requests:
            response = self.app.post(
                "/curation/v1/collections", headers=self.make_owner_header(), data=json.dumps(body)
            )
            self.assertEqual(400, response.status_code)
            for error in expected_errors:
                self.assertIn(error, response.json["invalid_parameters"])
            self.assertEqual(len(response.json["invalid_parameters"]), num_expected_errors)

    def test__create_collection__strip_string_fields(self):

        collection_metadata = dict(
            name="collection   ",
            description="   description",
            contact_name="  john doe  ",
            contact_email="  johndoe@email.com",
            consortia=["Consortia 1   "],
        )

        response = self.app.post(
            "/curation/v1/collections", headers=self.make_owner_header(), data=json.dumps(collection_metadata)
        )
        self.assertIn("id", response.json.keys())
        self.assertEqual(201, response.status_code)

        # Check that the collection_id is the canonical collection ID
        collection_id = response.json["id"]
        version = self.business_logic.get_collection_version_from_canonical(CollectionId(collection_id))
        self.assertEqual(version.collection_id.id, collection_id)

        self.assertEqual(version.metadata.description, collection_metadata["description"].strip())
        self.assertEqual(version.metadata.name, collection_metadata["name"].strip())
        self.assertEqual(version.metadata.contact_name, collection_metadata["contact_name"].strip())
        self.assertEqual(version.metadata.contact_email, collection_metadata["contact_email"].strip())
        self.assertEqual(version.metadata.consortia, ["Consortia 1"])


class TestGetCollections(BaseAPIPortalTest):
    def setUp(self):
        super().setUp()
        self.test_collection = dict(
            name="collection", description="description", contact_name="john doe", contact_email="johndoe@email.com"
        )
        self.expected_dataset_columns = EntityColumns.dataset_metadata_preview_cols + ["id"]
        self.expected_collection_columns = EntityColumns.collections_cols.copy()
        self.expected_collection_columns.remove("tombstone")
        self.expected_collection_columns.remove("owner")
        self.expected_collection_columns.append("processing_status")
        self.expected_collection_columns.append("collection_url")
        self.expected_collection_columns.append("doi")

    def _test_response(self, visibility=None, auth=False, status_code=200) -> dict:
        kwargs = {}
        if auth:
            kwargs["headers"] = self.make_owner_header()
        if visibility:
            kwargs["query_string"] = {"visibility": visibility}

        response = self.app.get("/curation/v1/collections", **kwargs)
        self.assertEqual(status_code, response.status_code)
        return response.json

    def test__get_collections_no_auth__OK(self):
        self.generate_unpublished_collection()
        self.generate_published_collection()
        response_body = self._test_response()
        self.assertEqual(1, len(response_body))
        self.assertEqual("PUBLIC", response_body[0]["visibility"])
        self.assertIsNone(response_body[0]["revising_in"])

    def test__get_collections_with_auth__OK_1(self):
        "The 'revising_in' attribute is None for unauthorized public collections"
        collection_id = self.generate_published_collection(owner="Someone Else").collection_id
        self.generate_revision(collection_id)
        resp = self._test_response(auth=True)
        self.assertEqual(1, len(resp))
        self.assertEqual(collection_id.id, resp[0]["id"])
        self.assertIsNone(resp[0]["revising_in"])

    def test__get_collections_with_auth__OK_2(self):
        "The 'revising_in' attribute is None for collections which lack a revision"
        collection_id = self.generate_published_collection(owner="Someone Else").collection_id
        resp = self._test_response(auth=True)
        self.assertEqual(1, len(resp))
        self.assertEqual(collection_id.id, resp[0]["id"])
        self.assertIsNone(resp[0]["revising_in"])

    def test__get_collections_with_auth__OK_3(self):
        "The 'revising_in' attribute is equal to the id of the revision Collection"
        collection_id = self.generate_published_collection().collection_id
        revision_id = self.generate_revision(collection_id).version_id
        resp = self._test_response(auth=True)
        self.assertEqual(1, len(resp))
        self.assertEqual(collection_id.id, resp[0]["id"])
        self.assertEqual(revision_id.id, resp[0]["revising_in"])
        self.assertIsNone(resp[0]["revision_of"])

    def test__get_collections_with_auth__OK_4(self):
        "revision_of contains the id to their published counterpart"
        published_collection_id = self.generate_published_collection().collection_id
        collection_revision_id = self.generate_revision(published_collection_id).version_id
        resp = self._test_response(visibility="PRIVATE", auth=True)
        self.assertEqual(1, len(resp))
        self.assertEqual(collection_revision_id.id, resp[0]["id"])
        self.assertEqual(published_collection_id.id, resp[0]["revision_of"])

    def test__get_collections_with_auth__OK_5(self):
        "revision_of contains None if the collection is public"
        published_collection_id = self.generate_published_collection().collection_id
        resp = self._test_response(visibility="PUBLIC", auth=True)
        self.assertEqual(1, len(resp))
        resp_collection = resp[0]
        self.assertEqual(published_collection_id.id, resp_collection["id"])
        self.assertIsNone(resp_collection["revision_of"])

    def test__get_collections_with_auth__OK_6(self):
        "revision_of contains None if the collection is unpublished"
        self.generate_unpublished_collection()
        resp = self._test_response(visibility="PRIVATE", auth=True)
        self.assertEqual(1, len(resp))
        resp_collection = resp[0]
        self.assertIsNone(resp_collection["revision_of"])

    def test__get_collections_no_auth_visibility_private__403(self):
        self._test_response(visibility="PRIVATE", status_code=403)

    def test__get_collections_no_auth_visibility_public__OK(self):
        published_collection_id = self.generate_published_collection().collection_id
        self.generate_unpublished_collection()
        self.generate_revision(published_collection_id)
        resp = self._test_response(visibility="PUBLIC")
        self.assertEqual(1, len(resp))

    def test__get_a_curators_collections(self):
        curator_name = "John Smith"
        self.generate_published_collection(curator_name="Not Smith")
        self.generate_published_collection(curator_name=curator_name)
        self.generate_unpublished_collection(curator_name=curator_name)

        def _test(query_param, headers, expected_number_of_results):
            response = self.app.get("/curation/v1/collections", query_string=query_param, headers=headers)
            self.assertEqual(200, response.status_code)
            self.assertEqual(expected_number_of_results, len(response.json))
            for collection in response.json:
                self.assertEqual(curator_name, collection["curator_name"])

        visibilities = ["PUBLIC", "PRIVATE"]
        for visibility in visibilities:
            params = {"curator": curator_name, "visibility": visibility}
            with self.subTest(f"regular curators can't search by curator {visibility}"):
                response = self.app.get(
                    "/curation/v1/collections", query_string=params, headers=self.make_not_owner_header()
                )
                self.assertEqual(403, response.status_code)
            with self.subTest(f"users can't search by curator {visibility}"):
                response = self.app.get("/curation/v1/collections", query_string=params)
                self.assertEqual(403, response.status_code)

        with self.subTest("Searching for a curator that doesn't exists return 0 collections"):
            _test({"curator": "Not A Curator"}, self.make_super_curator_header(), 0)
        with self.subTest("super curators can search public collections by curator"):
            _test({"curator": curator_name}, self.make_super_curator_header(), 1)
        with self.subTest("super curators can search private collections by curator"):
            _test({"curator": curator_name, "visibility": "PRIVATE"}, self.make_super_curator_header(), 1)

    def test__get_only_private_collections_with_auth__OK(self):
        collection_version = self.generate_published_collection()
        self.generate_revision(collection_version.collection_id)
        self.generate_unpublished_collection()
        resp = self._test_response(visibility="PRIVATE", auth=True)
        self.assertEqual(2, len(resp))
        [self.assertEqual("PRIVATE", c["visibility"]) for c in resp]

    def test__collection_level_processing_status__INITIALIZED_as_PENDING(self):
        collection_version = self.generate_unpublished_collection(add_datasets=0)
        for status in (DatasetProcessingStatus.INITIALIZED, DatasetProcessingStatus.SUCCESS):
            self.generate_dataset(
                collection_version=collection_version,
                statuses=[DatasetStatusUpdate(status_key=DatasetStatusKey.PROCESSING, status=status)],
            )
        resp = self._test_response(visibility="PRIVATE", auth=True)
        self.assertEqual(1, len(resp))
        self.assertEqual("PENDING", resp[0]["processing_status"])

    def test__collection_level_processing_status__PENDING(self):
        collection_version = self.generate_unpublished_collection(add_datasets=0)
        for status in (DatasetProcessingStatus.PENDING, DatasetProcessingStatus.SUCCESS):
            self.generate_dataset(
                collection_version=collection_version,
                statuses=[DatasetStatusUpdate(status_key=DatasetStatusKey.PROCESSING, status=status)],
            )
        resp = self._test_response(visibility="PRIVATE", auth=True)
        self.assertEqual(1, len(resp))
        self.assertEqual("PENDING", resp[0]["processing_status"])

    def test__collection_level_processing_status__FAILURE(self):
        collection_version = self.generate_unpublished_collection(add_datasets=0)
        for status in (DatasetProcessingStatus.FAILURE, DatasetProcessingStatus.SUCCESS):
            self.generate_dataset(
                collection_version=collection_version,
                statuses=[DatasetStatusUpdate(status_key=DatasetStatusKey.PROCESSING, status=status)],
            )
        resp = self._test_response(visibility="PRIVATE", auth=True)
        self.assertEqual(1, len(resp))
        self.assertEqual("FAILURE", resp[0]["processing_status"])

    def test__collection_level_processing_status__SUCCESS(self):
        collection_version = self.generate_unpublished_collection(add_datasets=0)
        self.generate_dataset(
            collection_version=collection_version,
            statuses=[
                DatasetStatusUpdate(status_key=DatasetStatusKey.PROCESSING, status=DatasetProcessingStatus.SUCCESS)
            ],
        )
        resp = self._test_response(visibility="PRIVATE", auth=True)
        self.assertEqual(1, len(resp))
        self.assertEqual("SUCCESS", resp[0]["processing_status"])

    def test__verify_expected_public_collection_fields(self):
        public_collection = self.generate_collection(
            visibility=CollectionVisibility.PUBLIC.name,
            links=[
                {
                    "link_name": "test_raw_data_link_name",
                    "link_type": "RAW_DATA",
                    "link_url": "http://test_raw_data_url.place",
                }
            ],
        )
        resp = self._test_response()
        self.assertEqual(1, len(resp))
        resp_collection = resp[0]
        self.check_fields(EntityColumns.link_cols, resp_collection["links"][0], "links")
        self.assertEqual(public_collection.datasets[0].dataset_id.id, resp_collection["datasets"][0]["id"])
        self.check_fields(self.expected_dataset_columns, resp_collection["datasets"][0], "datasets")
        self.check_fields(self.expected_collection_columns, resp_collection, "collection")

    def test__verify_expected_private_collection_fields(self):
        private_collection = self.generate_collection(
            visibility=CollectionVisibility.PRIVATE.name,
            links=[
                {
                    "link_name": "test_raw_data_link_name",
                    "link_type": "RAW_DATA",
                    "link_url": "http://test_raw_data_url.place",
                }
            ],
            add_datasets=1,
        )

        body = self._test_response("PRIVATE", auth=True)
        self.assertEqual(1, len(body))
        resp_collection = body[0]
        self.assertEqual(1, len(body))
        resp_collection = body[0]

        self.check_fields(EntityColumns.link_cols, resp_collection["links"][0], "links")
        self.assertEqual(private_collection.datasets[0].dataset_id.id, resp_collection["datasets"][0]["id"])
        self.check_fields(self.expected_dataset_columns, resp_collection["datasets"][0], "datasets")
        self.check_fields(self.expected_collection_columns, resp_collection, "collection")

    def test__verify_expected_revision_collection_fields(self):
        published_version = self.generate_collection(
            visibility=CollectionVisibility.PUBLIC.name,
            links=[
                {
                    "link_name": "test_raw_data_link_name",
                    "link_type": "RAW_DATA",
                    "link_url": "http://test_raw_data_url.place",
                }
            ],
        )
        unpublished_version = self.generate_revision(published_version.collection_id)

        body = self._test_response("PRIVATE", auth=True)
        self.assertEqual(1, len(body))
        resp_collection = body[0]
        self.assertEqual(1, len(body))
        resp_collection = body[0]

        self.check_fields(EntityColumns.link_cols, resp_collection["links"][0], "links")
        self.assertEqual(unpublished_version.datasets[0].version_id.id, resp_collection["datasets"][0]["id"])
        self.check_fields(self.expected_dataset_columns, resp_collection["datasets"][0], "datasets")
        self.check_fields(self.expected_collection_columns, resp_collection, "collection")

    def check_fields(self, fields: list, response: dict, entity: str):
        for key in fields:
            with self.subTest(f"{entity}:{key}"):
                self.assertIn(key, response.keys())
                response.pop(key)
        with self.subTest(f"No Extra fields in {entity}"):
            self.assertFalse(response)


class TestGetCollectionID(BaseAPIPortalTest):
    def test__get_collection_verify_body_is_reshaped_correctly__OK(self):

        # Setup
        # test fixtures
        dataset_metadata = copy.deepcopy(self.sample_dataset_metadata)
        dataset_metadata.sex.append(OntologyTermId(label="test_sex2", ontology_term_id="test_obp"))
        links = [
            {
                "link_name": "test_raw_data_link_name",
                "link_type": "RAW_DATA",
                "link_url": "http://test_raw_data_url.place",
            },
            {"link_name": None, "link_type": "RAW_DATA", "link_url": "http://test_no_link_name_raw_data_url.place"},
            {
                "link_name": "test_protocol_link_name",
                "link_type": "PROTOCOL",
                "link_url": "http://test_protocol_url.place",
            },
            {"link_name": None, "link_type": "PROTOCOL", "link_url": "http://test_no_link_name_protocol_url.place"},
            {
                "link_name": "test_lab_website_link_name",
                "link_type": "LAB_WEBSITE",
                "link_url": "http://test_lab_website_url.place",
            },
            {
                "link_name": None,
                "link_type": "LAB_WEBSITE",
                "link_url": "http://test_no_link_name_lab_website_url.place",
            },
            {"link_name": "test_other_link_name", "link_type": "OTHER", "link_url": "http://test_other_url.place"},
            {"link_name": None, "link_type": "OTHER", "link_url": "http://test_no_link_name_other_url.place"},
            {
                "link_name": "test_data_source_link_name",
                "link_type": "DATA_SOURCE",
                "link_url": "http://test_data_source_url.place",
            },
            {
                "link_name": None,
                "link_type": "DATA_SOURCE",
                "link_url": "http://test_no_link_name_data_source_url.place",
            },
        ]
        collection_version = self.generate_collection(links=links, visibility="PRIVATE")
        self.generate_dataset(
            collection_version=collection_version,
            metadata=dataset_metadata,
            artifacts=[DatasetArtifactUpdate(type="h5ad", uri="http://test_filename")],
        )
        self.business_logic.publish_collection_version(collection_version.version_id)
        collection_version = self.business_logic.get_collection_version(collection_version.version_id)
        dataset = collection_version.datasets[0]
        # expected results
        expect_dataset = asdict(collection_version.datasets[0].metadata)
        expect_dataset["title"] = expect_dataset.pop("name")
        expect_dataset.update(
            **{
                "explorer_url": f"/e/{dataset.dataset_id}.cxg/",
                "id": dataset.dataset_id.id,
                "processing_status": "INITIALIZED",
                "revision": 0,
                "revision_of": None,
                "tombstone": False,
                "processing_status_detail": None,
                "dataset_assets": [{"filename": "test_filename", "filetype": "H5AD"}],
                "is_primary_data": [True, False],
                "x_approximate_distribution": "NORMAL",
            }
        )
        expected_body = asdict(collection_version.metadata)
        expected_body.update(
            **{
                "collection_url": f"https://frontend.corporanet.local:3000/collections/"
                f"{collection_version.collection_id}",
                "datasets": [expect_dataset],
                "doi": None,
                "id": collection_version.collection_id.id,
                "links": links,
                "processing_status": "PENDING",
                "publisher_metadata": None,
                "revision_of": None,
                "revising_in": None,
                "visibility": "PUBLIC",
                "curator_name": "Test User",
            }
        )

        # test
        res = self.app.get(f"/curation/v1/collections/{collection_version.collection_id}")
        self.assertEqual(200, res.status_code)
        res_body = res.json
        del res_body["created_at"]  # too finicky; ignore
        del res_body["revised_at"]  # too finicky; ignore
        del res_body["published_at"]  # too finicky; ignore
        del res_body["datasets"][0]["revised_at"]  # too finicky; ignore

        self.maxDiff = None
        self.assertDictEqual(expected_body, res_body)  # Confirm dict has been packaged in list
        self.assertEqual(json.dumps(expected_body, sort_keys=True), json.dumps(res_body))

<<<<<<< HEAD
    def test_get_collection_dynamic_fields(self):
        def _test_responses_are_equal(test_ids, expected_id, auth_headers) -> dict:
            last_resp = None
            for header in auth_headers:
                """Check that a request with different permissions levels returns same response."""
                for identifier in test_ids:
                    """Check that a request with the listed IDs return the same response."""
                    resp = self.app.get(f"/curation/v1/collections/{identifier}", headers=header)
                    self.assertEqual(200, resp.status_code)
                    self.assertEqual(expected_id.id, resp.json["id"])
                    if not last_resp:
                        last_resp = resp
                    else:
                        self.assertEqual(resp.json, last_resp.json, "All of the response bodies should be the same.")
            return last_resp.json

        privilage_access_headers = [self.make_owner_header(), self.make_super_curator_header()]
        restricted_access_headers = [self.make_not_owner_header(), self.make_not_auth_header()]
        all_headers = [*privilage_access_headers, *restricted_access_headers]
        unpublished = self.generate_unpublished_collection(add_datasets=1)
        with self.subTest("get unpublished version"):
            resp_collection = _test_responses_are_equal(
                [unpublished.version_id, unpublished.collection_id], unpublished.collection_id, all_headers
            )
            self.assertEqual("PRIVATE", resp_collection["visibility"])
            self.assertIsNone(resp_collection.get("revising_in"))
            self.assertIsNone(resp_collection["revised_at"])
            self.assertIsNone(resp_collection["revision_of"])
            self.assertIsNone(resp_collection["published_at"])
            self.assertTrue(resp_collection["collection_url"].endswith(unpublished.collection_id.id))
            self.assertEqual(unpublished.collection_id.id, resp_collection["id"])
            self.assertIsNone(resp_collection["datasets"][0]["revision_of"])
            self.assertIsNone(resp_collection["datasets"][0]["revised_at"])
            self.assertEqual(0, resp_collection["datasets"][0]["revision"])
            self.assertEqual(unpublished.datasets[0].dataset_id.id, resp_collection["datasets"][0]["id"])
            self.assertIn(unpublished.datasets[0].dataset_id.id, resp_collection["datasets"][0]["explorer_url"])

        published = self.generate_published_collection(add_datasets=1)
        with self.subTest("get published version"):
            resp_collection = _test_responses_are_equal(
                [published.version_id, published.collection_id], published.collection_id, all_headers
            )
            self.assertEqual("PUBLIC", resp_collection["visibility"])
            self.assertIsNone(resp_collection.get("revising_in"))
            self.assertIsNone(resp_collection["revised_at"])
            self.assertIsNone(resp_collection["revision_of"])
            self.assertIsNotNone(resp_collection["published_at"])
            self.assertTrue(resp_collection["collection_url"].endswith(published.collection_id.id))
            self.assertEqual(published.collection_id.id, resp_collection["id"])
            self.assertIsNone(resp_collection["datasets"][0]["revision_of"])
            self.assertIsNone(resp_collection["datasets"][0]["revised_at"])
            self.assertEqual(0, resp_collection["datasets"][0]["revision"])
            self.assertEqual(published.datasets[0].dataset_id.id, resp_collection["datasets"][0]["id"])
            self.assertIn(published.datasets[0].dataset_id.id, resp_collection["datasets"][0]["explorer_url"])

        revision = self.generate_revision(published.collection_id)
        with self.subTest("get published with unpublished version and restricted access"):
            resp_collection = _test_responses_are_equal(
                [published.version_id, published.collection_id], published.collection_id, restricted_access_headers
            )
            self.assertEqual("PUBLIC", resp_collection["visibility"])
            self.assertIsNone(resp_collection.get("revising_in"))
            self.assertIsNone(resp_collection["revised_at"])
            self.assertIsNone(resp_collection["revision_of"])
            self.assertIsNotNone(resp_collection["published_at"])
            self.assertTrue(resp_collection["collection_url"].endswith(published.collection_id.id))
            self.assertEqual(published.collection_id.id, resp_collection["id"])
            self.assertIsNone(resp_collection["datasets"][0]["revision_of"])
            self.assertIsNone(resp_collection["datasets"][0]["revised_at"])
            self.assertEqual(0, resp_collection["datasets"][0]["revision"])
            self.assertEqual(published.datasets[0].dataset_id.id, resp_collection["datasets"][0]["id"])
            self.assertIn(published.datasets[0].dataset_id.id, resp_collection["datasets"][0]["explorer_url"])

        with self.subTest("get published with unpublished version and privilaged access"):
            resp_collection = _test_responses_are_equal(
                [published.version_id, published.collection_id], published.collection_id, privilage_access_headers
            )
            self.assertEqual("PUBLIC", resp_collection["visibility"])
            self.assertEqual(revision.version_id.id, resp_collection["revising_in"])
            self.assertIsNone(resp_collection["revised_at"])
            self.assertIsNone(resp_collection["revision_of"])
            self.assertIsNotNone(resp_collection["published_at"])
            self.assertTrue(resp_collection["collection_url"].endswith(published.collection_id.id))
            self.assertEqual(published.collection_id.id, resp_collection["id"])
            self.assertIsNone(resp_collection["datasets"][0]["revision_of"])
            self.assertIsNone(resp_collection["datasets"][0]["revised_at"])
            self.assertEqual(0, resp_collection["datasets"][0]["revision"])
            self.assertEqual(published.datasets[0].dataset_id.id, resp_collection["datasets"][0]["id"])
            self.assertIn(published.datasets[0].dataset_id.id, resp_collection["datasets"][0]["explorer_url"])

        with self.subTest("get unpublished version with published version and read access"):
            resp_collection = _test_responses_are_equal([revision.version_id], revision.version_id, all_headers)
            self.assertEqual("PRIVATE", resp_collection["visibility"])
            self.assertIsNone(resp_collection.get("revising_in"))
            self.assertEqual(revision.collection_id.id, resp_collection["revision_of"])
            self.assertIsNone(resp_collection["revised_at"])
            self.assertIsNotNone(resp_collection["published_at"])
            self.assertTrue(resp_collection["collection_url"].endswith(revision.version_id.id))
            self.assertEqual(revision.version_id.id, resp_collection["id"])
            self.assertIsNone(resp_collection["datasets"][0]["revision_of"])
            self.assertIsNone(resp_collection["datasets"][0]["revised_at"])
            self.assertEqual(0, resp_collection["datasets"][0]["revision"])
            self.assertEqual(revision.datasets[0].version_id.id, resp_collection["datasets"][0]["id"])
            self.assertIn(revision.datasets[0].version_id.id, resp_collection["datasets"][0]["explorer_url"])

        revised_dataset = self.generate_dataset(
            collection_version=revision, replace_dataset_version_id=revision.datasets[0].version_id
        )
        with self.subTest("get unpublished version with replace dataset and published version"):
            resp_collection = _test_responses_are_equal([revision.version_id], revision.version_id, all_headers)
            self.assertEqual("PRIVATE", resp_collection["visibility"])
            self.assertIsNone(resp_collection.get("revising_in"))
            self.assertEqual(revision.collection_id.id, resp_collection["revision_of"])
            self.assertIsNone(resp_collection["revised_at"])
            self.assertIsNotNone(resp_collection["published_at"])
            self.assertTrue(resp_collection["collection_url"].endswith(revision.version_id.id))
            self.assertEqual(revision.version_id.id, resp_collection["id"])
            self.assertEqual(published.datasets[0].dataset_id.id, resp_collection["datasets"][0]["revision_of"])
            self.assertIsNotNone(resp_collection["datasets"][0]["revised_at"])
            self.assertEqual(0, resp_collection["datasets"][0]["revision"])
            self.assertEqual(revised_dataset.dataset_version_id, resp_collection["datasets"][0]["id"])
            self.assertIn(revised_dataset.dataset_version_id, resp_collection["datasets"][0]["explorer_url"])

        self.business_logic.publish_collection_version(revision.version_id)
        with self.subTest("get updated published version"):
            resp_collection = _test_responses_are_equal(
                [published.collection_id, revision.version_id], published.collection_id, all_headers
            )
            self.assertEqual("PUBLIC", resp_collection["visibility"])
            self.assertIsNone(resp_collection.get("revising_in"))
            self.assertIsNone(resp_collection["revision_of"])
            self.assertIsNotNone(resp_collection["revised_at"])
            self.assertIsNotNone(resp_collection["published_at"])
            self.assertTrue(resp_collection["collection_url"].endswith(published.collection_id.id))
            self.assertEqual(published.collection_id.id, resp_collection["id"])
            self.assertIsNone(resp_collection["datasets"][0]["revision_of"])
            self.assertIsNotNone(resp_collection["datasets"][0]["revised_at"])
            self.assertEqual(0, resp_collection["datasets"][0]["revision"])
            self.assertEqual(published.datasets[0].dataset_id.id, resp_collection["datasets"][0]["id"])
            self.assertIn(revision.datasets[0].dataset_id.id, resp_collection["datasets"][0]["explorer_url"])
=======
    def test__get_public_collection_verify_consortia_sorted__OK_1(self):
        collection_metadata = copy.deepcopy(self.sample_collection_metadata)
        collection_metadata.consortia = ["Consortia 3", "Consortia 1", "Consortia 2"]
        collection_version = self.generate_unpublished_collection(metadata=collection_metadata)
        self.assertEqual(collection_version.metadata.consortia, sorted(collection_metadata.consortia))

    def test__get_public_collection_verify_consortia_sorted__OK_2(self):
        collection_metadata = copy.deepcopy(self.sample_collection_metadata)
        collection_metadata.consortia = ["Consortia 3", "Consortia 1", "Consortia 2"]
        collection_version = self.generate_unpublished_collection(metadata=collection_metadata)

        res = self.app.get(f"/curation/v1/collections/{collection_version.collection_id}")
        self.assertEqual(res.json["consortia"], sorted(collection_metadata.consortia))

    def test__get_private_collection__OK(self):
        collection_version = self.generate_unpublished_collection()
        self._test_response(collection_version)
>>>>>>> c002ecff

    def test__get_collection_with_dataset_failing_validation(self):
        collection_version = self.generate_collection(
            visibility=CollectionVisibility.PRIVATE.name,
        )
        dataset = self.generate_dataset(
            collection_version=collection_version,
            statuses=[
                DatasetStatusUpdate(status_key=DatasetStatusKey.PROCESSING, status=DatasetProcessingStatus.FAILURE),
                DatasetStatusUpdate(status_key=DatasetStatusKey.VALIDATION, status=DatasetValidationStatus.INVALID),
            ],
            validation_message="test message",
        )
        res_json = self._test_response(collection_version)
        self.assertEqual("FAILURE", res_json["processing_status"])
        actual_dataset = res_json["datasets"][0]
        self.assertEqual(dataset.dataset_id, actual_dataset["id"])
        self.assertEqual("VALIDATION_FAILURE", actual_dataset["processing_status"])
        self.assertEqual("test message", actual_dataset["processing_status_detail"])

    def test__get_collection_with_dataset_failing_pipeline(self):
        collection = self.generate_collection(
            visibility=CollectionVisibility.PRIVATE.name,
        )
        dataset = self.generate_dataset(
            collection_version=collection,
            statuses=[
                DatasetStatusUpdate(status_key=DatasetStatusKey.PROCESSING, status=DatasetProcessingStatus.FAILURE)
            ],
        )
        res_json = self._test_response(collection)
        self.assertEqual("FAILURE", res_json["processing_status"])
        actual_dataset = res_json["datasets"][0]
        self.assertEqual(dataset.dataset_id, actual_dataset["id"])
        self.assertEqual("PIPELINE_FAILURE", actual_dataset["processing_status"])

    def test__get_nonexistent_collection__403(self):
        non_existent_id = str(uuid.uuid4())
        res = self.app.get(f"/curation/v1/collections/{non_existent_id}")
        self.assertEqual(403, res.status_code)

    def test__get_tombstoned_collection__403(self):
        collection_version = self.generate_published_collection()
        self.business_logic.tombstone_collection(collection_version.collection_id)
        self._test_response(collection_version, 403)

    def test_get_collection_with_no_datasets(self):
        collection_version = self.generate_unpublished_collection(add_datasets=0)
        self._test_response(collection_version)

    def test_get_colletion_with_dataset_no_metadata(self):
        """
        GET collection should work when the collection has datasets with no metadata.
        This happens when the dataset did not complete ingestion yet.
        """
        collection_version = self.generate_unpublished_collection(add_datasets=0)
        self.business_logic.create_empty_dataset(collection_version.version_id)
        self._test_response(collection_version)

    def _test_response(self, collection_version: CollectionVersion, status_code=200, auth=True) -> dict:
        version_id = collection_version.version_id
        collection_id = collection_version.collection_id
        headers = self.make_owner_header() if auth else self.make_not_owner_header()
        res_1 = self.app.get(f"/curation/v1/collections/{version_id}", headers=headers)
        self.assertEqual(status_code, res_1.status_code)
        if status_code == 200:
            self.assertEqual(collection_version.collection_id.id, res_1.json["id"])

        res_2 = self.app.get(f"/curation/v1/collections/{collection_id}", headers=headers)
        self.assertEqual(status_code, res_2.status_code)
        if status_code == 200:
            self.assertEqual(collection_version.collection_id.id, res_2.json["id"])

        self.assertEqual(res_1.json, res_2.json)
        return res_1.json

    def test__get_collection_with_x_approximate_distribution_none__OK(self):
        metadata = copy.deepcopy(self.sample_dataset_metadata)
        metadata.x_approximate_distribution = None
        dataset = self.generate_dataset(metadata=metadata, publish=True)
        res = self.app.get(f"/curation/v1/collections/{dataset.collection_id}", headers=self.make_owner_header())
        self.assertEqual(200, res.status_code)
        self.assertIsNone(res.json["datasets"][0]["x_approximate_distribution"])


class TestPatchCollectionID(BaseAPIPortalTest):
    def setUp(self):
        super().setUp()
        self.test_collection = dict(
            name="collection", description="description", contact_name="john doe", contact_email="johndoe@email.com"
        )

    def test__update_collection__no_auth(self):
        collection_id = self.generate_collection(visibility="PRIVATE").collection_id
        response = self.app.patch(f"/curation/v1/collections/{collection_id}", data=json.dumps(self.test_collection))
        self.assertEqual(401, response.status_code)

    def test__update_collection__OK(self):
        collection_id = self.generate_collection(visibility="PRIVATE").collection_id
        response = self.app.patch(
            f"/curation/v1/collections/{collection_id}",
            data=json.dumps(self.test_collection),
            headers=self.make_owner_header(),
        )
        self.assertEqual(200, response.status_code)

    def test__update_collection_partial_data__OK(self):
        links = [Link("name", "RAW_DATA", "http://test_link.place")]
        self.crossref_provider.fetch_metadata = Mock(return_value=generate_mock_publisher_metadata())
        collection = self.generate_unpublished_collection(links=links)
        collection_id = collection.collection_id

        new_name = "A new name, and only a new name"
        metadata = {"name": new_name}
        response = self.app.patch(
            f"/curation/v1/collections/{collection_id}",
            data=json.dumps(metadata),
            headers=self.make_owner_header(),
        )
        self.assertEqual(200, response.status_code)

        response = self.app.get(f"curation/v1/collections/{collection_id}")
        self.assertEqual(new_name, response.json["name"])
        self.assertEqual(collection.metadata.description, response.json["description"])
        self.assertEqual(collection.metadata.contact_name, response.json["contact_name"])
        self.assertEqual(collection.metadata.contact_email, response.json["contact_email"])
        self.assertEqual(
            [{"link_name": "name", "link_type": "RAW_DATA", "link_url": "http://test_link.place"}],
            response.json["links"],
        )
        self.assertEqual(collection.publisher_metadata, response.json["publisher_metadata"])

    def test__update_collection_strip_string_fields(self):
        links = [Link("   name ", "RAW_DATA", "http://test_link.place")]
        self.crossref_provider.fetch_metadata = Mock(return_value=generate_mock_publisher_metadata())
        collection = self.generate_unpublished_collection(links=links)
        collection_id = collection.collection_id

        new_name = "A new name"
        new_description = "   description   "
        new_contact_name = "   jane dough"
        new_contact_email = "   janedough@email.com"
        new_consortia = ["Consortia 4   "]
        metadata = {
            "name": new_name,
            "description": new_description,
            "contact_name": new_contact_name,
            "contact_email": new_contact_email,
            "consortia": new_consortia,
        }
        response = self.app.patch(
            f"/curation/v1/collections/{collection_id}",
            data=json.dumps(metadata),
            headers=self.make_owner_header(),
        )

        self.assertEqual(200, response.status_code)
        self.assertEqual(new_name.strip(), response.json["name"])
        self.assertEqual(new_description.strip(), response.json["description"])
        self.assertEqual(new_contact_name.strip(), response.json["contact_name"])
        self.assertEqual(new_contact_email.strip(), response.json["contact_email"])
        self.assertEqual(
            [{"link_name": "name", "link_type": "RAW_DATA", "link_url": "http://test_link.place"}],
            response.json["links"],
        )
        self.assertEqual(collection.publisher_metadata, response.json["publisher_metadata"])

        response = self.app.get(f"curation/v1/collections/{collection_id}")

        self.assertEqual(200, response.status_code)
        self.assertEqual(new_name.strip(), response.json["name"])
        self.assertEqual(new_description.strip(), response.json["description"])
        self.assertEqual(new_contact_name.strip(), response.json["contact_name"])
        self.assertEqual(new_contact_email.strip(), response.json["contact_email"])
        self.assertEqual(
            [{"link_name": "name", "link_type": "RAW_DATA", "link_url": "http://test_link.place"}],
            response.json["links"],
        )
        self.assertEqual(collection.publisher_metadata, response.json["publisher_metadata"])

    def test_update_collection_with_empty_required_fields(self):
        tests = [dict(description=""), dict(contact_name=""), dict(contact_email=""), dict(name="")]

        collection_id = self.generate_collection(visibility="PRIVATE").collection_id
        for test in tests:
            with self.subTest(test):
                response = self.app.patch(
                    f"/curation/v1/collections/{collection_id}",
                    data=json.dumps(test),
                    headers=self.make_owner_header(),
                )
                self.assertEqual(400, response.status_code)

    def test__update_collection__links__OK(self):
        links = [
            {"link_name": "name", "link_type": "RAW_DATA", "link_url": "http://test_link.place"},
        ]
        new_links = [
            {"link_name": "new link", "link_type": "RAW_DATA", "link_url": "http://brand_new_link.place"},
        ]

        links_configurations = (
            ("With links already in place; new links replace old", links, new_links, 200, new_links),
            ("With no links in place; new links get added", None, new_links, 200, new_links),
            ("With links in place, but empty request; no changes are made", links, None, 200, links),
            ("With links in place, empty array passed; BAD REQUEST 400", links, [], 400, links),
        )

        for test_title, initial_links, new_links, expected_status_code, expected_links in links_configurations:
            with self.subTest(test_title):
                collection_id = self.generate_collection(links=initial_links, visibility="PRIVATE").collection_id
                original_collection = self.app.get(f"curation/v1/collections/{collection_id}").json
                self.assertEqual(initial_links if initial_links else [], original_collection["links"])
                metadata = {"links": new_links} if new_links is not None else {}
                response = self.app.patch(
                    f"/curation/v1/collections/{collection_id}",
                    data=json.dumps(metadata),
                    headers=self.make_owner_header(),
                )
                self.assertEqual(expected_status_code, response.status_code)
                if expected_status_code == 200:
                    self.assertEqual(expected_links, response.json["links"])

    def test__update_collection__doi__OK(self):
        initial_doi = "10.2020"
        links = [
            {"link_name": "new doi", "link_type": "DOI", "link_url": "http://doi.org/10.2020"},
        ]
        new_doi = "10.1016"  # a real DOI (CURIE reference)
        collection_id = self.generate_collection(links=links, visibility="PRIVATE").collection_id
        original_collection = self.app.get(f"curation/v1/collections/{collection_id}").json
        self.assertEqual(initial_doi, original_collection["doi"])
        metadata = {"doi": new_doi}
        response = self.app.patch(
            f"/curation/v1/collections/{collection_id}",
            json=metadata,
            headers=self.make_owner_header(),
        )
        self.assertEqual(200, response.status_code)
        self.assertEqual(new_doi, response.json["doi"])

    def test__update_collection__consortia__OK(self):
        initial_consortia = ["Consortia 1", "Consortia 2"]
        new_consortia = ["Consortia 3"]
        links = [
            {"link_name": "new doi", "link_type": "DOI", "link_url": "http://doi.org/10.2020"},
        ]
        collection_id = self.generate_collection(links=links, visibility="PRIVATE").collection_id
        original_collection = self.app.get(f"curation/v1/collections/{collection_id}").json
        self.assertEqual(initial_consortia, original_collection["consortia"])
        metadata = {"consortia": new_consortia}
        response = self.app.patch(
            f"/curation/v1/collections/{collection_id}",
            json=metadata,
            headers=self.make_owner_header(),
        )
        self.assertEqual(200, response.status_code)
        self.assertEqual(new_consortia, response.json["consortia"])

    def test__remove_collection__consortia__OK(self):
        initial_consortia = ["Consortia 1", "Consortia 2"]
        new_consortia = []
        links = [
            {"link_name": "new doi", "link_type": "DOI", "link_url": "http://doi.org/10.2020"},
        ]
        collection_id = self.generate_collection(links=links, visibility="PRIVATE").collection_id
        original_collection = self.app.get(f"curation/v1/collections/{collection_id}").json
        self.assertEqual(initial_consortia, original_collection["consortia"])
        metadata = {"consortia": new_consortia}
        response = self.app.patch(
            f"/curation/v1/collections/{collection_id}",
            json=metadata,
            headers=self.make_owner_header(),
        )
        self.assertEqual(200, response.status_code)
        self.assertEqual(new_consortia, response.json["consortia"])

    def test__update_public_collection_verify_fix_consortia_sort_order_OK(self):
        initial_consortia = ["Consortia 1", "Consortia 2"]
        new_consortia = ["Consortia 3", "Consortia 1", "Consortia 2"]
        links = [
            {"link_name": "new doi", "link_type": "DOI", "link_url": "http://doi.org/10.2020"},
        ]
        collection_id = self.generate_collection(links=links, visibility="PRIVATE").collection_id
        original_collection = self.app.get(f"curation/v1/collections/{collection_id}").json
        self.assertEqual(initial_consortia, original_collection["consortia"])
        metadata = {"consortia": new_consortia}
        response = self.app.patch(
            f"/curation/v1/collections/{collection_id}",
            json=metadata,
            headers=self.make_owner_header(),
        )
        self.assertEqual(200, response.status_code)
        self.assertEqual(sorted(new_consortia), response.json["consortia"])

    def test__update_collection__doi_is_not_CURIE_reference__BAD_REQUEST(self):
        links = [
            {"link_name": "doi", "link_type": "DOI", "link_url": "http://doi.doi/10.1011/something"},
        ]
        collection = self.generate_collection(links=links, visibility="PRIVATE")
        collection_id = collection.collection_id
        original_collection = self.app.get(f"curation/v1/collections/{collection_id}").json

        metadata = {"doi": "https://doi.org/10.1016"}
        response = self.app.patch(
            f"/curation/v1/collections/{collection_id}",
            json=metadata,
            headers=self.make_owner_header(),
        )
        self.assertEqual(400, response.status_code)
        original_collection_unchanged = self.app.get(f"curation/v1/collections/{collection_id}").json
        self.assertEqual(original_collection["doi"], original_collection_unchanged["doi"])

    def test__update_collection__doi_does_not_exist__BAD_REQUEST(self):
        links = [
            {"link_name": "name", "link_type": "RAW_DATA", "link_url": "http://test_link.place"},
            {"link_name": "doi", "link_type": "DOI", "link_url": "http://doi.doi/10.1011/something"},
        ]
        new_links = [
            {"link_name": "new link", "link_type": "RAW_DATA", "link_url": "http://brand_new_link.place"},
        ]
        mock_publisher_metadata = generate_mock_publisher_metadata()
        self.crossref_provider.fetch_metadata = Mock(return_value=mock_publisher_metadata)
        collection = self.generate_collection(links=links, visibility="PRIVATE")
        self.assertIsNotNone(collection.publisher_metadata)
        collection_id = collection.collection_id
        original_collection = self.app.get(f"curation/v1/collections/{collection_id}").json

        self.crossref_provider.fetch_metadata = Mock(side_effect=CrossrefDOINotFoundException())

        # Only compare to first item in links list because "DOI" type gets removed from Curator API response
        self.assertEqual(links[:1], original_collection["links"])
        metadata = {"links": new_links, "doi": "10.1016/bad_doi"}
        response = self.app.patch(
            f"/curation/v1/collections/{collection_id}",
            data=json.dumps(metadata),
            headers=self.make_owner_header(),
        )
        self.assertEqual(400, response.status_code)
        original_collection_unchanged = self.app.get(f"curation/v1/collections/{collection_id}").json

        # Only compare to first item in links list because "DOI" type gets removed from Curator API response
        self.assertEqual(links[:1], original_collection_unchanged["links"])
        self.assertEqual(mock_publisher_metadata, original_collection_unchanged["publisher_metadata"])

    def test__update_collection__Not_Owner(self):
        collection_id = self.generate_unpublished_collection(owner="someone else").collection_id
        response = self.app.patch(
            f"/curation/v1/collections/{collection_id}",
            data=json.dumps(self.test_collection),
            headers=self.make_owner_header(),
        )
        self.assertEqual(403, response.status_code)

    def test__update_collection__Super_Curator(self):
        collection_id = self.generate_unpublished_collection().collection_id
        headers = self.make_super_curator_header()
        response = self.app.patch(
            f"/curation/v1/collections/{collection_id}", data=json.dumps(self.test_collection), headers=headers
        )
        self.assertEqual(200, response.status_code)

    def test__update_public_collection_owner__405(self):
        collection_id = self.generate_published_collection().collection_id
        headers = self.make_super_curator_header()
        response = self.app.patch(
            f"/curation/v1/collections/{collection_id}", data=json.dumps(self.test_collection), headers=headers
        )
        self.assertEqual(405, response.status_code)
        self.assertEqual(
            "Directly editing a public Collection is not allowed; you must create a revision.",
            response.json["detail"],
        )


class TestDeleteDataset(BaseAPIPortalTest):
    def setUp(self):
        super().setUp()
        self.auth_credentials = [
            (self.make_super_curator_header, "super", 202),
            (self.make_owner_header, "owner", 202),
            (None, "none", 401),
            (self.make_not_owner_header, "not_owner", 403),
        ]

    def _delete(self, auth, collection_id, dataset_id):
        """
        Helper method to call the delete endpoint
        """
        test_url = f"/curation/v1/collections/{collection_id}/datasets/{dataset_id}"
        headers = auth() if callable(auth) else auth
        return self.app.delete(test_url, headers=headers)

    def test__delete_dataset_by_version_id(self):
        """
        Calling DELETE /collections/:collection_id/datasets/:dataset_id should work according to the
        auth token passed and when using versioned ids
        """
        for auth, auth_description, expected_status_code in self.auth_credentials:
            with self.subTest(f"{auth_description} {expected_status_code}"):
                dataset = self.generate_dataset(
                    statuses=[DatasetStatusUpdate(DatasetStatusKey.UPLOAD, DatasetUploadStatus.UPLOADING)],
                    publish=False,
                )
                response = self._delete(auth, dataset.collection_version_id, dataset.dataset_version_id)
                self.assertEqual(expected_status_code, response.status_code)

    def test__delete_dataset_by_canonical_id(self):
        """
        Calling DELETE /collections/:collection_id/datasets/:dataset_id should work according to the
        auth token passed and when using canonical ids. In this case, the unpublished collection
        version will be looked up and used for deletion.
        """
        for auth, auth_description, expected_status_code in self.auth_credentials:
            with self.subTest(f"{auth_description} {expected_status_code}"):
                dataset = self.generate_dataset(
                    statuses=[DatasetStatusUpdate(DatasetStatusKey.UPLOAD, DatasetUploadStatus.UPLOADING)],
                    publish=False,
                )
                response = self._delete(auth, dataset.collection_id, dataset.dataset_id)
                self.assertEqual(expected_status_code, response.status_code)


class TestGetDatasets(BaseAPIPortalTest):
    def test_get_dataset_in_a_collection_200(self):
        dataset = self.generate_dataset(name="test")

        with self.subTest("by canonical collection_id"):
            test_url = f"/curation/v1/collections/{dataset.collection_id}/datasets/{dataset.dataset_version_id}"

            response = self.app.get(test_url)
            self.assertEqual(200, response.status_code)
            self.assertEqual(dataset.dataset_id, response.json["id"])

        with self.subTest("by version_id"):
            test_url = f"/curation/v1/collections/{dataset.collection_version_id}/datasets/{dataset.dataset_version_id}"

            response = self.app.get(test_url)
            self.assertEqual(200, response.status_code)
            self.assertEqual(dataset.dataset_id, response.json["id"])

    def test_get_dataset_shape(self):
        # retrieve a private dataset
        private_dataset = self.generate_dataset(name="test")
        test_url = (
            f"/curation/v1/collections/{private_dataset.collection_id}/datasets/{private_dataset.dataset_version_id}"
        )
        response = self.app.get(test_url)
        body = response.json
        self.assertEqual("test", body["title"])
        self.assertEqual(None, body["revision_of"])
        self.assertTrue("original_id" not in body)

        # retrieve a public dataset
        public_dataset = self.generate_dataset(name="test", publish=True)
        test_url = (
            f"/curation/v1/collections/{public_dataset.collection_id}/datasets/{public_dataset.dataset_version_id}"
        )
        response = self.app.get(test_url)
        body = response.json
        self.assertEqual("test", body["title"])
        self.assertEqual(None, body["revision_of"])
        self.assertTrue("original_id" not in body)

        # retrieve a revised dataset using version_id
        collection_id = self.generate_published_collection(add_datasets=2).canonical_collection.id
        version = self.generate_revision(collection_id)
        dataset_version = self.generate_dataset(
            collection_version=version, replace_dataset_version_id=version.datasets[0].version_id
        )
        test_url = f"/curation/v1/collections/{version.version_id}/datasets/{dataset_version.dataset_version_id}"
        response = self.app.get(test_url)
        body = response.json
        self.assertEqual(dataset_version.dataset_id, body["revision_of"])
        self.assertEqual(dataset_version.dataset_id, body["original_id"])

        # retrieve an unrevised dataset in a revision Collection
        unreplaced_dataset = version.datasets[1]
        test_url = f"/curation/v1/collections/{version.version_id}/datasets/{unreplaced_dataset.version_id}"
        response = self.app.get(test_url)
        body = response.json
        self.assertEqual(None, body["revision_of"])
        self.assertEqual(unreplaced_dataset.dataset_id.id, body["original_id"])

        # retrieve a newly added dataset in a revision Collection
        new_dataset = self.generate_dataset(collection_version=version)
        test_url = f"/curation/v1/collections/{version.version_id}/datasets/{new_dataset.dataset_version_id}"
        response = self.app.get(test_url)
        body = response.json
        self.assertEqual(None, body["revision_of"])
        self.assertEqual(None, body["original_id"])

        # retrieve a revision using dataset_id
        test_url = f"/curation/v1/collections/{version.version_id}/datasets/{dataset_version.dataset_id}"
        response = self.app.get(test_url)
        body = response.json
        self.assertEqual(None, body["revision_of"])
        self.assertEqual(dataset_version.dataset_id, body["original_id"])

    def test_get_dataset_is_primary_data_shape(self):
        tests = [
            ("PRIMARY", [True]),
            ("SECONDARY", [False]),
            ("BOTH", [True, False]),
        ]
        for is_primary_data, result in tests:
            with self.subTest(f"{is_primary_data}=={result}"):
                metadata = self.sample_dataset_metadata
                metadata.is_primary_data = is_primary_data
                dataset = self.generate_dataset(metadata=metadata)
                test_url = f"/curation/v1/collections/{dataset.collection_id}/datasets/{dataset.dataset_version_id}"
                response = self.app.get(test_url)
                self.assertEqual(result, response.json["is_primary_data"])

    def test_get_nonexistent_dataset_404(self):
        collection = self.generate_unpublished_collection()
        non_existent_dataset_id = str(uuid.uuid4())
        test_url = f"/curation/v1/collections/{collection.collection_id}/datasets/{non_existent_dataset_id}"
        response = self.app.get(test_url)
        self.assertEqual(404, response.status_code)

    def test_get_datasets_nonexistent_collection_404(self):
        non_existent_dataset_id = str(uuid.uuid4())
        non_existent_collection_id = str(uuid.uuid4())
        test_url = f"/curation/v1/collections/{non_existent_collection_id}/datasets/{non_existent_dataset_id}"
        headers = self.make_owner_header()
        response = self.app.get(test_url, headers=headers)
        self.assertEqual(404, response.status_code)


class TestPostDataset(BaseAPIPortalTest):
    """
    Unit test for POST /datasets, which is used to add an empty dataset to a collection version
    """

    def test_post_datasets_nonexistent_collection_403(self):
        non_existent_collection_id = str(uuid.uuid4())
        test_url = f"/curation/v1/collections/{non_existent_collection_id}/datasets"
        headers = self.make_owner_header()
        response = self.app.post(test_url, headers=headers)
        self.assertEqual(403, response.status_code)

    def test_post_datasets_with_collection_201(self):
        collection = self.generate_unpublished_collection()
        test_ids = [(collection.version_id, "version_id"), (collection.collection_id, "canonical_collection_id")]
        for test_id, test_name in test_ids:
            test_url = f"/curation/v1/collections/{test_id}/datasets"
            with self.subTest(test_name):
                headers = self.make_owner_header()
                response = self.app.post(test_url, headers=headers)
                self.assertEqual(201, response.status_code)
                self.assertTrue(response.json["id"])

    def test_post_datasets_super(self):
        collection = self.generate_unpublished_collection()
        test_ids = [(collection.version_id, "version_id"), (collection.collection_id, "canonical_collection_id")]
        for test_id, test_name in test_ids:
            test_url = f"/curation/v1/collections/{test_id}/datasets"
            with self.subTest(test_name):
                headers = self.make_super_curator_header()
                response = self.app.post(test_url, headers=headers)
                self.assertEqual(201, response.status_code)

    def test_post_datasets_not_owner_403(self):
        collection = self.generate_collection()
        test_url = f"/curation/v1/collections/{collection.version_id}/datasets"
        headers = self.make_not_owner_header()
        response = self.app.post(test_url, headers=headers)
        self.assertEqual(403, response.status_code)

    def test_post_datasets_public_collection_405(self):
        collection = self.generate_collection(visibility="PUBLIC")
        test_url = f"/curation/v1/collections/{collection.version_id}/datasets"
        headers = self.make_owner_header()
        response = self.app.post(test_url, headers=headers)
        self.assertEqual(405, response.status_code)

    def test_post_datasets_no_auth_401(self):
        collection = self.generate_collection(visibility="PUBLIC")
        test_url = f"/curation/v1/collections/{collection.version_id}/datasets"
        response = self.app.post(test_url)
        self.assertEqual(401, response.status_code)

    def test_post_datasets_returns_canonical_id(self):
        """
        POST /datasets returns the canonical dataset id on creation.
        """
        collection = self.generate_unpublished_collection()
        test_url = f"/curation/v1/collections/{collection.version_id}/datasets"
        headers = self.make_owner_header()
        response = self.app.post(test_url, headers=headers)
        self.assertEqual(201, response.status_code)

        looked_up_version = self.business_logic.get_collection_version(collection.version_id)
        self.assertEqual(1, len(looked_up_version.datasets))
        self.assertEqual(response.json["id"], looked_up_version.datasets[0].dataset_id.id)


class TestPostRevision(BaseAPIPortalTest):
    def test__post_revision__no_auth(self):
        collection_id = self.generate_collection(visibility=CollectionVisibility.PUBLIC.name).collection_id
        response = self.app.post(f"/curation/v1/collections/{collection_id}/revision")
        self.assertEqual(401, response.status_code)

    def test__post_revision__Not_Public(self):
        collection_id = self.generate_unpublished_collection().collection_id
        headers = self.make_super_curator_header()
        response = self.app.post(f"/curation/v1/collections/{collection_id.id}/revision", headers=headers)
        self.assertEqual(403, response.status_code)

    def test__post_revision__Not_Owner(self):
        collection_id = self.generate_collection(
            visibility=CollectionVisibility.PUBLIC.name, owner="someone else"
        ).collection_id
        response = self.app.post(
            f"/curation/v1/collections/{collection_id}/revision",
            headers=self.make_owner_header(),
        )
        self.assertEqual(403, response.status_code)

    def test__post_revision__OK(self):
        collection_id = self.generate_collection(visibility=CollectionVisibility.PUBLIC.name).collection_id
        response = self.app.post(
            f"/curation/v1/collections/{collection_id}/revision",
            headers=self.make_owner_header(),
        )
        self.assertEqual(201, response.status_code)
        self.assertNotEqual(collection_id, response.json["id"])

    def test__post_revision__Super_Curator(self):
        collection_id = self.generate_collection(visibility=CollectionVisibility.PUBLIC.name).collection_id
        headers = self.make_super_curator_header()
        response = self.app.post(f"/curation/v1/collections/{collection_id}/revision", headers=headers)
        self.assertEqual(201, response.status_code)
        self.assertNotEqual(collection_id, response.json["id"])


@patch(
    "backend.common.utils.dl_sources.url.DropBoxURL.file_info",
    return_value={"size": 1, "name": "file.h5ad"},
)
@patch("backend.common.upload.start_upload_sfn")
class TestPutLink(BaseAPIPortalTest):
    @classmethod
    def setUpClass(cls):
        super().setUpClass()
        cls.good_link = "https://www.dropbox.com/s/ow84zm4h0wkl409/test.h5ad?dl=0"
        cls.dummy_link = "https://www.dropbox.com/s/12345678901234/test.h5ad?dl=0"

    def test__from_link__no_auth(self, *mocks):
        """
        Calling PUT /datasets/:dataset_id should fail with 401 Unauthorized if the user is not authenticated
        """
        dataset = self.generate_dataset(
            statuses=[DatasetStatusUpdate(DatasetStatusKey.PROCESSING, DatasetProcessingStatus.INITIALIZED)]
        )
        body = {"link": self.good_link}
        headers = None
        for id in [dataset.dataset_version_id, dataset.dataset_id]:
            response = self.app.put(
                f"/curation/v1/collections/{dataset.collection_version_id}/datasets/{id}",
                json=body,
                headers=headers,
            )

            self.assertEqual(401, response.status_code)

    def test__from_link__Not_Public(self, *mocks):
        """
        Calling PUT /datasets/:dataset_id should fail with 403 Unauthorized
        if trying to upload to a published collection
        """
        dataset = self.generate_dataset(
            statuses=[DatasetStatusUpdate(DatasetStatusKey.PROCESSING, DatasetProcessingStatus.INITIALIZED)],
            publish=True,
        )
        body = {"link": self.good_link}
        headers = self.make_owner_header()
        for id in [dataset.dataset_version_id, dataset.dataset_id]:
            response = self.app.put(
                f"/curation/v1/collections/{dataset.collection_version_id}/datasets/{id}",
                json=body,
                headers=headers,
            )

            self.assertEqual(403, response.status_code)

    def test__from_link__Not_Owner(self, *mocks):
        """
        Calling PUT /datasets/:dataset_id should fail with 403 Unauthorized
        if the authenticated user is not the owner of a collection
        """

        dataset = self.generate_dataset(
            statuses=[DatasetStatusUpdate(DatasetStatusKey.PROCESSING, DatasetProcessingStatus.INITIALIZED)],
        )
        body = {"link": self.dummy_link}
        headers = self.make_not_owner_header()
        for id in [dataset.dataset_version_id, dataset.dataset_id]:
            response = self.app.put(
                f"/curation/v1/collections/{dataset.collection_version_id}/datasets/{id}",
                json=body,
                headers=headers,
            )

            self.assertEqual(403, response.status_code)

    def test__new_from_link__OK(self, *mocks):
        """
        Calling PUT /datasets/:dataset_id should succeed if a valid link is uploaded by the owner of the collection
        """

        def _test_create(collection_id, dataset_id):
            body = {"link": self.good_link}
            headers = self.make_owner_header()
            response = self.app.put(
                f"/curation/v1/collections/{collection_id}/datasets/{dataset_id}",
                json=body,
                headers=headers,
            )
            self.assertEqual(202, response.status_code)

        with self.subTest("with version_ids"):
            dataset = self.generate_dataset(
                statuses=[DatasetStatusUpdate(DatasetStatusKey.PROCESSING, DatasetProcessingStatus.INITIALIZED)],
            )
            _test_create(dataset.collection_version_id, dataset.dataset_version_id)

        with self.subTest("with collection_ids"):
            dataset = self.generate_dataset(
                statuses=[DatasetStatusUpdate(DatasetStatusKey.PROCESSING, DatasetProcessingStatus.INITIALIZED)],
            )
            _test_create(dataset.collection_id, dataset.dataset_id)

    def test__new_from_link__Super_Curator(self, *mocks):
        """
        Calling PUT /datasets/:dataset_id should succeed if a valid link is uploaded by a super curator
        """

        dataset = self.generate_dataset(
            statuses=[DatasetStatusUpdate(DatasetStatusKey.PROCESSING, DatasetProcessingStatus.INITIALIZED)],
        )
        body = {"link": self.good_link}
        headers = self.make_super_curator_header()
        response = self.app.put(
            f"/curation/v1/collections/{dataset.collection_version_id}/datasets/{dataset.dataset_version_id}",
            json=body,
            headers=headers,
        )
        self.assertEqual(202, response.status_code)

    def test__existing_from_link__OK(self, *mocks):
        """
        Calling PUT /datasets/:dataset_id on an existing dataset_id
        should succeed if a valid link is uploaded by the owner of the collection
        """
        dataset = self.generate_dataset(
            statuses=[DatasetStatusUpdate(DatasetStatusKey.PROCESSING, DatasetProcessingStatus.SUCCESS)],
        )
        body = {"link": self.good_link}
        headers = self.make_owner_header()
        response = self.app.put(
            f"/curation/v1/collections/{dataset.collection_version_id}/datasets/{dataset.dataset_version_id}",
            json=body,
            headers=headers,
        )
        self.assertEqual(202, response.status_code)

    def test__existing_from_link__Super_Curator(self, *mocks):
        """
        Calling PUT /datasets/:dataset_id on an existing dataset_id
        should succeed if a valid link is uploaded by a super curator
        """
        dataset = self.generate_dataset(
            statuses=[DatasetStatusUpdate(DatasetStatusKey.PROCESSING, DatasetProcessingStatus.SUCCESS)],
        )
        body = {"link": self.good_link}
        headers = self.make_super_curator_header()
        response = self.app.put(
            f"/curation/v1/collections/{dataset.collection_version_id}/datasets/{dataset.dataset_version_id}",
            json=body,
            headers=headers,
        )
        self.assertEqual(202, response.status_code)


class TestAuthToken(BaseAPIPortalTest):
    @patch("backend.curation.api.v1.curation.auth.token.CorporaAuthConfig")
    @patch("backend.curation.api.v1.curation.auth.token.auth0_management_session")
    def test__post_token__201(self, auth0_management_session: Mock, CorporaAuthConfig: Mock):
        test_secret = "password1234"
        test_email = "user@email.com"
        test_user_id = "test_user_id"
        CorporaAuthConfig().api_key_secret = test_secret
        auth0_management_session.get_user_api_key_identity = Mock(return_value={"profileData": {"email": test_email}})
        auth0_management_session.generate_access_token = Mock(return_value={"access_token": "OK"})
        user_api_key = generate(test_user_id, test_secret)
        response = self.app.post("/curation/v1/auth/token", headers={"x-api-key": user_api_key})
        self.assertEqual(201, response.status_code)
        token = response.json["access_token"]
        self.assertEqual("OK", token)
        auth0_management_session.get_user_api_key_identity.assert_called_once_with(test_user_id)

    @patch("backend.curation.api.v1.curation.auth.token.CorporaAuthConfig")
    def test__post_token__401(self, CorporaAuthConfig):
        test_secret = "password1234"
        test_user_id = "test_user_id"
        CorporaAuthConfig().api_key_secret = test_secret
        user_api_key = generate(test_user_id, "not the right secret")
        response = self.app.post("/curation/v1/auth/token", headers={"x-api-key": user_api_key})
        self.assertEqual(401, response.status_code)

    @patch("backend.curation.api.v1.curation.auth.token.CorporaAuthConfig")
    @patch("backend.curation.api.v1.curation.auth.token.auth0_management_session")
    def test__post_token__404(self, auth0_management_session, CorporaAuthConfig):
        test_secret = "password1234"
        test_user_id = "test_user_id"
        CorporaAuthConfig().api_key_secret = test_secret
        auth0_management_session.get_user_api_key_identity = Mock(return_value=None)
        user_api_key = generate(test_user_id, test_secret)
        response = self.app.post("/curation/v1/auth/token", headers={"x-api-key": user_api_key})
        self.assertEqual(404, response.status_code)<|MERGE_RESOLUTION|>--- conflicted
+++ resolved
@@ -6,6 +6,7 @@
 
 from backend.common.corpora_orm import CollectionVisibility
 from backend.common.utils.api_key import generate
+from backend.curation.api.v1.curation.collections.common import EntityColumns
 from backend.layers.common.entities import (
     CollectionId,
     CollectionVersion,
@@ -17,18 +18,10 @@
     Link,
     OntologyTermId,
 )
-<<<<<<< HEAD
 from backend.layers.thirdparty.crossref_provider import CrossrefDOINotFoundException
-from backend.portal.api.curation.v1.curation.collections.common import EntityColumns
 from tests.unit.backend.layers.api.test_portal_api import generate_mock_publisher_metadata
-from tests.unit.backend.layers.common.base_api_test import BaseAPIPortalTest
-from tests.unit.backend.layers.common.base_test import DatasetArtifactUpdate, DatasetStatusUpdate
-=======
-from backend.curation.api.v1.curation.collections.common import EntityColumns
 from tests.unit.backend.layers.common.base_test import DatasetArtifactUpdate, DatasetStatusUpdate
 from tests.unit.backend.layers.common.base_api_test import BaseAPIPortalTest
-from tests.unit.backend.layers.api.fixture import generate_mock_publisher_metadata
->>>>>>> c002ecff
 
 
 class TestAsset(BaseAPIPortalTest):
@@ -666,7 +659,24 @@
         self.assertDictEqual(expected_body, res_body)  # Confirm dict has been packaged in list
         self.assertEqual(json.dumps(expected_body, sort_keys=True), json.dumps(res_body))
 
-<<<<<<< HEAD
+    def test__get_public_collection_verify_consortia_sorted__OK_1(self):
+        collection_metadata = copy.deepcopy(self.sample_collection_metadata)
+        collection_metadata.consortia = ["Consortia 3", "Consortia 1", "Consortia 2"]
+        collection_version = self.generate_unpublished_collection(metadata=collection_metadata)
+        self.assertEqual(collection_version.metadata.consortia, sorted(collection_metadata.consortia))
+
+    def test__get_public_collection_verify_consortia_sorted__OK_2(self):
+        collection_metadata = copy.deepcopy(self.sample_collection_metadata)
+        collection_metadata.consortia = ["Consortia 3", "Consortia 1", "Consortia 2"]
+        collection_version = self.generate_unpublished_collection(metadata=collection_metadata)
+
+        res = self.app.get(f"/curation/v1/collections/{collection_version.collection_id}")
+        self.assertEqual(res.json["consortia"], sorted(collection_metadata.consortia))
+
+    def test__get_private_collection__OK(self):
+        collection_version = self.generate_unpublished_collection()
+        self._test_response(collection_version)
+
     def test_get_collection_dynamic_fields(self):
         def _test_responses_are_equal(test_ids, expected_id, auth_headers) -> dict:
             last_resp = None
@@ -807,25 +817,6 @@
             self.assertEqual(0, resp_collection["datasets"][0]["revision"])
             self.assertEqual(published.datasets[0].dataset_id.id, resp_collection["datasets"][0]["id"])
             self.assertIn(revision.datasets[0].dataset_id.id, resp_collection["datasets"][0]["explorer_url"])
-=======
-    def test__get_public_collection_verify_consortia_sorted__OK_1(self):
-        collection_metadata = copy.deepcopy(self.sample_collection_metadata)
-        collection_metadata.consortia = ["Consortia 3", "Consortia 1", "Consortia 2"]
-        collection_version = self.generate_unpublished_collection(metadata=collection_metadata)
-        self.assertEqual(collection_version.metadata.consortia, sorted(collection_metadata.consortia))
-
-    def test__get_public_collection_verify_consortia_sorted__OK_2(self):
-        collection_metadata = copy.deepcopy(self.sample_collection_metadata)
-        collection_metadata.consortia = ["Consortia 3", "Consortia 1", "Consortia 2"]
-        collection_version = self.generate_unpublished_collection(metadata=collection_metadata)
-
-        res = self.app.get(f"/curation/v1/collections/{collection_version.collection_id}")
-        self.assertEqual(res.json["consortia"], sorted(collection_metadata.consortia))
-
-    def test__get_private_collection__OK(self):
-        collection_version = self.generate_unpublished_collection()
-        self._test_response(collection_version)
->>>>>>> c002ecff
 
     def test__get_collection_with_dataset_failing_validation(self):
         collection_version = self.generate_collection(
