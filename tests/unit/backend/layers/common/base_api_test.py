--- conflicted
+++ resolved
@@ -7,14 +7,6 @@
 from backend.layers.thirdparty.cdn_provider_interface import CDNProviderInterface
 from tests.unit.backend.api_server.config import TOKEN_EXPIRES
 from tests.unit.backend.layers.common.base_test import BaseTest
-
-
-def link_class_to_api_link_dict(link: Link) -> dict:
-    return {"link_name": link.name, "link_type": link.type, "link_url": link.uri}
-
-
-def api_link_dict_to_link_class(link: dict) -> Link:
-    return Link(link["link_name"], link["link_type"], link["link_url"])
 
 
 class BaseAuthAPITest(unittest.TestCase):
@@ -50,76 +42,9 @@
             raise Exception()
 
 
-<<<<<<< HEAD
-class NewBaseTest(BaseAuthAPITest):
-
-    business_logic: BusinessLogic
-    crossref_provider: CrossrefProviderInterface  # Can be mocked from the tests
-    uri_provider: UriProviderInterface
-
-    sample_dataset_metadata: DatasetMetadata
-    sample_collectoin_metadata: CollectionMetadata
-
-    @classmethod
-    def setUpClass(cls) -> None:
-        cls.run_as_integration = True if os.environ.get("INTEGRATION_TEST", "false").lower() == "true" else False
-        if cls.run_as_integration:
-            cls.database_provider = DatabaseProvider(database_uri="postgresql://postgres:secret@localhost")
-            cls.database_provider._drop_schema("persistence_schema")
-
-    def setUp(self):
-        super().setUp()
-        os.environ.setdefault("APP_NAME", "corpora-api")
-
-        if self.run_as_integration:
-            self.database_provider._create_schema("persistence_schema")
-        else:
-            self.database_provider = DatabaseProviderMock()
-
-        self.crossref_provider = CrossrefProviderInterface()
-        step_function_provider = StepFunctionProviderInterface()
-        self.s3_provider = S3Provider()
-        self.uri_provider = UriProviderInterface()
-        self.uri_provider.validate = Mock(return_value=True)  # By default, every link should be valid
-        self.uri_provider.get_file_info = Mock(return_value=FileInfo(1, "file.h5ad"))
-
-        self.sample_dataset_metadata = DatasetMetadata(
-            assay=[OntologyTermId(label="test_assay_label", ontology_term_id="test_assay_term_id")],
-            batch_condition=["test_batch_1", "test_batch_2"],
-            cell_count=10,
-            cell_type=[OntologyTermId(label="test_cell_type_label", ontology_term_id="test_cell_type_term_id")],
-            development_stage=[
-                OntologyTermId(label="test_development_stage_label", ontology_term_id="test_development_stage_term_id")
-            ],
-            disease=[OntologyTermId(label="test_disease_label", ontology_term_id="test_disease_term_id")],
-            donor_id=["test_donor_1"],
-            is_primary_data="BOTH",
-            name="test_dataset_name",
-            mean_genes_per_cell=0.5,
-            organism=[OntologyTermId(label="test_organism_label", ontology_term_id="test_organism_term_id")],
-            schema_version="3.0.0",
-            self_reported_ethnicity=[
-                OntologyTermId(
-                    label="test_self_reported_ethnicity_label", ontology_term_id="test_self_reported_ethnicity_term_id"
-                )
-            ],
-            sex=[OntologyTermId(label="test_sex_label", ontology_term_id="test_sex_term_id")],
-            suspension_type=["test_suspension_type"],
-            tissue=[OntologyTermId(label="test_tissue_label", ontology_term_id="test_tissue_term_id")],
-            x_approximate_distribution="NORMAL",
-        )
-        self.sample_collection_metadata = CollectionMetadata(
-            "test_collection", "described", "john doe", "john.doe@email.com", []
-        )
-
-        self.business_logic = BusinessLogic(
-            self.database_provider, self.crossref_provider, step_function_provider, self.s3_provider, self.uri_provider
-        )
-=======
 class BaseAPIPortalTest(BaseAuthAPITest, BaseTest):
     def setUp(self):
         super().setUp()
->>>>>>> 48cf1a97
 
         self.cloudfront_provider = CDNProviderInterface()
         pa = PortalApi(self.business_logic, self.cloudfront_provider)
@@ -132,7 +57,6 @@
 
         self.app = app.test_client(use_cookies=False)
 
-<<<<<<< HEAD
         # enable mocking of business logic for the curation API
         self.mock_business_logic = patch("backend.layers.api.router._business_logic", new=self.business_logic)
         self.mock_business_logic.start()
@@ -142,122 +66,6 @@
         # disable mocking of business logic for the curation API
         self.mock_business_logic.stop()
 
-        if self.run_as_integration:
-            self.database_provider._drop_schema("persistence_schema")
-
-    def generate_collection(self, links: List[dict] = None, **kwargs) -> CollectionVersion:
-        """Generated a collection
-        Adding to for compatibility with old tests
-        """
-        links = links if links else []
-        links = [api_link_dict_to_link_class(lk) for lk in links]
-        visibility = kwargs.pop("visibility", "PUBLIC")
-        if visibility == "PUBLIC":
-            return self.generate_published_collection(links=links, **kwargs)
-        else:
-            return self.generate_unpublished_collection(links=links, **kwargs)
-
-    def generate_collection_revision(self, owner="test_user_id") -> CollectionVersion:
-        published_collection = self.generate_published_collection(owner)
-        return self.business_logic.create_collection_version(published_collection.collection_id)
-
-    @classmethod
-    def tearDownClass(cls) -> None:
-        if cls.run_as_integration:
-            cls.database_provider._engine.dispose()
-
-    def generate_unpublished_collection(
-        self, owner="test_user_id", links: List[Link] = None, add_datasets: int = 0, metadata=None
-    ) -> CollectionVersion:
-        links = links if links else []
-        if not metadata:
-            metadata = copy.deepcopy(self.sample_collection_metadata)
-            metadata.links = links
-        collection = self.business_logic.create_collection(owner, metadata)
-
-        for _ in range(add_datasets):
-
-            metadata = copy.deepcopy(self.sample_dataset_metadata)
-            # TODO: generate a real dataset, with artifact and processing status
-            dataset_version_id, _ = self.business_logic.ingest_dataset(collection.version_id, "http://fake.url", None)
-            self.business_logic.set_dataset_metadata(dataset_version_id, metadata)
-            # TODO: set a proper dataset status
-
-        return self.business_logic.get_collection_version(collection.version_id)
-
-    # Public collections need to have at least one dataset!
-    def generate_published_collection(
-        self,
-        owner="test_user_id",
-        links: List[Link] = [],
-        add_datasets: int = 1,
-        curator_name: str = "Jane Smith",
-        metadata=None,
-    ) -> CollectionVersion:
-        unpublished_collection = self.generate_unpublished_collection(
-            owner, links, add_datasets=add_datasets, metadata=metadata
-        )
-        self.business_logic.publish_collection_version(unpublished_collection.version_id)
-        return self.business_logic.get_collection_version(unpublished_collection.version_id)
-
-    def generate_revision(self, collection_id: str) -> CollectionVersion:
-        revision = self.business_logic.create_collection_version(collection_id)
-        return self.business_logic.get_collection_version(revision.version_id)
-
-    def generate_dataset(
-        self,
-        owner: str = "test_user_id",
-        collection_version: Optional[CollectionVersion] = None,
-        metadata: Optional[DatasetMetadata] = None,
-        name: Optional[str] = None,
-        statuses: List[DatasetStatusUpdate] = [],
-        validation_message: str = None,
-        artifacts: List[DatasetArtifactUpdate] = [],
-        publish: bool = False,
-    ) -> DatasetData:
-        """
-        Convenience method for generating a dataset. Also generates an unpublished collection if needed.
-        """
-        if not collection_version:
-            collection_version = self.generate_unpublished_collection(owner)
-        dataset_version_id, dataset_id = self.business_logic.ingest_dataset(
-            collection_version.version_id, "http://fake.url", None
-        )
-        if not metadata:
-            metadata = copy.deepcopy(self.sample_dataset_metadata)
-        if name is not None:
-            metadata.name = name
-        self.business_logic.set_dataset_metadata(dataset_version_id, metadata)
-        for status in statuses:
-            self.business_logic.update_dataset_version_status(dataset_version_id, status.status_key, status.status)
-        if validation_message:
-            self.business_logic.update_dataset_version_status(dataset_version_id, validation_message=validation_message)
-        artifact_ids = []
-        for artifact in artifacts:
-            artifact_ids.append(
-                self.business_logic.add_dataset_artifact(dataset_version_id, artifact.type, artifact.uri)
-            )
-        if publish:
-            self.business_logic.publish_collection_version(collection_version.version_id)
-        explorer_url = f"http://base.url/{dataset_version_id.id}.cxg/"
-        return DatasetData(
-            dataset_version_id.id,
-            dataset_id.id,
-            explorer_url,
-            collection_version.version_id.id,
-            collection_version.collection_id.id,
-            [a.id for a in artifact_ids],
-        )
-
-    def _generate_id(self):
-        return DatabaseProviderMock._generate_id()
-
-    def remove_timestamps(self, body: dict, remove: typing.List[str] = None) -> dict:
-        # TODO: implement as needed
-        return body
-
-=======
->>>>>>> 48cf1a97
     def get_cxguser_token(self, user="owner"):
         """
         Generated an auth token for testing.
