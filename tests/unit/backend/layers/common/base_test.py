--- conflicted
+++ resolved
@@ -129,22 +129,13 @@
             cls.database_provider._engine.dispose()
 
     def generate_unpublished_collection(
-<<<<<<< HEAD
-        self, owner="test_user_id", links: List[Link] = None, add_datasets: int = 0, metadata=None
+        self, owner="test_user_id", curator_name="Test User", links: List[Link] = None, add_datasets: int = 0, metadata=None
     ) -> CollectionVersion:
         links = links if links else []
         if not metadata:
             metadata = copy.deepcopy(self.sample_collection_metadata)
             metadata.links = links
-        collection = self.business_logic.create_collection(owner, metadata)
-=======
-        self, owner="test_user_id", curator_name="Test User", links: List[Link] = [], add_datasets: int = 0
-    ) -> CollectionVersion:
-
-        metadata = CollectionMetadata("test_collection", "described", "john doe", "john.doe@email.com", links)
-
         collection = self.business_logic.create_collection(owner, curator_name, metadata)
->>>>>>> 69b29e33
 
         for _ in range(add_datasets):
 
@@ -159,7 +150,6 @@
     # Public collections need to have at least one dataset!
     # Public collections need to have at least one dataset!
     def generate_published_collection(
-<<<<<<< HEAD
         self,
         owner="test_user_id",
         links: List[Link] = [],
@@ -168,13 +158,7 @@
         metadata=None,
     ) -> CollectionVersion:
         unpublished_collection = self.generate_unpublished_collection(
-            owner, links, add_datasets=add_datasets, metadata=metadata
-=======
-        self, owner="test_user_id", curator_name="Test User", links: List[Link] = [], add_datasets: int = 1
-    ) -> CollectionVersion:
-        unpublished_collection = self.generate_unpublished_collection(
-            owner, curator_name, links, add_datasets=add_datasets
->>>>>>> 69b29e33
+            owner, curator_name, links, add_datasets=add_datasets, metadata=metadata
         )
         self.business_logic.publish_collection_version(unpublished_collection.version_id)
         return self.business_logic.get_collection_version(unpublished_collection.version_id)
