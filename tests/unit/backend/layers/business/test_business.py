import os
import unittest
from datetime import datetime
from unittest.mock import Mock
from uuid import uuid4

from backend.common.providers.crossref_provider import CrossrefDOINotFoundException, CrossrefException
from backend.layers.business.business import (
    BusinessLogic,
    CollectionMetadataUpdate,
    CollectionQueryFilter,
    DatasetArtifactDownloadData,
)
from backend.layers.business.exceptions import (
    CollectionCreationException,
    CollectionPublishException,
    CollectionUpdateException,
    CollectionVersionException,
    DatasetIngestException,
    DatasetNotFoundException,
)
from backend.layers.common.entities import (
    CollectionId,
    CollectionMetadata,
    CollectionVersion,
    CollectionVersionId,
    CollectionVersionWithDatasets,
    DatasetArtifactType,
    DatasetMetadata,
    DatasetProcessingStatus,
    DatasetUploadStatus,
    DatasetValidationStatus,
    DatasetVersionId,
    Link,
    OntologyTermId,
)
from backend.layers.persistence.persistence import DatabaseProvider
from backend.layers.persistence.persistence_mock import DatabaseProviderMock
from backend.layers.thirdparty.crossref_provider import CrossrefProviderInterface
from backend.layers.thirdparty.s3_provider import S3ProviderInterface
from backend.layers.thirdparty.step_function_provider import StepFunctionProviderInterface
from backend.layers.thirdparty.uri_provider import FileInfo, UriProviderInterface
from tests.unit.backend.layers.fixtures import test_user_name


class BaseBusinessLogicTestCase(unittest.TestCase):
    sample_collection_metadata: CollectionMetadata
    sample_dataset_metadata: DatasetMetadata

<<<<<<< HEAD
=======
    test_user_name = "test_user_1"
    test_curator_name = "Test User"

>>>>>>> 69b29e33
    @classmethod
    def setUpClass(cls) -> None:
        cls.run_as_integration = True if os.environ.get("INTEGRATION_TEST", "false").lower() == "true" else False
        if cls.run_as_integration:
            cls.database_provider = DatabaseProvider(database_uri="postgresql://postgres:secret@localhost")
            cls.database_provider._drop_schema("persistence_schema")

    def setUp(self) -> None:
        if self.run_as_integration:
            self.database_provider._create_schema("persistence_schema")
        else:
            self.database_provider = DatabaseProviderMock()

        # By default these do nothing. They can be mocked by single test cases.
        self.crossref_provider = CrossrefProviderInterface()
        self.step_function_provider = StepFunctionProviderInterface()
        self.s3_provider = S3ProviderInterface()
        self.uri_provider = UriProviderInterface()
        self.uri_provider.validate = Mock(return_value=True)  # By default, every link should be valid
        self.uri_provider.get_file_info = Mock(return_value=FileInfo(1, "file.h5ad"))

        self.business_logic = BusinessLogic(
            database_provider=self.database_provider,
            crossref_provider=self.crossref_provider,
            step_function_provider=self.step_function_provider,
            s3_provider=self.s3_provider,
            uri_provider=self.uri_provider,
        )

        self.sample_collection_metadata = CollectionMetadata(
            "test collection 1", "description of test collection 1", "scientist", "scientist@czi.com", []
        )

        self.sample_dataset_metadata = DatasetMetadata(
            name="test_dataset_name",
            organism=[OntologyTermId(label="test_organism_label", ontology_term_id="test_organism_term_id")],
            tissue=[OntologyTermId(label="test_tissue_label", ontology_term_id="test_tissue_term_id")],
            assay=[OntologyTermId(label="test_assay_label", ontology_term_id="test_assay_term_id")],
            disease=[OntologyTermId(label="test_disease_label", ontology_term_id="test_disease_term_id")],
            sex=[OntologyTermId(label="test_sex_label", ontology_term_id="test_sex_term_id")],
            self_reported_ethnicity=[
                OntologyTermId(
                    label="test_self_reported_ethnicity_label", ontology_term_id="test_self_reported_ethnicity_term_id"
                )
            ],
            development_stage=[
                OntologyTermId(label="test_development_stage_label", ontology_term_id="test_development_stage_term_id")
            ],
            cell_type=[OntologyTermId(label="test_cell_type_label", ontology_term_id="test_cell_type_term_id")],
            cell_count=10,
            schema_version="3.0.0",
            mean_genes_per_cell=0.5,
            batch_condition=["test_batch_1", "test_batch_2"],
            suspension_type=["test_suspension_type"],
            donor_id=["test_donor_1"],
            is_primary_data="BOTH",
            x_approximate_distribution="normal",
        )

    def tearDown(self):
        if self.run_as_integration:
            self.database_provider._drop_schema("persistence_schema")

    @classmethod
    def tearDownClass(cls) -> None:
        if cls.run_as_integration:
            cls.database_provider._engine.dispose()

    def initialize_empty_unpublished_collection(
        self, owner: str = test_user_name, curator_name: str = test_curator_name
    ) -> CollectionVersion:
        """
        Initializes an unpublished collection to be used for testing, with no datasets
        """
        version = self.database_provider.create_canonical_collection(
            owner,
            curator_name,
            self.sample_collection_metadata,
        )
        return version

    def initialize_unpublished_collection(
        self,
        owner: str = test_user_name,
        curator_name: str = test_curator_name,
        complete_dataset_ingestion: bool = True,
    ) -> CollectionVersionWithDatasets:
        """
        Initializes an unpublished collection to be used for testing, with two datasets.
        By default also completes dataset ingestion (normally, a process that would be done asynchonously).
        Pass `complete_dataset_ingestion=False` if you want to initialize datasets only.
        """
        version = self.initialize_empty_unpublished_collection(owner, curator_name)
        for i in range(2):
            dataset_version = self.database_provider.create_canonical_dataset(
                version.version_id,
            )
            self.database_provider.set_dataset_metadata(dataset_version.version_id, self.sample_dataset_metadata)
            self.database_provider.add_dataset_to_collection_version_mapping(
                version.version_id, dataset_version.version_id
            )
            if complete_dataset_ingestion:
                self.complete_dataset_processing_with_success(dataset_version.version_id)
        return self.database_provider.get_collection_version_with_datasets(version.version_id)

    def initialize_published_collection(
        self,
        owner: str = test_user_name,
        curator_name: str = test_curator_name,
        published_at: datetime = datetime.utcnow(),
    ) -> CollectionVersionWithDatasets:
        """
        Initializes a published collection to be used for testing, with a single dataset
        """
        version = self.initialize_unpublished_collection(owner, curator_name)
        self.database_provider.finalize_collection_version(version.collection_id, version.version_id, published_at)
        return self.database_provider.get_collection_version_with_datasets(version.version_id)

    def complete_dataset_processing_with_success(self, dataset_version_id: DatasetVersionId) -> None:
        """
        Test method that "completes" a dataset processing. This is necessary since dataset ingestion
        is a complex process which happens asynchronously, and cannot be easily mocked.
        """
        self.database_provider.add_dataset_artifact(
            dataset_version_id, DatasetArtifactType.H5AD.value, "s3://fake-bucket/artifact.h5ad"
        )
        self.database_provider.add_dataset_artifact(
            dataset_version_id, DatasetArtifactType.CXG.value, "s3://fake-bucket/artifact.cxg"
        )
        self.database_provider.add_dataset_artifact(
            dataset_version_id, DatasetArtifactType.RDS.value, "s3://fake-bucket/artifact.rds"
        )
        self.database_provider.update_dataset_upload_status(dataset_version_id, DatasetUploadStatus.UPLOADED)
        self.database_provider.update_dataset_validation_status(dataset_version_id, DatasetValidationStatus.VALID)
        self.database_provider.update_dataset_processing_status(dataset_version_id, DatasetProcessingStatus.SUCCESS)
        # TODO: if required, set the conversion status as well


class TestCreateCollection(BaseBusinessLogicTestCase):
    def test_create_collection_ok(self):
        """
        A collection can be created using `create_collection`
        """
<<<<<<< HEAD
        collection = self.business_logic.create_collection(test_user_name, self.sample_collection_metadata)
=======
        collection = self.business_logic.create_collection(
            self.test_user_name, self.test_curator_name, self.sample_collection_metadata
        )
>>>>>>> 69b29e33
        collection_from_database = self.database_provider.get_collection_version(collection.version_id)
        self.assertEqual(collection, collection_from_database)

    def test_create_collection_with_links_ok(self):
        """
        A collection with links can be created using `create_collection`
        """
        good_links = [
            Link("test link 1", "protocol", "http://example.com/protocol"),
            Link("test link 2", "other", "http://example.com/other"),
            Link(None, "other", "http://example.com/other"),  # names can be optional
        ]
        self.sample_collection_metadata.links = good_links
<<<<<<< HEAD
        collection = self.business_logic.create_collection(test_user_name, self.sample_collection_metadata)
=======
        collection = self.business_logic.create_collection(
            self.test_user_name, self.test_curator_name, self.sample_collection_metadata
        )
>>>>>>> 69b29e33
        collection_from_database = self.database_provider.get_collection_version(collection.version_id)
        self.assertEqual(good_links, collection_from_database.metadata.links)

    def test_create_collection_with_bad_links_fail(self):
        """
        A collection where a link isn't a http URI cannot be created
        """
        bad_links = [Link("test bad link", "other", "incorrect_url")]
        self.sample_collection_metadata.links = bad_links

        with self.assertRaises(CollectionCreationException) as ex:
<<<<<<< HEAD
            self.business_logic.create_collection(test_user_name, self.sample_collection_metadata)
=======
            self.business_logic.create_collection(
                self.test_user_name, self.test_curator_name, self.sample_collection_metadata
            )
>>>>>>> 69b29e33

        self.assertEqual(
            ex.exception.errors, [{"name": "links[0]", "reason": "Invalid URL.", "value": "incorrect_url"}]
        )

    def test_create_collection_with_valid_doi_ok(self):
        """
        A collection can be created with a valid DOI, and the publisher metadata will be added
        to the collection
        """
        links_with_doi = [Link("test doi", "DOI", "http://good.doi")]
        self.sample_collection_metadata.links = links_with_doi

        expected_publisher_metadata = {"authors": ["Test Author"]}
        self.crossref_provider.fetch_metadata = Mock(return_value=expected_publisher_metadata)

<<<<<<< HEAD
        collection = self.business_logic.create_collection(test_user_name, self.sample_collection_metadata)
=======
        collection = self.business_logic.create_collection(
            self.test_user_name, self.test_curator_name, self.sample_collection_metadata
        )
>>>>>>> 69b29e33

        self.crossref_provider.fetch_metadata.assert_called_with("http://good.doi")

        collection_from_database = self.database_provider.get_collection_version(collection.version_id)
        self.assertEqual(1, len(collection_from_database.metadata.links))
        self.assertEqual(collection_from_database.metadata.links[0].uri, "http://good.doi")
        self.assertIsNotNone(collection_from_database.publisher_metadata)
        self.assertEqual(collection_from_database.publisher_metadata, expected_publisher_metadata)

    def test_create_collection_with_not_found_doi_fail(self):
        """
        A collection with a DOI that cannot be found on Crossref will not be created
        """
        links_with_doi = [Link("test doi", "DOI", "http://bad.doi")]

        self.sample_collection_metadata.links = links_with_doi

        self.crossref_provider.fetch_metadata = Mock(side_effect=CrossrefDOINotFoundException("Error!"))

        with self.assertRaises(CollectionCreationException):
<<<<<<< HEAD
            self.business_logic.create_collection(test_user_name, self.sample_collection_metadata)
=======
            self.business_logic.create_collection(
                self.test_user_name, self.test_curator_name, self.sample_collection_metadata
            )
>>>>>>> 69b29e33

    def test_create_collection_with_doi_error_ignores_metadata_ok(self):
        """
        A collection with an invalid DOI will be created with empty publisher metadata
        """
        links_with_doi = [Link("test doi", "DOI", "http://bad.doi")]

        self.sample_collection_metadata.links = links_with_doi

        self.crossref_provider.fetch_metadata = Mock(side_effect=CrossrefException("Error!"))


class TestGetCollectionVersion(BaseBusinessLogicTestCase):
    def test_get_published_collection_version_for_published_collection_ok(self):
        """
        A published collection can be obtained using `get_collection`
        """
        version = self.initialize_published_collection()

        fetched_version = self.business_logic.get_published_collection_version(version.collection_id)

        self.assertIsNotNone(fetched_version)
        self.assertIsNotNone(fetched_version.published_at)
        self.assertEqual(fetched_version.metadata, version.metadata)

    def test_get_published_collection_version_for_published_collection_is_none(self):
        """
        An unpublished collection should not be obtained using get_collection
        Instead, `get_collection_version` should be used
        """
        version = self.initialize_unpublished_collection()
        fetched_version = self.business_logic.get_published_collection_version(version.collection_id)
        self.assertIsNone(fetched_version)

    def test_get_collection_version_for_unpublished_collection_ok(self):
        """
        An unpublished collection version can be obtained using `get_collection_version`
        """
        version = self.initialize_unpublished_collection()

        fetched_version = self.business_logic.get_collection_version(version.version_id)

        self.assertIsNone(fetched_version.published_at)
        self.assertEqual(fetched_version.metadata, version.metadata)

    def test_get_collection_version_for_published_collection_ok(self):
        """
        A published collection version can be obtained using `get_collection_version`
        """
        version = self.initialize_published_collection()

        fetched_version = self.business_logic.get_collection_version(version.version_id)

        self.assertIsNotNone(fetched_version.published_at)
        self.assertEqual(fetched_version.metadata, version.metadata)


class TestGetAllCollections(BaseBusinessLogicTestCase):
    def test_get_all_collections_unfiltered_ok(self):
        """
        All the collection versions should be returned by `get_collections`, including published, unpublished,
        and all owners
        """
        self.initialize_unpublished_collection()
        self.initialize_unpublished_collection(owner="test_user_2")
        self.initialize_published_collection()
        self.initialize_published_collection(owner="test_user_2")

        # TODO: this method should NOT be used without at least one filter. Maybe add an assertion to block it?
        filter = CollectionQueryFilter()
        versions = self.business_logic.get_collections(filter)

        self.assertEqual(4, len(list(versions)))

    def test_get_all_collections_with_owner_ok(self):
        """
        Only collection versions with the specified owner should be returned, including both published and unpublished
        """
        self.initialize_unpublished_collection(owner="test_user_1")
        self.initialize_published_collection(owner="test_user_1")
        self.initialize_unpublished_collection(owner="test_user_2")

        filter = CollectionQueryFilter(owner="test_user_1")
        versions = list(self.business_logic.get_collections(filter))

        self.assertEqual(2, len(versions))
        for version in versions:
            self.assertEqual("test_user_1", version.owner)

    def test_get_all_collections_published_ok(self):
        """
        If published filter flag is True, only published collections should be returned
        """
        self.initialize_unpublished_collection()
        self.initialize_published_collection()
        self.initialize_published_collection()

        filter = CollectionQueryFilter(is_published=True)
        versions = list(self.business_logic.get_collections(filter))

        self.assertEqual(2, len(versions))
        for version in versions:
            self.assertIsNotNone(version.published_at)

    def test_get_all_collections_unpublished_ok(self):
        """
        If published filter flag is False, only unpublished collections should be returned
        """
        self.initialize_unpublished_collection()
        self.initialize_unpublished_collection()
        self.initialize_published_collection()

        filter = CollectionQueryFilter(is_published=False)
        versions = list(self.business_logic.get_collections(filter))

        self.assertEqual(2, len(versions))
        for version in versions:
            self.assertIsNone(version.published_at)


class TestUpdateCollection(BaseBusinessLogicTestCase):
    """
    Tests operations that can update an unpublished collection version. Also tests that these operations cannot be
    performed on a published collection.
    """

    def test_update_collection_ok(self):
        """
        A collection version should be updated when using `update_collection`
        """
        version = self.initialize_unpublished_collection()

        body = CollectionMetadataUpdate(
            name="new collection name",
            description="new collection description",
            contact_name="new contact name",
            contact_email="new_email@czi.com",
            links=[Link("test link 2", "other", "http://example.com/other")],
        )

        self.business_logic.update_collection_version(version.version_id, body)

        updated_version = self.database_provider.get_collection_version(version.version_id)
        self.assertEqual(updated_version.metadata.name, body.name)
        self.assertEqual(updated_version.metadata.description, body.description)
        self.assertEqual(updated_version.metadata.contact_name, body.contact_name)
        self.assertEqual(updated_version.metadata.contact_email, body.contact_email)
        self.assertEqual(updated_version.metadata.links, body.links)

    def test_update_collection_partial_ok(self):
        """
        `update_collection` should support partial updates: if only a subset of the fields are specified,
        the previous field should not be modified
        """
        version = self.initialize_unpublished_collection()

        body = CollectionMetadataUpdate(
            name="new collection name",
            description="new collection description",
            contact_name=None,
            contact_email=None,
            links=None,
        )

        self.business_logic.update_collection_version(version.version_id, body)

        updated_version = self.database_provider.get_collection_version(version.version_id)

        # These two fields should be updated
        self.assertEqual(updated_version.metadata.name, body.name)
        self.assertEqual(updated_version.metadata.description, body.description)

        # These three fields should remain the same
        self.assertEqual(updated_version.metadata.contact_name, self.sample_collection_metadata.contact_name)
        self.assertEqual(updated_version.metadata.contact_email, self.sample_collection_metadata.contact_email)
        self.assertEqual(updated_version.metadata.links, self.sample_collection_metadata.links)

    def test_update_published_collection_fail(self):
        """
        Updating a collection version that is published should fail
        """
        version = self.initialize_published_collection()
        body = CollectionMetadataUpdate(
            name="new collection name",
            description="new collection description",
            contact_name="new contact name",
            contact_email="new_email@czi.com",
            links=None,
        )

        with self.assertRaises(CollectionUpdateException):
            self.business_logic.update_collection_version(version.version_id, body)

    def test_update_collection_same_doi(self):
        """
        A collection updated with the same DOI should not trigger a Crossref call
        """
        metadata = self.sample_collection_metadata
        links = [Link("test doi", "DOI", "http://test.doi")]
        metadata.links = links

        expected_publisher_metadata = {"authors": ["Test Author"]}
        self.crossref_provider.fetch_metadata = Mock(return_value=expected_publisher_metadata)

        # We need to call `business_logic.create_collection` so that the publisher metadata is populated
<<<<<<< HEAD
        version = self.business_logic.create_collection(test_user_name, metadata)
=======
        version = self.business_logic.create_collection(self.test_user_name, self.test_curator_name, metadata)
>>>>>>> 69b29e33
        self.crossref_provider.fetch_metadata.assert_called_once()
        self.crossref_provider.fetch_metadata.reset_mock()

        body = CollectionMetadataUpdate(
            name=None,
            description=None,
            contact_name=None,
            contact_email=None,
            links=links,
        )

        self.business_logic.update_collection_version(version.version_id, body)

        self.crossref_provider.fetch_metadata.assert_not_called()
        updated_version = self.database_provider.get_collection_version(version.version_id)
        self.assertIsNotNone(updated_version.publisher_metadata)

    def test_update_collection_change_doi(self):
        """
        A collection updated with a new DOI should get new publisher metadata from Crossref
        """
        metadata = self.sample_collection_metadata
        links = [Link("test doi", "DOI", "http://test.doi")]
        metadata.links = links

        self.crossref_provider.fetch_metadata = Mock(return_value={"authors": ["Test Author"]})

        # We need to call `business_logic.create_collection` so that the publisher metadata is populated
<<<<<<< HEAD
        version = self.business_logic.create_collection(test_user_name, metadata)
=======
        version = self.business_logic.create_collection(self.test_user_name, self.test_curator_name, metadata)
>>>>>>> 69b29e33
        self.crossref_provider.fetch_metadata.assert_called_once()
        self.crossref_provider.fetch_metadata.reset_mock()

        body = CollectionMetadataUpdate(
            name=None,
            description=None,
            contact_name=None,
            contact_email=None,
            links=[Link("new test doi", "DOI", "http://new.test.doi")],
        )

        expected_updated_publisher_metadata = {"authors": ["New Test Author"]}
        self.crossref_provider.fetch_metadata = Mock(return_value=expected_updated_publisher_metadata)

        self.business_logic.update_collection_version(version.version_id, body)

        self.crossref_provider.fetch_metadata.assert_called_once()
        updated_version = self.database_provider.get_collection_version(version.version_id)
        self.assertEqual(updated_version.publisher_metadata, expected_updated_publisher_metadata)


class TestUpdateCollectionDatasets(BaseBusinessLogicTestCase):
    def test_add_empty_dataset_ok(self):
        """
        An empty dataset can be added to a collection when `create_empty_dataset` is called.
        The resulting dataset should be empty and in a state ready for processing.
        """
        version = self.initialize_empty_unpublished_collection()

        new_dataset_version_id, _ = self.business_logic.create_empty_dataset(version.version_id)

        new_dataset_version = self.database_provider.get_dataset_version(new_dataset_version_id)
        self.assertIsNotNone(new_dataset_version)
        self.assertIsNone(new_dataset_version.metadata)
        self.assertEqual(new_dataset_version.collection_id, version.collection_id)
        self.assertEqual(new_dataset_version.status.upload_status, DatasetUploadStatus.WAITING)
        self.assertEqual(new_dataset_version.status.processing_status, DatasetProcessingStatus.PENDING)

    def test_add_dataset_to_unpublished_collection_ok(self):
        """
        A dataset can be added to a collection when `ingest_dataset` is called.
        The resulting dataset should be empty and in a state ready for processing.
        """
        version = self.initialize_empty_unpublished_collection()
        url = "http://test/dataset.url"

        new_dataset_version_id, _ = self.business_logic.ingest_dataset(version.version_id, url, None)

        new_dataset_version = self.database_provider.get_dataset_version(new_dataset_version_id)
        self.assertIsNotNone(new_dataset_version)
        self.assertIsNone(new_dataset_version.metadata)
        self.assertEqual(new_dataset_version.collection_id, version.collection_id)
        self.assertEqual(new_dataset_version.status.upload_status, DatasetUploadStatus.WAITING)
        self.assertEqual(new_dataset_version.status.processing_status, DatasetProcessingStatus.PENDING)

    def test_add_dataset_to_non_existing_collection_ok(self):
        """
        Calling `ingest_dataset` on a collection that does not exist should fail
        """
        url = "http://test/dataset.url"
        fake_collection_version_id = CollectionVersionId(str(uuid4()))

        with self.assertRaises(CollectionUpdateException) as ex:
            self.business_logic.ingest_dataset(fake_collection_version_id, url, None)
        self.assertEqual(ex.exception.errors, [f"Collection version {fake_collection_version_id} does not exist"])

    def test_add_dataset_to_published_collection_fail(self):
        """
        Adding a dataset to a published collection should result in a failure
        """
        version = self.initialize_published_collection()
        url = "http://test/dataset.url"

        with self.assertRaises(CollectionUpdateException) as ex:
            self.business_logic.ingest_dataset(version.version_id, url, None)
        self.assertEqual(ex.exception.errors, [f"Collection version {version.version_id.id} is published"])

    def test_add_dataset_with_invalid_link_fail(self):
        """
        Adding a dataset with a wrong link should result in a failure
        """
        version = self.initialize_published_collection()
        url = "http://bad.url"

        self.uri_provider.validate = Mock(return_value=False)

        with self.assertRaises(DatasetIngestException) as ex:
            self.business_logic.ingest_dataset(version.version_id, url, None)
        self.assertEqual(str(ex.exception), "Trying to upload invalid URI: http://bad.url")

    def test_remove_dataset_from_unpublished_collection_ok(self):
        """
        A dataset can be removed from a collection version using `delete_dataset`.
        This should NOT delete the dataset but rather just update the collection_version -> dataset_version mapping
        """
        version = self.initialize_unpublished_collection()
        self.assertEqual(2, len(version.datasets))
        dataset_version_to_delete_id = version.datasets[0].version_id

        self.business_logic.remove_dataset_version(version.version_id, dataset_version_to_delete_id)

        new_version = self.database_provider.get_collection_version(version.version_id)
        self.assertEqual(1, len(new_version.datasets))

        # The dataset should still be present in the persistence store
        deleted_dataset = self.database_provider.get_dataset_version(dataset_version_to_delete_id)
        self.assertIsNotNone(deleted_dataset)

    def test_remove_dataset_from_published_collection_fail(self):
        """
        Removing a dataset from a published collection should fail
        """
        version = self.initialize_published_collection()
        self.assertEqual(2, len(version.datasets))
        dataset_version_to_delete_id = version.datasets[0].version_id

        with self.assertRaises(CollectionUpdateException):
            self.business_logic.remove_dataset_version(version.version_id, dataset_version_to_delete_id)

    def test_replace_dataset_in_unpublished_collection_ok(self):
        """
        A dataset can be replaced from a collection version by calling `ingest_dataset`
        and specifying an existing dataset_version_id
        """
        version = self.initialize_unpublished_collection()
        dataset_version_to_replace_id = version.datasets[0].version_id
        dataset_version_to_keep_id = version.datasets[1].version_id
        url = "http://test/dataset.url"

        new_dataset_version_id, _ = self.business_logic.ingest_dataset(
            version.version_id, url, dataset_version_to_replace_id
        )

        # Verify that the replaced dataset is in the right status
        new_dataset_version = self.database_provider.get_dataset_version(new_dataset_version_id)
        self.assertIsNotNone(new_dataset_version)
        self.assertIsNone(new_dataset_version.metadata)
        self.assertEqual(new_dataset_version.status.upload_status, DatasetUploadStatus.WAITING)
        self.assertEqual(new_dataset_version.status.processing_status, DatasetProcessingStatus.PENDING)

        # Verify that the old dataset is still existent
        old_dataset_version = self.database_provider.get_dataset_version(dataset_version_to_replace_id)
        self.assertIsNotNone(old_dataset_version)

        # Verify that the collection version points to the right datasets
        version_from_db = self.business_logic.get_collection_version(version.version_id)
        self.assertCountEqual(
            [d.version_id for d in version_from_db.datasets],
            [dataset_version_to_keep_id, new_dataset_version.version_id],
        )

    def test_replace_dataset_in_published_collection_fail(self):
        """
        Replacing a dataset that belongs to a published collection should fail
        """
        version = self.initialize_published_collection()
        dataset_version_to_replace_id = version.datasets[0].version_id
        url = "http://test/dataset.url"

        with self.assertRaises(CollectionUpdateException):
            self.business_logic.ingest_dataset(version.version_id, url, dataset_version_to_replace_id)

    def test_replace_dataset_on_non_existing_dataset_fail(self):
        """
        Calling `ingest_dataset` and specifying a non existant dataset_version_id should fail
        """
        version = self.initialize_unpublished_collection()
        url = "http://test/dataset.url"

        with self.assertRaises(DatasetNotFoundException) as ex:
            self.business_logic.ingest_dataset(version.version_id, url, DatasetVersionId("fake_id"))
        self.assertEqual(str(ex.exception), "Dataset fake_id does not belong to the desired collection")

    def test_replace_dataset_in_wrong_status_fail(self):
        """
        Calling `ingest_dataset` and specifying an existing dataset should fail if the dataset is not in the
        final status
        """
        version = self.initialize_unpublished_collection()
        url = "http://test/dataset.url"

        dataset_version = version.datasets[0]
        self.database_provider.update_dataset_processing_status(
            dataset_version.version_id, DatasetProcessingStatus.PENDING
        )

        with self.assertRaises(DatasetIngestException) as ex:
            self.business_logic.ingest_dataset(version.version_id, url, dataset_version.version_id)
        self.assertEqual(
            str(ex.exception), f"Unable to reprocess dataset {dataset_version.version_id}: processing status is PENDING"
        )


class TestGetDataset(BaseBusinessLogicTestCase):
    def test_get_all_datasets_ok(self):
        """
        All dataset that belong to a published collection can be retrieved with `get_all_published_datasets`
        """
        # This will add 4 datasets, but only 2 should be retrieved by `get_all_datasets`
        published_version = self.initialize_published_collection()
        self.initialize_unpublished_collection()

        datasets = list(self.business_logic.get_all_published_datasets())
        self.assertEqual(2, len(datasets))
        self.assertCountEqual([d.version_id for d in datasets], [d.version_id for d in published_version.datasets])

    def test_get_dataset_artifacts_ok(self):
        """
        Artifacts belonging to a dataset can be obtained with `get_dataset_artifacts`
        """
        published_version = self.initialize_published_collection()
        dataset_version_id = published_version.datasets[0].version_id

        artifacts = list(self.business_logic.get_dataset_artifacts(dataset_version_id))
        self.assertEqual(3, len(artifacts))
        self.assertCountEqual(
            [a.type for a in artifacts], [DatasetArtifactType.H5AD, DatasetArtifactType.CXG, DatasetArtifactType.RDS]
        )

    def test_get_dataset_artifact_download_data_ok(self):
        """
        Calling `get_dataset_artifact_download_data` should yield downloadable data
        """
        published_version = self.initialize_published_collection()
        dataset = published_version.datasets[0]
        artifact = next(artifact for artifact in dataset.artifacts if artifact.type == DatasetArtifactType.H5AD)
        self.assertIsNotNone(artifact)

        expected_file_size = 12345
        expected_presigned_url = "http://fake.presigned/url"

        self.s3_provider.get_file_size = Mock(return_value=expected_file_size)
        self.s3_provider.generate_presigned_url = Mock(return_value=expected_presigned_url)

        # TODO: requires mocking of the S3 provider. implement later
        download_data = self.business_logic.get_dataset_artifact_download_data(dataset.version_id, artifact.id)
        expected_download_data = DatasetArtifactDownloadData(
            "artifact.h5ad", DatasetArtifactType.H5AD, expected_file_size, expected_presigned_url
        )
        self.assertEqual(download_data, expected_download_data)

    def test_get_dataset_status_for_uploaded_dataset_ok(self):
        """
        Calling `get_dataset_status` should yield the processing status
        """
        published_version = self.initialize_published_collection()
        dataset = published_version.datasets[0]
        status = self.business_logic.get_dataset_status(dataset.version_id)
        self.assertEqual(status.processing_status, DatasetProcessingStatus.SUCCESS)
        self.assertEqual(status.upload_status, DatasetUploadStatus.UPLOADED)
        self.assertEqual(status.validation_status, DatasetValidationStatus.VALID)


class TestUpdateDataset(BaseBusinessLogicTestCase):
    def test_update_dataset_status_ok(self):
        """
        The dataset processing status can be updated using `update_dataset_status`
        """
        unpublished_collection = self.initialize_unpublished_collection(complete_dataset_ingestion=False)
        self.assertEqual(2, len(unpublished_collection.datasets))
        for dataset in unpublished_collection.datasets:
            self.business_logic.update_dataset_version_status(
                dataset.version_id, "upload", DatasetUploadStatus.UPLOADED
            )
            version_from_db = self.database_provider.get_dataset_version(dataset.version_id)
            self.assertEqual(version_from_db.status.upload_status, DatasetUploadStatus.UPLOADED)

    def test_update_dataset_status_validation_message_ok(self):
        """
        The dataset validation message can be updated using `update_dataset_status`
        """
        unpublished_collection = self.initialize_unpublished_collection(complete_dataset_ingestion=False)
        self.assertEqual(2, len(unpublished_collection.datasets))
        for dataset in unpublished_collection.datasets:
            self.business_logic.update_dataset_version_status(
                dataset.version_id, "validation", DatasetValidationStatus.INVALID, "Validation error!"
            )
            version_from_db = self.database_provider.get_dataset_version(dataset.version_id)
            self.assertEqual(version_from_db.status.validation_status, DatasetValidationStatus.INVALID)
            self.assertEqual(version_from_db.status.validation_message, "Validation error!")

    def test_add_dataset_artifact_ok(self):
        """
        A dataset artifact can be added using `add_dataset_artifact`
        """
        unpublished_collection = self.initialize_unpublished_collection(complete_dataset_ingestion=False)
        self.assertEqual(2, len(unpublished_collection.datasets))
        for dataset in unpublished_collection.datasets:
            self.assertEqual(dataset.artifacts, [])
            self.business_logic.add_dataset_artifact(dataset.version_id, "h5ad", "http://fake.uri/artifact.h5ad")

            version_from_db = self.database_provider.get_dataset_version(dataset.version_id)
            self.assertEqual(1, len(version_from_db.artifacts))
            self.assertEqual(version_from_db.artifacts[0].type, DatasetArtifactType.H5AD.value)
            self.assertEqual(version_from_db.artifacts[0].uri, "http://fake.uri/artifact.h5ad")

    def test_add_dataset_artifact_wrong_type_fail(self):
        """
        Adding a dataset artifact with an unsupported type should fail
        """
        unpublished_collection = self.initialize_unpublished_collection(complete_dataset_ingestion=False)
        self.assertEqual(2, len(unpublished_collection.datasets))
        for dataset in unpublished_collection.datasets:
            self.assertEqual(dataset.artifacts, [])
            with self.assertRaises(DatasetIngestException):
                self.business_logic.add_dataset_artifact(
                    dataset.version_id, "BAD_TYPE", "http://fake.uri/artifact.h5ad"
                )

    def test_set_dataset_metadata_ok(self):
        """
        The dataset metadata can be set using `set_dataset_metadata`
        """
        unpublished_collection = self.initialize_unpublished_collection(complete_dataset_ingestion=False)
        self.assertEqual(2, len(unpublished_collection.datasets))
        for dataset in unpublished_collection.datasets:
            self.business_logic.set_dataset_metadata(dataset.version_id, self.sample_dataset_metadata)
            version_from_db = self.database_provider.get_dataset_version(dataset.version_id)
            self.assertEqual(version_from_db.metadata, self.sample_dataset_metadata)


class TestCollectionOperations(BaseBusinessLogicTestCase):
    def test_create_collection_version_ok(self):
        """
        A collection version can be created using `create_collection_version`
        """
        published_collection = self.initialize_published_collection()
        new_version = self.business_logic.create_collection_version(published_collection.collection_id)

        # The new version has a different version_id
        self.assertNotEqual(published_collection.version_id, new_version.version_id)

        # The new version has the same collection_id, collection metadata, and datasets
        self.assertEqual(published_collection.collection_id, new_version.collection_id)
        self.assertEqual(published_collection.metadata, new_version.metadata)
        self.assertEqual(published_collection.datasets, new_version.datasets)

        # The new version should not be published (aka Private)
        self.assertIsNone(new_version.published_at)

        # The canonical collection should be published
        self.assertIsNotNone(new_version.canonical_collection.originally_published_at)

        # get_collection still retrieves the original version
        version = self.business_logic.get_published_collection_version(published_collection.collection_id)
        self.assertEqual(version.version_id, published_collection.version_id)
        self.assertNotEqual(version.version_id, new_version.version_id)

    def test_create_collection_version_fails_if_other_versions(self):
        """
        A collection version can only be created if there are no other unpublished versions
        for that specific canonical collection
        """
        published_collection = self.initialize_published_collection()
        self.business_logic.create_collection_version(published_collection.collection_id)

        with self.assertRaises(CollectionVersionException):
            self.business_logic.create_collection_version(published_collection.collection_id)

    def test_create_collection_version_fails_if_collection_not_exists(self):
        """
        A collection version can only be created on an existing collection
        """
        non_existing_collection_id = self.database_provider._generate_id()
        with self.assertRaises(CollectionVersionException):
            self.business_logic.create_collection_version(CollectionId(non_existing_collection_id))

    def test_delete_collection_version_ok(self):
        """
        A collection version can be deleted using `delete_collection_version`
        """
        published_collection = self.initialize_published_collection()
        new_version = self.business_logic.create_collection_version(published_collection.collection_id)

        self.business_logic.delete_collection_version(new_version.version_id)

        # The version should no longer exist
        deleted_version = self.business_logic.get_collection_version(new_version.version_id)
        self.assertIsNone(deleted_version)

        # The original version should not be affected
        original_version = self.business_logic.get_collection_version(published_collection.version_id)
        self.assertIsNotNone(original_version)
        self.assertEqual(published_collection, original_version)

        # get_collection still retrieves the original version
        version = self.business_logic.get_published_collection_version(published_collection.collection_id)
        self.assertEqual(version.version_id, published_collection.version_id)
        self.assertNotEqual(version.version_id, new_version.version_id)

    def test_tombstone_collection_ok(self):
        """
        A collection can be marked as tombstoned using 'tombstone_collection'
        """
        published_collection = self.initialize_published_collection()
        self.business_logic.tombstone_collection(published_collection.collection_id)

        # The collection version canonical collection has tombstoned marked as True
        collection_version = self.business_logic.get_collection_version(published_collection.version_id)
        self.assertTrue(collection_version.canonical_collection.tombstoned)

    def test_publish_version_fails_on_published_collection(self):
        """
        `publish_collection_version` should fail if called on a collection version that is already published.
        """
        published_collection = self.initialize_published_collection()
        self.assertIsNotNone(published_collection.published_at)

        with self.assertRaises(CollectionPublishException):
            self.business_logic.publish_collection_version(published_collection.version_id)

    def test_publish_version_ok(self):
        """
        A collection version can be published using `publish_collection`
        """
        unpublished_collection = self.initialize_unpublished_collection()
        self.business_logic.publish_collection_version(unpublished_collection.version_id)

        published_version = self.database_provider.get_collection_version(unpublished_collection.version_id)
        self.assertIsNotNone(
            published_version.published_at
        )  # TODO: ideally, do a date assertion here (requires mocking)
        self.assertIsNotNone(published_version.canonical_collection.originally_published_at)
        self.assertEqual(published_version.published_at, published_version.canonical_collection.originally_published_at)

        # The published and unpublished collection have the same collection_id and version_id
        self.assertEqual(published_version.collection_id, unpublished_collection.collection_id)
        self.assertEqual(published_version.version_id, unpublished_collection.version_id)

        # get_collection retrieves the correct version
        version = self.business_logic.get_published_collection_version(unpublished_collection.collection_id)
        if version:  # pylance
            self.assertEqual(version.version_id, published_version.version_id)

    def test_publish_collection_with_no_datasets_fail(self):
        """
        Publishing a collection version with no datasets should fail
        """
        unpublished_collection = self.initialize_empty_unpublished_collection()

        with self.assertRaises(CollectionPublishException):
            self.business_logic.publish_collection_version(unpublished_collection.version_id)

    def test_publish_version_with_updated_metadata_ok(self):
        """
        Publishing a collection with updated metadata should succeed
        """
        published_collection = self.initialize_published_collection()
        new_version = self.business_logic.create_collection_version(published_collection.collection_id)

        body = CollectionMetadataUpdate(
            name="new collection name",
            description="new collection description",
            contact_name="new contact name",
            contact_email="new_email@czi.com",
            links=None,
        )

        self.assertIsNone(new_version.published_at)

        self.business_logic.update_collection_version(new_version.version_id, body)
        self.business_logic.publish_collection_version(new_version.version_id)

        new_version_from_db = self.database_provider.get_collection_version(new_version.version_id)
        self.assertIsNotNone(new_version_from_db.published_at)
        self.assertEqual(published_collection.collection_id, new_version_from_db.collection_id)
        self.assertEqual(new_version.version_id, new_version_from_db.version_id)
        self.assertEqual([d.version_id for d in new_version.datasets], new_version_from_db.datasets)

        self.assertEqual(new_version_from_db.metadata.name, body.name)
        self.assertEqual(new_version_from_db.metadata.description, body.description)
        self.assertEqual(new_version_from_db.metadata.contact_name, body.contact_name)
        self.assertEqual(new_version_from_db.metadata.contact_email, body.contact_email)

    def test_publish_version_with_removed_dataset_ok(self):
        """
        Publishing a version with a dataset removed should succeed
        """
        published_collection = self.initialize_published_collection()
        new_version = self.business_logic.create_collection_version(published_collection.collection_id)

        dataset_version_to_remove = new_version.datasets[0]
        dataset_version_to_keep = new_version.datasets[1]

        self.business_logic.remove_dataset_version(new_version.version_id, dataset_version_to_remove.version_id)

        # The new version should have only one dataset (before publishing)
        version_from_db = self.database_provider.get_collection_version(new_version.version_id)
        self.assertEqual(1, len(version_from_db.datasets))

        # The original version should still have two datasets (before publishing)
        version_from_db = self.database_provider.get_collection_version(published_collection.version_id)
        self.assertEqual(2, len(version_from_db.datasets))

        # Get collection retrieves the original version (with two datasets)
        version = self.business_logic.get_published_collection_version(published_collection.collection_id)
        self.assertEqual(version.version_id, published_collection.version_id)
        self.assertEqual(2, len(version.datasets))

        self.business_logic.publish_collection_version(new_version.version_id)

        # The new version should have only one dataset (after publishing)
        version_from_db = self.database_provider.get_collection_version(new_version.version_id)
        self.assertEqual(1, len(version_from_db.datasets))

        # The old version should still have two datasets (after publishing)
        version_from_db = self.database_provider.get_collection_version(published_collection.version_id)
        self.assertEqual(2, len(version_from_db.datasets))

        # Get collection retrieves the new version (with one datasets)
        version = self.business_logic.get_published_collection_version(published_collection.collection_id)
        self.assertEqual(version.version_id, new_version.version_id)
        self.assertEqual(1, len(version.datasets))
        self.assertEqual(version.datasets[0], dataset_version_to_keep)

    def test_publish_version_with_added_dataset_ok(self):
        """
        Publishing a version with a dataset added should succeed
        """
        published_collection = self.initialize_published_collection()
        new_version = self.business_logic.create_collection_version(published_collection.collection_id)

        added_dataset_version_id, _ = self.business_logic.ingest_dataset(
            new_version.version_id, "http://fake.url", None
        )
        self.complete_dataset_processing_with_success(added_dataset_version_id)

        # The new version should have three datasets (before publishing)
        version_from_db = self.database_provider.get_collection_version(new_version.version_id)
        self.assertEqual(3, len(version_from_db.datasets))

        # The original version should still have two datasets (before publishing)
        version_from_db = self.database_provider.get_collection_version(published_collection.version_id)
        self.assertEqual(2, len(version_from_db.datasets))

        # Get collection retrieves the original version (with two datasets)
        version = self.business_logic.get_published_collection_version(published_collection.collection_id)
        self.assertEqual(version.version_id, published_collection.version_id)
        self.assertEqual(2, len(version.datasets))

        self.business_logic.publish_collection_version(new_version.version_id)

        # The new version should have three datasets (after publishing)
        version_from_db = self.database_provider.get_collection_version(new_version.version_id)
        self.assertEqual(3, len(version_from_db.datasets))

        # The old version should still have two datasets (after publishing)
        version_from_db = self.database_provider.get_collection_version(published_collection.version_id)
        self.assertEqual(2, len(version_from_db.datasets))

        # Get collection retrieves the new version (with three datasets, including the new one)
        version = self.business_logic.get_published_collection_version(published_collection.collection_id)
        self.assertEqual(version.version_id, new_version.version_id)
        self.assertEqual(3, len(version.datasets))
        self.assertIn(added_dataset_version_id, [dataset.version_id for dataset in version.datasets])

    def test_publish_version_with_replaced_dataset_ok(self):
        """
        Publishing a version with a dataset replaced should succeed
        """
        published_collection = self.initialize_published_collection()
        new_version = self.business_logic.create_collection_version(published_collection.collection_id)

        # We will replace the first dataset
        dataset_id_to_replace = published_collection.datasets[0].version_id
        dataset_id_to_keep = published_collection.datasets[1].version_id

        replaced_dataset_version_id, _ = self.business_logic.ingest_dataset(
            new_version.version_id, "http://fake.url", dataset_id_to_replace
        )
        self.complete_dataset_processing_with_success(replaced_dataset_version_id)

        # The new version should have the correct datasets (before publishing)
        version_from_db = self.database_provider.get_collection_version(new_version.version_id)
        self.assertEqual(2, len(version_from_db.datasets))
        self.assertCountEqual([replaced_dataset_version_id, dataset_id_to_keep], version_from_db.datasets)

        # The original version should have the correct datasets (before publishing)
        version_from_db = self.database_provider.get_collection_version(published_collection.version_id)
        self.assertEqual(2, len(version_from_db.datasets))
        self.assertCountEqual([dataset_id_to_replace, dataset_id_to_keep], version_from_db.datasets)

        # Get collection retrieves the original version (with two datasets)
        version = self.business_logic.get_published_collection_version(published_collection.collection_id)
        self.assertEqual(version.version_id, published_collection.version_id)
        self.assertEqual(2, len(version.datasets))
        self.assertCountEqual(
            [dataset_id_to_replace, dataset_id_to_keep], [dataset.version_id for dataset in version.datasets]
        )

        self.business_logic.publish_collection_version(new_version.version_id)

        # The new version should have the correct datasets (after publishing)
        version_from_db = self.database_provider.get_collection_version(new_version.version_id)
        self.assertEqual(2, len(version_from_db.datasets))
        self.assertCountEqual([replaced_dataset_version_id, dataset_id_to_keep], version_from_db.datasets)

        # The old version should have the correct datasets (after publishing)
        version_from_db = self.database_provider.get_collection_version(published_collection.version_id)
        self.assertEqual(2, len(version_from_db.datasets))
        self.assertCountEqual([dataset_id_to_replace, dataset_id_to_keep], version_from_db.datasets)

        # Get collection retrieves the new version (with two datasets, including the replaced one)
        version = self.business_logic.get_published_collection_version(published_collection.collection_id)
        self.assertEqual(version.version_id, new_version.version_id)
        self.assertEqual(2, len(version.datasets))
        self.assertCountEqual(
            [replaced_dataset_version_id, dataset_id_to_keep], [dataset.version_id for dataset in version.datasets]
        )

    def test_publish_version_does_not_change_original_published_at_ok(self):
        """
        When publishing a collection version, the published_at for the canonical collection
        should not change
        """
        first_version = self.initialize_published_collection()
        second_version = self.business_logic.create_collection_version(first_version.collection_id)
        self.business_logic.publish_collection_version(second_version.version_id)

        canonical = self.business_logic.get_collection_version(second_version.version_id).canonical_collection
        self.assertEqual(canonical.originally_published_at, first_version.published_at)

    def test_get_all_collections_published_does_not_retrieve_old_versions(self):
        """
        `get_collections` with is_published=True should not return versions that were previously
        published but have a new version
        """
        first_version = self.initialize_published_collection()
        second_version = self.business_logic.create_collection_version(first_version.collection_id)
        self.business_logic.publish_collection_version(second_version.version_id)

        filter = CollectionQueryFilter(is_published=True)
        all_collections = list(self.business_logic.get_collections(filter))

        self.assertEqual(1, len(all_collections))
        self.assertEqual(all_collections[0].version_id, second_version.version_id)

        # The canonical collection published_at should point to the original publication time
        collection_version = self.business_logic.get_collection_version(all_collections[0].version_id)
        self.assertNotEqual(
            collection_version.canonical_collection.originally_published_at, all_collections[0].published_at
        )
        self.assertEqual(collection_version.canonical_collection.originally_published_at, first_version.published_at)

    def test_get_collection_versions_for_canonical_ok(self):
        """
        `get_collection_versions_from_canonical` can be used to retrieve all the versions
        for a canonical collection, whether those are published, active or neither
        """

        first_version = self.initialize_published_collection()
        second_version = self.business_logic.create_collection_version(first_version.collection_id)
        self.business_logic.publish_collection_version(second_version.version_id)
        third_version = self.business_logic.create_collection_version(first_version.collection_id)

        versions = self.business_logic.get_collection_versions_from_canonical(first_version.collection_id)
        versions = list(versions)

        self.assertEqual(3, len(versions))
        self.assertIn(first_version.version_id, [v.version_id for v in versions])
        self.assertIn(second_version.version_id, [v.version_id for v in versions])
        self.assertIn(third_version.version_id, [v.version_id for v in versions])

    def test_get_collection_version_from_canonical_published_ok(self):
        """
        `get_collection_version_from_canonical` retrieves the active published version connected
        to the canonical collection, when available
        """

        first_version = self.initialize_published_collection()
        self.business_logic.create_collection_version(first_version.collection_id)

        version = self.business_logic.get_collection_version_from_canonical(first_version.collection_id)
        self.assertIsNotNone(version)
        if version is not None:  # pylance
            self.assertEqual(version.version_id, first_version.version_id)
            self.assertIsNotNone(version.published_at)

    def test_get_collection_version_from_canonical_unpublished_ok(self):
        """
        `get_collection_version_from_canonical` retrieves the unpublished version connected
        to the canonical collection, if no published version is available
        """

        first_version = self.initialize_unpublished_collection()

        version = self.business_logic.get_collection_version_from_canonical(first_version.collection_id)
        self.assertIsNotNone(version)
        if version is not None:  # pylance
            self.assertEqual(version.version_id, first_version.version_id)
            self.assertIsNone(version.published_at)

    def test_dataset_published_at_with_new_dataset_ok(self):
        """
        When publishing a collection that contains a new dataset, `published_at` for the new dataset should be updated
        """

        published_collection = self.initialize_published_collection()
        new_version = self.business_logic.create_collection_version(published_collection.collection_id)

        added_dataset_version_id, _ = self.business_logic.ingest_dataset(
            new_version.version_id, "http://fake.url", None
        )
        self.complete_dataset_processing_with_success(added_dataset_version_id)

        self.business_logic.publish_collection_version(new_version.version_id)

        version_from_db = self.database_provider.get_collection_version(new_version.version_id)
        dataset_0 = self.database_provider.get_dataset_version(version_from_db.datasets[0])
        dataset_1 = self.database_provider.get_dataset_version(version_from_db.datasets[1])
        dataset_2 = self.database_provider.get_dataset_version(version_from_db.datasets[2])

        # dataset_2 is the new dataset
        # published_collection is the original, 2 dataset collection
        self.assertNotIn(dataset_2.version_id, [d.version_id for d in published_collection.datasets])
        self.assertIn(dataset_1.version_id, [d.version_id for d in published_collection.datasets])
        self.assertIn(dataset_0.version_id, [d.version_id for d in published_collection.datasets])

        # Published_at should be defined for all 3 datasets
        self.assertIsNotNone(dataset_0.canonical_dataset.published_at)
        self.assertIsNotNone(dataset_1.canonical_dataset.published_at)
        self.assertIsNotNone(dataset_2.canonical_dataset.published_at)

        self.assertGreater(dataset_2.canonical_dataset.published_at, published_collection.published_at)
        self.assertEqual(dataset_1.canonical_dataset.published_at, published_collection.published_at)
        self.assertEqual(dataset_0.canonical_dataset.published_at, published_collection.published_at)

    def test_dataset_published_at_with_replaced_dataset_ok(self):
        """
        When publishing a collection that contains a replaced dataset,
        `published_at` for the replaced dataset should not be updated
        """

        published_collection = self.initialize_published_collection()
        new_version = self.business_logic.create_collection_version(published_collection.collection_id)

        # We will replace the first dataset
        dataset_id_to_replace = published_collection.datasets[0].version_id
        dataset_id_to_keep = published_collection.datasets[1].version_id

        replaced_dataset_version_id, _ = self.business_logic.ingest_dataset(
            new_version.version_id, "http://fake.url", dataset_id_to_replace
        )

        self.complete_dataset_processing_with_success(replaced_dataset_version_id)

        self.business_logic.publish_collection_version(new_version.version_id)

        version_from_db = self.database_provider.get_collection_version(new_version.version_id)
        dataset_0 = self.database_provider.get_dataset_version(version_from_db.datasets[0])
        dataset_1 = self.database_provider.get_dataset_version(version_from_db.datasets[1])

        self.assertNotEqual(dataset_0.version_id, dataset_id_to_replace)
        self.assertEqual(dataset_1.version_id, dataset_id_to_keep)

        self.assertEqual(dataset_0.canonical_dataset.published_at, published_collection.published_at)
        self.assertEqual(dataset_1.canonical_dataset.published_at, published_collection.published_at)


if __name__ == "__main__":
    unittest.main()<|MERGE_RESOLUTION|>--- conflicted
+++ resolved
@@ -42,17 +42,16 @@
 from backend.layers.thirdparty.uri_provider import FileInfo, UriProviderInterface
 from tests.unit.backend.layers.fixtures import test_user_name
 
+test_curator_name = "Test User"
+
 
 class BaseBusinessLogicTestCase(unittest.TestCase):
     sample_collection_metadata: CollectionMetadata
     sample_dataset_metadata: DatasetMetadata
 
-<<<<<<< HEAD
-=======
     test_user_name = "test_user_1"
     test_curator_name = "Test User"
 
->>>>>>> 69b29e33
     @classmethod
     def setUpClass(cls) -> None:
         cls.run_as_integration = True if os.environ.get("INTEGRATION_TEST", "false").lower() == "true" else False
@@ -196,13 +195,9 @@
         """
         A collection can be created using `create_collection`
         """
-<<<<<<< HEAD
-        collection = self.business_logic.create_collection(test_user_name, self.sample_collection_metadata)
-=======
         collection = self.business_logic.create_collection(
-            self.test_user_name, self.test_curator_name, self.sample_collection_metadata
-        )
->>>>>>> 69b29e33
+            test_user_name, test_curator_name, self.sample_collection_metadata
+        )
         collection_from_database = self.database_provider.get_collection_version(collection.version_id)
         self.assertEqual(collection, collection_from_database)
 
@@ -216,13 +211,9 @@
             Link(None, "other", "http://example.com/other"),  # names can be optional
         ]
         self.sample_collection_metadata.links = good_links
-<<<<<<< HEAD
-        collection = self.business_logic.create_collection(test_user_name, self.sample_collection_metadata)
-=======
         collection = self.business_logic.create_collection(
-            self.test_user_name, self.test_curator_name, self.sample_collection_metadata
-        )
->>>>>>> 69b29e33
+            test_user_name, test_curator_name, self.sample_collection_metadata
+        )
         collection_from_database = self.database_provider.get_collection_version(collection.version_id)
         self.assertEqual(good_links, collection_from_database.metadata.links)
 
@@ -234,13 +225,7 @@
         self.sample_collection_metadata.links = bad_links
 
         with self.assertRaises(CollectionCreationException) as ex:
-<<<<<<< HEAD
-            self.business_logic.create_collection(test_user_name, self.sample_collection_metadata)
-=======
-            self.business_logic.create_collection(
-                self.test_user_name, self.test_curator_name, self.sample_collection_metadata
-            )
->>>>>>> 69b29e33
+            self.business_logic.create_collection(test_user_name, test_curator_name, self.sample_collection_metadata)
 
         self.assertEqual(
             ex.exception.errors, [{"name": "links[0]", "reason": "Invalid URL.", "value": "incorrect_url"}]
@@ -257,13 +242,9 @@
         expected_publisher_metadata = {"authors": ["Test Author"]}
         self.crossref_provider.fetch_metadata = Mock(return_value=expected_publisher_metadata)
 
-<<<<<<< HEAD
-        collection = self.business_logic.create_collection(test_user_name, self.sample_collection_metadata)
-=======
         collection = self.business_logic.create_collection(
-            self.test_user_name, self.test_curator_name, self.sample_collection_metadata
-        )
->>>>>>> 69b29e33
+            test_user_name, test_curator_name, self.sample_collection_metadata
+        )
 
         self.crossref_provider.fetch_metadata.assert_called_with("http://good.doi")
 
@@ -284,13 +265,7 @@
         self.crossref_provider.fetch_metadata = Mock(side_effect=CrossrefDOINotFoundException("Error!"))
 
         with self.assertRaises(CollectionCreationException):
-<<<<<<< HEAD
-            self.business_logic.create_collection(test_user_name, self.sample_collection_metadata)
-=======
-            self.business_logic.create_collection(
-                self.test_user_name, self.test_curator_name, self.sample_collection_metadata
-            )
->>>>>>> 69b29e33
+            self.business_logic.create_collection(test_user_name, test_curator_name, self.sample_collection_metadata)
 
     def test_create_collection_with_doi_error_ignores_metadata_ok(self):
         """
@@ -496,11 +471,7 @@
         self.crossref_provider.fetch_metadata = Mock(return_value=expected_publisher_metadata)
 
         # We need to call `business_logic.create_collection` so that the publisher metadata is populated
-<<<<<<< HEAD
-        version = self.business_logic.create_collection(test_user_name, metadata)
-=======
-        version = self.business_logic.create_collection(self.test_user_name, self.test_curator_name, metadata)
->>>>>>> 69b29e33
+        version = self.business_logic.create_collection(test_user_name, test_curator_name, metadata)
         self.crossref_provider.fetch_metadata.assert_called_once()
         self.crossref_provider.fetch_metadata.reset_mock()
 
@@ -529,11 +500,7 @@
         self.crossref_provider.fetch_metadata = Mock(return_value={"authors": ["Test Author"]})
 
         # We need to call `business_logic.create_collection` so that the publisher metadata is populated
-<<<<<<< HEAD
-        version = self.business_logic.create_collection(test_user_name, metadata)
-=======
-        version = self.business_logic.create_collection(self.test_user_name, self.test_curator_name, metadata)
->>>>>>> 69b29e33
+        version = self.business_logic.create_collection(test_user_name, test_curator_name, metadata)
         self.crossref_provider.fetch_metadata.assert_called_once()
         self.crossref_provider.fetch_metadata.reset_mock()
 
