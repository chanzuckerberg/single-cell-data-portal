--- conflicted
+++ resolved
@@ -3038,14 +3038,9 @@
 
         self.complete_dataset_processing_with_success(replaced_dataset_version_id)
 
-<<<<<<< HEAD
-        dataset_versions = published_collection.datasets
-        dataset_versions.append(self.database_provider.get_dataset_version(replaced_dataset_version_id))
-=======
         dataset_versions = published_collection.datasets + [
             self.business_logic.get_dataset_version(replaced_dataset_version_id)
         ]
->>>>>>> a4c1e4d9
         expected_delete_keys = set()
         fake_public_bucket = "datasets"
         for d_v in dataset_versions:
@@ -3054,20 +3049,9 @@
                 self.s3_provider.upload_file(None, fake_public_bucket, key, None)  # Populate s3 mock with assets
                 self.assertTrue(self.s3_provider.uri_exists(f"s3://{fake_public_bucket}/{key}"))
                 expected_delete_keys.add(f"{d_v.version_id}.{file_type}")
-<<<<<<< HEAD
-            expected_delete_keys.update(
-                [a.uri.split("/")[-1] for a in d_v.artifacts if a.type == DatasetArtifactType.ATAC_FRAGMENT]
-            )
-            expected_delete_keys.update(
-                [a.uri.split("/")[-1] for a in d_v.artifacts if a.type == DatasetArtifactType.ATAC_INDEX]
-            )
-        self.assertTrue(len(expected_delete_keys) > 0)
-        [self.s3_provider.file_exists(fake_public_bucket, key) for key in expected_delete_keys]
-=======
             expected_delete_keys.update(self.business_logic.get_atac_fragment_uris_from_dataset_version(d_v))
         self.assertTrue(len(expected_delete_keys) > 0)
         self.assertTrue(all(self.s3_provider.file_exists(fake_public_bucket, key) for key in expected_delete_keys))
->>>>>>> a4c1e4d9
         actual_delete_keys = set(
             self.business_logic.delete_all_dataset_versions_from_public_bucket_for_collection(
                 published_collection.collection_id
