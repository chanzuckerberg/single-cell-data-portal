--- conflicted
+++ resolved
@@ -34,6 +34,7 @@
     Link,
     OntologyTermId,
 )
+from backend.layers.persistence.persistence import DatabaseProvider
 from backend.layers.persistence.persistence_mock import DatabaseProviderMock
 from backend.layers.thirdparty.crossref_provider import CrossrefProviderInterface
 from backend.layers.thirdparty.s3_provider import S3Provider
@@ -46,10 +47,6 @@
     sample_collection_metadata: CollectionMetadata
     sample_dataset_metadata: DatasetMetadata
 
-<<<<<<< HEAD
-=======
-    test_user_name = "test_user_1"
-
     @classmethod
     def setUpClass(cls) -> None:
         cls.run_as_integration = True if os.environ.get("INTEGRATION_TEST", "false").lower() == "true" else False
@@ -57,7 +54,6 @@
             cls.database_provider = DatabaseProvider(database_uri="postgresql://postgres:secret@localhost")
             cls.database_provider._drop_schema("persistence_schema")
 
->>>>>>> b3deaca1
     def setUp(self) -> None:
         if self.run_as_integration:
             self.database_provider._create_schema("persistence_schema")
