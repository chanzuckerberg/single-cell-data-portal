import itertools
import json
from datetime import datetime
from furl import furl

from backend.corpora.common.corpora_orm import CollectionVisibility, UploadStatus, generate_uuid
from backend.corpora.common.entities import Collection
from tests.unit.backend.chalice.api_server.base_api_test import BaseAuthAPITest
from tests.unit.backend.chalice.api_server.mock_auth import get_auth_token


class TestCollection(BaseAuthAPITest):
    def validate_collections_response_structure(self, body):
        self.assertIn("collections", body)
        self.assertTrue(all(k in ["collections", "from_date", "to_date"] for k in body))

        for collection in body["collections"]:
            self.assertListEqual(sorted(collection.keys()), ["created_at", "id", "visibility"])
            self.assertEqual(collection["visibility"], "PUBLIC")
            self.assertGreaterEqual(datetime.fromtimestamp(collection["created_at"]).year, 1969)

    def validate_collection_uuid_response_structure(self, body):
        required_keys = [
            "name",
            "description",
            "id",
            "visibility",
            "links",
            "datasets",
            "created_at",
            "updated_at",
            "obfuscated_uuid",
            "contact_email",
            "contact_name",
            "data_submission_policy_version",
            "access_type",
        ]
        self.assertListEqual(sorted(body.keys()), sorted(required_keys))
        self.assertGreaterEqual(datetime.fromtimestamp(body["created_at"]).year, 1969)
        self.assertGreaterEqual(datetime.fromtimestamp(body["updated_at"]).year, 1969)

        for link in body["links"]:
            self.assertListEqual(sorted(link.keys()), ["link_name", "link_type", "link_url"])

        for dataset in body["datasets"]:
            required_keys = [
                "id",
                "assay",
                "tissue",
                "disease",
                "sex",
                "ethnicity",
                "organism",
                "development_stage",
                "name",
                "revision",
                "dataset_deployments",
                "dataset_assets",
                "processing_status",
                "created_at",
                "updated_at",
                "collection_id",
                "collection_visibility",
                "is_valid",
                "cell_count",
            ]
            self.assertListEqual(sorted(dataset.keys()), sorted(required_keys))

    def test__list_collection_options__allow(self):
        origin = "http://localhost:8000"
        res = self.app.options("/dp/v1/collections", headers={"origin": origin})
        res.raise_for_status()
        self.assertEqual(origin, res.headers["Access-Control-Allow-Origin"])

    def test__list_collection_options__no_allow(self):
        res = self.app.options("/dp/v1/collections", headers={"origin": "http://localhost:ABCD"})
        res.raise_for_status()
        self.assertNotIn("Access-Control-Allow-Origin", res.headers.keys())

    def test__list_collection__ok(self):
        path = "/dp/v1/collections"
        headers = dict(host="localhost")

        from_date = int(datetime.fromtimestamp(60).timestamp())
        creation_time = 70
        to_date = int(datetime.fromtimestamp(80).timestamp())

        expected_id = self.generate_collection(
            self.session, visibility=CollectionVisibility.PUBLIC.name, created_at=datetime.fromtimestamp(creation_time)
        ).id

        with self.subTest("No Parameters"):
            test_url = furl(path=path)
            response = self.app.get(test_url.url, headers=headers)
            response.raise_for_status()
            actual_body = json.loads(response.body)
            self.validate_collections_response_structure(actual_body)
            self.assertIn(expected_id, [p["id"] for p in actual_body["collections"]])
            self.assertEqual(None, actual_body.get("to_date"))
            self.assertEqual(None, actual_body.get("from_date"))

        with self.subTest("from_date"):
            test_url = furl(path=path, query_params={"from_date": from_date})
            response = self.app.get(test_url.url, headers=headers)
            response.raise_for_status()
            actual_body = json.loads(response.body)
            self.validate_collections_response_structure(actual_body)
            self.assertIn(expected_id, [p["id"] for p in actual_body["collections"]])
            self.assertEqual(None, actual_body.get("to_date"))
            self.assertEqual(actual_body["from_date"], from_date)

        with self.subTest("to_date"):
            test_url = furl(path=path, query_params={"to_date": to_date})
            response = self.app.get(test_url.url, headers=headers)
            response.raise_for_status()
            actual_body = json.loads(response.body)
            self.validate_collections_response_structure(actual_body)
            self.assertIn(expected_id, [p["id"] for p in actual_body["collections"]])
            self.assertEqual(to_date, actual_body["to_date"])
            self.assertEqual(None, actual_body.get("from_date"))

        with self.subTest("from_date->to_date"):
            test_url = furl(path=path, query_params={"from_date": from_date, "to_date": to_date})
            response = self.app.get(test_url.url, headers=headers)
            response.raise_for_status()
            actual_body = json.loads(response.body)
            self.validate_collections_response_structure(actual_body)
            self.assertEqual(expected_id, actual_body["collections"][0]["id"])
            self.assertEqual(creation_time, actual_body["collections"][0]["created_at"])
            self.assertEqual(from_date, actual_body["from_date"])
            self.assertEqual(to_date, actual_body["to_date"])

    def test__get_collection_uuid__ok(self):
        """Verify the test collection exists and the expected fields exist."""
        expected_body = {
            "datasets": [
                {
                    "assay": [{"ontology_term_id": "test_obo", "label": "test_assay"}],
                    "dataset_assets": [
                        {
                            "dataset_id": "test_dataset_id",
                            "filename": "test_filename",
                            "filetype": "H5AD",
                            "id": "test_dataset_artifact_id",
                            "s3_uri": "s3://bogus-bucket/test_s3_uri.h5ad",
                            "type": "ORIGINAL",
                            "user_submitted": True,
                        }
                    ],
                    "dataset_deployments": [
                        {
                            "dataset_id": "test_dataset_id",
                            "id": "test_deployment_directory_id",
                            "url": "test_url",
                        }
                    ],
                    "development_stage": [{"label": "test_develeopment_stage", "ontology_term_id": "test_obo"}],
                    "disease": [
                        {"label": "test_disease", "ontology_term_id": "test_obo"},
                        {"label": "test_disease2", "ontology_term_id": "test_obp"},
                        {"label": "test_disease3", "ontology_term_id": "test_obq"},
                    ],
                    "ethnicity": [{"label": "test_ethnicity", "ontology_term_id": "test_obo"}],
                    "linked_genesets": ["test_geneset_with_dataset"],
                    "id": "test_dataset_id",
                    "name": "test_dataset_name",
                    "organism": {"label": "test_organism", "ontology_term_id": "test_obo"},
                    "collection_id": "test_collection_id",
                    "collection_visibility": "PUBLIC",
                    "is_valid": False,
                    "revision": 0,
                    "sex": ["test_sex", "test_sex2"],
                    "tissue": [{"label": "test_tissue", "ontology_term_id": "test_obo"}],
                    "processing_status": {
                        "id": "test_dataset_processing_status_id",
                        "dataset_id": "test_dataset_id",
                        "processing_status": "PENDING",
                        "upload_status": "UPLOADING",
                        "upload_progress": 4 / 9,
                        "validation_status": "NA",
                        "conversion_loom_status": "NA",
                        "conversion_anndata_status": "NA",
                        "conversion_rds_status": "NA",
                        "conversion_cxg_status": "NA",
                    },
                }
            ],
            "description": "test_description",
            "genesets": [
                {
                    "collection_id": "test_collection_id",
                    "collection_visibility": "PUBLIC",
                    "linked_datasets": [],
                    "description": "this is a geneset",
                    "id": "test_geneset",
                    "name": "test_geneset",
                },
                {
                    "collection_id": "test_collection_id",
                    "collection_visibility": "PUBLIC",
                    "linked_datasets": ["test_dataset_id"],
                    "description": "this is a geneset with a dataset",
                    "id": "test_geneset_with_dataset",
                    "name": "test_geneset_with_dataset",
                },
            ],
            "id": "test_collection_id",
            "links": [
                {"link_name": "test_doi_link_name", "link_type": "DOI", "link_url": "http://test_doi_url.place"},
                {"link_name": "", "link_type": "DOI", "link_url": "http://test_no_link_name_doi_url.place"},
                {
                    "link_name": "test_raw_data_link_name",
                    "link_type": "RAW_DATA",
                    "link_url": "http://test_raw_data_url.place",
                },
                {"link_name": "", "link_type": "RAW_DATA", "link_url": "http://test_no_link_name_raw_data_url.place"},
                {
                    "link_name": "test_protocol_link_name",
                    "link_type": "PROTOCOL",
                    "link_url": "http://test_protocol_url.place",
                },
                {"link_name": "", "link_type": "PROTOCOL", "link_url": "http://test_no_link_name_protocol_url.place"},
                {
                    "link_name": "test_lab_website_link_name",
                    "link_type": "LAB_WEBSITE",
                    "link_url": "http://test_lab_website_url.place",
                },
                {
                    "link_name": "",
                    "link_type": "LAB_WEBSITE",
                    "link_url": "http://test_no_link_name_lab_website_url.place",
                },
                {"link_name": "test_other_link_name", "link_type": "OTHER", "link_url": "http://test_other_url.place"},
                {"link_name": "", "link_type": "OTHER", "link_url": "http://test_no_link_name_other_url.place"},
<<<<<<< HEAD
                {"link_name": "test_data_source_link_name", "link_type": "DATA_SOURCE", "link_url": "http://test_data_source_url.place"},
                {"link_name": "", "link_type": "DATA_SOURCE",
                 "link_url": "http://test_no_link_name_data_source_url.place"},
            ],
            "name": "test_collection_id",
=======
            ],
            "name": "test_collection_name",
>>>>>>> bdd5ef1f
            "visibility": "PUBLIC",
            "obfuscated_uuid": "",
            "contact_name": "Some Body",
            "contact_email": "somebody@chanzuckerberg.com",
            "data_submission_policy_version": "0",
        }

        with self.subTest("auth cookie"):
            expected_body["access_type"] = "WRITE"
            test_url = furl(path="/dp/v1/collections/test_collection_id", query_params=dict(visibility="PUBLIC"))
            cxguser_cookie = get_auth_token(self.app)
            response = self.app.get(test_url.url, headers=dict(host="localhost", Cookie=cxguser_cookie))
            response.raise_for_status()
            actual_body = self.remove_timestamps(json.loads(response.body))
            self.assertDictEqual(actual_body, expected_body)

        with self.subTest("no auth cookie"):
            expected_body["access_type"] = "READ"
            test_url = furl(path="/dp/v1/collections/test_collection_id", query_params=dict(visibility="PUBLIC"))
            response = self.app.get(test_url.url, headers=dict(host="localhost"))
            response.raise_for_status()
            actual_body = self.remove_timestamps(json.loads(response.body))
            self.assertDictEqual(actual_body, expected_body)

    def test_get_collection_minimal__ok(self):
        with self.subTest("No Datasets"):
            collection = self.generate_collection(self.session, visibility=CollectionVisibility.PUBLIC.name)
            test_url = furl(path=f"/dp/v1/collections/{collection.id}")
            resp = self.app.get(test_url.url)
            actual_body = self.remove_timestamps(json.loads(resp.body))
            expected_body = self.remove_timestamps(dict(**collection.reshape_for_api(), access_type="READ"))
            self.assertEqual(expected_body.pop("visibility").name, actual_body.pop("visibility"))
            self.assertEqual(expected_body, actual_body)

        with self.subTest("With a minimal dataset"):
            collection = self.generate_collection(self.session, visibility=CollectionVisibility.PUBLIC.name)
            self.generate_dataset(
                self.session,
                collection_id=collection.id,
                organism=None,
                tissue=None,
                assay=None,
                disease=None,
                sex=None,
                ethnicity=None,
                development_stage=None,
            )
            test_url = furl(path=f"/dp/v1/collections/{collection.id}")

            resp = self.app.get(test_url.url)
            resp.raise_for_status()
            actual_body = self.remove_timestamps(json.loads(resp.body))
            expected_body = self.remove_timestamps(dict(**collection.reshape_for_api(), access_type="READ"))
            self.assertEqual(expected_body.pop("visibility").name, actual_body.pop("visibility"))
            self.assertEqual(
                expected_body["datasets"][0].pop("collection_visibility").name,
                actual_body["datasets"][0].pop("collection_visibility"),
            )
            self.assertEqual(expected_body, actual_body)

    def test__get_collection__ok(self):
        # Generate test cases
        authenticated = [True, False]
        owns = [True, False]
        visibility = ["public", "private"]
        obfuscated = [False]  # TODO: Once obfuscated uuid are support add True.
        test_cases = [params for params in itertools.product(authenticated, owns, visibility, obfuscated)]

        # Generate test collection
        test_collections = dict(
            public_not_owner=self.generate_collection(
                self.session, visibility=CollectionVisibility.PUBLIC.name, owner="someone else"
            ).id,
            public_owned=self.generate_collection(
                self.session, visibility=CollectionVisibility.PUBLIC.name, owner="test_user_id"
            ).id,
            private_not_owner=self.generate_collection(
                self.session, visibility=CollectionVisibility.PRIVATE.name, owner="someone else"
            ).id,
            private_owned=self.generate_collection(
                self.session, visibility=CollectionVisibility.PRIVATE.name, owner="test_user_id"
            ).id,
        )

        # run
        for auth, owns, visi, obfu in test_cases:
            expected_response_code = 200

            test_collection_id = test_collections["_".join([visi, "owned" if owns else "not_owner"])]
            expected_access_type = "WRITE" if owns and auth else "READ"

            with self.subTest(f"auth:{auth}, owns:{owns}, visi:{visi}, obfu:{obfu}, acc:{expected_access_type}"):
                if obfu:
                    raise NotImplementedError()
                test_url = furl(path=f"/dp/v1/collections/{test_collection_id}")
                if visi:
                    test_url.add(query_params=dict(visibility=visi.upper()))

                headers = dict(host="localhost")
                if auth:
                    headers["Cookie"] = get_auth_token(self.app)
                response = self.app.get(test_url.url, headers=headers)
                self.assertEqual(expected_response_code, response.status_code)
                if expected_response_code == 200:
                    actual_body = json.loads(response.body)
                    self.assertEqual(expected_access_type, actual_body["access_type"])

    def test_collection_with_tombstoned_dataset(self):
        dataset_id = self.generate_dataset(self.session, tombstone=True).id
        test_url = furl(path="/dp/v1/collections/test_collection_id", query_params=dict(visibility="PUBLIC"))
        response = self.app.get(test_url.url, headers=dict(host="localhost"))
        response.raise_for_status()
        actual_dataset_ids = [d_id["id"] for d_id in json.loads(response.body)["datasets"]]
        self.assertNotIn(dataset_id, actual_dataset_ids)

    def test__get_collection_uuid__403_not_found(self):
        """Verify the test collection exists and the expected fields exist."""
        test_url = furl(path="/dp/v1/collections/AAAA-BBBB-CCCC-DDDD", query_params=dict(visibility="PUBLIC"))
        response = self.app.get(test_url.url, headers=dict(host="localhost"))
        self.assertEqual(403, response.status_code)
        self.assertIn("X-AWS-REQUEST-ID", response.headers.keys())

    def test__post_collection_returns_uuid_on_success(self):
        test_url = furl(path="/dp/v1/collections/")
        data = json.dumps(
            {
                "name": "collection name",
                "description": "This is a test collection",
                "contact_name": "person human",
                "contact_email": "person@human.com",
                "data_submission_policy_version": "0.0.1",
                "links": [
                    {"link_name": "DOI Link", "link_url": "http://doi.org/10.1016", "link_type": "DOI"},
                    {"link_name": "DOI Link 2", "link_url": "http://doi.org/10.1017", "link_type": "DOI"},
                ],
            }
        )
        response = self.app.post(
            test_url.url,
            headers={"host": "localhost", "Content-Type": "application/json", "Cookie": get_auth_token(self.app)},
            data=data,
        )
        self.assertEqual(201, response.status_code)

    def test__post_collection_fails_if_data_missing(self):
        test_url = furl(path="/dp/v1/collections/")
        data = json.dumps({"name": "bkjbjbjmbjm"})
        response = self.app.post(
            test_url.url,
            headers={"host": "localhost", "Content-Type": "application/json", "Cookie": get_auth_token(self.app)},
            data=data,
        )
        self.assertEqual(400, response.status_code)

    def test__can_retrieve_created_collection(self):
        test_url = furl(path="/dp/v1/collections/")
        headers = {"host": "localhost", "Content-Type": "application/json", "Cookie": get_auth_token(self.app)}
        data = {
            "name": "another collection name",
            "description": "This is a test collection",
            "contact_name": "person human",
            "contact_email": "person@human.com",
            "data_submission_policy_version": "0.0.1",
            "links": [
                {"link_url": "http://doi.org/10.1016", "link_type": "OTHER"},
                {"link_name": "DOI Link 2", "link_url": "http://doi.org/10.1017", "link_type": "DOI"},
            ],
        }
        response = self.app.post(test_url.url, headers=headers, data=json.dumps(data))
        self.assertEqual(201, response.status_code)
        collection_uuid = json.loads(response.body)["collection_uuid"]

        test_url = furl(path=f"/dp/v1/collections/{collection_uuid}")
        test_url.add(query_params=dict(visibility="PRIVATE"))
        response = self.app.get(test_url.url, headers)
        self.assertEqual(200, response.status_code)
        body = json.loads(response.body)

        self.assertEqual(body["description"], data["description"])
        self.assertEqual(body["name"], data["name"])
        self.assertEqual(body["contact_name"], body["contact_name"])
        self.assertEqual(body["contact_email"], body["contact_email"])

        # test that non owners only have read access
        no_cookie_headers = {"host": "localhost", "Content-Type": "application/json"}
        test_url = furl(path=f"/dp/v1/collections/{collection_uuid}")
        test_url.add(query_params=dict(visibility="PRIVATE"))
        response = self.app.get(test_url.url, no_cookie_headers)
        self.assertEqual("READ", json.loads(response.body)["access_type"])

    def test__list_collection__check_owner(self):

        # Generate test collection
        public_owned = self.generate_collection(
            self.session, visibility=CollectionVisibility.PUBLIC.name, owner="test_user_id"
        ).id
        private_owned = self.generate_collection(
            self.session, visibility=CollectionVisibility.PRIVATE.name, owner="test_user_id"
        ).id
        public_not_owned = self.generate_collection(
            self.session, visibility=CollectionVisibility.PUBLIC.name, owner="someone else"
        ).id
        private_not_owned = self.generate_collection(
            self.session, visibility=CollectionVisibility.PRIVATE.name, owner="someone else"
        ).id

        path = "/dp/v1/collections"
        with self.subTest("no auth"):
            headers = {"host": "localhost", "Content-Type": "application/json"}
            response = self.app.get(path, headers)
            response.raise_for_status()
            result = json.loads(response.body)
            collections = result.get("collections")
            self.assertIsNotNone(collections)
            ids = [collection.get("id") for collection in collections]
            self.assertIn(public_owned, ids)
            self.assertIn(public_not_owned, ids)
            self.assertNotIn(private_owned, ids)
            self.assertNotIn(private_not_owned, ids)

        with self.subTest("auth"):
            headers = {"host": "localhost", "Content-Type": "application/json", "Cookie": get_auth_token(self.app)}
            response = self.app.get(path, headers)
            response.raise_for_status()
            result = json.loads(response.body)
            collections = result.get("collections")
            self.assertIsNotNone(collections)
            ids = [collection.get("id") for collection in collections]
            self.assertIn(public_owned, ids)
            self.assertIn(public_not_owned, ids)
            self.assertIn(private_owned, ids)
            self.assertNotIn(private_not_owned, ids)


class TestCollectionDeletion(BaseAuthAPITest):
    def test_delete_collection__ok(self):
        # Generate test collection
        collection = self.generate_collection(
            self.session, visibility=CollectionVisibility.PRIVATE.name, owner="test_user_id"
        )
        processing_status_1 = {"upload_status": UploadStatus.WAITING, "upload_progress": 0.0}
        processing_status_2 = {"upload_status": UploadStatus.UPLOADED, "upload_progress": 100.0}

        dataset_1 = self.generate_dataset(self.session, collection=collection, processing_status=processing_status_1)
        dataset_2 = self.generate_dataset(self.session, collection=collection, processing_status=processing_status_2)
        headers = {"host": "localhost", "Content-Type": "application/json", "Cookie": get_auth_token(self.app)}
        test_url = furl(path=f"/dp/v1/collections/{collection.id}")
        test_url.add(query_params=dict(visibility="PRIVATE"))

        response = self.app.get(test_url.url, headers=headers)
        response.raise_for_status()

        body = json.loads(response.body)
        dataset_ids = [dataset["id"] for dataset in body["datasets"]]
        self.assertIn(dataset_1.id, dataset_ids)
        self.assertIn(dataset_2.id, dataset_ids)

        # delete collection
        response = self.app.delete(test_url.url, headers=headers)
        response.raise_for_status()
        self.assertEqual(response.status_code, 202)

        # check collection and datasets tombstoned
        self.session.expire_all()
        collection = Collection.get_collection(
            self.session, collection.id, CollectionVisibility.PRIVATE.name, include_tombstones=True
        )

        self.assertTrue(collection.tombstone)
        self.assertTrue(dataset_1.tombstone)
        self.assertTrue(dataset_2.tombstone)

        response = self.app.get(test_url.url, headers=headers)
        self.assertEqual(response.status_code, 403)

    def test_delete_collection__dataset_not_available(self):
        # Generate test collection
        collection = self.generate_collection(
            self.session, visibility=CollectionVisibility.PRIVATE.name, owner="test_user_id"
        )
        processing_status = {"upload_status": UploadStatus.UPLOADED, "upload_progress": 100.0}

        dataset = self.generate_dataset(self.session, collection=collection, processing_status=processing_status)
        headers = {"host": "localhost", "Content-Type": "application/json", "Cookie": get_auth_token(self.app)}
        dataset_url = furl(path=f"/dp/v1/datasets/{dataset.id}/status")
        response = self.app.get(dataset_url.url, headers=headers)
        self.assertEqual(response.status_code, 200)

        test_url = furl(path=f"/dp/v1/collections/{collection.id}")
        response = self.app.delete(test_url.url, headers=headers)
        response.raise_for_status()
        self.assertEqual(response.status_code, 202)

        response = self.app.get(dataset_url.url, headers=headers)
        self.assertEqual(response.status_code, 403)

    def test_delete_collection__already_tombstoned__ok(self):
        collection = self.generate_collection(
            self.session, visibility=CollectionVisibility.PRIVATE.name, owner="test_user_id", tombstone=True
        )
        test_url = furl(path=f"/dp/v1/collections/{collection.id}")
        headers = {"host": "localhost", "Content-Type": "application/json", "Cookie": get_auth_token(self.app)}
        response = self.app.delete(test_url.url, headers=headers)
        self.assertEqual(response.status_code, 202)

    def test_delete_collection__public__403(self):
        collection = self.generate_collection(
            self.session, visibility=CollectionVisibility.PUBLIC.name, owner="test_user_id"
        )
        test_url = furl(path=f"/dp/v1/collections/{collection.id}")
        headers = {"host": "localhost", "Content-Type": "application/json", "Cookie": get_auth_token(self.app)}
        response = self.app.delete(test_url.url, headers=headers)
        self.assertEqual(response.status_code, 403)

    def test_delete_collection__not_owner(self):
        collection = self.generate_collection(
            self.session, visibility=CollectionVisibility.PRIVATE.name, owner="someone_else"
        )
        test_url = furl(path=f"/dp/v1/collections/{collection.id}")
        headers = {"host": "localhost", "Content-Type": "application/json", "Cookie": get_auth_token(self.app)}
        response = self.app.delete(test_url.url, headers=headers)
        self.assertEqual(response.status_code, 403)

    def test_delete_collection__does_not_exist(self):
        fake_uuid = generate_uuid()
        test_url = furl(path=f"/dp/v1/collections/{fake_uuid}")
        headers = {"host": "localhost", "Content-Type": "application/json", "Cookie": get_auth_token(self.app)}
        response = self.app.delete(test_url.url, headers=headers)
        self.assertEqual(response.status_code, 403)

    def test_deleted_collection_does_not_appear_in_collection_lists(self):
        private_collection = self.generate_collection(
            self.session, visibility=CollectionVisibility.PRIVATE.name, owner="test_user_id"
        )
        public_collection = self.generate_collection(
            self.session, visibility=CollectionVisibility.PUBLIC.name, owner="test_user_id"
        )
        collection_to_delete = self.generate_collection(
            self.session, visibility=CollectionVisibility.PRIVATE.name, owner="test_user_id"
        )
        headers = {"host": "localhost", "Content-Type": "application/json", "Cookie": get_auth_token(self.app)}
        response = self.app.get("/dp/v1/collections/", headers=headers)

        collection_ids = [collection["id"] for collection in json.loads(response.body)["collections"]]
        self.assertIn(private_collection.id, collection_ids)
        self.assertIn(public_collection.id, collection_ids)
        self.assertIn(collection_to_delete.id, collection_ids)

        test_url = furl(path=f"/dp/v1/collections/{collection_to_delete.id}")
        response = self.app.delete(test_url.url, headers=headers)
        self.assertEqual(response.status_code, 202)

        # check not returned privately
        response = self.app.get("/dp/v1/collections/", headers=headers)
        collection_ids = [collection["id"] for collection in json.loads(response.body)["collections"]]
        self.assertIn(private_collection.id, collection_ids)
        self.assertIn(public_collection.id, collection_ids)

        self.assertNotIn(collection_to_delete.id, collection_ids)

        # check not returned publicly
        headers = {"host": "localhost", "Content-Type": "application/json"}
        response = self.app.get("/dp/v1/collections/", headers=headers)
        collection_ids = [collection["id"] for collection in json.loads(response.body)["collections"]]
        self.assertIn(public_collection.id, collection_ids)
        self.assertNotIn(private_collection.id, collection_ids)
        self.assertNotIn(collection_to_delete.id, collection_ids)<|MERGE_RESOLUTION|>--- conflicted
+++ resolved
@@ -232,16 +232,11 @@
                 },
                 {"link_name": "test_other_link_name", "link_type": "OTHER", "link_url": "http://test_other_url.place"},
                 {"link_name": "", "link_type": "OTHER", "link_url": "http://test_no_link_name_other_url.place"},
-<<<<<<< HEAD
                 {"link_name": "test_data_source_link_name", "link_type": "DATA_SOURCE", "link_url": "http://test_data_source_url.place"},
                 {"link_name": "", "link_type": "DATA_SOURCE",
                  "link_url": "http://test_no_link_name_data_source_url.place"},
             ],
-            "name": "test_collection_id",
-=======
-            ],
             "name": "test_collection_name",
->>>>>>> bdd5ef1f
             "visibility": "PUBLIC",
             "obfuscated_uuid": "",
             "contact_name": "Some Body",
