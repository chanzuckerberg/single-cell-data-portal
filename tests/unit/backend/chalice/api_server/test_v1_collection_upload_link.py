--- conflicted
+++ resolved
@@ -1,10 +1,4 @@
 import json
-<<<<<<< HEAD
-import unittest
-=======
-import sys
-import os
->>>>>>> 8e1b77f1
 from mock import patch
 from furl import furl
 
@@ -15,33 +9,7 @@
 from tests.unit.backend.fixtures.data_portal_test_case import DataPortalTestCase
 
 
-<<<<<<< HEAD
-class TestCollectionUploadLink(BaseAuthAPITest, unittest.TestCase):
-=======
-class TestCollectionUploadLink(BaseAPITest, DataPortalTestCase):
-    @classmethod
-    def setUpClass(cls):
-        BaseAPITest.setUpClass()
-        cls.mock_oauth_server = MockOauthServer()
-        cls.mock_oauth_server.start()
-        assert cls.mock_oauth_server.server_okay
-
-        cls.old_path = sys.path.copy()
-        sys.path.insert(0, os.path.join(cls.corpora_api_dir, "chalicelib"))  # noqa
-        from corpora.common.corpora_config import CorporaAuthConfig
-
-        # Use the CorporaAuthConfig used by the chalice app
-        cls.auth_config = CorporaAuthConfig()
-        cls.auth_config._config["api_base_url"] = f"http://localhost:{cls.mock_oauth_server.port}"
-        cls.auth_config._config["callback_base_url"] = "http://localhost:5000"
-        cls.auth_config.update_defaults()
-
-    @classmethod
-    def tearDownClass(cls):
-        cls.mock_oauth_server.terminate()
-        sys.path = cls.old_path
-
->>>>>>> 8e1b77f1
+class TestCollectionUploadLink(BaseAuthAPITest, DataPortalTestCase):
     def setUp(self):
         super().setUp()
         self.good_link = "https://www.dropbox.com/s/ow84zm4h0wkl409/test.h5ad?dl=0"
