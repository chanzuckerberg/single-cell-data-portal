--- conflicted
+++ resolved
@@ -2,11 +2,7 @@
 import typing
 
 from backend.corpora.common.corpora_orm import CollectionVisibility
-<<<<<<< HEAD
-from backend.corpora.common.utils.db_session import clone
-=======
 from backend.corpora.common.entities import Dataset
->>>>>>> 37761602
 from backend.corpora.common.utils.json import CustomJSONEncoder
 from tests.unit.backend.chalice.api_server.base_api_test import BaseAuthAPITest
 from tests.unit.backend.fixtures.mock_aws_test_case import CorporaTestCaseUsingMockAWS
@@ -171,11 +167,7 @@
     def test__revision_deleted_with_published_datasets(self):
         """The published dataset artifacts should be intact after deleting a collection revision"""
         expected_body = json.loads(json.dumps(self.pub_collection.reshape_for_api(), cls=CustomJSONEncoder))
-<<<<<<< HEAD
-        pub_s3_objects, rev_s3_objects = self.copy_dataset_from_published_to_revision()
-=======
         pub_s3_objects, rev_s3_objects = self.get_s3_objects_from_collections()
->>>>>>> 37761602
 
         # Revision and Published collection refer to the same S3 resources
         self.assertEqual(pub_s3_objects, rev_s3_objects)
@@ -214,12 +206,8 @@
         be intact after deleting a collection revision
         """
         expected_body = json.loads(json.dumps(self.pub_collection.reshape_for_api(), cls=CustomJSONEncoder))
-<<<<<<< HEAD
-        pub_s3_objects, rev_s3_objects = self.copy_dataset_from_published_to_revision(refreshed=True)
-=======
         self.refresh_datasets()
         pub_s3_objects, rev_s3_objects = self.get_s3_objects_from_collections()
->>>>>>> 37761602
 
         # Refreshed datasets do not point to the published resources in s3.
         for s3_object in rev_s3_objects:
@@ -236,14 +224,8 @@
 
     def test__delete_published_dataset_during_revision(self):
         """The dataset is tombstone in the revision. The published artifacts are intact"""
-<<<<<<< HEAD
-        # Generate public collection
-        expected_body = json.loads(json.dumps(self.pub_collection.reshape_for_api(), cls=CustomJSONEncoder))
-        pub_s3_objects, rev_s3_objects = self.copy_dataset_from_published_to_revision()
-=======
         expected_body = json.loads(json.dumps(self.pub_collection.reshape_for_api(), cls=CustomJSONEncoder))
         pub_s3_objects, rev_s3_objects = self.get_s3_objects_from_collections()
->>>>>>> 37761602
         # Delete a published dataset in the revision
         rev_dataset_id = self.rev_collection.datasets[0].id
         test_dataset_url = f"/dp/v1/datasets/{rev_dataset_id}"
@@ -275,12 +257,6 @@
                 if key in actual_body.keys():
                     self.assertEqual(expected_body[key], actual_body[key])
 
-<<<<<<< HEAD
-    def copy_dataset_from_published_to_revision(self, refreshed=False) -> typing.Tuple[typing.List, typing.List]:
-        """
-
-        :param refreshed: created a refreshed version of the published dataset
-=======
     def refresh_datasets(self):
         for dataset in self.rev_collection.datasets:
             Dataset(dataset).delete()
@@ -294,39 +270,12 @@
 
     def get_s3_objects_from_collections(self) -> typing.Tuple[typing.List, typing.List]:
         """
->>>>>>> 37761602
         :return: a list of s3 objects in the published collection, and a list of s3 objects the revision collection.
         """
         rev_s3_objects = []
         pub_s3_objects = []
 
-<<<<<<< HEAD
-        # Copy published datasets to revision
-        for dataset in self.pub_collection.datasets:
-            if refreshed:
-                rev_dataset = self.generate_dataset_with_s3_resources(
-                    self.session,
-                    collection_visibility="PRIVATE",
-                    collection_id=self.rev_collection.id,
-                    original_id=dataset.id,
-                )
-            else:
-                rev_dataset = self.generate_dataset(
-                    self.session,
-                    collection_visibility="PRIVATE",
-                    collection_id=self.rev_collection.id,
-                    published=True,
-                    original_id=dataset.id,
-                )
-                for artifact in dataset.artifacts:
-                    self.session.add(clone(artifact, dataset_id=rev_dataset.id))
-                self.session.add(clone(dataset.deployment_directories[0], dataset_id=rev_dataset.id))
-                self.session.commit()
-            pub_s3_objects.extend(self.get_s3_object_paths_from_dataset(dataset))
-            rev_s3_objects.extend(self.get_s3_object_paths_from_dataset(rev_dataset))
-=======
         for i in range(len(self.pub_collection.datasets)):
             pub_s3_objects.extend(self.get_s3_object_paths_from_dataset(self.pub_collection.datasets[i]))
             rev_s3_objects.extend(self.get_s3_object_paths_from_dataset(self.rev_collection.datasets[i]))
->>>>>>> 37761602
         return pub_s3_objects, rev_s3_objects