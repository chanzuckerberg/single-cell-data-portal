import random
import string

from backend.corpora.common.corpora_orm import CollectionVisibility, ConversionStatus, UploadStatus, ValidationStatus
from backend.corpora.common.utils.s3_buckets import cxg_bucket


class BogusProcessingStatusParams:
    @classmethod
    def get(cls, **kwargs):
        bogus_data = dict(
            upload_status=UploadStatus.UPLOADING,
            upload_progress=1 / 9,
            validation_status=ValidationStatus.NA,
            conversion_loom_status=ConversionStatus.NA,
            conversion_rds_status=ConversionStatus.NA,
            conversion_cxg_status=ConversionStatus.NA,
            conversion_anndata_status=ConversionStatus.NA,
        )
        bogus_data.update(**kwargs)
        return bogus_data


class BogusCollectionParams:
    @classmethod
    def get(cls, **kwargs):
        bogus_data = dict(
            visibility=CollectionVisibility.PRIVATE.name, owner="test_user_id", data_submission_policy_version=0
        )
        bogus_data.update(**kwargs)
        return bogus_data


class BogusDatasetParams:
    @classmethod
    def get(cls, **kwargs):
        bogus_data = dict(
            name="create_dataset",
            organism={"ontology_term_id": "123", "label": "organism"},
            tissue=[
                {"ontology_term_id": "UBERON:1111", "label": "brain"},
                {"ontology_term_id": "UBERON:2222", "label": "something unusual"},
            ],
            assay=[{"ontology_term_id": "ABC:00000123", "label": "10x"}],
            disease=[
                {"ontology_term_id": "MONDO:0000456"},
                {"label": "heart disease"},
                {"ontology_term_id": "MONDO:0000789"},
                {"label": "lung disease"},
            ],
            sex=["male", "female", "mixed"],
            ethnicity=[{"ontology_term_id": "", "label": "unknown"}],
            development_stage=[{"ontology_term_id": "HsapDv:0011", "label": "just a baby"}],
            collection_id="test_collection_id",
            collection_visibility=CollectionVisibility.PUBLIC.name,
            explorer_url="test_url",
<<<<<<< HEAD
            explorer_s3_uri=f"s3://{cxg_bucket.name}/some_uuid.cxg/",
=======
>>>>>>> 64eb35ef
        )

        bogus_data.update(**kwargs)
        return bogus_data


class BogusGenesetParams:
    @classmethod
    def get(cls, gene_count=6, **kwargs):
        genes = []
        for i in range(gene_count):
            gene = {
                "gene_symbol": f"{i}",
                "gene_description": "describe a gene",
                "additional_params": {},
            }
            if i % 3 == 0:
                gene["additional_params"] = {
                    "provenance1": "some words",
                    "provenance1_description": "another set of words",
                }
            genes.append(gene)
        bogus_data = dict(
            description="This is a geneset bwhahaha",
            name=cls.generate_random_string(7),
            genes=genes,
            collection_id="test_collection_id",
            collection_visibility=CollectionVisibility.PUBLIC.name,
        )

        bogus_data.update(**kwargs)
        return bogus_data

    @staticmethod
    def generate_random_string(length=7):
        return "".join(random.choice(string.ascii_letters) for i in range(length))<|MERGE_RESOLUTION|>--- conflicted
+++ resolved
@@ -2,7 +2,6 @@
 import string
 
 from backend.corpora.common.corpora_orm import CollectionVisibility, ConversionStatus, UploadStatus, ValidationStatus
-from backend.corpora.common.utils.s3_buckets import cxg_bucket
 
 
 class BogusProcessingStatusParams:
@@ -54,10 +53,6 @@
             collection_id="test_collection_id",
             collection_visibility=CollectionVisibility.PUBLIC.name,
             explorer_url="test_url",
-<<<<<<< HEAD
-            explorer_s3_uri=f"s3://{cxg_bucket.name}/some_uuid.cxg/",
-=======
->>>>>>> 64eb35ef
         )
 
         bogus_data.update(**kwargs)
