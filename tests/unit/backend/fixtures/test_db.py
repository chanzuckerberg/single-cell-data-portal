--- conflicted
+++ resolved
@@ -12,11 +12,8 @@
     UploadStatus,
     ValidationStatus,
     ConversionStatus,
-<<<<<<< HEAD
+    ProcessingStatus,
     DBSessionMaker,
-=======
-    ProcessingStatus,
->>>>>>> 3e9fda9e
 )
 from backend.scripts.create_db import create_db
 from tests.unit.backend.fixtures import config
