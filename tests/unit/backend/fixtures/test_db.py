--- conflicted
+++ resolved
@@ -62,11 +62,7 @@
             id="test_collection_id",
             visibility=CollectionVisibility.PUBLIC.name,
             owner="test_user_id",
-<<<<<<< HEAD
-            name="test_collection_id",
-=======
             name="test_collection_name",
->>>>>>> bdd5ef1f
             description="test_description",
             data_submission_policy_version="0",
             contact_name="Some Body",
