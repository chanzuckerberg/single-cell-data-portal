from backend.corpora.common.corpora_orm import (
    CollectionVisibility,
    CollectionLinkType,
    DatasetArtifactType,
    DatasetArtifactFileType,
    DbCollection,
    DbCollectionLink,
    DbDataset,
    DbDatasetArtifact,
    DbDatasetProcessingStatus,
    UploadStatus,
    ValidationStatus,
    ConversionStatus,
    ProcessingStatus,
    DbGeneset,
)
from backend.corpora.common.utils.db_session import DBSessionMaker
from backend.corpora.common.utils.s3_buckets import cxg_bucket
from backend.scripts.create_db import create_db
from tests.unit.backend.fixtures import config


class TestDatabaseManager:
    is_initialized = False

    @classmethod
    def initialize_db(cls):
        if cls.is_initialized:
            return
        testdb = TestDatabase()
        testdb.create_db()
        testdb.populate_test_data()
        cls.is_initialized = True


class TestDatabase:
    fake_s3_file = f"s3://{config.CORPORA_TEST_CONFIG['bucket_name']}/test_s3_uri.h5ad"
    real_s3_file = "s3://corpora-data-dev/fake-h5ad-file.h5ad"

    def __init__(self, real_data=False):
        self.real_data = real_data

    def create_db(self):
        create_db()

    def populate_test_data(self):
        self.session = DBSessionMaker().session()
        self._populate_test_data()
        self.session.close()
        del self.session

    def _populate_test_data(self):
        self._create_test_collections()
        self._create_test_collection_links()
        self._create_test_datasets()
        self._create_test_dataset_artifacts()
        self._create_test_dataset_processing_status()
        self._create_test_geneset()

    def _create_test_collections(self):
        collection = DbCollection(
            id="test_collection_id",
            visibility=CollectionVisibility.PUBLIC.name,
            owner="test_user_id",
            name="test_collection_name",
            description="test_description",
            data_submission_policy_version="0",
            contact_name="Some Body",
            contact_email="somebody@chanzuckerberg.com",
        )
        self.session.add(collection)
        collection = DbCollection(
            id="test_collection_id",
            visibility=CollectionVisibility.PRIVATE.name,
            owner="test_user_id",
            name="test_collection_name",
            description="test_description",
            data_submission_policy_version="0",
        )
        self.session.add(collection)
        collection = DbCollection(
            id="test_collection_id_public",
            visibility=CollectionVisibility.PUBLIC.name,
            owner="test_user_id",
            name="test_collection_id_public",
            description="test_description",
            data_submission_policy_version="0",
        )
        self.session.add(collection)
        collection = DbCollection(
            id="test_collection_id_not_owner",
            visibility=CollectionVisibility.PRIVATE.name,
            owner="Someone_else",
            name="test_collection_name",
            description="test_description",
            data_submission_policy_version="0",
        )
        self.session.add(collection)
        self.session.commit()

    def _create_test_geneset(self):
        geneset = DbGeneset(
            id="test_geneset",
            name="test_geneset",
            description="this is a geneset",
            collection_id="test_collection_id",
            collection_visibility=CollectionVisibility.PUBLIC.name,
        )

        self.session.add(geneset)
        dataset = self.session.query(DbDataset).get("test_dataset_id")
        geneset = DbGeneset(
            id="test_geneset_with_dataset",
            name="test_geneset_with_dataset",
            description="this is a geneset with a dataset",
            collection_id="test_collection_id",
            collection_visibility=CollectionVisibility.PUBLIC.name,
            datasets=[dataset],
        )
        self.session.add(geneset)
        self.session.commit()

    def _create_test_collection_links(self):
        for link_type in CollectionLinkType:
            self.session.add(
                DbCollectionLink(
                    id=f"test_collection_{link_type.value}_link_id",
                    collection_id="test_collection_id",
                    collection_visibility=CollectionVisibility.PUBLIC.name,
                    link_name=f"test_{link_type.value}_link_name",
                    link_url=f"http://test_{link_type.value}_url.place",
                    link_type=link_type.name,
                )
            )
            self.session.add(
                DbCollectionLink(
                    id=f"test_collection_no_name_{link_type.value}_link_id",
                    collection_id="test_collection_id",
                    collection_visibility=CollectionVisibility.PUBLIC.name,
                    link_url=f"http://test_no_link_name_{link_type.value}_url.place",
                    link_type=link_type.name,
                )
            )
        self.session.commit()

    def _create_test_datasets(self):
        test_dataset_id = "test_dataset_id"
        dataset = DbDataset(
            id=test_dataset_id,
            revision=0,
            name="test_dataset_name",
            organism={"ontology_term_id": "test_obo", "label": "test_organism"},
            tissue=[{"ontology_term_id": "test_obo", "label": "test_tissue"}],
            assay=[{"ontology_term_id": "test_obo", "label": "test_assay"}],
            disease=[
                {"ontology_term_id": "test_obo", "label": "test_disease"},
                {"ontology_term_id": "test_obp", "label": "test_disease2"},
                {"ontology_term_id": "test_obq", "label": "test_disease3"},
            ],
            sex=["test_sex", "test_sex2"],
            ethnicity=[{"ontology_term_id": "test_obo", "label": "test_ethnicity"}],
            development_stage=[{"ontology_term_id": "test_obo", "label": "test_development_stage"}],
            collection_id="test_collection_id",
            explorer_url="test_url",
<<<<<<< HEAD
            explorer_s3_uri=f"s3://{cxg_bucket.name}/{test_dataset_id}.cxg/",
=======
>>>>>>> 64eb35ef
            collection_visibility=CollectionVisibility.PUBLIC.name,
        )
        self.session.add(dataset)
        dataset = DbDataset(
            id="test_dataset_id_not_owner",
            revision=0,
            name="test_dataset_name_not_owner",
            organism={"ontology_term_id": "test_obo", "label": "test_organism"},
            tissue=[{"ontology_term_id": "test_obo", "label": "test_tissue"}],
            assay=[{"ontology_term_id": "test_obo", "label": "test_assay"}],
            disease=[
                {"ontology_term_id": "test_obo", "label": "test_disease"},
                {"ontology_term_id": "test_obp", "label": "test_disease2"},
                {"ontology_term_id": "test_obq", "label": "test_disease3"},
            ],
            sex=["test_sex", "test_sex2"],
            ethnicity=[{"ontology_term_id": "test_obo", "label": "test_ethnicity"}],
            development_stage=[{"ontology_term_id": "test_obo", "label": "test_development_stage"}],
            collection_id="test_collection_id_not_owner",
            collection_visibility=CollectionVisibility.PRIVATE.name,
            explorer_url="test_url",
<<<<<<< HEAD
            explorer_s3_uri=f"s3://{cxg_bucket.name}/{test_dataset_id}.cxg/",
=======
>>>>>>> 64eb35ef
        )
        self.session.add(dataset)
        self.session.commit()

    def _create_test_dataset_artifacts(self):
        dataset_artifact = DbDatasetArtifact(
            id="test_dataset_artifact_id",
            dataset_id="test_dataset_id",
            filename="test_filename",
            filetype=DatasetArtifactFileType.H5AD.name,
            type=DatasetArtifactType.ORIGINAL.name,
            user_submitted=True,
            s3_uri=self.real_s3_file if self.real_data else self.fake_s3_file,
        )
        self.session.add(dataset_artifact)
        self.session.commit()

    def _create_test_dataset_processing_status(self):
        dataset_processing_status = DbDatasetProcessingStatus(
            id="test_dataset_processing_status_id",
            dataset_id="test_dataset_id",
            processing_status=ProcessingStatus.PENDING,
            upload_status=UploadStatus.UPLOADING,
            upload_progress=4 / 9,
            validation_status=ValidationStatus.NA,
            conversion_loom_status=ConversionStatus.NA,
            conversion_rds_status=ConversionStatus.NA,
            conversion_cxg_status=ConversionStatus.NA,
            conversion_anndata_status=ConversionStatus.NA,
        )
        self.session.add(dataset_processing_status)
        self.session.commit()<|MERGE_RESOLUTION|>--- conflicted
+++ resolved
@@ -15,7 +15,6 @@
     DbGeneset,
 )
 from backend.corpora.common.utils.db_session import DBSessionMaker
-from backend.corpora.common.utils.s3_buckets import cxg_bucket
 from backend.scripts.create_db import create_db
 from tests.unit.backend.fixtures import config
 
@@ -162,10 +161,6 @@
             development_stage=[{"ontology_term_id": "test_obo", "label": "test_development_stage"}],
             collection_id="test_collection_id",
             explorer_url="test_url",
-<<<<<<< HEAD
-            explorer_s3_uri=f"s3://{cxg_bucket.name}/{test_dataset_id}.cxg/",
-=======
->>>>>>> 64eb35ef
             collection_visibility=CollectionVisibility.PUBLIC.name,
         )
         self.session.add(dataset)
@@ -187,10 +182,6 @@
             collection_id="test_collection_id_not_owner",
             collection_visibility=CollectionVisibility.PRIVATE.name,
             explorer_url="test_url",
-<<<<<<< HEAD
-            explorer_s3_uri=f"s3://{cxg_bucket.name}/{test_dataset_id}.cxg/",
-=======
->>>>>>> 64eb35ef
         )
         self.session.add(dataset)
         self.session.commit()
