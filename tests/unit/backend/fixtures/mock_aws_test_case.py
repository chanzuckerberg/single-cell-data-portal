--- conflicted
+++ resolved
@@ -31,13 +31,9 @@
         self.bucket.create(CreateBucketConfiguration={"LocationConstraint": os.environ["AWS_DEFAULT_REGION"]})
 
     def tearDown(self):
-<<<<<<< HEAD
         super().tearDown()
-=======
         self.bucket.objects.all().delete()
         self.bucket.delete()
-
->>>>>>> 43c1faac
         if not os.getenv("BOTO_ENDPOINT_URL"):
             self.s3_mock.stop()
 
