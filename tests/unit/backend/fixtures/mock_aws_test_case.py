<<<<<<< HEAD
=======
import botocore
>>>>>>> 31893839
import random
import tempfile
import os

import boto3
from moto import mock_s3

from backend.corpora.common.corpora_config import CorporaConfig
from backend.corpora.common.corpora_orm import DatasetArtifactType, DatasetArtifactFileType, DbDeploymentDirectory
from backend.corpora.common.entities import DatasetAsset
from tests.unit.backend.fixtures import config
from tests.unit.backend.fixtures.data_portal_test_case import DataPortalTestCase


class CorporaTestCaseUsingMockAWS(DataPortalTestCase):
    CORPORA_TEST_CONFIG = config.CORPORA_TEST_CONFIG

    def setUp(self):
        super().setUp()
        # Setup configuration
        self.corpora_config = CorporaConfig()
        self.corpora_config.set(config.CORPORA_TEST_CONFIG)

        # Mock S3 service if we don't have a mock api already running
        if os.getenv("BOTO_ENDPOINT_URL"):
            s3_args = {"endpoint_url": os.getenv("BOTO_ENDPOINT_URL")}
        else:
            self.s3_mock = mock_s3()
            self.s3_mock.start()
            s3_args = {}

        self.s3_resource = boto3.resource("s3", config=boto3.session.Config(signature_version="s3v4"), **s3_args)
        # Corpora Bucket
        self.bucket = self.s3_resource.Bucket(self.corpora_config.bucket_name)
        try:
            self.bucket.create(CreateBucketConfiguration={"LocationConstraint": os.environ["AWS_DEFAULT_REGION"]})
        except self.s3_resource.meta.client.exceptions.BucketAlreadyExists:
            pass

        # Cellxgene Bucket
        self.cellxgene_bucket = self.s3_resource.Bucket(
            os.getenv("CELLXGENE_BUCKET", f"hosted-cellxgene-{os.environ['DEPLOYMENT_STAGE']}")
        )
        try:
            self.cellxgene_bucket.create(
                CreateBucketConfiguration={"LocationConstraint": os.environ["AWS_DEFAULT_REGION"]}
            )
        except self.s3_resource.meta.client.exceptions.BucketAlreadyExists:
            pass

    def tearDown(self):
        super().tearDown()
        self.bucket.objects.all().delete()
        self.cellxgene_bucket.objects.all().delete()
        self.cellxgene_bucket.delete()
        self.bucket.delete()
        if not os.getenv("BOTO_ENDPOINT_URL"):
            self.s3_mock.stop()

    def create_s3_object(
        self, object_key, bucket_name=None, content_type="application/octet-stream", content="file_content"
    ):
        bucket_name = bucket_name or self.bucket.name

        if not self.s3_resource.Bucket(bucket_name) in self.s3_resource.buckets.all():
            self.s3_resource.Bucket(bucket_name).create()

        s3object = self.s3_resource.Bucket(bucket_name).Object(object_key)
        s3object.put(Body=content, ContentType=content_type)
        return s3object

    def generate_artifact(
        self, session, dataset_id, artifact_type=DatasetArtifactFileType.H5AD, file_name="data", upload=False
    ) -> DatasetAsset:
<<<<<<< HEAD
        file_name = f"data.{artifact_type.name}"
=======
        file_name = f"{file_name}.{artifact_type.name}"
>>>>>>> 31893839
        if upload:
            with tempfile.TemporaryDirectory() as temp_path:
                temp_file = f"{temp_path}/{file_name}"
                content = "".join(random.choices("abcdef", k=16))
                with open(temp_file, "w") as fp:
                    fp.write(content)
                s3_uri = DatasetAsset.upload(temp_file, dataset_id, self.bucket.name)
        else:
            s3_uri = DatasetAsset.make_s3_uri(self.bucket.name, dataset_id, file_name)
        return DatasetAsset.create(
            session, dataset_id, file_name, artifact_type, DatasetArtifactType.REMIX, False, s3_uri
        )

    def generate_deployment_directory(self, session, dataset_id, upload=False) -> DbDeploymentDirectory:
        if upload:
            file_name = f"{dataset_id}.cxg/"
            content = "".join(random.choices("abcdef", k=16))
            self.cellxgene_bucket.Object(file_name).put(Body=content, ContentType="application/octet-stream")
        deployment_directory = DbDeploymentDirectory(dataset_id=dataset_id, url=f"http://bogus.url/d/{dataset_id}.cxg/")
        session.add(DbDeploymentDirectory(dataset_id=dataset_id, url=f"http://bogus.url/d/{dataset_id}.cxg/"))
        session.commit()
<<<<<<< HEAD
        return deployment_directory
=======
        return deployment_directory

    def assertS3FileExists(self, bucket, file_name):
        self.assertGreater(bucket.Object(file_name).content_length, 1)

    def assertS3FileDoesNotExist(self, bucket, file_name, msg=None):
        msg = msg if msg else f"s3://{bucket.name}/{file_name} found."
        with self.assertRaises(botocore.exceptions.ClientError, msg=msg):
            bucket.Object(file_name).content_length
>>>>>>> 31893839
<|MERGE_RESOLUTION|>--- conflicted
+++ resolved
@@ -1,11 +1,8 @@
-<<<<<<< HEAD
-=======
-import botocore
->>>>>>> 31893839
 import random
 import tempfile
 import os
 
+import botocore
 import boto3
 from moto import mock_s3
 
@@ -76,11 +73,7 @@
     def generate_artifact(
         self, session, dataset_id, artifact_type=DatasetArtifactFileType.H5AD, file_name="data", upload=False
     ) -> DatasetAsset:
-<<<<<<< HEAD
-        file_name = f"data.{artifact_type.name}"
-=======
         file_name = f"{file_name}.{artifact_type.name}"
->>>>>>> 31893839
         if upload:
             with tempfile.TemporaryDirectory() as temp_path:
                 temp_file = f"{temp_path}/{file_name}"
@@ -102,9 +95,6 @@
         deployment_directory = DbDeploymentDirectory(dataset_id=dataset_id, url=f"http://bogus.url/d/{dataset_id}.cxg/")
         session.add(DbDeploymentDirectory(dataset_id=dataset_id, url=f"http://bogus.url/d/{dataset_id}.cxg/"))
         session.commit()
-<<<<<<< HEAD
-        return deployment_directory
-=======
         return deployment_directory
 
     def assertS3FileExists(self, bucket, file_name):
@@ -113,5 +103,4 @@
     def assertS3FileDoesNotExist(self, bucket, file_name, msg=None):
         msg = msg if msg else f"s3://{bucket.name}/{file_name} found."
         with self.assertRaises(botocore.exceptions.ClientError, msg=msg):
-            bucket.Object(file_name).content_length
->>>>>>> 31893839
+            bucket.Object(file_name).content_length