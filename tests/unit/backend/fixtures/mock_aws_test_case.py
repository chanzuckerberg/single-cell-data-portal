--- conflicted
+++ resolved
@@ -97,13 +97,8 @@
             self.cellxgene_bucket.Object(file_name).put(Body=content, ContentType="application/octet-stream")
         dataset = Dataset.get(session, dataset_id)
         explorer_url = f"http://bogus.url/d/{dataset_id}.cxg/"
-<<<<<<< HEAD
-        explorer_s3_uri = f"s3://{self.cellxgene_bucket}/{dataset_id}.cxg/"
-        dataset.update(explorer_url=explorer_url, explorer_s3_uri=explorer_s3_uri)
-=======
         # explorer_s3_uri = f"s3://{self.cellxgene_bucket}/{dataset_id}.cxg/" TODO use line once cxg in DatasetArtifact
         dataset.update(explorer_url=explorer_url)
->>>>>>> 64eb35ef
 
     def generate_dataset_with_s3_resources(self, session, artifacts=True, explorer_s3_object=True, **params) -> Dataset:
         dataset = self.generate_dataset(session, **params)
