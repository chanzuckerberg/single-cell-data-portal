--- conflicted
+++ resolved
@@ -1,14 +1,5 @@
 import json
 import unittest
-<<<<<<< HEAD
-from unittest.mock import patch
-
-from backend.corpora.api_server.app import app
-from backend.wmg.api import v1
-from backend.wmg.data.cube_schema import cube_non_indexed_dims
-from tests.unit.backend.corpora.fixtures.environment_setup import EnvironmentSetup
-from unit.backend.wmg.fixtures.cube import create_temp_cube, all_ones_attr_values
-=======
 from typing import Tuple
 from unittest.mock import patch
 
@@ -16,7 +7,6 @@
 from backend.wmg.data.schema import cube_non_indexed_dims
 from tests.unit.backend.corpora.fixtures.environment_setup import EnvironmentSetup
 from tests.unit.backend.wmg.fixtures.cube import create_temp_cube, all_ones_attr_values
->>>>>>> 1c575153
 
 
 @unittest.skip("TileDB bug (<=0.13.1) causing these to fail")
@@ -73,11 +63,6 @@
             response = self.app.get("/wmg/v1/primary_filter_dimensions")
 
         expected = dict(
-<<<<<<< HEAD
-            snapshot_id=v1.DUMMY_SNAPSHOT_UUID,
-            organism_terms=[dict(oid1="olbl1"), dict(oid2="olbl2")],
-            tissue_terms=[dict(ttid1="ttlbl1"), dict(ttid2="ttlbl2")],
-=======
             snapshot_id="dummy-snapshot",
             organism_terms=[
                 {"organism_ontology_term_id_0": "organism_ontology_term_id_0_label"},
@@ -98,7 +83,6 @@
                 # ],
                 # "organism_ontology_term_id_2": [{"gene_ontology_term_id_2": "gene_ontology_term_id_2_label"}],
             },
->>>>>>> 1c575153
         )
 
         self.assertEqual(expected, json.loads(response.data))
@@ -160,59 +144,26 @@
 
     def test__query_missing_organism__request_returns_400(self):
         request = dict(
-<<<<<<< HEAD
-            filter=dict(organism_ontology_term_id="organism_ontology_term_id_0",
-                        tissue_ontology_term_ids=["tissue_ontology_term_id_0"]),
-            response_option="include_filter_dims_include_dataset_links",
-=======
             filter=dict(
                 gene_ontology_term_ids=["gene_ontology_term_id_0"],
                 tissue_ontology_term_ids=["tissue_ontology_term_id_0"],
             ),
->>>>>>> 1c575153
         )
 
         response = self.app.post("/wmg/v1/query", json=request)
 
         self.assertEqual(400, response.status_code)
 
-<<<<<<< HEAD
-    def test__query__empty_request_returns_400(self):
-        response = self.app.post(f"/wmg/v1/query", json={})
-
-        self.assertEqual(400, response.status_code)
-        self.assertEqual("'filter' is a required property", json.loads(response.data)["detail"])
-
-    def test__query__missing_organism_request_returns_400(self):
-        request = dict(
-            filter=dict(tissue_ontology_term_ids=["tissue_ontology_term_id_0"]),
-            response_option="include_filter_dims_include_dataset_links",
-        )
-
-        response = self.app.post(f"/wmg/v1/query", json=request)
-
-        self.assertEqual(400, response.status_code)
-
-    def test__query__missing_tissue_request_returns_400(self):
-        request = dict(
-            filter=dict(organism_ontology_term_id="organism_ontology_term_id_0"),
-            response_option="include_filter_dims_include_dataset_links",
-=======
     def test__query_missing_tissue_request__returns_400(self):
         request = dict(
             filter=dict(
                 gene_ontology_term_ids=["gene_ontology_term_id_0"],
                 organism_ontology_term_id="organism_ontology_term_id_0",
             ),
->>>>>>> 1c575153
         )
 
         response = self.app.post("/wmg/v1/query", json=request)
 
-<<<<<<< HEAD
-    @patch("backend.wmg.api.v1.find_cube_latest_snapshot")
-    def test__query__valid_request_returns_valid_response_body(self, find_cube_latest_snapshot):
-=======
         self.assertEqual(400, response.status_code)
 
     @patch("backend.wmg.data.query.gene_term_label")
@@ -221,25 +172,10 @@
     def test__query_request_primary_dims_only__returns_valid_response_body(
         self, load_cube, ontology_term_label, gene_term_label
     ):
->>>>>>> 1c575153
         dim_size = 3
         with create_temp_cube(dim_size=dim_size, attr_vals_fn=all_ones_attr_values) as all_ones_cube:
             # setup up API endpoints to use a cube containing all stat values of 1, for a deterministic expected query
             # response
-<<<<<<< HEAD
-            find_cube_latest_snapshot.return_value = all_ones_cube
-
-            request = dict(
-                filter=dict(
-                    gene_ontology_term_ids=["gene_ontology_term_id_0", "gene_ontology_term_id_1", "gene_ontology_term_id_2"],
-                    organism_ontology_term_id="organism_ontology_term_id_0",
-                    tissue_ontology_term_ids=["tissue_ontology_term_id_0"],
-                ),
-                response_option="include_filter_dims_include_dataset_links",
-            )
-
-            response = self.app.post(f"/wmg/v1/query", json=request)
-=======
             load_cube.return_value = (all_ones_cube, "dummy-snapshot")
 
             # mock the functions in the ontology_labels module, so we can assert deterministic values in the
@@ -260,7 +196,6 @@
             )
 
             response = self.app.post("/wmg/v1/query", json=request)
->>>>>>> 1c575153
 
             # sanity check the expected values of the `n` stat for each data viz point; if this fails, the cube test
             # fixture may have changed (e.g. TileDB Array schema) or the logic for creating the test cube fixture has
@@ -271,30 +206,6 @@
             assert expected_cell_count_per_cell_type == 729
 
             expected = {
-<<<<<<< HEAD
-                "snapshot_id": v1.DUMMY_SNAPSHOT_UUID,
-                "expression_summary": {
-                    "gene_ontology_term_id_0": {
-                        "tissue_ontology_term_id_0": [
-                            {"id": "cell_type_ontology_term_id_0", "n": 729, "me": 1.0, "pc": 0.0, "tpc": 0.0},
-                            {"id": "cell_type_ontology_term_id_1", "n": 729, "me": 1.0, "pc": 0.0, "tpc": 0.0},
-                            {"id": "cell_type_ontology_term_id_2", "n": 729, "me": 1.0, "pc": 0.0, "tpc": 0.0},
-                        ]
-                    },
-                    "gene_ontology_term_id_1": {
-                        "tissue_ontology_term_id_0": [
-                            {"id": "cell_type_ontology_term_id_0", "n": 729, "me": 1.0, "pc": 0.0, "tpc": 0.0},
-                            {"id": "cell_type_ontology_term_id_1", "n": 729, "me": 1.0, "pc": 0.0, "tpc": 0.0},
-                            {"id": "cell_type_ontology_term_id_2", "n": 729, "me": 1.0, "pc": 0.0, "tpc": 0.0},
-                        ]
-                    },
-                    "gene_ontology_term_id_2": {
-                        "tissue_ontology_term_id_0": [
-                            {"id": "cell_type_ontology_term_id_0", "n": 729, "me": 1.0, "pc": 0.0, "tpc": 0.0},
-                            {"id": "cell_type_ontology_term_id_1", "n": 729, "me": 1.0, "pc": 0.0, "tpc": 0.0},
-                            {"id": "cell_type_ontology_term_id_2", "n": 729, "me": 1.0, "pc": 0.0, "tpc": 0.0},
-                        ]
-=======
                 "snapshot_id": "dummy-snapshot",
                 "expression_summary": {
                     "gene_ontology_term_id_0": {
@@ -320,7 +231,6 @@
                             {"id": "cell_type_ontology_term_id_1", "n": 729, "me": 1.0, "pc": 0.0, "tpc": 0.0},
                             {"id": "cell_type_ontology_term_id_2", "n": 729, "me": 1.0, "pc": 0.0, "tpc": 0.0},
                         ],
->>>>>>> 1c575153
                     },
                 },
                 "term_id_labels": {
@@ -331,14 +241,6 @@
                     ],
                     "genes": [
                         {"gene_ontology_term_id_0": "gene_ontology_term_id_0_label"},
-<<<<<<< HEAD
-                        {"gene_ontology_term_id_1": "gene_ontology_term_id_1_label"},
-                        {"gene_ontology_term_id_2": "gene_ontology_term_id_2_label"},
-                    ],
-                },
-            }
-            self.assertEqual(expected, json.loads(response.data))
-=======
                         {"gene_ontology_term_id_2": "gene_ontology_term_id_2_label"},
                     ],
                 },
@@ -499,5 +401,4 @@
             collection_label=f"{dataset_id}_coll_name",
         )
         for dataset_id in dataset_ids
-    ]
->>>>>>> 1c575153
+    ]