--- conflicted
+++ resolved
@@ -69,13 +69,9 @@
 
     result = {}
     result["cell_types"] = {}
-<<<<<<< HEAD
-
-    order = -1
-=======
+
     orders = sum([cell_ordering_func(cell_types) for _ in tissues], [])
     index = 0
->>>>>>> 834c771f
     for tissue in tissues:
         result["cell_types"][tissue] = {}
 
@@ -95,10 +91,7 @@
                     "total_count": cell_counts_tissue_cell_type_compare_dim,
                     "order": orders[index],
                 }
-<<<<<<< HEAD
-=======
             index += 1
->>>>>>> 834c771f
 
         tissue_cell_counts = {
             "tissue_ontology_term_id": tissue,
