--- conflicted
+++ resolved
@@ -3,17 +3,11 @@
 
 import pytest
 import requests
-from functional.backend.constants import VISIUM_DATASET_URI
-from functional.backend.utils import create_test_collection
 from requests import HTTPError
 
 from backend.common.constants import DATA_SUBMISSION_POLICY_VERSION
-<<<<<<< HEAD
-from tests.functional.backend.utils import assertStatusCode
-=======
-from tests.functional.backend.constants import DATASET_URI
+from tests.functional.backend.constants import DATASET_URI, VISIUM_DATASET_URI
 from tests.functional.backend.utils import assertStatusCode, create_test_collection
->>>>>>> ea41a602
 
 
 def test_version(session, api_url):
@@ -49,11 +43,7 @@
 
 
 @pytest.mark.skipIf(os.environ["DEPLOYMENT_STAGE"] == "prod", "Do not make test collections public in prod")
-<<<<<<< HEAD
-def test_collection_flow(session, api_url, curator_cookie, upload_and_wait, dataset_uri, collection_data):
-=======
 def test_collection_flow(session, api_url, curator_cookie, upload_dataset, collection_data):
->>>>>>> ea41a602
     # create collection
     headers = {"Cookie": f"cxguser={curator_cookie}", "Content-Type": "application/json"}
     res = session.post(f"{api_url}/dp/v1/collections", data=json.dumps(collection_data), headers=headers)
@@ -87,11 +77,7 @@
     for key in updated_data:
         assert updated_data[key] == data[key]
 
-<<<<<<< HEAD
-    upload_and_wait(collection_id, dataset_uri)
-=======
     upload_dataset(collection_id, DATASET_URI)
->>>>>>> ea41a602
 
     # make collection public
     body = {"data_submission_policy_version": DATA_SUBMISSION_POLICY_VERSION}
@@ -168,11 +154,7 @@
 def test_dataset_upload_flow_with_dataset(session, curator_cookie, api_url, upload_dataset, request, collection_data):
     headers = {"Cookie": f"cxguser={curator_cookie}", "Content-Type": "application/json"}
     collection_id = create_test_collection(headers, request, session, api_url, collection_data)
-<<<<<<< HEAD
     _verify_upload_and_delete_succeeded(collection_id, headers, VISIUM_DATASET_URI, session, api_url, upload_dataset)
-=======
-    _verify_upload_and_delete_succeeded(collection_id, headers, DATASET_URI, session, api_url, upload_dataset)
->>>>>>> ea41a602
 
 
 def _verify_upload_and_delete_succeeded(collection_id, headers, dataset_uri, session, api_url, upload_and_wait):
