--- conflicted
+++ resolved
@@ -9,19 +9,12 @@
 
 from backend.common.constants import DATA_SUBMISSION_POLICY_VERSION
 from tests.functional.backend.constants import DATASET_URI
-<<<<<<< HEAD
-from tests.functional.backend.utils import assertStatusCode, create_explorer_url, create_test_collection
-
-
-@pytest.mark.skipIf(os.environ["DEPLOYMENT_STAGE"] in ["prod"], "Do not make test collections public in prod")
-=======
 from tests.functional.backend.skip_reason import skip_creation_on_prod, skip_no_explorer_in_rdev
 from tests.functional.backend.utils import assertStatusCode, create_explorer_url, create_test_collection
 
 
 @skip_creation_on_prod
 @skip_no_explorer_in_rdev
->>>>>>> 422d9db6
 def test_revision_flow(
     curator_cookie,
     session,
@@ -34,10 +27,7 @@
 ):
     headers = {"Cookie": f"cxguser={curator_cookie}", "Content-Type": "application/json"}
 
-<<<<<<< HEAD
-=======
     # create a test collection
->>>>>>> 422d9db6
     collection_id = create_test_collection(headers, request, session, api_url, collection_data)
 
     dataset_1_dropbox_url = dataset_2_dropbox_url = DATASET_URI
