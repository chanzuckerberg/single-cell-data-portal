--- conflicted
+++ resolved
@@ -226,16 +226,11 @@
     def get_schema_with_retries(self, dataset_id, desired_http_status_code=requests.codes.ok):
         @retry(wait=wait_fixed(1), stop=stop_after_attempt(50))
         def get_s3_uri():
-            s3_uri_resp = self.session.get(
+            s3_uri_res = self.session.get(
                 f"{self.api}/cellxgene/e/{dataset_id}.cxg/api/v0.3/s3_uri", allow_redirects=False
             )
-<<<<<<< HEAD
-            assert s3_uri_resp.status_code == desired_http_status_code
-            return s3_uri_resp
-=======
             assert s3_uri_res.status_code == desired_http_status_code
             return s3_uri_res
->>>>>>> 64b11fe3
 
         @retry(wait=wait_fixed(1), stop=stop_after_attempt(50))
         def get_schema(s3_uri_response_object):
@@ -243,16 +238,11 @@
             s3_path = s3_uri_response_object.content.decode("utf-8").strip().strip('"')
             # s3_uri endpoints use double-encoded s3 uri path parameters
             s3_path_url = quote(quote(s3_path, safe=""))
-            schema_resp = self.session.get(
+            schema_res = self.session.get(
                 f"{self.api}/cellxgene/s3_uri/{s3_path_url}/api/v0.3/schema", allow_redirects=False
             )
-<<<<<<< HEAD
-            assert schema_resp.status_code == requests.codes.ok
-            return schema_resp
-=======
             assert schema_res.status_code == requests.codes.ok
             return schema_res
->>>>>>> 64b11fe3
 
         s3_uri_response = get_s3_uri()
         return get_schema(s3_uri_response)