import os
import time
import unittest

import pytest
from tenacity import retry, stop_after_attempt, wait_incrementing

from tests.functional.backend.utils import assertStatusCode


<<<<<<< HEAD
@pytest.mark.skipIf(
=======
@pytest.mark.skipif(
>>>>>>> 422d9db6
    os.environ["DEPLOYMENT_STAGE"] == "rdev",
    reason="Skipping for the rdev environment to avoid a flakey race condition. Uncomment if developing this "
    "feature to run in rdev. Restore this comment before merging to main. See "
    "https://github.com/chanzuckerberg/single-cell-data-portal/issues/6198",
)
def test_api_key_crud(session, api_url, curator_cookie, request):
    headers = {"Cookie": f"cxguser={curator_cookie}", "Content-Type": "application/json"}

    def _cleanup():
        session.delete(f"{api_url}/dp/v1/auth/key", headers=headers)

    request.addfinalizer(_cleanup)

    response = session.get(f"{api_url}/dp/v1/auth/key", headers=headers)
    assertStatusCode(404, response)

    response = session.post(f"{api_url}/dp/v1/auth/key", headers=headers)
    assertStatusCode(201, response)
    key_1 = response.json()["key"]

    response = session.post(
        f"{api_url}/curation/v1/auth/token",
        headers={"x-api-key": f"{key_1}", "Content-Type": "application/json"},
    )
    assertStatusCode(201, response)
    access_token = response.json()["access_token"]
    assert access_token

    # wait for auth0 User-Api-Key link to update
    @retry(wait=wait_incrementing(0, 10, 30), stop=stop_after_attempt(4))
    def get_key():
        response = session.get(f"{api_url}/dp/v1/auth/key", headers=headers)
        assertStatusCode(200, response)

    get_key()  # wait for auth0 User-Api-Key link to update

    response = session.post(f"{api_url}/dp/v1/auth/key", headers=headers)
    assertStatusCode(201, response)
    key_2 = response.json()["key"]
    assert key_1 != key_2

    # wait for auth0 User-Api-Key link to update
    time.sleep(30)

    response = session.get(f"{api_url}/dp/v1/auth/key", headers=headers)
    assertStatusCode(200, response)

    response = session.delete(f"{api_url}/dp/v1/auth/key", headers=headers)
    assertStatusCode(202, response)

    response = session.delete(f"{api_url}/dp/v1/auth/key", headers=headers)
    assertStatusCode(404, response)

    response = session.get(f"{api_url}/dp/v1/auth/key", headers=headers)
    assertStatusCode(404, response)


if __name__ == "__main__":
    unittest.main()<|MERGE_RESOLUTION|>--- conflicted
+++ resolved
@@ -8,11 +8,7 @@
 from tests.functional.backend.utils import assertStatusCode
 
 
-<<<<<<< HEAD
-@pytest.mark.skipIf(
-=======
 @pytest.mark.skipif(
->>>>>>> 422d9db6
     os.environ["DEPLOYMENT_STAGE"] == "rdev",
     reason="Skipping for the rdev environment to avoid a flakey race condition. Uncomment if developing this "
     "feature to run in rdev. Restore this comment before merging to main. See "
