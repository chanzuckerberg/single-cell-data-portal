import base64
import json
import time
from typing import Optional

import requests
from requests import Session
from requests.adapters import HTTPAdapter, Retry

from backend.common.corpora_config import CorporaAuthConfig
from tests.functional.backend.constants import AUDIENCE


def get_auth_token(
    username: str,
    password: str,
    session: Session,
    config: CorporaAuthConfig,
    deployment_stage: str,
    additional_claims: Optional[list] = None,
) -> dict[str, str]:
    standard_claims = "openid profile email offline"
    if additional_claims:
        additional_claims.append(standard_claims)
        claims = " ".join(additional_claims)
    else:
        claims = standard_claims
    response = session.post(
        "https://czi-cellxgene-dev.us.auth0.com/oauth/token",  # hardcoded becasue this is only needed for dev and rdev
        headers={"content-type": "application/x-www-form-urlencoded"},
        data=dict(
            grant_type="password",
            username=username,
            password=password,
            audience=AUDIENCE.get(deployment_stage),
            scope=claims,
            client_id=config.client_id,
            client_secret=config.client_secret,
        ),
    )
    response.raise_for_status()
    access_token = response.json()["access_token"]
    id_token = response.json()["id_token"]
    token = {"access_token": access_token, "id_token": id_token}
    return token


def make_cookie(auth_token: dict) -> str:
    return base64.b64encode(json.dumps(auth_token).encode("utf-8")).decode()


def assertStatusCode(actual: int, expected_response: requests.Response):
    request_id = expected_response.headers.get("X-Request-Id")
    assert actual == expected_response.status_code, f"{request_id=}"


def create_test_collection(headers, request, session, api_url, body):
    res = session.post(f"{api_url}/dp/v1/collections", data=json.dumps(body), headers=headers)
    assertStatusCode(requests.codes.created, res)
    data = json.loads(res.content)
    collection_id = data["collection_id"]
    request.addfinalizer(lambda: session.delete(f"{api_url}/dp/v1/collections/{collection_id}", headers=headers))
    return collection_id


def create_explorer_url(dataset_id: str, deployment_stage: str) -> str:
    return f"https://cellxgene.{deployment_stage}.single-cell.czi.technology/e/{dataset_id}.cxg/"


def upload_url_and_wait(session, api_url, curator_cookie, collection_id, dropbox_url, existing_dataset_id=None):
    headers = {"Cookie": f"cxguser={curator_cookie}", "Content-Type": "application/json"}
    body = {"url": dropbox_url}

    if existing_dataset_id is None:
        res = session.post(
            f"{api_url}/dp/v1/collections/{collection_id}/upload-links", data=json.dumps(body), headers=headers
        )
    else:
        body["id"] = existing_dataset_id
        res = session.put(
            f"{api_url}/dp/v1/collections/{collection_id}/upload-links", data=json.dumps(body), headers=headers
        )
    assertStatusCode(requests.codes.accepted, res)
    dataset_id = json.loads(res.content)["dataset_id"]

    return _wait_for_dataset_status(session, api_url, dataset_id, headers)


def upload_manifest_and_wait(
    session, api_url, curation_api_access_token, curator_cookie, collection_id, manifest, existing_dataset_id=None
):
    headers = {"Authorization": f"Bearer {curation_api_access_token}", "Content-Type": "application/json"}

    if not existing_dataset_id:
        # Create dataset id
        res = session.post(f"{api_url}/curation/v1/collections/{collection_id}/datasets", headers=headers)
        assertStatusCode(201, res)
        dataset_id = json.loads(res.content)["dataset_id"]
        res = session.get(f"{api_url}/curation/v1/collections/{collection_id}", headers=headers)
        assertStatusCode(200, res)
        version_id = json.loads(res.content)["datasets"][0]["dataset_version_id"]
    else:
        dataset_id = existing_dataset_id

    # Upload manifest
    res = session.put(
        f"{api_url}/curation/v1/collections/{collection_id}/datasets/{dataset_id}/manifest",
        data=json.dumps(manifest),
        headers=headers,
    )
    assertStatusCode(202, res)

    # Wait for dataset status
    return _wait_for_dataset_status(
        session, api_url, version_id, {"Cookie": f"cxguser={curator_cookie}", "Content-Type": "application/json"}
    )


def _wait_for_dataset_status(session, api_url, dataset_id, headers):
    errors = []
    keep_trying = True
    expected_upload_statuses = ["WAITING", "UPLOADING", "UPLOADED"]
    expected_conversion_statuses = ["CONVERTING", "CONVERTED", "FAILED", "UPLOADING", "UPLOADED", "NA", None]
    timer = time.time()
    while keep_trying:
        res = session.get(f"{api_url}/dp/v1/datasets/{dataset_id}/status", headers=headers)
        res.raise_for_status()
        data = json.loads(res.content)
        upload_status = data["upload_status"]
        if upload_status:
            assert upload_status in expected_upload_statuses

        if upload_status == "UPLOADED":
            cxg_status = data.get("cxg_status")
            rds_status = data.get("rds_status")
            h5ad_status = data.get("h5ad_status")
            atac_status = data.get("atac_status")
            assert data.get("cxg_status") in expected_conversion_statuses
            if cxg_status == "FAILED":
                errors.append(f"CXG CONVERSION FAILED. Status: {data}, Check logs for dataset: {dataset_id}")
            if h5ad_status == "FAILED":
                errors.append(f"Anndata CONVERSION FAILED. Status: {data}, Check logs for dataset: {dataset_id}")
            if atac_status == "FAILED":
                errors.append(f"Atac CONVERSION FAILED. Status: {data}, Check logs for dataset: {dataset_id}")
            if rds_status == "FAILED":
                errors.append(f"RDS CONVERSION FAILED. Status: {data}, Check logs for dataset: {dataset_id}")
            if any(
                [
                    cxg_status == h5ad_status == "UPLOADED"
                    and rds_status == "SKIPPED"
<<<<<<< HEAD
                    and atac_status in ["SKIPPED", "UPLOADED"],
=======
                    and atac_status in ["SKIPPED", "UPLOADED", "NA", "COPIED"],
>>>>>>> a4c1e4d9
                    errors,
                ]
            ):
                keep_trying = False
        if time.time() >= timer + 1200:
            raise TimeoutError(
<<<<<<< HEAD
                f"Dataset upload or conversion timed out after 20 min. Check logs for dataset: {dataset_id}"
=======
                f"Dataset upload or conversion timed out after 10 min. Check logs for dataset: {dataset_id}"
                f"upload_status: {upload_status} cxg_status: {cxg_status}, rds_status: {rds_status}, h5ad_status: {h5ad_status}"
>>>>>>> a4c1e4d9
            )
        time.sleep(10)
    return {"dataset_id": dataset_id, "errors": errors}


def make_session(proxy_auth_token):
    retry_strategy = Retry(
        total=7,
        backoff_factor=2,
        status_forcelist=[500, 502, 503, 504],
        allowed_methods={"DELETE", "GET", "HEAD", "PUT", "POST"},
    )
    http_adapter = HTTPAdapter(max_retries=retry_strategy)
    session = requests.Session()
    session.mount("https://", http_adapter)
    session.headers.update(**proxy_auth_token)
    return session


def make_proxy_auth_token(config, deployment_stage) -> dict:
    """
    Generate a proxy token for rdev. If running in parallel mode this will be shared across workers to avoid rate
    limiting
    """

    if deployment_stage == "rdev":
        payload = {
            "client_id": config.test_app_id,
            "client_secret": config.test_app_secret,
            "grant_type": "client_credentials",
            "audience": "https://api.cellxgene.dev.single-cell.czi.technology/dp/v1/curator",
        }
        headers = {"content-type": "application/json"}
        res = requests.post("https://czi-cellxgene-dev.us.auth0.com/oauth/token", json=payload, headers=headers)
        res.raise_for_status()
        access_token = res.json()["access_token"]
        return {"Authorization": f"Bearer {access_token}"}
    return {}<|MERGE_RESOLUTION|>--- conflicted
+++ resolved
@@ -148,23 +148,15 @@
                 [
                     cxg_status == h5ad_status == "UPLOADED"
                     and rds_status == "SKIPPED"
-<<<<<<< HEAD
-                    and atac_status in ["SKIPPED", "UPLOADED"],
-=======
                     and atac_status in ["SKIPPED", "UPLOADED", "NA", "COPIED"],
->>>>>>> a4c1e4d9
                     errors,
                 ]
             ):
                 keep_trying = False
         if time.time() >= timer + 1200:
             raise TimeoutError(
-<<<<<<< HEAD
-                f"Dataset upload or conversion timed out after 20 min. Check logs for dataset: {dataset_id}"
-=======
                 f"Dataset upload or conversion timed out after 10 min. Check logs for dataset: {dataset_id}"
                 f"upload_status: {upload_status} cxg_status: {cxg_status}, rds_status: {rds_status}, h5ad_status: {h5ad_status}"
->>>>>>> a4c1e4d9
             )
         time.sleep(10)
     return {"dataset_id": dataset_id, "errors": errors}
