import os

API_URL = {
    "prod": "https://api.cellxgene.cziscience.com",
    "staging": "https://api.cellxgene.staging.single-cell.czi.technology",
    "dev": "https://api.cellxgene.dev.single-cell.czi.technology",
    "test": "https://localhost:5000",
    "rdev": f"https://{os.getenv('STACK_NAME', '')}-backend.rdev.single-cell.czi.technology",
}
AUDIENCE = {
    "prod": "api.cellxgene.cziscience.com",
    "staging": "api.cellxgene.staging.single-cell.czi.technology",
    "test": "api.cellxgene.dev.single-cell.czi.technology",
    "dev": "api.cellxgene.dev.single-cell.czi.technology",
    "rdev": "api.cellxgene.dev.single-cell.czi.technology",
}

DATASET_URI = (
    "https://www.dropbox.com/scl/fi/8yizrdfcfl02dtk3ke4sg/example_5_3_valid.h5ad?rlkey"
<<<<<<< HEAD
    "=i1qc5qai9w2o9l1fithyatxdf&st=bfas1axd&dl=0"
=======
    "=i1qc5qai9w2o9l1fithyatxdf&st=uxgudiwz&dl=0"
>>>>>>> e51c1d12
)

VISIUM_DATASET_URI = (
    "https://www.dropbox.com/scl/fi/3y22olsc70of8rbb1es77/visium_small.h5ad?rlkey"
    "=cgwd59ouk340zlqh6fcnthizz&st=u2nyo3xp&dl=0"
)

DATASET_MANIFEST = {"anndata": DATASET_URI}
VISIUM_DATASET_MANIFEST = {"anndata": VISIUM_DATASET_URI}
ATAC_SEQ_MANIFEST = {
    "anndata": "https://www.dropbox.com/scl/fi/rth5ol8dyn3qypmnr3w79/atac.h5ad?rlkey=lpor3wj4he2n4dkp6pq3v4c6t&st=dni608bw&dl=0",
    "atac_fragment": "https://www.dropbox.com/scl/fi/p4kmriyki1xyvcc9bvwxc/fragments_sorted.tsv.gz?rlkey=hydxliidfy4yneaan2rrw2arp&dl=0",
}<|MERGE_RESOLUTION|>--- conflicted
+++ resolved
@@ -17,11 +17,7 @@
 
 DATASET_URI = (
     "https://www.dropbox.com/scl/fi/8yizrdfcfl02dtk3ke4sg/example_5_3_valid.h5ad?rlkey"
-<<<<<<< HEAD
-    "=i1qc5qai9w2o9l1fithyatxdf&st=bfas1axd&dl=0"
-=======
     "=i1qc5qai9w2o9l1fithyatxdf&st=uxgudiwz&dl=0"
->>>>>>> e51c1d12
 )
 
 VISIUM_DATASET_URI = (
