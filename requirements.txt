--- conflicted
+++ resolved
@@ -22,8 +22,4 @@
 SQLAlchemy-Utils>=0.36.8
 SQLAlchemy>=1.4.0,<1.5
 tenacity
-<<<<<<< HEAD
-tiledb==0.21.1  # Portal's tiledb version should always be the same or older than Explorer's
-=======
-tiledb==0.21.4  # Portal's tiledb version should always be the same or older than Explorer's
->>>>>>> e20edec1
+tiledb==0.21.4  # Portal's tiledb version should always be the same or older than Explorer's