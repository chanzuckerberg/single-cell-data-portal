alembic>=1.9, <2
anndata==0.8.0
allure-pytest<3
pre-commit
boto3>=1.11.17
botocore>=1.14.17
click==8.1.3
coverage>=6.5.0
<<<<<<< HEAD
=======
ruff==0.0.239 # Must be kept in sync with ruff version in .pre-commit-config.yaml
>>>>>>> 7a4e72b3
furl
jsonschema
moto==3.1.3
owlready2
parameterized
PyMySQL==0.9.3
pytest
pytest-subtests
python-json-logger
requests>=2.22.0
rsa>=4.7 # not directly required, pinned by Snyk to avoid a vulnerability
s3fs==0.4.2
SQLAlchemy-Utils>=0.36.8
SQLAlchemy>=1.4.0,<1.5
tenacity
tiledb==0.16.5  # Portal's tiledb version should always be the same or older than Explorer's<|MERGE_RESOLUTION|>--- conflicted
+++ resolved
@@ -1,15 +1,12 @@
 alembic>=1.9, <2
 anndata==0.8.0
 allure-pytest<3
-pre-commit
+black==22.3.0  # Must be kept in sync with black version in .pre-commit-config.yaml
 boto3>=1.11.17
 botocore>=1.14.17
 click==8.1.3
 coverage>=6.5.0
-<<<<<<< HEAD
-=======
 ruff==0.0.239 # Must be kept in sync with ruff version in .pre-commit-config.yaml
->>>>>>> 7a4e72b3
 furl
 jsonschema
 moto==3.1.3
